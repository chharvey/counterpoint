--- conflicted
+++ resolved
@@ -297,11 +297,7 @@
 				}
 			`,
 			makeSourceFileFromExpressions(
-<<<<<<< HEAD
-				extractType(s('type_hash_literal',
-=======
 				extractType(s('type_dict_literal',
->>>>>>> e1c4d1a4
 					s('keyword_type'),
 				)),
 			),
@@ -560,11 +556,7 @@
 					list?.[index];
 					list!.[index];
 					List.();
-<<<<<<< HEAD
-					Hash.([]);
-=======
 					Dict.([]);
->>>>>>> e1c4d1a4
 					Set.<T>();
 				}
 			`,
@@ -878,7 +870,6 @@
 		StatementExpression: [
 			xjs.String.dedent`
 				{
-<<<<<<< HEAD
 					my_var;
 				}
 			`,
@@ -934,11 +925,6 @@
 					type T = A | B & C;
 				}
 			`,
-=======
-					type T = A | B & C;
-				}
-			`,
->>>>>>> e1c4d1a4
 			makeSourceFileFromStatements(
 				s('declaration_type',
 					s('identifier'),
@@ -989,7 +975,6 @@
 		DeclarationClaim: [
 			xjs.String.dedent`
 				{
-<<<<<<< HEAD
 					claim my_var:       T;
 					claim tuple.1:      U;
 					claim record.prop:  V;
@@ -1025,18 +1010,11 @@
 					s('identifier'),
 				),
 			),
-=======
-					my_var;
-				}
-			`,
-			makeSourceFileFromStatements(s('statement_expression', s('identifier'))),
->>>>>>> e1c4d1a4
 		],
 
 		DeclarationReassignment: [
 			xjs.String.dedent`
 				{
-<<<<<<< HEAD
 					set my_var       = a;
 					set tuple.1      = b;
 					set record.prop  = c;
@@ -1045,16 +1023,6 @@
 			`,
 			makeSourceFileFromStatements(
 				s('declaration_reassignment',
-=======
-					my_var       = a;
-					tuple.1      = b;
-					record.prop  = c;
-					list.[index] = d;
-				}
-			`,
-			makeSourceFileFromStatements(
-				s('statement_assignment',
->>>>>>> e1c4d1a4
 					s('assignee',
 						s('identifier'),
 					),
@@ -1084,46 +1052,8 @@
 			),
 		],
 
-<<<<<<< HEAD
 		// Declaration
 		// see #Declaration{Type,Variable,Claim,Reassignment}
-=======
-		// Statement
-		// see #{Declaration,Statement{Expression,Assignment}}
-
-		Block: [
-			xjs.String.dedent`
-				{
-					type T = U;
-					let a: T = b;
-					a;
-					a = b;
-				}
-			`,
-			s('source_file',
-				s('block',
-					s('declaration_type',
-						s('identifier'),
-						s('identifier'),
-					),
-					s('declaration_variable',
-						s('identifier'),
-						s('identifier'),
-						s('identifier'),
-					),
-					s('statement_expression',
-						s('identifier'),
-					),
-					s('statement_assignment',
-						s('assignee',
-							s('identifier'),
-						),
-						s('identifier'),
-					),
-				),
-			)
-		],
->>>>>>> e1c4d1a4
 	})
 		.map(([title, [source, expected]]) => buildTest(title, source, expected))
 		.filter((test) => !!test)
