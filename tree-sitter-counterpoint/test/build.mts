#!/usr/bin/env node

import * as xjs from 'extrajs';
import * as fs from 'fs';
import * as path from 'path';



function s(name: string, ...operands: readonly string[]): string {
	return xjs.String.dedent`
		(${ name }
			${ operands.join('\n\t') }
		)
	`;
}

function sourceStatements(...statements: readonly string[]): string {
	return s(
		'source_file',
		s(
			'block',
			statements.join(''),
		),
	);
}

function sourceTypes(...types: readonly string[]): string {
	return sourceStatements(...types.map((typ) => s('declaration_type', s('identifier'), typ)));
}

function sourceExpressions(...expressions: string[]): string {
	return sourceStatements(...expressions.map((expr) => s('statement_expression', expr)));
}



function buildTest(title: string, source: string, expected: string): string {
	return xjs.String.dedent`
		${ '='.repeat(title.length) }
		${ title }
		${ '='.repeat(title.length) }

		${ source }

		---

		${ expected }
	`;
}



(async (): Promise<void> => {
	const __dirname = path.dirname(new URL(import.meta.url).pathname);
	const FILEPATH = path.join(__dirname, './corpus/index.txt');
	await fs.promises.mkdir(path.dirname(FILEPATH), {recursive: true});
	return fs.promises.writeFile(FILEPATH, Object.entries({
		/* # TERMINALS */
		KEYWORDTYPE: [
			xjs.String.dedent`
<<<<<<< HEAD
				{
					type T = void;
					type T = bool;
					type T = int;
					type T = float;
					type T = str;
					type T = obj;
				}
=======
				type T = never;
				type T = void;
				type T = bool;
				type T = int;
				type T = float;
				type T = str;
				type T = unknown;
>>>>>>> 207c6e69
			`,
			sourceTypes(
				s('keyword_type'),
				s('keyword_type'),
				s('keyword_type'),
				s('keyword_type'),
				s('keyword_type'),
				s('keyword_type'),
				s('keyword_type'),
			),
		],

		KEYWORDVALUE: [
			xjs.String.dedent`
				{
					null;
					false;
					true;
				}
			`,
			sourceExpressions(
				s('primitive_literal', s('keyword_value')),
				s('primitive_literal', s('keyword_value')),
				s('primitive_literal', s('keyword_value')),
			),
		],

		IDENTIFIER: [
			xjs.String.dedent`
<<<<<<< HEAD
				{
					my_variable;
					'my variable';
				}
=======
				my_variable;
				'my variable';
				Object;
>>>>>>> 207c6e69
			`,
			sourceExpressions(
				s('identifier'),
				s('identifier'),
				s('identifier'),
			),
		],

		INTEGER: [
			xjs.String.dedent`
				{
					42;
					\\b01000101;
					4_2;
					\\b0100_0101;
				}
			`,
			sourceExpressions(
				s('primitive_literal', s('integer')),
				s('primitive_literal', s('integer__radix')),
				s('primitive_literal', s('integer__separator')),
				s('primitive_literal', s('integer__radix__separator')),
			),
		],

		FLOAT: [
			xjs.String.dedent`
				{
					42.0;
					42.69;
					42.69e15;
					42.69e+15;
					42.69e-15;
					4_2.0;
					4_2.6_9;
					4_2.6_9e1_5;
					4_2.6_9e+1_5;
					4_2.6_9e-1_5;
				}
			`,
			sourceExpressions(
				s('primitive_literal', s('float')),
				s('primitive_literal', s('float')),
				s('primitive_literal', s('float')),
				s('primitive_literal', s('float')),
				s('primitive_literal', s('float')),
				s('primitive_literal', s('float__separator')),
				s('primitive_literal', s('float__separator')),
				s('primitive_literal', s('float__separator')),
				s('primitive_literal', s('float__separator')),
				s('primitive_literal', s('float__separator')),
			),
		],

		STRING: [
			xjs.String.dedent`
				{
					"hello world";

					"hello world %ignore";

					"hello %ignore
					world";

					"hello world %%ignore
					ignore";

					"hello %%ignore
					ignore%% world";

					"hello\\u{0020}world";

					"hello\\u{00_20}world";
				}
			`,
			sourceExpressions(
				s('primitive_literal', s('string')),
				s('primitive_literal', s('string')),
				s('primitive_literal', s('string')),
				s('primitive_literal', s('string')),
				s('primitive_literal', s('string')),
				s('primitive_literal', s('string')),
				s('primitive_literal', s('string__separator')),
			),
		],

		TEMPLATE: [
			xjs.String.dedent`
				{
					"""hello {{ to }} the
					the {{ big }} world""";

					"""hello {{ to }} the {{ whole }} great {{ big }} world""";

					"""hello {{ """to {{ """the
					the""" }} big""" }} world""";
				}
			`,
			sourceExpressions(
				s(
					'string_template',
					s('template_head'),
					s('identifier'),
					s('template_middle'),
					s('identifier'),
					s('template_tail'),
				),
				s(
					'string_template',
					s('template_head'),
					s('identifier'),
					s('template_middle'),
					s('identifier'),
					s('template_middle'),
					s('identifier'),
					s('template_tail'),
				),
				s(
					'string_template',
					s('template_head'),
					s(
						'string_template',
						s('template_head'),
						s(
							'string_template',
							s('template_full'),
						),
						s('template_tail'),
					),
					s('template_tail'),
				),
			),
		],



		/* # PRODUCTIONS */
		// Word
		// see #{KEYWORDTYPE,KEYWORDVALUE,IDENTIFIER}

		// PrimitiveLiteral
		// see #{KEYWORDVALUE,INTEGER,FLOAT,STRING}


		/* ## Types */
		// EntryType
		// see #Type{Tuple,Record}Literal

		// ItemsType
		// see #TypeTupleLiteral

		// PropertiesType
		// see #TypeRecordLiteral

		TypeGrouped: [
			xjs.String.dedent`
				{
					type T = (42);
					type T = (int);
					type T = (T);
				}
			`,
			sourceTypes(
				s('type_grouped', s('primitive_literal', s('integer'))),
				s('type_grouped', s('keyword_type')),
				s('type_grouped', s('identifier')),
			),
		],

		TypeTupleLiteral: [
			xjs.String.dedent`
<<<<<<< HEAD
				{
					type T = \\[bool, int, ?: str];
					type T = [bool, int, ?: str];
					type U = \\[
						V.0,
						W.<float>,
					];
				}
=======
				type T = [bool, int, ?: str];
				type U = [
					V.0,
					W.<float>,
				];
>>>>>>> 207c6e69
			`,
			sourceTypes(
				s(
					'type_tuple_literal',
					s('entry_type',           s('keyword_type')),
					s('entry_type',           s('keyword_type')),
					s('entry_type__optional', s('keyword_type')),
				),
				s(
					'type_tuple_literal',
					s(
						'entry_type',
						s(
							'type_compound',
							s('identifier'),
							s('property_access_type', s('integer')),
						),
					),
					s(
						'entry_type',
						s(
							'type_compound',
							s('identifier'),
							s(
								'generic_call',
								s('generic_arguments', s('keyword_type')),
							),
						),
					),
				),
			),
		],

		TypeRecordLiteral: [
			xjs.String.dedent`
<<<<<<< HEAD
				{
					type T = \\[a: bool, b?: int, c: str];
					type T = [a: bool, b?: int, c: str];
					type U = \\[
						a: V.0,
						b: W.<float>,
					];
				}
=======
				type T = [a: bool, b?: int, c: str];
				type U = [
					a: V.0,
					b: W.<float>,
				];
>>>>>>> 207c6e69
			`,
			sourceTypes(
				s(
					'type_record_literal',
					s('entry_type__named',           s('word', s('identifier')), s('keyword_type')),
					s('entry_type__named__optional', s('word', s('identifier')), s('keyword_type')),
					s('entry_type__named',           s('word', s('identifier')), s('keyword_type')),
				),
				s(
					'type_record_literal',
					s(
						'entry_type__named',
						s('word', s('identifier')),
						s(
							'type_compound',
							s('identifier'),
							s('property_access_type', s('integer')),
						),
					),
					s(
						'entry_type__named',
						s('word', s('identifier')),
						s(
							'type_compound',
							s('identifier'),
							s(
								'generic_call',
								s('generic_arguments', s('keyword_type')),
							),
						),
					),
				),
			),
		],

		TypeDictLiteral: [
			xjs.String.dedent`
				{
					type T = [: bool];
				}
			`,
			sourceTypes(s(
				'type_dict_literal',
				s('keyword_type'),
			)),
		],

		TypeMapLiteral: [
			xjs.String.dedent`
				{
					type T = {int -> float};
				}
			`,
			sourceTypes(s(
				'type_map_literal',
				s('keyword_type'),
				s('keyword_type'),
			)),
		],

		// TypeUnit
		// see #KEYWORDTYPE,IDENTIFIER,PrimitiveLiteral,Type{Grouped,{Tuple,Record,Dict,Map}Literal}

		// PropertyAccessType
		// see #TypeCompound

		// GenericCall
		// see #TypeCompound

		TypeCompound: [
			xjs.String.dedent`
				{
					type T = TupleType.0;
					type T = RecordType.prop;
					type T = Set.<T>;
				}
			`,
			sourceTypes(
				s(
					'type_compound',
					s('identifier'),
					s('property_access_type', s('integer')),
				),
				s(
					'type_compound',
					s('identifier'),
					s('property_access_type', s('word', s('identifier'))),
				),
				s(
					'type_compound',
					s('identifier'),
					s(
						'generic_call',
						s('generic_arguments', s('identifier')),
					),
				),
			),
		],

		TypeUnarySymbol: [
			xjs.String.dedent`
<<<<<<< HEAD
				{
					type T = T?;
					type T = T!;
					type T = bool\\[3];
					type T = T[];
					type T = T[3];
					type T = T{};
				}
=======
				type T = T?;
				type T = T!;
				type T = T[];
				type T = T[3];
				type T = T{};
>>>>>>> 207c6e69
			`,
			sourceTypes(
				s(
					'type_unary_symbol',
					s('identifier'),
				),
				s(
					'type_unary_symbol',
					s('identifier'),
				),
				s(
					'type_unary_symbol',
					s('identifier'),
				),
				s(
					'type_unary_symbol',
					s('identifier'),
					s('integer'),
				),
				s(
					'type_unary_symbol',
					s('identifier'),
				),
			),
		],

		TypeUnaryKeyword: [
			xjs.String.dedent`
				{
					type T = mutable T;
				}
			`,
			sourceTypes(s(
				'type_unary_keyword',
				s('identifier'),
			)),
		],

		TypeIntersection: [
			xjs.String.dedent`
				{
					type T = T & U;
				}
			`,
			sourceTypes(s(
				'type_intersection',
				s('identifier'),
				s('identifier'),
			)),
		],

		TypeUnion: [
			xjs.String.dedent`
				{
					type T = T | U;
				}
			`,
			sourceTypes(s(
				'type_union',
				s('identifier'),
				s('identifier'),
			)),
		],

		// Type
		// see #TypeUnion


		/* ## Expressions */
		// StringTemplate
		// see #TEMPLATE

		// Property
		// see #RecordLiteral

		// Case
		// see #MapLiteral

		ExpressionGrouped: [
			xjs.String.dedent`
				{
					(42);
					(a);
				}
			`,
			sourceExpressions(
				s('expression_grouped', s('primitive_literal', s('integer'))),
				s('expression_grouped', s('identifier')),
			),
		],

		TupleLiteral: [
			xjs.String.dedent`
<<<<<<< HEAD
				{
					\\[1, \\[2], \\[3]];
					  [1, \\[2],   [3]];
				}
=======
				[1, [2], [[3]]];
>>>>>>> 207c6e69
			`,
			sourceExpressions(s(
				'tuple_literal',
				                                      s('primitive_literal', s('integer')),
				                   s('tuple_literal', s('primitive_literal', s('integer'))),
				s('tuple_literal', s('tuple_literal', s('primitive_literal', s('integer')))),
			)),
		],

		RecordLiteral: [
			xjs.String.dedent`
<<<<<<< HEAD
				{
					\\[a= 1, b= \\[x= 2], c= \\[y= 3]];
					  [a= 1, b= \\[x= 2], c=   [y= 3]];
				}
=======
				[a= 1, b= [x= 2], c= [y= [k= 3]]];
>>>>>>> 207c6e69
			`,
			sourceExpressions(s(
				'record_literal',
				s(
					'property',
					s('word', s('identifier')),
					s('primitive_literal', s('integer')),
				),
				s(
					'property',
					s('word', s('identifier')),
					s(
						'record_literal',
						s(
							'property',
							s('word', s('identifier')),
							s('primitive_literal', s('integer')),
						),
					),
				),
				s(
					'property',
					s('word', s('identifier')),
					s(
						'record_literal',
						s(
							'property',
							s('word', s('identifier')),
							s(
								'record_literal',
								s(
									'property',
									s('word', s('identifier')),
									s('primitive_literal', s('integer')),
								),
							),
						),
					),
				),
			)),
		],

		SetLiteral: [
			xjs.String.dedent`
				{
					{1, 2, 3};
				}
			`,
			sourceExpressions(s(
				'set_literal',
				s('primitive_literal', s('integer')),
				s('primitive_literal', s('integer')),
				s('primitive_literal', s('integer')),
			)),
		],

		MapLiteral: [
			xjs.String.dedent`
				{
					{"1" -> 1, "2" -> 2, "3" -> 3};
				}
			`,
			sourceExpressions(s(
				'map_literal',
				s(
					'case',
					s('primitive_literal', s('string')),
					s('primitive_literal', s('integer')),
				),
				s(
					'case',
					s('primitive_literal', s('string')),
					s('primitive_literal', s('integer')),
				),
				s(
					'case',
					s('primitive_literal', s('string')),
					s('primitive_literal', s('integer')),
				),
			)),
		],

		// FunctionArguments
		// see #FunctionCall

		// ExpressionUnit
		// see #IDENTIFIER,PrimitiveLiteral,StringTemplate,ExpressionGrouped,{Tuple,Record,Set,Map}Literal

		// PropertyAccess
		// see #ExpressionCompound

		// PropertyAssign
		// see #Assignee

		// FunctionCall
		// see #ExpressionCompound

		ExpressionCompound: [
			xjs.String.dedent`
				{
					tuple.0;
					tuple?.0;
					tuple!.0;
					record.prop;
					record?.prop;
					record!.prop;
					list.[index];
					list?.[index];
					list!.[index];
					List.();
					Dict.([]);
					Set.<T>();
				}
			`,
			sourceExpressions(
				s(
					'expression_compound',
					s('identifier'),
					s('property_access', s('integer')),
				),
				s(
					'expression_compound',
					s('identifier'),
					s('property_access', s('integer')),
				),
				s(
					'expression_compound',
					s('identifier'),
					s('property_access', s('integer')),
				),
				s(
					'expression_compound',
					s('identifier'),
					s('property_access', s('word', s('identifier'))),
				),
				s(
					'expression_compound',
					s('identifier'),
					s('property_access', s('word', s('identifier'))),
				),
				s(
					'expression_compound',
					s('identifier'),
					s('property_access', s('word', s('identifier'))),
				),
				s(
					'expression_compound',
					s('identifier'),
					s('property_access', s('identifier')),
				),
				s(
					'expression_compound',
					s('identifier'),
					s('property_access', s('identifier')),
				),
				s(
					'expression_compound',
					s('identifier'),
					s('property_access', s('identifier')),
				),
				s(
					'expression_compound',
					s('identifier'),
					s('function_call', s('function_arguments')),
				),
				s(
					'expression_compound',
					s('identifier'),
					s(
						'function_call',
						s(
							'function_arguments',
							s('tuple_literal'),
						),
					),
				),
				s(
					'expression_compound',
					s('identifier'),
					s(
						'function_call',
						s(
							'generic_arguments',
							s('identifier'),
						),
						s('function_arguments'),
					),
				),
			),
		],

		// Assignee
		// see #StatementAssignment

		ExpressionUnarySymbol: [
			xjs.String.dedent`
				{
					!value;
					?value;
					+value;
					-value;
				}
			`,
			sourceExpressions(
				s(
					'expression_unary_symbol',
					s('identifier'),
				),
				s(
					'expression_unary_symbol',
					s('identifier'),
				),
				s(
					'expression_unary_symbol',
					s('identifier'),
				),
				s(
					'expression_unary_symbol',
					s('identifier'),
				),
			),
		],

		ExpressionClaim: [
			xjs.String.dedent`
				{
					<T>value;
				}
			`,
			sourceExpressions(s(
				'expression_claim',
				s('identifier'),
				s('identifier'),
			)),
		],

		ExpressionExponential: [
			xjs.String.dedent`
				{
					a ^ b;
					a ^ b ^ c;
				}
			`,
			sourceExpressions(
				s(
					'expression_exponential',
					s('identifier'),
					s('identifier'),
				),
				s(
					'expression_exponential',
					s('identifier'),
					s(
						'expression_exponential',
						s('identifier'),
						s('identifier'),
					),
				),
			),
		],

		ExpressionMultiplicative: [
			xjs.String.dedent`
				{
					a * b;
					a / b;
					a * b * c;
				}
			`,
			sourceExpressions(
				s(
					'expression_multiplicative',
					s('identifier'),
					s('identifier'),
				),
				s(
					'expression_multiplicative',
					s('identifier'),
					s('identifier'),
				),
				s(
					'expression_multiplicative',
					s(
						'expression_multiplicative',
						s('identifier'),
						s('identifier'),
					),
					s('identifier'),
				),
			),
		],

		ExpressionAdditive: [
			xjs.String.dedent`
				{
					a + b;
					a - b;
				}
			`,
			sourceExpressions(
				s(
					'expression_additive',
					s('identifier'),
					s('identifier'),
				),
				s(
					'expression_additive',
					s('identifier'),
					s('identifier'),
				),
			),
		],

		ExpressionComparative: [
			xjs.String.dedent`
				{
					a < b;
					a > b;
					a <= b;
					a >= b;
					a !< b;
					a !> b;
					a is b;
					a isnt b;
				}
			`,
			sourceExpressions(
				s(
					'expression_comparative',
					s('identifier'),
					s('identifier'),
				),
				s(
					'expression_comparative',
					s('identifier'),
					s('identifier'),
				),
				s(
					'expression_comparative',
					s('identifier'),
					s('identifier'),
				),
				s(
					'expression_comparative',
					s('identifier'),
					s('identifier'),
				),
				s(
					'expression_comparative',
					s('identifier'),
					s('identifier'),
				),
				s(
					'expression_comparative',
					s('identifier'),
					s('identifier'),
				),
				s(
					'expression_comparative',
					s('identifier'),
					s('identifier'),
				),
				s(
					'expression_comparative',
					s('identifier'),
					s('identifier'),
				),
			),
		],

		ExpressionEquality: [
			xjs.String.dedent`
				{
					a === b;
					a !== b;
					a == b;
					a != b;
				}
			`,
			sourceExpressions(
				s(
					'expression_equality',
					s('identifier'),
					s('identifier'),
				),
				s(
					'expression_equality',
					s('identifier'),
					s('identifier'),
				),
				s(
					'expression_equality',
					s('identifier'),
					s('identifier'),
				),
				s(
					'expression_equality',
					s('identifier'),
					s('identifier'),
				),
			),
		],

		ExpressionConjunctive: [
			xjs.String.dedent`
				{
					a && b;
					a !& b;
				}
			`,
			sourceExpressions(
				s(
					'expression_conjunctive',
					s('identifier'),
					s('identifier'),
				),
				s(
					'expression_conjunctive',
					s('identifier'),
					s('identifier'),
				),
			),
		],

		ExpressionDisjunctive: [
			xjs.String.dedent`
				{
					a || b;
					a !| b;
				}
			`,
			sourceExpressions(
				s(
					'expression_disjunctive',
					s('identifier'),
					s('identifier'),
				),
				s(
					'expression_disjunctive',
					s('identifier'),
					s('identifier'),
				),
			),
		],

		ExpressionConditional: [
			xjs.String.dedent`
				{
					if a then b else c;
				}
			`,
			sourceExpressions(s(
				'expression_conditional',
				s('identifier'),
				s('identifier'),
				s('identifier'),
			)),
		],

		// Expression
		// see #Expression{Disjunctive,Conditional}


		/* ## Statements */
		DeclarationType: [
			xjs.String.dedent`
				{
					type T = A | B & C;
					type 'Ü' = T;
				}
			`,
			sourceStatements(
				s(
					'declaration_type',
					s('identifier'),
					s(
						'type_union',
						s('identifier'),
						s(
							'type_intersection',
							s('identifier'),
							s('identifier'),
						),
					),
				),
				s(
					'declaration_type',
					s('identifier'),
					s('identifier'),
				),
			),
		],

		DeclarationVariable: [
			xjs.String.dedent`
				{
					let v: T = a + b * c;
					let unfixed u: A | B & C = v;
					let 'å': A = a;
					let unfixed 'é': E = e;
				}
			`,
			sourceStatements(
				s(
					'declaration_variable',
					s('identifier'),
					s('identifier'),
					s(
						'expression_additive',
						s('identifier'),
						s(
							'expression_multiplicative',
							s('identifier'),
							s('identifier'),
						),
					),
				),
				s(
					'declaration_variable',
					s('identifier'),
					s(
						'type_union',
						s('identifier'),
						s(
							'type_intersection',
							s('identifier'),
							s('identifier'),
						),
					),
					s('identifier'),
				),
				s(
					'declaration_variable',
					s('identifier'),
					s('identifier'),
					s('identifier'),
				),
				s(
					'declaration_variable',
					s('identifier'),
					s('identifier'),
					s('identifier'),
				),
			),
		],

		// Declaration
		// see #Declaration{Type,Variable}

		StatementExpression: [
			xjs.String.dedent`
				{
					my_var;
				}
			`,
			sourceStatements(s('statement_expression', s('identifier'))),
		],

		StatementAssignment: [
			xjs.String.dedent`
				{
					my_var       = a;
					tuple.1      = b;
					record.prop  = c;
					list.[index] = d;
				}
			`,
			sourceStatements(
				s(
					'statement_assignment',
					s(
						'assignee',
						s('identifier'),
					),
					s('identifier'),
				),
				s(
					'statement_assignment',
					s(
						'assignee',
						s('identifier'),
						s('property_assign', s('integer')),
					),
					s('identifier'),
				),
				s(
					'statement_assignment',
					s(
						'assignee',
						s('identifier'),
						s('property_assign', s('word', s('identifier'))),
					),
					s('identifier'),
				),
				s(
					'statement_assignment',
					s(
						'assignee',
						s('identifier'),
						s('property_assign', s('identifier')),
					),
					s('identifier'),
				),
			),
		],

		// Statement
		// see #{Declaration,Statement{Expression,Assignment}}

		Block: [
			xjs.String.dedent`
				{
					type T = U;
					let a: T = b;
					a;
					a = b;
				}
			`,
			s(
				'source_file',
				s(
					'block',
					s(
						'declaration_type',
						s('identifier'),
						s('identifier'),
					),
					s(
						'declaration_variable',
						s('identifier'),
						s('identifier'),
						s('identifier'),
					),
					s(
						'statement_expression',
						s('identifier'),
					),
					s(
						'statement_assignment',
						s(
							'assignee',
							s('identifier'),
						),
						s('identifier'),
					),
				),
			),
		],
	})
		.map(([title, [source, expected]]) => buildTest(title, source, expected))
		.filter((test) => !!test)
		.join(''));
})().catch((err) => {
	console.error(err);
	process.exit(1);
});<|MERGE_RESOLUTION|>--- conflicted
+++ resolved
@@ -58,24 +58,15 @@
 		/* # TERMINALS */
 		KEYWORDTYPE: [
 			xjs.String.dedent`
-<<<<<<< HEAD
-				{
+				{
+					type T = never;
 					type T = void;
 					type T = bool;
 					type T = int;
 					type T = float;
 					type T = str;
-					type T = obj;
-				}
-=======
-				type T = never;
-				type T = void;
-				type T = bool;
-				type T = int;
-				type T = float;
-				type T = str;
-				type T = unknown;
->>>>>>> 207c6e69
+					type T = unknown;
+				}
 			`,
 			sourceTypes(
 				s('keyword_type'),
@@ -105,16 +96,11 @@
 
 		IDENTIFIER: [
 			xjs.String.dedent`
-<<<<<<< HEAD
 				{
 					my_variable;
 					'my variable';
-				}
-=======
-				my_variable;
-				'my variable';
-				Object;
->>>>>>> 207c6e69
+					Object;
+				}
 			`,
 			sourceExpressions(
 				s('identifier'),
@@ -286,22 +272,13 @@
 
 		TypeTupleLiteral: [
 			xjs.String.dedent`
-<<<<<<< HEAD
-				{
-					type T = \\[bool, int, ?: str];
+				{
 					type T = [bool, int, ?: str];
-					type U = \\[
+					type U = [
 						V.0,
 						W.<float>,
 					];
 				}
-=======
-				type T = [bool, int, ?: str];
-				type U = [
-					V.0,
-					W.<float>,
-				];
->>>>>>> 207c6e69
 			`,
 			sourceTypes(
 				s(
@@ -337,22 +314,13 @@
 
 		TypeRecordLiteral: [
 			xjs.String.dedent`
-<<<<<<< HEAD
-				{
-					type T = \\[a: bool, b?: int, c: str];
+				{
 					type T = [a: bool, b?: int, c: str];
-					type U = \\[
+					type U = [
 						a: V.0,
 						b: W.<float>,
 					];
 				}
-=======
-				type T = [a: bool, b?: int, c: str];
-				type U = [
-					a: V.0,
-					b: W.<float>,
-				];
->>>>>>> 207c6e69
 			`,
 			sourceTypes(
 				s(
@@ -454,22 +422,13 @@
 
 		TypeUnarySymbol: [
 			xjs.String.dedent`
-<<<<<<< HEAD
 				{
 					type T = T?;
 					type T = T!;
-					type T = bool\\[3];
 					type T = T[];
 					type T = T[3];
 					type T = T{};
 				}
-=======
-				type T = T?;
-				type T = T!;
-				type T = T[];
-				type T = T[3];
-				type T = T{};
->>>>>>> 207c6e69
 			`,
 			sourceTypes(
 				s(
@@ -563,14 +522,9 @@
 
 		TupleLiteral: [
 			xjs.String.dedent`
-<<<<<<< HEAD
-				{
-					\\[1, \\[2], \\[3]];
-					  [1, \\[2],   [3]];
-				}
-=======
-				[1, [2], [[3]]];
->>>>>>> 207c6e69
+				{
+					[1, [2], [[3]]];
+				}
 			`,
 			sourceExpressions(s(
 				'tuple_literal',
@@ -582,14 +536,9 @@
 
 		RecordLiteral: [
 			xjs.String.dedent`
-<<<<<<< HEAD
-				{
-					\\[a= 1, b= \\[x= 2], c= \\[y= 3]];
-					  [a= 1, b= \\[x= 2], c=   [y= 3]];
-				}
-=======
-				[a= 1, b= [x= 2], c= [y= [k= 3]]];
->>>>>>> 207c6e69
+				{
+					[a= 1, b= [x= 2], c= [y= [k= 3]]];
+				}
 			`,
 			sourceExpressions(s(
 				'record_literal',
