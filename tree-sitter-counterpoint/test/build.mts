#!/usr/bin/env node

import * as xjs from 'extrajs';
import * as fs from 'fs';
import * as path from 'path';



function s(name: string, ...operands: readonly string[]): string {
	return xjs.String.dedent`
		(${ name }
			${ operands.join('\n\t') }
		)
	`;
}

function extractType(operand: string): string {
<<<<<<< HEAD
	return s('expression_compound__variable',
=======
	return s(
		'expression_compound',
>>>>>>> 6d8da1ff
		s('identifier'),
		s(
			'function_call',
			s(
				'generic_arguments',
				operand,
			),
			s('function_arguments'),
		),
	);
}

function makeSourceFile(...expressions: readonly string[]): string {
	return s(
		'source_file',
		expressions.map((expr) => s('statement_expression', expr)).join(''),
	);
}



function buildTest(title: string, source: string, expected: string): string {
	return xjs.String.dedent`
		${ '='.repeat(title.length) }
		${ title }
		${ '='.repeat(title.length) }

		${ source }

		---

		${ expected }
	`;
}



(async (): Promise<void> => {
	const __dirname = path.dirname(new URL(import.meta.url).pathname);
	const FILEPATH = path.join(__dirname, './corpus/index.txt');
	await fs.promises.mkdir(path.dirname(FILEPATH), {recursive: true});
	return fs.promises.writeFile(FILEPATH, Object.entries({
		/* # TERMINALS */
		KEYWORDTYPE: [
			xjs.String.dedent`
				f.<void>();
				f.<bool>();
				f.<int>();
				f.<float>();
				f.<str>();
				f.<obj>();
			`,
			makeSourceFile(
				extractType(s('keyword_type')),
				extractType(s('keyword_type')),
				extractType(s('keyword_type')),
				extractType(s('keyword_type')),
				extractType(s('keyword_type')),
				extractType(s('keyword_type')),
			),
		],

		KEYWORDVALUE: [
			xjs.String.dedent`
				null;
				false;
				true;
			`,
			makeSourceFile(
				s('primitive_literal', s('keyword_value')),
				s('primitive_literal', s('keyword_value')),
				s('primitive_literal', s('keyword_value')),
			),
		],

		IDENTIFIER: [
			xjs.String.dedent`
				my_variable;
			`,
			makeSourceFile(s('identifier')),
		],

		INTEGER: [
			xjs.String.dedent`
				42;
				\\b01000101;
				4_2;
				\\b0100_0101;
			`,
			makeSourceFile(
				s('primitive_literal', s('integer')),
				s('primitive_literal', s('integer__radix')),
				s('primitive_literal', s('integer__separator')),
				s('primitive_literal', s('integer__radix__separator')),
			),
		],

		FLOAT: [
			xjs.String.dedent`
				42.0;
				42.69;
				42.69e15;
				42.69e+15;
				42.69e-15;
				4_2.0;
				4_2.6_9;
				4_2.6_9e1_5;
				4_2.6_9e+1_5;
				4_2.6_9e-1_5;
			`,
			makeSourceFile(
				s('primitive_literal', s('float')),
				s('primitive_literal', s('float')),
				s('primitive_literal', s('float')),
				s('primitive_literal', s('float')),
				s('primitive_literal', s('float')),
				s('primitive_literal', s('float__separator')),
				s('primitive_literal', s('float__separator')),
				s('primitive_literal', s('float__separator')),
				s('primitive_literal', s('float__separator')),
				s('primitive_literal', s('float__separator')),
			),
		],

		STRING: [
			xjs.String.dedent`
				'hello world';

				'hello world %ignore';

				'hello %ignore
				world';

				'hello world %%ignore
				ignore';

				'hello %%ignore
				ignore%% world';

				'hello\\u{0020}world';

				'hello\\u{00_20}world';
			`,
			makeSourceFile(
				s('primitive_literal', s('string')),
				s('primitive_literal', s('string')),
				s('primitive_literal', s('string')),
				s('primitive_literal', s('string')),
				s('primitive_literal', s('string')),
				s('primitive_literal', s('string')),
				s('primitive_literal', s('string__separator')),
			),
		],

		TEMPLATE: [
			xjs.String.dedent`
				'''hello {{ to }} the
				the {{ big }} world''';

				'''hello {{ to }} the {{ whole }} great {{ big }} world''';

				'''hello {{ '''to {{ '''the
				the''' }} big''' }} world''';
			`,
			makeSourceFile(
<<<<<<< HEAD
				s('string_template__variable',
=======
				s(
					'string_template',
>>>>>>> 6d8da1ff
					s('template_head'),
					s('identifier'),
					s('template_middle'),
					s('identifier'),
					s('template_tail'),
				),
<<<<<<< HEAD
				s('string_template__variable',
=======
				s(
					'string_template',
>>>>>>> 6d8da1ff
					s('template_head'),
					s('identifier'),
					s('template_middle'),
					s('identifier'),
					s('template_middle'),
					s('identifier'),
					s('template_tail'),
				),
<<<<<<< HEAD
				s('string_template__variable',
					s('template_head'),
					s('string_template__variable',
						s('template_head'),
						s('string_template__variable',
=======
				s(
					'string_template',
					s('template_head'),
					s(
						'string_template',
						s('template_head'),
						s(
							'string_template',
>>>>>>> 6d8da1ff
							s('template_full'),
						),
						s('template_tail'),
					),
					s('template_tail'),
				),
			),
		],



		/* # PRODUCTIONS */
		// Word
		// see #{KEYWORDTYPE,KEYWORDVALUE,IDENTIFIER}

		// PrimitiveLiteral
		// see #{KEYWORDVALUE,INTEGER,FLOAT,STRING}


		/* ## Types */
		// EntryType
		// see #Type{Tuple,Record}Literal

		// ItemsType
		// see #TypeTupleLiteral

		// PropertiesType
		// see #TypeRecordLiteral

		TypeGrouped: [
			xjs.String.dedent`
				f.<(T)>();
			`,
			makeSourceFile(extractType(s('type_grouped', s('identifier')))),
		],

		TypeTupleLiteral: [
			xjs.String.dedent`
				f.<[bool, int, ?: str]>();
			`,
			makeSourceFile(extractType(s(
				'type_tuple_literal',
				s('entry_type',           s('keyword_type')),
				s('entry_type',           s('keyword_type')),
				s('entry_type__optional', s('keyword_type')),
			))),
		],

		TypeRecordLiteral: [
			xjs.String.dedent`
				f.<[a: bool, b?: int, c: str]>();
			`,
			makeSourceFile(extractType(s(
				'type_record_literal',
				s('entry_type__named',           s('word', s('identifier')), s('keyword_type')),
				s('entry_type__named__optional', s('word', s('identifier')), s('keyword_type')),
				s('entry_type__named',           s('word', s('identifier')), s('keyword_type')),
			))),
		],

		TypeDictLiteral: [
			xjs.String.dedent`
				f.<[: bool]>();
			`,
			makeSourceFile(extractType(s(
				'type_dict_literal',
				s('keyword_type'),
			))),
		],

		TypeMapLiteral: [
			xjs.String.dedent`
				f.<{int -> float}>();
			`,
			makeSourceFile(extractType(s(
				'type_map_literal',
				s('keyword_type'),
				s('keyword_type'),
			))),
		],

		// TypeUnit
		// see #KEYWORDTYPE,IDENTIFIER,PrimitiveLiteral,Type{Grouped,{Tuple,Record,Dict,Map}Literal}

		// PropertyAccessType
		// see #TypeCompound

		// GenericCall
		// see #TypeCompound

		TypeCompound: [
			xjs.String.dedent`
				f.<TupleType.0>();
				f.<RecordType.prop>();
				f.<Set.<T>>();
			`,
			makeSourceFile(
				extractType(s(
					'type_compound',
					s('identifier'),
					s('property_access_type', s('integer')),
				)),
				extractType(s(
					'type_compound',
					s('identifier'),
					s('property_access_type', s('word', s('identifier'))),
				)),
				extractType(s(
					'type_compound',
					s('identifier'),
					s(
						'generic_call',
						s(
							'generic_arguments',
							s('identifier'),
						),
					),
				)),
			),
		],

		TypeUnarySymbol: [
			xjs.String.dedent`
				f.<T?>();
				f.<T!>();
				f.<T[]>();
				f.<T[3]>();
				f.<T{}>();
			`,
			makeSourceFile(
				extractType(s(
					'type_unary_symbol',
					s('identifier'),
				)),
				extractType(s(
					'type_unary_symbol',
					s('identifier'),
				)),
				extractType(s(
					'type_unary_symbol',
					s('identifier'),
				)),
				extractType(s(
					'type_unary_symbol',
					s('identifier'),
					s('integer'),
				)),
				extractType(s(
					'type_unary_symbol',
					s('identifier'),
				)),
			),
		],

		TypeUnaryKeyword: [
			xjs.String.dedent`
				f.<mutable T>();
			`,
			makeSourceFile(extractType(s(
				'type_unary_keyword',
				s('identifier'),
			))),
		],

		TypeIntersection: [
			xjs.String.dedent`
				f.<T & U>();
			`,
			makeSourceFile(extractType(s(
				'type_intersection',
				s('identifier'),
				s('identifier'),
			))),
		],

		TypeUnion: [
			xjs.String.dedent`
				f.<T | U>();
			`,
			makeSourceFile(extractType(s(
				'type_union',
				s('identifier'),
				s('identifier'),
			))),
		],

		// Type
		// see #TypeUnion


		/* ## Expressions */
		// StringTemplate
		// see #TEMPLATE

		// Property
		// see #RecordLiteral

		// Case
		// see #MapLiteral

		ExpressionGrouped: [
			xjs.String.dedent`
				(a);
			`,
<<<<<<< HEAD
			makeSourceFile(
				s('expression_grouped__variable', s('identifier')),
			),
=======
			makeSourceFile(s('expression_grouped', s('identifier'))),
>>>>>>> 6d8da1ff
		],

		TupleLiteral: [
			xjs.String.dedent`
				@[1, @[2], @[3]];
				 [1, @[2],  [3]];
			`,
<<<<<<< HEAD
			makeSourceFile(
				s('tuple_literal',
					                   s('primitive_literal', s('integer')),
					s('tuple_literal', s('primitive_literal', s('integer'))),
					s('tuple_literal', s('primitive_literal', s('integer'))),
				),
				s('tuple_literal__variable',
					                             s('primitive_literal', s('integer')),
					s('tuple_literal',           s('primitive_literal', s('integer'))),
					s('tuple_literal__variable', s('primitive_literal', s('integer'))),
				),
			),
=======
			makeSourceFile(s(
				'tuple_literal',
				s('primitive_literal', s('integer')),
				s('primitive_literal', s('integer')),
				s('primitive_literal', s('integer')),
			)),
>>>>>>> 6d8da1ff
		],

		RecordLiteral: [
			xjs.String.dedent`
				@[a= 1, b= @[x= 2], c= @[y= 3]];
				 [a= 1, b= @[x= 2], c=  [y= 3]];
			`,
<<<<<<< HEAD
			makeSourceFile(
				s('record_literal',
					s('property',
						s('word', s('identifier')),
						s('primitive_literal', s('integer')),
					),
					s('property',
						s('word', s('identifier')),
						s('record_literal',
							s('property',
								s('word', s('identifier')),
								s('primitive_literal', s('integer')),
							),
						),
					),
					s('property',
						s('word', s('identifier')),
						s('record_literal',
							s('property',
								s('word', s('identifier')),
								s('primitive_literal', s('integer')),
							),
						),
					),
				),
				s('record_literal__variable',
					s('property__variable',
						s('word', s('identifier')),
						s('primitive_literal', s('integer')),
					),
					s('property__variable',
						s('word', s('identifier')),
						s('record_literal',
							s('property',
								s('word', s('identifier')),
								s('primitive_literal', s('integer')),
							),
						),
					),
					s('property__variable',
						s('word', s('identifier')),
						s('record_literal__variable',
							s('property__variable',
								s('word', s('identifier')),
								s('primitive_literal', s('integer')),
							),
						),
					),
=======
			makeSourceFile(s(
				'record_literal',
				s(
					'property',
					s('word', s('identifier')),
					s('primitive_literal', s('integer')),
>>>>>>> 6d8da1ff
				),
				s(
					'property',
					s('word', s('identifier')),
					s('primitive_literal', s('integer')),
				),
				s(
					'property',
					s('word', s('identifier')),
					s('primitive_literal', s('integer')),
				),
			)),
		],

		SetLiteral: [
			xjs.String.dedent`
				{1, 2, 3};
			`,
			makeSourceFile(s(
				'set_literal',
				s('primitive_literal', s('integer')),
				s('primitive_literal', s('integer')),
				s('primitive_literal', s('integer')),
			)),
		],

		MapLiteral: [
			xjs.String.dedent`
				{'1' -> 1, '2' -> 2, '3' -> 3};
			`,
			makeSourceFile(s(
				'map_literal',
				s(
					'case',
					s('primitive_literal', s('string')),
					s('primitive_literal', s('integer')),
				),
				s(
					'case',
					s('primitive_literal', s('string')),
					s('primitive_literal', s('integer')),
				),
				s(
					'case',
					s('primitive_literal', s('string')),
					s('primitive_literal', s('integer')),
				),
			)),
		],

		// FunctionArguments
		// see #FunctionCall

		// ExpressionUnit
		// see #IDENTIFIER,PrimitiveLiteral,StringTemplate,ExpressionGrouped,{Tuple,Record,Set,Map}Literal

		// PropertyAccess
		// see #ExpressionCompound

		// PropertyAssign
		// see #Assignee

		// FunctionCall
		// see #ExpressionCompound

		ExpressionCompound: [
			xjs.String.dedent`
				tuple.0;
				tuple?.0;
				tuple!.0;
				record.prop;
				record?.prop;
				record!.prop;
				list.[index];
				list?.[index];
				list!.[index];
				List.();
				Dict.([]);
				Set.<T>();
			`,
			makeSourceFile(
<<<<<<< HEAD
				s('expression_compound__variable',
=======
				s(
					'expression_compound',
>>>>>>> 6d8da1ff
					s('identifier'),
					s('property_access__variable', s('integer')),
				),
<<<<<<< HEAD
				s('expression_compound__variable',
=======
				s(
					'expression_compound',
>>>>>>> 6d8da1ff
					s('identifier'),
					s('property_access__variable', s('integer')),
				),
<<<<<<< HEAD
				s('expression_compound__variable',
=======
				s(
					'expression_compound',
>>>>>>> 6d8da1ff
					s('identifier'),
					s('property_access__variable', s('integer')),
				),
<<<<<<< HEAD
				s('expression_compound__variable',
=======
				s(
					'expression_compound',
>>>>>>> 6d8da1ff
					s('identifier'),
					s('property_access__variable', s('word', s('identifier'))),
				),
<<<<<<< HEAD
				s('expression_compound__variable',
=======
				s(
					'expression_compound',
>>>>>>> 6d8da1ff
					s('identifier'),
					s('property_access__variable', s('word', s('identifier'))),
				),
<<<<<<< HEAD
				s('expression_compound__variable',
=======
				s(
					'expression_compound',
>>>>>>> 6d8da1ff
					s('identifier'),
					s('property_access__variable', s('word', s('identifier'))),
				),
<<<<<<< HEAD
				s('expression_compound__variable',
=======
				s(
					'expression_compound',
>>>>>>> 6d8da1ff
					s('identifier'),
					s('property_access__variable', s('identifier')),
				),
<<<<<<< HEAD
				s('expression_compound__variable',
=======
				s(
					'expression_compound',
>>>>>>> 6d8da1ff
					s('identifier'),
					s('property_access__variable', s('identifier')),
				),
<<<<<<< HEAD
				s('expression_compound__variable',
=======
				s(
					'expression_compound',
>>>>>>> 6d8da1ff
					s('identifier'),
					s('property_access__variable', s('identifier')),
				),
<<<<<<< HEAD
				s('expression_compound__variable',
					s('identifier'),
					s('function_call', s('function_arguments')),
				),
				s('expression_compound__variable',
					s('identifier'),
					s('function_call',
						s('function_arguments',
							s('tuple_literal__variable')
						),
					),
				),
				s('expression_compound__variable',
=======
				s(
					'expression_compound',
					s('identifier'),
					s('function_call', s('function_arguments')),
				),
				s(
					'expression_compound',
					s('identifier'),
					s(
						'function_call',
						s(
							'function_arguments',
							s('tuple_literal'),
						),
					),
				),
				s(
					'expression_compound',
>>>>>>> 6d8da1ff
					s('identifier'),
					s(
						'function_call',
						s(
							'generic_arguments',
							s('identifier'),
						),
						s('function_arguments'),
					),
				),
			),
		],

		// Assignee
		// see #StatementAssignment

		ExpressionUnarySymbol: [
			xjs.String.dedent`
				!value;
				?value;
				+value;
				-value;
			`,
			makeSourceFile(
<<<<<<< HEAD
				s('expression_unary_symbol__variable',
					s('identifier'),
				),
				s('expression_unary_symbol__variable',
					s('identifier'),
				),
				s('expression_unary_symbol__variable',
					s('identifier'),
				),
				s('expression_unary_symbol__variable',
=======
				s(
					'expression_unary_symbol',
					s('identifier'),
				),
				s(
					'expression_unary_symbol',
					s('identifier'),
				),
				s(
					'expression_unary_symbol',
					s('identifier'),
				),
				s(
					'expression_unary_symbol',
>>>>>>> 6d8da1ff
					s('identifier'),
				),
			),
		],

		ExpressionClaim: [
			xjs.String.dedent`
				<T>value;
			`,
<<<<<<< HEAD
			makeSourceFile(
				s('expression_claim__variable',
					s('identifier'),
					s('identifier'),
				),
			),
=======
			makeSourceFile(s(
				'expression_claim',
				s('identifier'),
				s('identifier'),
			)),
>>>>>>> 6d8da1ff
		],

		ExpressionExponential: [
			xjs.String.dedent`
				a ^ b;
				a ^ b ^ c;
			`,
			makeSourceFile(
<<<<<<< HEAD
				s('expression_exponential__variable',
					s('identifier'),
					s('identifier'),
				),
				s('expression_exponential__variable',
					s('identifier'),
					s('expression_exponential__variable',
=======
				s(
					'expression_exponential',
					s('identifier'),
					s('identifier'),
				),
				s(
					'expression_exponential',
					s('identifier'),
					s(
						'expression_exponential',
>>>>>>> 6d8da1ff
						s('identifier'),
						s('identifier'),
					),
				),
			),
		],

		ExpressionMultiplicative: [
			xjs.String.dedent`
				a * b;
				a / b;
				a * b * c;
			`,
			makeSourceFile(
<<<<<<< HEAD
				s('expression_multiplicative__variable',
					s('identifier'),
					s('identifier'),
				),
				s('expression_multiplicative__variable',
					s('identifier'),
					s('identifier'),
				),
				s('expression_multiplicative__variable',
					s('expression_multiplicative__variable',
=======
				s(
					'expression_multiplicative',
					s('identifier'),
					s('identifier'),
				),
				s(
					'expression_multiplicative',
					s('identifier'),
					s('identifier'),
				),
				s(
					'expression_multiplicative',
					s(
						'expression_multiplicative',
>>>>>>> 6d8da1ff
						s('identifier'),
						s('identifier'),
					),
					s('identifier'),
				),
			),
		],

		ExpressionAdditive: [
			xjs.String.dedent`
				a + b;
				a - b;
			`,
			makeSourceFile(
<<<<<<< HEAD
				s('expression_additive__variable',
					s('identifier'),
					s('identifier'),
				),
				s('expression_additive__variable',
=======
				s(
					'expression_additive',
					s('identifier'),
					s('identifier'),
				),
				s(
					'expression_additive',
>>>>>>> 6d8da1ff
					s('identifier'),
					s('identifier'),
				),
			),
		],

		ExpressionComparative: [
			xjs.String.dedent`
				a < b;
				a > b;
				a <= b;
				a >= b;
				a !< b;
				a !> b;
				a is b;
				a isnt b;
			`,
			makeSourceFile(
<<<<<<< HEAD
				s('expression_comparative__variable',
					s('identifier'),
					s('identifier'),
				),
				s('expression_comparative__variable',
					s('identifier'),
					s('identifier'),
				),
				s('expression_comparative__variable',
					s('identifier'),
					s('identifier'),
				),
				s('expression_comparative__variable',
					s('identifier'),
					s('identifier'),
				),
				s('expression_comparative__variable',
					s('identifier'),
					s('identifier'),
				),
				s('expression_comparative__variable',
					s('identifier'),
					s('identifier'),
				),
				s('expression_comparative__variable',
					s('identifier'),
					s('identifier'),
				),
				s('expression_comparative__variable',
=======
				s(
					'expression_comparative',
					s('identifier'),
					s('identifier'),
				),
				s(
					'expression_comparative',
					s('identifier'),
					s('identifier'),
				),
				s(
					'expression_comparative',
					s('identifier'),
					s('identifier'),
				),
				s(
					'expression_comparative',
					s('identifier'),
					s('identifier'),
				),
				s(
					'expression_comparative',
					s('identifier'),
					s('identifier'),
				),
				s(
					'expression_comparative',
					s('identifier'),
					s('identifier'),
				),
				s(
					'expression_comparative',
					s('identifier'),
					s('identifier'),
				),
				s(
					'expression_comparative',
>>>>>>> 6d8da1ff
					s('identifier'),
					s('identifier'),
				),
			),
		],

		ExpressionEquality: [
			xjs.String.dedent`
				a === b;
				a !== b;
				a == b;
				a !== b;
			`,
			makeSourceFile(
<<<<<<< HEAD
				s('expression_equality__variable',
					s('identifier'),
					s('identifier'),
				),
				s('expression_equality__variable',
					s('identifier'),
					s('identifier'),
				),
				s('expression_equality__variable',
					s('identifier'),
					s('identifier'),
				),
				s('expression_equality__variable',
=======
				s(
					'expression_equality',
					s('identifier'),
					s('identifier'),
				),
				s(
					'expression_equality',
					s('identifier'),
					s('identifier'),
				),
				s(
					'expression_equality',
					s('identifier'),
					s('identifier'),
				),
				s(
					'expression_equality',
>>>>>>> 6d8da1ff
					s('identifier'),
					s('identifier'),
				),
			),
		],

		ExpressionConjunctive: [
			xjs.String.dedent`
				a && b;
				a !& b;
			`,
			makeSourceFile(
<<<<<<< HEAD
				s('expression_conjunctive__variable',
					s('identifier'),
					s('identifier'),
				),
				s('expression_conjunctive__variable',
=======
				s(
					'expression_conjunctive',
					s('identifier'),
					s('identifier'),
				),
				s(
					'expression_conjunctive',
>>>>>>> 6d8da1ff
					s('identifier'),
					s('identifier'),
				),
			),
		],

		ExpressionDisjunctive: [
			xjs.String.dedent`
				a || b;
				a !| b;
			`,
			makeSourceFile(
<<<<<<< HEAD
				s('expression_disjunctive__variable',
					s('identifier'),
					s('identifier'),
				),
				s('expression_disjunctive__variable',
=======
				s(
					'expression_disjunctive',
					s('identifier'),
					s('identifier'),
				),
				s(
					'expression_disjunctive',
>>>>>>> 6d8da1ff
					s('identifier'),
					s('identifier'),
				),
			),
		],

		ExpressionConditional: [
			xjs.String.dedent`
				if a then b else c;
			`,
<<<<<<< HEAD
			makeSourceFile(
				s('expression_conditional__variable',
					s('identifier'),
					s('identifier'),
					s('identifier'),
				),
			),
=======
			makeSourceFile(s(
				'expression_conditional',
				s('identifier'),
				s('identifier'),
				s('identifier'),
			)),
>>>>>>> 6d8da1ff
		],

		// Expression
		// see #Expression{Disjunctive,Conditional}


		/* ## Statements */
		DeclarationType: [
			xjs.String.dedent`
				type T = A | B & C;
			`,
			s(
				'source_file',
				s(
					'declaration_type',
					s('identifier'),
					s(
						'type_union',
						s('identifier'),
						s(
							'type_intersection',
							s('identifier'),
							s('identifier'),
						),
					),
				),
			),
		],

		DeclarationVariable: [
			xjs.String.dedent`
				let v: T = a + b * c;
				let unfixed u: A | B & C = v;
			`,
			s(
				'source_file',
				s(
					'declaration_variable',
					s('identifier'),
					s('identifier'),
<<<<<<< HEAD
					s('expression_additive__variable',
						s('identifier'),
						s('expression_multiplicative__variable',
=======
					s(
						'expression_additive',
						s('identifier'),
						s(
							'expression_multiplicative',
>>>>>>> 6d8da1ff
							s('identifier'),
							s('identifier'),
						),
					),
				),
				s(
					'declaration_variable',
					s('identifier'),
					s(
						'type_union',
						s('identifier'),
						s(
							'type_intersection',
							s('identifier'),
							s('identifier'),
						),
					),
					s('identifier'),
				),
			),
		],

		// Declaration
		// see #Declaration{Type,Variable}

		StatementExpression: [
			xjs.String.dedent`
				my_var;
			`,
			s('source_file', s('statement_expression', s('identifier'))),
		],

		StatementAssignment: [
			xjs.String.dedent`
				my_var       = a;
				tuple.1      = b;
				record.prop  = c;
				list.[index] = d;
			`,
			s(
				'source_file',
				s(
					'statement_assignment',
					s(
						'assignee',
						s('identifier'),
					),
					s('identifier'),
				),
				s(
					'statement_assignment',
					s(
						'assignee',
						s('identifier'),
						s('property_assign', s('integer')),
					),
					s('identifier'),
				),
				s(
					'statement_assignment',
					s(
						'assignee',
						s('identifier'),
						s('property_assign', s('word', s('identifier'))),
					),
					s('identifier'),
				),
				s(
					'statement_assignment',
					s(
						'assignee',
						s('identifier'),
						s('property_assign', s('identifier')),
					),
					s('identifier'),
				),
			),
		],

		// Statement
		// see #{Declaration,Statement{Expression,Assignment}}
	})
		.map(([title, [source, expected]]) => buildTest(title, source, expected))
		.filter((test) => !!test)
		.join(''));
})().catch((err) => {
	console.error(err);
	process.exit(1);
});<|MERGE_RESOLUTION|>--- conflicted
+++ resolved
@@ -15,12 +15,8 @@
 }
 
 function extractType(operand: string): string {
-<<<<<<< HEAD
-	return s('expression_compound__variable',
-=======
 	return s(
-		'expression_compound',
->>>>>>> 6d8da1ff
+		'expression_compound__variable',
 		s('identifier'),
 		s(
 			'function_call',
@@ -186,24 +182,16 @@
 				the''' }} big''' }} world''';
 			`,
 			makeSourceFile(
-<<<<<<< HEAD
-				s('string_template__variable',
-=======
-				s(
-					'string_template',
->>>>>>> 6d8da1ff
+				s(
+					'string_template__variable',
 					s('template_head'),
 					s('identifier'),
 					s('template_middle'),
 					s('identifier'),
 					s('template_tail'),
 				),
-<<<<<<< HEAD
-				s('string_template__variable',
-=======
-				s(
-					'string_template',
->>>>>>> 6d8da1ff
+				s(
+					'string_template__variable',
 					s('template_head'),
 					s('identifier'),
 					s('template_middle'),
@@ -212,22 +200,14 @@
 					s('identifier'),
 					s('template_tail'),
 				),
-<<<<<<< HEAD
-				s('string_template__variable',
+				s(
+					'string_template__variable',
 					s('template_head'),
-					s('string_template__variable',
-						s('template_head'),
-						s('string_template__variable',
-=======
-				s(
-					'string_template',
-					s('template_head'),
-					s(
-						'string_template',
+					s(
+						'string_template__variable',
 						s('template_head'),
 						s(
-							'string_template',
->>>>>>> 6d8da1ff
+							'string_template__variable',
 							s('template_full'),
 						),
 						s('template_tail'),
@@ -432,13 +412,7 @@
 			xjs.String.dedent`
 				(a);
 			`,
-<<<<<<< HEAD
-			makeSourceFile(
-				s('expression_grouped__variable', s('identifier')),
-			),
-=======
-			makeSourceFile(s('expression_grouped', s('identifier'))),
->>>>>>> 6d8da1ff
+			makeSourceFile(s('expression_grouped__variable', s('identifier'))),
 		],
 
 		TupleLiteral: [
@@ -446,27 +420,20 @@
 				@[1, @[2], @[3]];
 				 [1, @[2],  [3]];
 			`,
-<<<<<<< HEAD
-			makeSourceFile(
-				s('tuple_literal',
+			makeSourceFile(
+				s(
+					'tuple_literal',
 					                   s('primitive_literal', s('integer')),
 					s('tuple_literal', s('primitive_literal', s('integer'))),
 					s('tuple_literal', s('primitive_literal', s('integer'))),
 				),
-				s('tuple_literal__variable',
+				s(
+					'tuple_literal__variable',
 					                             s('primitive_literal', s('integer')),
 					s('tuple_literal',           s('primitive_literal', s('integer'))),
 					s('tuple_literal__variable', s('primitive_literal', s('integer'))),
 				),
 			),
-=======
-			makeSourceFile(s(
-				'tuple_literal',
-				s('primitive_literal', s('integer')),
-				s('primitive_literal', s('integer')),
-				s('primitive_literal', s('integer')),
-			)),
->>>>>>> 6d8da1ff
 		],
 
 		RecordLiteral: [
@@ -474,75 +441,72 @@
 				@[a= 1, b= @[x= 2], c= @[y= 3]];
 				 [a= 1, b= @[x= 2], c=  [y= 3]];
 			`,
-<<<<<<< HEAD
-			makeSourceFile(
-				s('record_literal',
-					s('property',
+			makeSourceFile(
+				s(
+					'record_literal',
+					s(
+						'property',
 						s('word', s('identifier')),
 						s('primitive_literal', s('integer')),
 					),
-					s('property',
+					s(
+						'property',
 						s('word', s('identifier')),
-						s('record_literal',
-							s('property',
+						s(
+							'record_literal',
+							s(
+								'property',
 								s('word', s('identifier')),
 								s('primitive_literal', s('integer')),
 							),
 						),
 					),
-					s('property',
+					s(
+						'property',
 						s('word', s('identifier')),
-						s('record_literal',
-							s('property',
+						s(
+							'record_literal',
+							s(
+								'property',
 								s('word', s('identifier')),
 								s('primitive_literal', s('integer')),
 							),
 						),
 					),
 				),
-				s('record_literal__variable',
-					s('property__variable',
+				s(
+					'record_literal__variable',
+					s(
+						'property__variable',
 						s('word', s('identifier')),
 						s('primitive_literal', s('integer')),
 					),
-					s('property__variable',
+					s(
+						'property__variable',
 						s('word', s('identifier')),
-						s('record_literal',
-							s('property',
+						s(
+							'record_literal',
+							s(
+								'property',
 								s('word', s('identifier')),
 								s('primitive_literal', s('integer')),
 							),
 						),
 					),
-					s('property__variable',
+					s(
+						'property__variable',
 						s('word', s('identifier')),
-						s('record_literal__variable',
-							s('property__variable',
+						s(
+							'record_literal__variable',
+							s(
+								'property__variable',
 								s('word', s('identifier')),
 								s('primitive_literal', s('integer')),
 							),
 						),
 					),
-=======
-			makeSourceFile(s(
-				'record_literal',
-				s(
-					'property',
-					s('word', s('identifier')),
-					s('primitive_literal', s('integer')),
->>>>>>> 6d8da1ff
-				),
-				s(
-					'property',
-					s('word', s('identifier')),
-					s('primitive_literal', s('integer')),
-				),
-				s(
-					'property',
-					s('word', s('identifier')),
-					s('primitive_literal', s('integer')),
-				),
-			)),
+				),
+			),
 		],
 
 		SetLiteral: [
@@ -612,121 +576,69 @@
 				Set.<T>();
 			`,
 			makeSourceFile(
-<<<<<<< HEAD
-				s('expression_compound__variable',
-=======
-				s(
-					'expression_compound',
->>>>>>> 6d8da1ff
+				s(
+					'expression_compound__variable',
 					s('identifier'),
 					s('property_access__variable', s('integer')),
 				),
-<<<<<<< HEAD
-				s('expression_compound__variable',
-=======
-				s(
-					'expression_compound',
->>>>>>> 6d8da1ff
+				s(
+					'expression_compound__variable',
 					s('identifier'),
 					s('property_access__variable', s('integer')),
 				),
-<<<<<<< HEAD
-				s('expression_compound__variable',
-=======
-				s(
-					'expression_compound',
->>>>>>> 6d8da1ff
+				s(
+					'expression_compound__variable',
 					s('identifier'),
 					s('property_access__variable', s('integer')),
 				),
-<<<<<<< HEAD
-				s('expression_compound__variable',
-=======
-				s(
-					'expression_compound',
->>>>>>> 6d8da1ff
+				s(
+					'expression_compound__variable',
 					s('identifier'),
 					s('property_access__variable', s('word', s('identifier'))),
 				),
-<<<<<<< HEAD
-				s('expression_compound__variable',
-=======
-				s(
-					'expression_compound',
->>>>>>> 6d8da1ff
+				s(
+					'expression_compound__variable',
 					s('identifier'),
 					s('property_access__variable', s('word', s('identifier'))),
 				),
-<<<<<<< HEAD
-				s('expression_compound__variable',
-=======
-				s(
-					'expression_compound',
->>>>>>> 6d8da1ff
+				s(
+					'expression_compound__variable',
 					s('identifier'),
 					s('property_access__variable', s('word', s('identifier'))),
 				),
-<<<<<<< HEAD
-				s('expression_compound__variable',
-=======
-				s(
-					'expression_compound',
->>>>>>> 6d8da1ff
+				s(
+					'expression_compound__variable',
 					s('identifier'),
 					s('property_access__variable', s('identifier')),
 				),
-<<<<<<< HEAD
-				s('expression_compound__variable',
-=======
-				s(
-					'expression_compound',
->>>>>>> 6d8da1ff
+				s(
+					'expression_compound__variable',
 					s('identifier'),
 					s('property_access__variable', s('identifier')),
 				),
-<<<<<<< HEAD
-				s('expression_compound__variable',
-=======
-				s(
-					'expression_compound',
->>>>>>> 6d8da1ff
+				s(
+					'expression_compound__variable',
 					s('identifier'),
 					s('property_access__variable', s('identifier')),
 				),
-<<<<<<< HEAD
-				s('expression_compound__variable',
+				s(
+					'expression_compound__variable',
 					s('identifier'),
 					s('function_call', s('function_arguments')),
 				),
-				s('expression_compound__variable',
-					s('identifier'),
-					s('function_call',
-						s('function_arguments',
-							s('tuple_literal__variable')
-						),
-					),
-				),
-				s('expression_compound__variable',
-=======
-				s(
-					'expression_compound',
-					s('identifier'),
-					s('function_call', s('function_arguments')),
-				),
-				s(
-					'expression_compound',
+				s(
+					'expression_compound__variable',
 					s('identifier'),
 					s(
 						'function_call',
 						s(
 							'function_arguments',
-							s('tuple_literal'),
+							s('tuple_literal__variable'),
 						),
 					),
 				),
 				s(
-					'expression_compound',
->>>>>>> 6d8da1ff
+					'expression_compound__variable',
 					s('identifier'),
 					s(
 						'function_call',
@@ -751,33 +663,20 @@
 				-value;
 			`,
 			makeSourceFile(
-<<<<<<< HEAD
-				s('expression_unary_symbol__variable',
-					s('identifier'),
-				),
-				s('expression_unary_symbol__variable',
-					s('identifier'),
-				),
-				s('expression_unary_symbol__variable',
-					s('identifier'),
-				),
-				s('expression_unary_symbol__variable',
-=======
-				s(
-					'expression_unary_symbol',
-					s('identifier'),
-				),
-				s(
-					'expression_unary_symbol',
-					s('identifier'),
-				),
-				s(
-					'expression_unary_symbol',
-					s('identifier'),
-				),
-				s(
-					'expression_unary_symbol',
->>>>>>> 6d8da1ff
+				s(
+					'expression_unary_symbol__variable',
+					s('identifier'),
+				),
+				s(
+					'expression_unary_symbol__variable',
+					s('identifier'),
+				),
+				s(
+					'expression_unary_symbol__variable',
+					s('identifier'),
+				),
+				s(
+					'expression_unary_symbol__variable',
 					s('identifier'),
 				),
 			),
@@ -787,20 +686,11 @@
 			xjs.String.dedent`
 				<T>value;
 			`,
-<<<<<<< HEAD
-			makeSourceFile(
-				s('expression_claim__variable',
-					s('identifier'),
-					s('identifier'),
-				),
-			),
-=======
 			makeSourceFile(s(
-				'expression_claim',
+				'expression_claim__variable',
 				s('identifier'),
 				s('identifier'),
 			)),
->>>>>>> 6d8da1ff
 		],
 
 		ExpressionExponential: [
@@ -809,26 +699,16 @@
 				a ^ b ^ c;
 			`,
 			makeSourceFile(
-<<<<<<< HEAD
-				s('expression_exponential__variable',
-					s('identifier'),
-					s('identifier'),
-				),
-				s('expression_exponential__variable',
-					s('identifier'),
-					s('expression_exponential__variable',
-=======
-				s(
-					'expression_exponential',
-					s('identifier'),
-					s('identifier'),
-				),
-				s(
-					'expression_exponential',
-					s('identifier'),
-					s(
-						'expression_exponential',
->>>>>>> 6d8da1ff
+				s(
+					'expression_exponential__variable',
+					s('identifier'),
+					s('identifier'),
+				),
+				s(
+					'expression_exponential__variable',
+					s('identifier'),
+					s(
+						'expression_exponential__variable',
 						s('identifier'),
 						s('identifier'),
 					),
@@ -843,33 +723,20 @@
 				a * b * c;
 			`,
 			makeSourceFile(
-<<<<<<< HEAD
-				s('expression_multiplicative__variable',
-					s('identifier'),
-					s('identifier'),
-				),
-				s('expression_multiplicative__variable',
-					s('identifier'),
-					s('identifier'),
-				),
-				s('expression_multiplicative__variable',
-					s('expression_multiplicative__variable',
-=======
-				s(
-					'expression_multiplicative',
-					s('identifier'),
-					s('identifier'),
-				),
-				s(
-					'expression_multiplicative',
-					s('identifier'),
-					s('identifier'),
-				),
-				s(
-					'expression_multiplicative',
-					s(
-						'expression_multiplicative',
->>>>>>> 6d8da1ff
+				s(
+					'expression_multiplicative__variable',
+					s('identifier'),
+					s('identifier'),
+				),
+				s(
+					'expression_multiplicative__variable',
+					s('identifier'),
+					s('identifier'),
+				),
+				s(
+					'expression_multiplicative__variable',
+					s(
+						'expression_multiplicative__variable',
 						s('identifier'),
 						s('identifier'),
 					),
@@ -884,21 +751,13 @@
 				a - b;
 			`,
 			makeSourceFile(
-<<<<<<< HEAD
-				s('expression_additive__variable',
-					s('identifier'),
-					s('identifier'),
-				),
-				s('expression_additive__variable',
-=======
-				s(
-					'expression_additive',
-					s('identifier'),
-					s('identifier'),
-				),
-				s(
-					'expression_additive',
->>>>>>> 6d8da1ff
+				s(
+					'expression_additive__variable',
+					s('identifier'),
+					s('identifier'),
+				),
+				s(
+					'expression_additive__variable',
 					s('identifier'),
 					s('identifier'),
 				),
@@ -917,75 +776,43 @@
 				a isnt b;
 			`,
 			makeSourceFile(
-<<<<<<< HEAD
-				s('expression_comparative__variable',
-					s('identifier'),
-					s('identifier'),
-				),
-				s('expression_comparative__variable',
-					s('identifier'),
-					s('identifier'),
-				),
-				s('expression_comparative__variable',
-					s('identifier'),
-					s('identifier'),
-				),
-				s('expression_comparative__variable',
-					s('identifier'),
-					s('identifier'),
-				),
-				s('expression_comparative__variable',
-					s('identifier'),
-					s('identifier'),
-				),
-				s('expression_comparative__variable',
-					s('identifier'),
-					s('identifier'),
-				),
-				s('expression_comparative__variable',
-					s('identifier'),
-					s('identifier'),
-				),
-				s('expression_comparative__variable',
-=======
-				s(
-					'expression_comparative',
-					s('identifier'),
-					s('identifier'),
-				),
-				s(
-					'expression_comparative',
-					s('identifier'),
-					s('identifier'),
-				),
-				s(
-					'expression_comparative',
-					s('identifier'),
-					s('identifier'),
-				),
-				s(
-					'expression_comparative',
-					s('identifier'),
-					s('identifier'),
-				),
-				s(
-					'expression_comparative',
-					s('identifier'),
-					s('identifier'),
-				),
-				s(
-					'expression_comparative',
-					s('identifier'),
-					s('identifier'),
-				),
-				s(
-					'expression_comparative',
-					s('identifier'),
-					s('identifier'),
-				),
-				s(
-					'expression_comparative',
->>>>>>> 6d8da1ff
+				s(
+					'expression_comparative__variable',
+					s('identifier'),
+					s('identifier'),
+				),
+				s(
+					'expression_comparative__variable',
+					s('identifier'),
+					s('identifier'),
+				),
+				s(
+					'expression_comparative__variable',
+					s('identifier'),
+					s('identifier'),
+				),
+				s(
+					'expression_comparative__variable',
+					s('identifier'),
+					s('identifier'),
+				),
+				s(
+					'expression_comparative__variable',
+					s('identifier'),
+					s('identifier'),
+				),
+				s(
+					'expression_comparative__variable',
+					s('identifier'),
+					s('identifier'),
+				),
+				s(
+					'expression_comparative__variable',
+					s('identifier'),
+					s('identifier'),
+				),
+				s(
+					'expression_comparative__variable',
 					s('identifier'),
 					s('identifier'),
 				),
@@ -1000,39 +827,23 @@
 				a !== b;
 			`,
 			makeSourceFile(
-<<<<<<< HEAD
-				s('expression_equality__variable',
-					s('identifier'),
-					s('identifier'),
-				),
-				s('expression_equality__variable',
-					s('identifier'),
-					s('identifier'),
-				),
-				s('expression_equality__variable',
-					s('identifier'),
-					s('identifier'),
-				),
-				s('expression_equality__variable',
-=======
-				s(
-					'expression_equality',
-					s('identifier'),
-					s('identifier'),
-				),
-				s(
-					'expression_equality',
-					s('identifier'),
-					s('identifier'),
-				),
-				s(
-					'expression_equality',
-					s('identifier'),
-					s('identifier'),
-				),
-				s(
-					'expression_equality',
->>>>>>> 6d8da1ff
+				s(
+					'expression_equality__variable',
+					s('identifier'),
+					s('identifier'),
+				),
+				s(
+					'expression_equality__variable',
+					s('identifier'),
+					s('identifier'),
+				),
+				s(
+					'expression_equality__variable',
+					s('identifier'),
+					s('identifier'),
+				),
+				s(
+					'expression_equality__variable',
 					s('identifier'),
 					s('identifier'),
 				),
@@ -1045,21 +856,13 @@
 				a !& b;
 			`,
 			makeSourceFile(
-<<<<<<< HEAD
-				s('expression_conjunctive__variable',
-					s('identifier'),
-					s('identifier'),
-				),
-				s('expression_conjunctive__variable',
-=======
-				s(
-					'expression_conjunctive',
-					s('identifier'),
-					s('identifier'),
-				),
-				s(
-					'expression_conjunctive',
->>>>>>> 6d8da1ff
+				s(
+					'expression_conjunctive__variable',
+					s('identifier'),
+					s('identifier'),
+				),
+				s(
+					'expression_conjunctive__variable',
 					s('identifier'),
 					s('identifier'),
 				),
@@ -1072,21 +875,13 @@
 				a !| b;
 			`,
 			makeSourceFile(
-<<<<<<< HEAD
-				s('expression_disjunctive__variable',
-					s('identifier'),
-					s('identifier'),
-				),
-				s('expression_disjunctive__variable',
-=======
-				s(
-					'expression_disjunctive',
-					s('identifier'),
-					s('identifier'),
-				),
-				s(
-					'expression_disjunctive',
->>>>>>> 6d8da1ff
+				s(
+					'expression_disjunctive__variable',
+					s('identifier'),
+					s('identifier'),
+				),
+				s(
+					'expression_disjunctive__variable',
 					s('identifier'),
 					s('identifier'),
 				),
@@ -1097,22 +892,12 @@
 			xjs.String.dedent`
 				if a then b else c;
 			`,
-<<<<<<< HEAD
-			makeSourceFile(
-				s('expression_conditional__variable',
-					s('identifier'),
-					s('identifier'),
-					s('identifier'),
-				),
-			),
-=======
 			makeSourceFile(s(
-				'expression_conditional',
+				'expression_conditional__variable',
 				s('identifier'),
 				s('identifier'),
 				s('identifier'),
 			)),
->>>>>>> 6d8da1ff
 		],
 
 		// Expression
@@ -1153,17 +938,11 @@
 					'declaration_variable',
 					s('identifier'),
 					s('identifier'),
-<<<<<<< HEAD
-					s('expression_additive__variable',
-						s('identifier'),
-						s('expression_multiplicative__variable',
-=======
-					s(
-						'expression_additive',
+					s(
+						'expression_additive__variable',
 						s('identifier'),
 						s(
-							'expression_multiplicative',
->>>>>>> 6d8da1ff
+							'expression_multiplicative__variable',
 							s('identifier'),
 							s('identifier'),
 						),
