--- conflicted
+++ resolved
@@ -682,20 +682,6 @@
 			),
 		],
 
-<<<<<<< HEAD
-=======
-		ExpressionClaim: [
-			xjs.String.dedent`
-				<T>value;
-			`,
-			makeSourceFile(s(
-				'expression_claim__variable',
-				s('identifier'),
-				s('identifier'),
-			)),
-		],
-
->>>>>>> ddbe687a
 		ExpressionExponential: [
 			xjs.String.dedent`
 				a ^ b;
