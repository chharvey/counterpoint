#!/usr/bin/env node

import * as xjs from 'extrajs';
import * as fs from 'fs';
import * as path from 'path';



function s(name: string, ...operands: readonly string[]): string {
	return xjs.String.dedent`
		(${ name }
			${ operands.join('\n\t') }
		)
	`;
}

function sourceStatements(...statements: readonly string[]): string {
	return s(
		'source_file',
		s(
			'block',
			statements.join(''),
		),
	);
}

function sourceTypes(...types: readonly string[]): string {
	return sourceStatements(...types.map((typ) => s('declaration_type', s('identifier'), typ)));
}

function sourceExpressions(...expressions: string[]): string {
	return sourceStatements(...expressions.map((expr) => s('statement_expression', expr)));
}



function buildTest(title: string, source: string, expected: string): string {
	return xjs.String.dedent`
		${ '='.repeat(title.length) }
		${ title }
		${ '='.repeat(title.length) }

		${ source }

		---

		${ expected }
	`;
}



(async (): Promise<void> => {
	const __dirname = path.dirname(new URL(import.meta.url).pathname);
	const FILEPATH = path.join(__dirname, './corpus/index.txt');
	await fs.promises.mkdir(path.dirname(FILEPATH), {recursive: true});
	return fs.promises.writeFile(FILEPATH, Object.entries({
		/* # TERMINALS */
		KEYWORDTYPE: [
			xjs.String.dedent`
				{
					type T = never;
					type T = void;
					type T = bool;
					type T = int;
					type T = float;
					type T = str;
					type T = unknown;
				}
			`,
			sourceTypes(
				s('keyword_type'),
				s('keyword_type'),
				s('keyword_type'),
				s('keyword_type'),
				s('keyword_type'),
				s('keyword_type'),
				s('keyword_type'),
			),
		],

		KEYWORDVALUE: [
			xjs.String.dedent`
				{
					null;
					false;
					true;
				}
			`,
			sourceExpressions(
				s('primitive_literal', s('keyword_value')),
				s('primitive_literal', s('keyword_value')),
				s('primitive_literal', s('keyword_value')),
			),
		],

		IDENTIFIER: [
			xjs.String.dedent`
				{
					my_variable;
					'my variable';
					Object;
				}
			`,
			sourceExpressions(
				s('identifier'),
				s('identifier'),
				s('identifier'),
			),
		],

		INTEGER: [
			xjs.String.dedent`
				{
					42;
					\\b01000101;
					4_2;
					\\b0100_0101;
				}
			`,
			sourceExpressions(
				s('primitive_literal', s('integer')),
				s('primitive_literal', s('integer__radix')),
				s('primitive_literal', s('integer__separator')),
				s('primitive_literal', s('integer__radix__separator')),
			),
		],

		FLOAT: [
			xjs.String.dedent`
				{
					42.0;
					42.69;
					42.69e15;
					42.69e+15;
					42.69e-15;
					4_2.0;
					4_2.6_9;
					4_2.6_9e1_5;
					4_2.6_9e+1_5;
					4_2.6_9e-1_5;
				}
			`,
			sourceExpressions(
				s('primitive_literal', s('float')),
				s('primitive_literal', s('float')),
				s('primitive_literal', s('float')),
				s('primitive_literal', s('float')),
				s('primitive_literal', s('float')),
				s('primitive_literal', s('float__separator')),
				s('primitive_literal', s('float__separator')),
				s('primitive_literal', s('float__separator')),
				s('primitive_literal', s('float__separator')),
				s('primitive_literal', s('float__separator')),
			),
		],

		STRING: [
			xjs.String.dedent`
				{
					"hello world";

					"hello world %ignore";

					"hello %ignore
					world";

					"hello world %%ignore
					ignore";

					"hello %%ignore
					ignore%% world";

					"hello\\u{0020}world";

					"hello\\u{00_20}world";
				}
			`,
			sourceExpressions(
				s('primitive_literal', s('string')),
				s('primitive_literal', s('string')),
				s('primitive_literal', s('string')),
				s('primitive_literal', s('string')),
				s('primitive_literal', s('string')),
				s('primitive_literal', s('string')),
				s('primitive_literal', s('string__separator')),
			),
		],

		TEMPLATE: [
			xjs.String.dedent`
				{
					"""hello {{ to }} the
					the {{ big }} world""";

					"""hello {{ to }} the {{ whole }} great {{ big }} world""";

					"""hello {{ """to {{ """the
					the""" }} big""" }} world""";
				}
			`,
			sourceExpressions(
				s(
					'string_template',
					s('template_head'),
					s('identifier'),
					s('template_middle'),
					s('identifier'),
					s('template_tail'),
				),
				s(
					'string_template',
					s('template_head'),
					s('identifier'),
					s('template_middle'),
					s('identifier'),
					s('template_middle'),
					s('identifier'),
					s('template_tail'),
				),
				s(
					'string_template',
					s('template_head'),
					s(
						'string_template',
						s('template_head'),
						s(
							'string_template',
							s('template_full'),
						),
						s('template_tail'),
					),
					s('template_tail'),
				),
			),
		],



		/* # PRODUCTIONS */
		// Word
		// see #{KEYWORDTYPE,KEYWORDVALUE,IDENTIFIER}

		// PrimitiveLiteral
		// see #{KEYWORDVALUE,INTEGER,FLOAT,STRING}


		/* ## Types */
		// EntryType
		// see #Type{Tuple,Record}Literal

		// ItemsType
		// see #TypeTupleLiteral

		// PropertiesType
		// see #TypeRecordLiteral

		TypeGrouped: [
			xjs.String.dedent`
				{
					type T = (42);
					type T = (int);
					type T = (T);
				}
			`,
			sourceTypes(
				s('type_grouped', s('primitive_literal', s('integer'))),
				s('type_grouped', s('keyword_type')),
				s('type_grouped', s('identifier')),
			),
		],

		TypeTupleLiteral: [
			xjs.String.dedent`
				{
					type T = [bool, int, ?: str];
					type U = [
						V.0,
						W.<float>,
					];
				}
			`,
			sourceTypes(
				s(
					'type_tuple_literal',
					s('entry_type',           s('keyword_type')),
					s('entry_type',           s('keyword_type')),
					s('entry_type__optional', s('keyword_type')),
				),
				s(
					'type_tuple_literal',
					s(
						'entry_type',
						s(
							'type_compound',
							s('identifier'),
							s('property_access_type', s('integer')),
						),
					),
					s(
						'entry_type',
						s(
							'type_compound',
							s('identifier'),
							s(
								'generic_call',
								s('generic_arguments', s('keyword_type')),
							),
						),
					),
				),
			),
		],

		TypeRecordLiteral: [
			xjs.String.dedent`
				{
					type T = [a: bool, b?: int, c: str];
					type U = [
						a: V.0,
						b: W.<float>,
					];
				}
			`,
			sourceTypes(
				s(
					'type_record_literal',
					s('entry_type__named',           s('word', s('identifier')), s('keyword_type')),
					s('entry_type__named__optional', s('word', s('identifier')), s('keyword_type')),
					s('entry_type__named',           s('word', s('identifier')), s('keyword_type')),
				),
				s(
					'type_record_literal',
					s(
						'entry_type__named',
						s('word', s('identifier')),
						s(
							'type_compound',
							s('identifier'),
							s('property_access_type', s('integer')),
						),
					),
					s(
						'entry_type__named',
						s('word', s('identifier')),
						s(
							'type_compound',
							s('identifier'),
							s(
								'generic_call',
								s('generic_arguments', s('keyword_type')),
							),
						),
					),
				),
			),
		],

		TypeDictLiteral: [
			xjs.String.dedent`
				{
					type T = [: bool];
				}
			`,
			sourceTypes(s(
				'type_dict_literal',
				s('keyword_type'),
			)),
		],

		TypeMapLiteral: [
			xjs.String.dedent`
				{
					type T = {int -> float};
				}
			`,
			sourceTypes(s(
				'type_map_literal',
				s('keyword_type'),
				s('keyword_type'),
			)),
		],

		// TypeUnit
		// see #KEYWORDTYPE,IDENTIFIER,PrimitiveLiteral,Type{Grouped,{Tuple,Record,Dict,Map}Literal}

		// PropertyAccessType
		// see #TypeCompound

		// GenericCall
		// see #TypeCompound

		TypeCompound: [
			xjs.String.dedent`
				{
					type T = TupleType.0;
					type T = RecordType.prop;
					type T = Set.<T>;
				}
			`,
			sourceTypes(
				s(
					'type_compound',
					s('identifier'),
					s('property_access_type', s('integer')),
				),
				s(
					'type_compound',
					s('identifier'),
					s('property_access_type', s('word', s('identifier'))),
				),
				s(
					'type_compound',
					s('identifier'),
					s(
						'generic_call',
						s('generic_arguments', s('identifier')),
					),
				),
			),
		],

		TypeUnarySymbol: [
			xjs.String.dedent`
				{
					type T = T?;
					type T = T!;
					type T = T[];
					type T = T[3];
					type T = T{};
				}
			`,
			sourceTypes(
				s(
					'type_unary_symbol',
					s('identifier'),
				),
				s(
					'type_unary_symbol',
					s('identifier'),
				),
				s(
					'type_unary_symbol',
					s('identifier'),
				),
				s(
					'type_unary_symbol',
					s('identifier'),
					s('integer'),
				),
				s(
					'type_unary_symbol',
					s('identifier'),
				),
			),
		],

		TypeUnaryKeyword: [
			xjs.String.dedent`
				{
					type T = mutable T;
				}
			`,
			sourceTypes(s(
				'type_unary_keyword',
				s('identifier'),
			)),
		],

		TypeIntersection: [
			xjs.String.dedent`
				{
					type T = T & U;
				}
			`,
			sourceTypes(s(
				'type_intersection',
				s('identifier'),
				s('identifier'),
			)),
		],

		TypeUnion: [
			xjs.String.dedent`
				{
					type T = T | U;
				}
			`,
			sourceTypes(s(
				'type_union',
				s('identifier'),
				s('identifier'),
			)),
		],

		// Type
		// see #TypeUnion


		/* ## Expressions */
		// StringTemplate
		// see #TEMPLATE

		// Property
		// see #RecordLiteral

		// Case
		// see #MapLiteral

		ExpressionGrouped: [
			xjs.String.dedent`
				{
					(42);
					(a);
				}
			`,
			sourceExpressions(
				s('expression_grouped', s('primitive_literal', s('integer'))),
				s('expression_grouped', s('identifier')),
			),
		],

		TupleLiteral: [
			xjs.String.dedent`
				{
					[1, [2], [[3]]];
				}
			`,
			sourceExpressions(s(
				'tuple_literal',
				                                      s('primitive_literal', s('integer')),
				                   s('tuple_literal', s('primitive_literal', s('integer'))),
				s('tuple_literal', s('tuple_literal', s('primitive_literal', s('integer')))),
			)),
		],

		RecordLiteral: [
			xjs.String.dedent`
				{
					[a= 1, b= [x= 2], c= [y= [k= 3]]];
				}
			`,
			sourceExpressions(s(
				'record_literal',
				s(
					'property',
					s('word', s('identifier')),
					s('primitive_literal', s('integer')),
				),
				s(
					'property',
					s('word', s('identifier')),
					s(
						'record_literal',
						s(
							'property',
							s('word', s('identifier')),
							s('primitive_literal', s('integer')),
						),
					),
				),
				s(
					'property',
					s('word', s('identifier')),
					s(
						'record_literal',
						s(
							'property',
							s('word', s('identifier')),
							s(
								'record_literal',
								s(
									'property',
									s('word', s('identifier')),
									s('primitive_literal', s('integer')),
								),
							),
						),
					),
				),
			)),
		],

		SetLiteral: [
			xjs.String.dedent`
				{
					{1, 2, 3};
				}
			`,
			sourceExpressions(s(
				'set_literal',
				s('primitive_literal', s('integer')),
				s('primitive_literal', s('integer')),
				s('primitive_literal', s('integer')),
			)),
		],

		MapLiteral: [
			xjs.String.dedent`
				{
					{"1" -> 1, "2" -> 2, "3" -> 3};
				}
			`,
			sourceExpressions(s(
				'map_literal',
				s(
					'case',
					s('primitive_literal', s('string')),
					s('primitive_literal', s('integer')),
				),
				s(
					'case',
					s('primitive_literal', s('string')),
					s('primitive_literal', s('integer')),
				),
				s(
					'case',
					s('primitive_literal', s('string')),
					s('primitive_literal', s('integer')),
				),
			)),
		],

		// FunctionArguments
		// see #FunctionCall

		// ExpressionUnit
		// see #IDENTIFIER,PrimitiveLiteral,StringTemplate,ExpressionGrouped,{Tuple,Record,Set,Map}Literal

		// PropertyAccess
		// see #ExpressionCompound

		// PropertyAssign
		// see #Assignee

		// FunctionCall
		// see #ExpressionCompound

		ExpressionCompound: [
			xjs.String.dedent`
				{
					tuple.0;
					tuple?.0;
					tuple!.0;
					record.prop;
					record?.prop;
					record!.prop;
					list.[index];
					list?.[index];
					list!.[index];
					List.();
					Dict.([]);
					Set.<T>();
				}
			`,
			sourceExpressions(
				s(
					'expression_compound',
					s('identifier'),
					s('property_access', s('integer')),
				),
				s(
					'expression_compound',
					s('identifier'),
					s('property_access', s('integer')),
				),
				s(
					'expression_compound',
					s('identifier'),
					s('property_access', s('integer')),
				),
				s(
					'expression_compound',
					s('identifier'),
					s('property_access', s('word', s('identifier'))),
				),
				s(
					'expression_compound',
					s('identifier'),
					s('property_access', s('word', s('identifier'))),
				),
				s(
					'expression_compound',
					s('identifier'),
					s('property_access', s('word', s('identifier'))),
				),
				s(
					'expression_compound',
					s('identifier'),
					s('property_access', s('identifier')),
				),
				s(
					'expression_compound',
					s('identifier'),
					s('property_access', s('identifier')),
				),
				s(
					'expression_compound',
					s('identifier'),
					s('property_access', s('identifier')),
				),
				s(
					'expression_compound',
					s('identifier'),
					s('function_call', s('function_arguments')),
				),
				s(
					'expression_compound',
					s('identifier'),
					s(
						'function_call',
						s(
							'function_arguments',
							s('tuple_literal'),
						),
					),
				),
				s(
					'expression_compound',
					s('identifier'),
					s(
						'function_call',
						s(
							'generic_arguments',
							s('identifier'),
						),
						s('function_arguments'),
					),
				),
			),
		],

		// Assignee
		// see #DeclarationReassignment

		ExpressionUnarySymbol: [
			xjs.String.dedent`
				{
					!value;
					?value;
					+value;
					-value;
				}
			`,
			sourceExpressions(
				s(
					'expression_unary_symbol',
					s('identifier'),
				),
				s(
					'expression_unary_symbol',
					s('identifier'),
				),
				s(
					'expression_unary_symbol',
					s('identifier'),
				),
				s(
					'expression_unary_symbol',
					s('identifier'),
				),
			),
		],

		ExpressionClaim: [
			xjs.String.dedent`
				{
					<T>value;
				}
			`,
			sourceExpressions(s(
				'expression_claim',
				s('identifier'),
				s('identifier'),
			)),
		],

		ExpressionExponential: [
			xjs.String.dedent`
				{
					a ^ b;
					a ^ b ^ c;
				}
			`,
			sourceExpressions(
				s(
					'expression_exponential',
					s('identifier'),
					s('identifier'),
				),
				s(
					'expression_exponential',
					s('identifier'),
					s(
						'expression_exponential',
						s('identifier'),
						s('identifier'),
					),
				),
			),
		],

		ExpressionMultiplicative: [
			xjs.String.dedent`
				{
					a * b;
					a / b;
					a * b * c;
				}
			`,
			sourceExpressions(
				s(
					'expression_multiplicative',
					s('identifier'),
					s('identifier'),
				),
				s(
					'expression_multiplicative',
					s('identifier'),
					s('identifier'),
				),
				s(
					'expression_multiplicative',
					s(
						'expression_multiplicative',
						s('identifier'),
						s('identifier'),
					),
					s('identifier'),
				),
			),
		],

		ExpressionAdditive: [
			xjs.String.dedent`
				{
					a + b;
					a - b;
				}
			`,
			sourceExpressions(
				s(
					'expression_additive',
					s('identifier'),
					s('identifier'),
				),
				s(
					'expression_additive',
					s('identifier'),
					s('identifier'),
				),
			),
		],

		ExpressionComparative: [
			xjs.String.dedent`
				{
					a < b;
					a > b;
					a <= b;
					a >= b;
					a !< b;
					a !> b;
					a is b;
					a isnt b;
				}
			`,
			sourceExpressions(
				s(
					'expression_comparative',
					s('identifier'),
					s('identifier'),
				),
				s(
					'expression_comparative',
					s('identifier'),
					s('identifier'),
				),
				s(
					'expression_comparative',
					s('identifier'),
					s('identifier'),
				),
				s(
					'expression_comparative',
					s('identifier'),
					s('identifier'),
				),
				s(
					'expression_comparative',
					s('identifier'),
					s('identifier'),
				),
				s(
					'expression_comparative',
					s('identifier'),
					s('identifier'),
				),
				s(
					'expression_comparative',
					s('identifier'),
					s('identifier'),
				),
				s(
					'expression_comparative',
					s('identifier'),
					s('identifier'),
				),
			),
		],

		ExpressionEquality: [
			xjs.String.dedent`
				{
					a === b;
					a !== b;
					a == b;
					a != b;
				}
			`,
			sourceExpressions(
				s(
					'expression_equality',
					s('identifier'),
					s('identifier'),
				),
				s(
					'expression_equality',
					s('identifier'),
					s('identifier'),
				),
				s(
					'expression_equality',
					s('identifier'),
					s('identifier'),
				),
				s(
					'expression_equality',
					s('identifier'),
					s('identifier'),
				),
			),
		],

		ExpressionConjunctive: [
			xjs.String.dedent`
				{
					a && b;
					a !& b;
				}
			`,
			sourceExpressions(
				s(
					'expression_conjunctive',
					s('identifier'),
					s('identifier'),
				),
				s(
					'expression_conjunctive',
					s('identifier'),
					s('identifier'),
				),
			),
		],

		ExpressionDisjunctive: [
			xjs.String.dedent`
				{
					a || b;
					a !| b;
				}
			`,
			sourceExpressions(
				s(
					'expression_disjunctive',
					s('identifier'),
					s('identifier'),
				),
				s(
					'expression_disjunctive',
					s('identifier'),
					s('identifier'),
				),
			),
		],

		ExpressionConditional: [
			xjs.String.dedent`
				{
					if a then b else c;
				}
			`,
			sourceExpressions(s(
				'expression_conditional',
				s('identifier'),
				s('identifier'),
				s('identifier'),
			)),
		],

		// Expression
		// see #Expression{Disjunctive,Conditional}


		/* ## Statements */
		StatementExpression: [
			xjs.String.dedent`
				{
					my_var;
				}
			`,
			makeSourceFileFromStatements(s('statement_expression', s('identifier'))),
		],

		// Statement
		// see #{Declaration,StatementExpression}

		Block: [
			xjs.String.dedent`
				{
					type T = U;
					let a: T = b;
					claim a: U;
					set a = b;
					a;
				}
			`,
			makeSourceFileFromStatements(
				s(
					'declaration_type',
					s('identifier'),
					s('identifier'),
				),
				s(
					'declaration_variable',
					s('identifier'),
					s('identifier'),
					s('identifier'),
				),
				s(
					'declaration_claim',
					s(
						'assignee',
						s('identifier'),
					),
					s('identifier'),
				),
				s(
					'declaration_reassignment',
					s(
						'assignee',
						s('identifier'),
					),
					s('identifier'),
				),
				s(
					'statement_expression',
					s('identifier'),
				),
			),
		],

		DeclarationType: [
			xjs.String.dedent`
				{
					type T = A | B & C;
					type 'Ü' = T;
				}
			`,
			sourceStatements(
				s(
					'declaration_type',
					s('identifier'),
					s(
						'type_union',
						s('identifier'),
						s(
							'type_intersection',
							s('identifier'),
							s('identifier'),
						),
					),
				),
				s(
					'declaration_type',
					s('identifier'),
					s('identifier'),
				),
			),
		],

		DeclarationVariable: [
			xjs.String.dedent`
				{
					let v: T = a + b * c;
					let unfixed u: A | B & C = v;
					let 'å': A = a;
					let unfixed 'é': E = e;
				}
			`,
			sourceStatements(
				s(
					'declaration_variable',
					s('identifier'),
					s('identifier'),
					s(
						'expression_additive',
						s('identifier'),
						s(
							'expression_multiplicative',
							s('identifier'),
							s('identifier'),
						),
					),
				),
				s(
					'declaration_variable',
					s('identifier'),
					s(
						'type_union',
						s('identifier'),
						s(
							'type_intersection',
							s('identifier'),
							s('identifier'),
						),
					),
					s('identifier'),
				),
				s(
					'declaration_variable',
					s('identifier'),
					s('identifier'),
					s('identifier'),
				),
				s(
					'declaration_variable',
					s('identifier'),
					s('identifier'),
					s('identifier'),
				),
			),
		],

<<<<<<< HEAD
		DeclarationClaim: [
=======
		// Declaration
		// see #Declaration{Type,Variable}

		StatementExpression: [
			xjs.String.dedent`
				{
					my_var;
				}
			`,
			sourceStatements(s('statement_expression', s('identifier'))),
		],

		StatementAssignment: [
>>>>>>> 2b496436
			xjs.String.dedent`
				{
					claim my_var:       T;
					claim tuple.1:      U;
					claim record.prop:  V;
					claim list.[index]: W;
				}
			`,
			sourceStatements(
				s(
					'declaration_claim',
					s(
						'assignee',
						s('identifier'),
					),
					s('identifier'),
				),
				s(
					'declaration_claim',
					s(
						'assignee',
						s('identifier'),
						s('property_assign', s('integer')),
					),
					s('identifier'),
				),
				s(
					'declaration_claim',
					s(
						'assignee',
						s('identifier'),
						s('property_assign', s('word', s('identifier'))),
					),
					s('identifier'),
				),
				s(
					'declaration_claim',
					s(
						'assignee',
						s('identifier'),
						s('property_assign', s('identifier')),
					),
					s('identifier'),
				),
			),
		],

		DeclarationReassignment: [
			xjs.String.dedent`
				{
					set my_var       = a;
					set tuple.1      = b;
					set record.prop  = c;
					set list.[index] = d;
				}
			`,
			makeSourceFileFromStatements(
				s(
					'declaration_reassignment',
					s(
						'assignee',
						s('identifier'),
					),
					s('identifier'),
				),
				s(
					'declaration_reassignment',
					s(
						'assignee',
						s('identifier'),
						s('property_assign', s('integer')),
					),
					s('identifier'),
				),
				s(
					'declaration_reassignment',
					s(
						'assignee',
						s('identifier'),
						s('property_assign', s('word', s('identifier'))),
					),
					s('identifier'),
				),
				s(
					'declaration_reassignment',
					s(
						'assignee',
						s('identifier'),
						s('property_assign', s('identifier')),
					),
					s('identifier'),
				),
			),
		],

		// Declaration
		// see #Declaration{Type,Variable,Claim,Reassignment}
	})
		.map(([title, [source, expected]]) => buildTest(title, source, expected))
		.filter((test) => !!test)
		.join(''));
})().catch((err) => {
	console.error(err);
	process.exit(1);
});<|MERGE_RESOLUTION|>--- conflicted
+++ resolved
@@ -1009,7 +1009,7 @@
 					my_var;
 				}
 			`,
-			makeSourceFileFromStatements(s('statement_expression', s('identifier'))),
+			sourceStatements(s('statement_expression', s('identifier'))),
 		],
 
 		// Statement
@@ -1025,7 +1025,7 @@
 					a;
 				}
 			`,
-			makeSourceFileFromStatements(
+			sourceStatements(
 				s(
 					'declaration_type',
 					s('identifier'),
@@ -1142,23 +1142,7 @@
 			),
 		],
 
-<<<<<<< HEAD
 		DeclarationClaim: [
-=======
-		// Declaration
-		// see #Declaration{Type,Variable}
-
-		StatementExpression: [
-			xjs.String.dedent`
-				{
-					my_var;
-				}
-			`,
-			sourceStatements(s('statement_expression', s('identifier'))),
-		],
-
-		StatementAssignment: [
->>>>>>> 2b496436
 			xjs.String.dedent`
 				{
 					claim my_var:       T;
@@ -1215,7 +1199,7 @@
 					set list.[index] = d;
 				}
 			`,
-			makeSourceFileFromStatements(
+			sourceStatements(
 				s(
 					'declaration_reassignment',
 					s(
