--- conflicted
+++ resolved
@@ -16,21 +16,8 @@
 
 function sourceTypes(...types: readonly string[]): string {
 	return s(
-<<<<<<< HEAD
-		'expression_compound__variable',
-		s('identifier'),
-		s(
-			'function_call',
-			s(
-				'generic_arguments',
-				operand,
-			),
-			s('function_arguments'),
-		),
-=======
 		'source_file',
 		types.map((typ) => s('declaration_type', s('identifier'), typ)).join(''),
->>>>>>> 270eedf3
 	);
 }
 
@@ -102,11 +89,7 @@
 				my_variable;
 				'my variable';
 			`,
-<<<<<<< HEAD
-			makeSourceFile(
-=======
-			sourceExpressions(
->>>>>>> 270eedf3
+			sourceExpressions(
 				s('identifier'),
 				s('identifier'),
 			),
@@ -507,14 +490,10 @@
 				(42);
 				(a);
 			`,
-<<<<<<< HEAD
-			makeSourceFile(s('expression_grouped__variable', s('identifier'))),
-=======
 			sourceExpressions(
 				s('expression_grouped__variable', s('primitive_literal', s('integer'))),
 				s('expression_grouped__variable', s('identifier')),
 			),
->>>>>>> 270eedf3
 		],
 
 		TupleLiteral: [
@@ -522,11 +501,7 @@
 				\\[1, \\[2], \\[3]];
 				  [1, \\[2],   [3]];
 			`,
-<<<<<<< HEAD
-			makeSourceFile(
-=======
-			sourceExpressions(
->>>>>>> 270eedf3
+			sourceExpressions(
 				s(
 					'tuple_literal',
 					                   s('primitive_literal', s('integer')),
@@ -547,11 +522,7 @@
 				\\[a= 1, b= \\[x= 2], c= \\[y= 3]];
 				  [a= 1, b= \\[x= 2], c=   [y= 3]];
 			`,
-<<<<<<< HEAD
-			makeSourceFile(
-=======
-			sourceExpressions(
->>>>>>> 270eedf3
+			sourceExpressions(
 				s(
 					'record_literal',
 					s(
@@ -796,7 +767,7 @@
 			xjs.String.dedent`
 				<T>value;
 			`,
-			makeSourceFile(s(
+			sourceExpressions(s(
 				'expression_claim__variable',
 				s('identifier'),
 				s('identifier'),
@@ -1002,11 +973,7 @@
 			xjs.String.dedent`
 				if a then b else c;
 			`,
-<<<<<<< HEAD
-			makeSourceFile(s(
-=======
 			sourceExpressions(s(
->>>>>>> 270eedf3
 				'expression_conditional__variable',
 				s('identifier'),
 				s('identifier'),
