#!/usr/bin/env node

import * as xjs from 'extrajs';
import * as fs from 'fs';
import * as path from 'path';



function s(name: string, ...operands: readonly string[]): string {
	return xjs.String.dedent`
		(${ name }
			${ operands.join('\n\t') }
		)
	`;
}

function extractType(operand: string): string {
	return s(
		'expression_compound',
		s('identifier'),
		s(
			'function_call',
			s(
				'generic_arguments',
				operand,
			),
			s('function_arguments'),
		),
	);
}

<<<<<<< HEAD
function makeSourceFileFromStatements(...statements: string[]): string {
	return s('source_file',
		s('block',
			statements.join(''),
		),
=======
function makeSourceFile(...expressions: readonly string[]): string {
	return s(
		'source_file',
		expressions.map((expr) => s('statement_expression', expr)).join(''),
>>>>>>> 6d8da1ff
	);
}

function makeSourceFileFromExpressions(...expressions: string[]): string {
	return makeSourceFileFromStatements(...expressions.map((expr) => s('statement_expression', expr)));
}



function buildTest(title: string, source: string, expected: string): string {
	return xjs.String.dedent`
		${ '='.repeat(title.length) }
		${ title }
		${ '='.repeat(title.length) }

		${ source }

		---

		${ expected }
	`;
}



(async (): Promise<void> => {
	const __dirname = path.dirname(new URL(import.meta.url).pathname);
	const FILEPATH = path.join(__dirname, './corpus/index.txt');
	await fs.promises.mkdir(path.dirname(FILEPATH), {recursive: true});
	return fs.promises.writeFile(FILEPATH, Object.entries({
		/* # TERMINALS */
		KEYWORDTYPE: [
			xjs.String.dedent`
				{
					f.<void>();
					f.<bool>();
					f.<int>();
					f.<float>();
					f.<str>();
					f.<obj>();
				}
			`,
			makeSourceFileFromExpressions(
				extractType(s('keyword_type')),
				extractType(s('keyword_type')),
				extractType(s('keyword_type')),
				extractType(s('keyword_type')),
				extractType(s('keyword_type')),
				extractType(s('keyword_type')),
			),
		],

		KEYWORDVALUE: [
			xjs.String.dedent`
				{
					null;
					false;
					true;
				}
			`,
			makeSourceFileFromExpressions(
				s('primitive_literal', s('keyword_value')),
				s('primitive_literal', s('keyword_value')),
				s('primitive_literal', s('keyword_value')),
			),
		],

		IDENTIFIER: [
			xjs.String.dedent`
				{
					my_variable;
				}
			`,
<<<<<<< HEAD
			makeSourceFileFromExpressions(
				s('identifier'),
			),
=======
			makeSourceFile(s('identifier')),
>>>>>>> 6d8da1ff
		],

		INTEGER: [
			xjs.String.dedent`
				{
					42;
					\\b01000101;
					4_2;
					\\b0100_0101;
				}
			`,
			makeSourceFileFromExpressions(
				s('primitive_literal', s('integer')),
				s('primitive_literal', s('integer__radix')),
				s('primitive_literal', s('integer__separator')),
				s('primitive_literal', s('integer__radix__separator')),
			),
		],

		FLOAT: [
			xjs.String.dedent`
				{
					42.0;
					42.69;
					42.69e15;
					42.69e+15;
					42.69e-15;
					4_2.0;
					4_2.6_9;
					4_2.6_9e1_5;
					4_2.6_9e+1_5;
					4_2.6_9e-1_5;
				}
			`,
			makeSourceFileFromExpressions(
				s('primitive_literal', s('float')),
				s('primitive_literal', s('float')),
				s('primitive_literal', s('float')),
				s('primitive_literal', s('float')),
				s('primitive_literal', s('float')),
				s('primitive_literal', s('float__separator')),
				s('primitive_literal', s('float__separator')),
				s('primitive_literal', s('float__separator')),
				s('primitive_literal', s('float__separator')),
				s('primitive_literal', s('float__separator')),
			),
		],

		STRING: [
			xjs.String.dedent`
				{
					'hello world';

					'hello world %ignore';

					'hello %ignore
					world';

					'hello world %%ignore
					ignore';

					'hello %%ignore
					ignore%% world';

					'hello\\u{0020}world';

					'hello\\u{00_20}world';
				}
			`,
			makeSourceFileFromExpressions(
				s('primitive_literal', s('string')),
				s('primitive_literal', s('string')),
				s('primitive_literal', s('string')),
				s('primitive_literal', s('string')),
				s('primitive_literal', s('string')),
				s('primitive_literal', s('string')),
				s('primitive_literal', s('string__separator')),
			),
		],

		TEMPLATE: [
			xjs.String.dedent`
				{
					'''hello {{ to }} the
					the {{ big }} world''';

					'''hello {{ to }} the {{ whole }} great {{ big }} world''';

					'''hello {{ '''to {{ '''the
					the''' }} big''' }} world''';
				}
			`,
<<<<<<< HEAD
			makeSourceFileFromExpressions(
				s('string_template',
=======
			makeSourceFile(
				s(
					'string_template',
>>>>>>> 6d8da1ff
					s('template_head'),
					s('identifier'),
					s('template_middle'),
					s('identifier'),
					s('template_tail'),
				),
				s(
					'string_template',
					s('template_head'),
					s('identifier'),
					s('template_middle'),
					s('identifier'),
					s('template_middle'),
					s('identifier'),
					s('template_tail'),
				),
				s(
					'string_template',
					s('template_head'),
					s(
						'string_template',
						s('template_head'),
						s(
							'string_template',
							s('template_full'),
						),
						s('template_tail'),
					),
					s('template_tail'),
				),
			),
		],



		/* # PRODUCTIONS */
		// Word
		// see #{KEYWORDTYPE,KEYWORDVALUE,IDENTIFIER}

		// PrimitiveLiteral
		// see #{KEYWORDVALUE,INTEGER,FLOAT,STRING}


		/* ## Types */
		// EntryType
		// see #Type{Tuple,Record}Literal

		// ItemsType
		// see #TypeTupleLiteral

		// PropertiesType
		// see #TypeRecordLiteral

		TypeGrouped: [
			xjs.String.dedent`
				{
					f.<(T)>();
				}
			`,
<<<<<<< HEAD
			makeSourceFileFromExpressions(
				extractType(s('type_grouped', s('identifier'))),
			),
=======
			makeSourceFile(extractType(s('type_grouped', s('identifier')))),
>>>>>>> 6d8da1ff
		],

		TypeTupleLiteral: [
			xjs.String.dedent`
				{
					f.<[bool, int, ?: str]>();
				}
			`,
<<<<<<< HEAD
			makeSourceFileFromExpressions(
				extractType(s('type_tuple_literal',
					s('entry_type',           s('keyword_type')),
					s('entry_type',           s('keyword_type')),
					s('entry_type__optional', s('keyword_type')),
				)),
			),
=======
			makeSourceFile(extractType(s(
				'type_tuple_literal',
				s('entry_type',           s('keyword_type')),
				s('entry_type',           s('keyword_type')),
				s('entry_type__optional', s('keyword_type')),
			))),
>>>>>>> 6d8da1ff
		],

		TypeRecordLiteral: [
			xjs.String.dedent`
				{
					f.<[a: bool, b?: int, c: str]>();
				}
			`,
<<<<<<< HEAD
			makeSourceFileFromExpressions(
				extractType(s('type_record_literal',
					s('entry_type__named',           s('word', s('identifier')), s('keyword_type')),
					s('entry_type__named__optional', s('word', s('identifier')), s('keyword_type')),
					s('entry_type__named',           s('word', s('identifier')), s('keyword_type')),
				)),
			),
=======
			makeSourceFile(extractType(s(
				'type_record_literal',
				s('entry_type__named',           s('word', s('identifier')), s('keyword_type')),
				s('entry_type__named__optional', s('word', s('identifier')), s('keyword_type')),
				s('entry_type__named',           s('word', s('identifier')), s('keyword_type')),
			))),
>>>>>>> 6d8da1ff
		],

		TypeDictLiteral: [
			xjs.String.dedent`
				{
					f.<[:bool]>();
				}
			`,
<<<<<<< HEAD
			makeSourceFileFromExpressions(
				extractType(s('type_dict_literal',
					s('keyword_type'),
				)),
			),
=======
			makeSourceFile(extractType(s(
				'type_dict_literal',
				s('keyword_type'),
			))),
>>>>>>> 6d8da1ff
		],

		TypeMapLiteral: [
			xjs.String.dedent`
				{
					f.<{int -> float}>();
				}
			`,
<<<<<<< HEAD
			makeSourceFileFromExpressions(
				extractType(s('type_map_literal',
					s('keyword_type'),
					s('keyword_type'),
				)),
			),
=======
			makeSourceFile(extractType(s(
				'type_map_literal',
				s('keyword_type'),
				s('keyword_type'),
			))),
>>>>>>> 6d8da1ff
		],

		// TypeUnit
		// see #KEYWORDTYPE,IDENTIFIER,PrimitiveLiteral,Type{Grouped,{Tuple,Record,Dict,Map}Literal}

		// PropertyAccessType
		// see #TypeCompound

		// GenericCall
		// see #TypeCompound

		TypeCompound: [
			xjs.String.dedent`
				{
					f.<TupleType.0>();
					f.<RecordType.prop>();
					f.<Set.<T>>();
				}
			`,
<<<<<<< HEAD
			makeSourceFileFromExpressions(
				extractType(s('type_compound',
=======
			makeSourceFile(
				extractType(s(
					'type_compound',
>>>>>>> 6d8da1ff
					s('identifier'),
					s('property_access_type', s('integer')),
				)),
				extractType(s(
					'type_compound',
					s('identifier'),
					s('property_access_type', s('word', s('identifier'))),
				)),
				extractType(s(
					'type_compound',
					s('identifier'),
					s(
						'generic_call',
						s(
							'generic_arguments',
							s('identifier'),
						),
					),
				)),
			),
		],

		TypeUnarySymbol: [
			xjs.String.dedent`
				{
					f.<T?>();
					f.<T!>();
					f.<T[]>();
					f.<T[3]>();
					f.<T{}>();
				}
			`,
<<<<<<< HEAD
			makeSourceFileFromExpressions(
				extractType(s('type_unary_symbol',
=======
			makeSourceFile(
				extractType(s(
					'type_unary_symbol',
>>>>>>> 6d8da1ff
					s('identifier'),
				)),
				extractType(s(
					'type_unary_symbol',
					s('identifier'),
				)),
				extractType(s(
					'type_unary_symbol',
					s('identifier'),
				)),
				extractType(s(
					'type_unary_symbol',
					s('identifier'),
					s('integer'),
				)),
				extractType(s(
					'type_unary_symbol',
					s('identifier'),
				)),
			),
		],

		TypeUnaryKeyword: [
			xjs.String.dedent`
				{
					f.<mutable T>();
				}
			`,
<<<<<<< HEAD
			makeSourceFileFromExpressions(
				extractType(s('type_unary_keyword',
					s('identifier'),
				)),
			),
=======
			makeSourceFile(extractType(s(
				'type_unary_keyword',
				s('identifier'),
			))),
>>>>>>> 6d8da1ff
		],

		TypeIntersection: [
			xjs.String.dedent`
				{
					f.<T & U>();
				}
			`,
<<<<<<< HEAD
			makeSourceFileFromExpressions(
				extractType(s('type_intersection',
					s('identifier'),
					s('identifier'),
				)),
			),
=======
			makeSourceFile(extractType(s(
				'type_intersection',
				s('identifier'),
				s('identifier'),
			))),
>>>>>>> 6d8da1ff
		],

		TypeUnion: [
			xjs.String.dedent`
				{
					f.<T | U>();
				}
			`,
<<<<<<< HEAD
			makeSourceFileFromExpressions(
				extractType(s('type_union',
					s('identifier'),
					s('identifier'),
				)),
			),
=======
			makeSourceFile(extractType(s(
				'type_union',
				s('identifier'),
				s('identifier'),
			))),
>>>>>>> 6d8da1ff
		],

		// Type
		// see #TypeUnion


		/* ## Expressions */
		// StringTemplate
		// see #TEMPLATE

		// Property
		// see #RecordLiteral

		// Case
		// see #MapLiteral

		ExpressionGrouped: [
			xjs.String.dedent`
				{
					(a);
				}
			`,
<<<<<<< HEAD
			makeSourceFileFromExpressions(
				s('expression_grouped', s('identifier')),
			),
=======
			makeSourceFile(s('expression_grouped', s('identifier'))),
>>>>>>> 6d8da1ff
		],

		TupleLiteral: [
			xjs.String.dedent`
				{
					[1, 2, 3];
				}
			`,
<<<<<<< HEAD
			makeSourceFileFromExpressions(
				s('tuple_literal',
					s('primitive_literal', s('integer')),
					s('primitive_literal', s('integer')),
					s('primitive_literal', s('integer')),
				),
			),
=======
			makeSourceFile(s(
				'tuple_literal',
				s('primitive_literal', s('integer')),
				s('primitive_literal', s('integer')),
				s('primitive_literal', s('integer')),
			)),
>>>>>>> 6d8da1ff
		],

		RecordLiteral: [
			xjs.String.dedent`
				{
					[a= 1, b= 2, c= 3];
				}
			`,
<<<<<<< HEAD
			makeSourceFileFromExpressions(
				s('record_literal',
					s('property',
						s('word', s('identifier')),
						s('primitive_literal', s('integer')),
					),
					s('property',
						s('word', s('identifier')),
						s('primitive_literal', s('integer')),
					),
					s('property',
						s('word', s('identifier')),
						s('primitive_literal', s('integer')),
					),
=======
			makeSourceFile(s(
				'record_literal',
				s(
					'property',
					s('word', s('identifier')),
					s('primitive_literal', s('integer')),
>>>>>>> 6d8da1ff
				),
				s(
					'property',
					s('word', s('identifier')),
					s('primitive_literal', s('integer')),
				),
				s(
					'property',
					s('word', s('identifier')),
					s('primitive_literal', s('integer')),
				),
			)),
		],

		SetLiteral: [
			xjs.String.dedent`
				{
					{1, 2, 3};
				}
			`,
<<<<<<< HEAD
			makeSourceFileFromExpressions(
				s('set_literal',
					s('primitive_literal', s('integer')),
					s('primitive_literal', s('integer')),
					s('primitive_literal', s('integer')),
				),
			),
=======
			makeSourceFile(s(
				'set_literal',
				s('primitive_literal', s('integer')),
				s('primitive_literal', s('integer')),
				s('primitive_literal', s('integer')),
			)),
>>>>>>> 6d8da1ff
		],

		MapLiteral: [
			xjs.String.dedent`
				{
					{'1' -> 1, '2' -> 2, '3' -> 3};
				}
			`,
<<<<<<< HEAD
			makeSourceFileFromExpressions(
				s('map_literal',
					s('case',
						s('primitive_literal', s('string')),
						s('primitive_literal', s('integer')),
					),
					s('case',
						s('primitive_literal', s('string')),
						s('primitive_literal', s('integer')),
					),
					s('case',
						s('primitive_literal', s('string')),
						s('primitive_literal', s('integer')),
					),
=======
			makeSourceFile(s(
				'map_literal',
				s(
					'case',
					s('primitive_literal', s('string')),
					s('primitive_literal', s('integer')),
>>>>>>> 6d8da1ff
				),
				s(
					'case',
					s('primitive_literal', s('string')),
					s('primitive_literal', s('integer')),
				),
				s(
					'case',
					s('primitive_literal', s('string')),
					s('primitive_literal', s('integer')),
				),
			)),
		],

		// FunctionArguments
		// see #FunctionCall

		// ExpressionUnit
		// see #IDENTIFIER,PrimitiveLiteral,StringTemplate,ExpressionGrouped,{Tuple,Record,Set,Map}Literal

		// PropertyAccess
		// see #ExpressionCompound

		// PropertyAssign
		// see #Assignee

		// FunctionCall
		// see #ExpressionCompound

		ExpressionCompound: [
			xjs.String.dedent`
<<<<<<< HEAD
				{
					tuple.0;
					tuple?.0;
					tuple!.0;
					record.prop;
					record?.prop;
					record!.prop;
					list.[index];
					list?.[index];
					list!.[index];
					List.();
					Dict.([]);
					Set.<T>();
				}
			`,
			makeSourceFileFromExpressions(
				s('expression_compound',
=======
				tuple.0;
				tuple?.0;
				tuple!.0;
				record.prop;
				record?.prop;
				record!.prop;
				list.[index];
				list?.[index];
				list!.[index];
				List.();
				Dict.([]);
				Set.<T>();
			`,
			makeSourceFile(
				s(
					'expression_compound',
>>>>>>> 6d8da1ff
					s('identifier'),
					s('property_access', s('integer')),
				),
				s(
					'expression_compound',
					s('identifier'),
					s('property_access', s('integer')),
				),
				s(
					'expression_compound',
					s('identifier'),
					s('property_access', s('integer')),
				),
				s(
					'expression_compound',
					s('identifier'),
					s('property_access', s('word', s('identifier'))),
				),
				s(
					'expression_compound',
					s('identifier'),
					s('property_access', s('word', s('identifier'))),
				),
				s(
					'expression_compound',
					s('identifier'),
					s('property_access', s('word', s('identifier'))),
				),
				s(
					'expression_compound',
					s('identifier'),
					s('property_access', s('identifier')),
				),
				s(
					'expression_compound',
					s('identifier'),
					s('property_access', s('identifier')),
				),
				s(
					'expression_compound',
					s('identifier'),
					s('property_access', s('identifier')),
				),
				s(
					'expression_compound',
					s('identifier'),
					s('function_call', s('function_arguments')),
				),
				s(
					'expression_compound',
					s('identifier'),
					s(
						'function_call',
						s(
							'function_arguments',
							s('tuple_literal'),
						),
					),
				),
				s(
					'expression_compound',
					s('identifier'),
					s(
						'function_call',
						s(
							'generic_arguments',
							s('identifier'),
						),
						s('function_arguments'),
					),
				),
			),
		],

		// Assignee
		// see #StatementAssignment

		ExpressionUnarySymbol: [
			xjs.String.dedent`
				{
					!value;
					?value;
					+value;
					-value;
				}
			`,
<<<<<<< HEAD
			makeSourceFileFromExpressions(
				s('expression_unary_symbol',
=======
			makeSourceFile(
				s(
					'expression_unary_symbol',
>>>>>>> 6d8da1ff
					s('identifier'),
				),
				s(
					'expression_unary_symbol',
					s('identifier'),
				),
				s(
					'expression_unary_symbol',
					s('identifier'),
				),
				s(
					'expression_unary_symbol',
					s('identifier'),
				),
			),
		],

		ExpressionClaim: [
			xjs.String.dedent`
				{
					<T>value;
				}
			`,
<<<<<<< HEAD
			makeSourceFileFromExpressions(
				s('expression_claim',
					s('identifier'),
					s('identifier'),
				),
			),
=======
			makeSourceFile(s(
				'expression_claim',
				s('identifier'),
				s('identifier'),
			)),
>>>>>>> 6d8da1ff
		],

		ExpressionExponential: [
			xjs.String.dedent`
				{
					a ^ b;
					a ^ b ^ c;
				}
			`,
<<<<<<< HEAD
			makeSourceFileFromExpressions(
				s('expression_exponential',
=======
			makeSourceFile(
				s(
					'expression_exponential',
>>>>>>> 6d8da1ff
					s('identifier'),
					s('identifier'),
				),
				s(
					'expression_exponential',
					s('identifier'),
					s(
						'expression_exponential',
						s('identifier'),
						s('identifier'),
					),
				),
			),
		],

		ExpressionMultiplicative: [
			xjs.String.dedent`
				{
					a * b;
					a / b;
					a * b * c;
				}
			`,
<<<<<<< HEAD
			makeSourceFileFromExpressions(
				s('expression_multiplicative',
=======
			makeSourceFile(
				s(
					'expression_multiplicative',
>>>>>>> 6d8da1ff
					s('identifier'),
					s('identifier'),
				),
				s(
					'expression_multiplicative',
					s('identifier'),
					s('identifier'),
				),
				s(
					'expression_multiplicative',
					s(
						'expression_multiplicative',
						s('identifier'),
						s('identifier'),
					),
					s('identifier'),
				),
			),
		],

		ExpressionAdditive: [
			xjs.String.dedent`
				{
					a + b;
					a - b;
				}
			`,
<<<<<<< HEAD
			makeSourceFileFromExpressions(
				s('expression_additive',
=======
			makeSourceFile(
				s(
					'expression_additive',
>>>>>>> 6d8da1ff
					s('identifier'),
					s('identifier'),
				),
				s(
					'expression_additive',
					s('identifier'),
					s('identifier'),
				),
			),
		],

		ExpressionComparative: [
			xjs.String.dedent`
<<<<<<< HEAD
				{
					a < b;
					a > b;
					a <= b;
					a >= b;
					a !< b;
					a !> b;
					a is b;
					a isnt b;
				}
			`,
			makeSourceFileFromExpressions(
				s('expression_comparative',
=======
				a < b;
				a > b;
				a <= b;
				a >= b;
				a !< b;
				a !> b;
				a is b;
				a isnt b;
			`,
			makeSourceFile(
				s(
					'expression_comparative',
>>>>>>> 6d8da1ff
					s('identifier'),
					s('identifier'),
				),
				s(
					'expression_comparative',
					s('identifier'),
					s('identifier'),
				),
				s(
					'expression_comparative',
					s('identifier'),
					s('identifier'),
				),
				s(
					'expression_comparative',
					s('identifier'),
					s('identifier'),
				),
				s(
					'expression_comparative',
					s('identifier'),
					s('identifier'),
				),
				s(
					'expression_comparative',
					s('identifier'),
					s('identifier'),
				),
				s(
					'expression_comparative',
					s('identifier'),
					s('identifier'),
				),
				s(
					'expression_comparative',
					s('identifier'),
					s('identifier'),
				),
			),
		],

		ExpressionEquality: [
			xjs.String.dedent`
				{
					a === b;
					a !== b;
					a == b;
					a !== b;
				}
			`,
<<<<<<< HEAD
			makeSourceFileFromExpressions(
				s('expression_equality',
=======
			makeSourceFile(
				s(
					'expression_equality',
>>>>>>> 6d8da1ff
					s('identifier'),
					s('identifier'),
				),
				s(
					'expression_equality',
					s('identifier'),
					s('identifier'),
				),
				s(
					'expression_equality',
					s('identifier'),
					s('identifier'),
				),
				s(
					'expression_equality',
					s('identifier'),
					s('identifier'),
				),
			),
		],

		ExpressionConjunctive: [
			xjs.String.dedent`
				{
					a && b;
					a !& b;
				}
			`,
<<<<<<< HEAD
			makeSourceFileFromExpressions(
				s('expression_conjunctive',
=======
			makeSourceFile(
				s(
					'expression_conjunctive',
>>>>>>> 6d8da1ff
					s('identifier'),
					s('identifier'),
				),
				s(
					'expression_conjunctive',
					s('identifier'),
					s('identifier'),
				),
			),
		],

		ExpressionDisjunctive: [
			xjs.String.dedent`
				{
					a || b;
					a !| b;
				}
			`,
<<<<<<< HEAD
			makeSourceFileFromExpressions(
				s('expression_disjunctive',
=======
			makeSourceFile(
				s(
					'expression_disjunctive',
>>>>>>> 6d8da1ff
					s('identifier'),
					s('identifier'),
				),
				s(
					'expression_disjunctive',
					s('identifier'),
					s('identifier'),
				),
			),
		],

		ExpressionConditional: [
			xjs.String.dedent`
				{
					if a then b else c;
				}
			`,
<<<<<<< HEAD
			makeSourceFileFromExpressions(
				s('expression_conditional',
					s('identifier'),
					s('identifier'),
					s('identifier'),
				),
			),
=======
			makeSourceFile(s(
				'expression_conditional',
				s('identifier'),
				s('identifier'),
				s('identifier'),
			)),
>>>>>>> 6d8da1ff
		],

		// Expression
		// see #Expression{Disjunctive,Conditional}


		/* ## Statements */
		DeclarationType: [
			xjs.String.dedent`
				{
					type T = A | B & C;
				}
			`,
<<<<<<< HEAD
			makeSourceFileFromStatements(
				s('declaration_type',
=======
			s(
				'source_file',
				s(
					'declaration_type',
>>>>>>> 6d8da1ff
					s('identifier'),
					s(
						'type_union',
						s('identifier'),
						s(
							'type_intersection',
							s('identifier'),
							s('identifier'),
						),
					),
				),
			),
		],

		DeclarationVariable: [
			xjs.String.dedent`
				{
					let v: T = a + b * c;
					let unfixed u: A | B & C = v;
				}
			`,
<<<<<<< HEAD
			makeSourceFileFromStatements(
				s('declaration_variable',
=======
			s(
				'source_file',
				s(
					'declaration_variable',
>>>>>>> 6d8da1ff
					s('identifier'),
					s('identifier'),
					s(
						'expression_additive',
						s('identifier'),
						s(
							'expression_multiplicative',
							s('identifier'),
							s('identifier'),
						),
					),
				),
				s(
					'declaration_variable',
					s('identifier'),
					s(
						'type_union',
						s('identifier'),
						s(
							'type_intersection',
							s('identifier'),
							s('identifier'),
						),
					),
					s('identifier'),
				),
			),
		],

		// Declaration
		// see #Declaration{Type,Variable}

		StatementExpression: [
			xjs.String.dedent`
				{
					my_var;
				}
			`,
			makeSourceFileFromStatements(s('statement_expression', s('identifier'))),
		],

		StatementAssignment: [
			xjs.String.dedent`
				{
					my_var       = a;
					tuple.1      = b;
					record.prop  = c;
					list.[index] = d;
				}
			`,
<<<<<<< HEAD
			makeSourceFileFromStatements(
				s('statement_assignment',
					s('assignee',
=======
			s(
				'source_file',
				s(
					'statement_assignment',
					s(
						'assignee',
>>>>>>> 6d8da1ff
						s('identifier'),
					),
					s('identifier'),
				),
				s(
					'statement_assignment',
					s(
						'assignee',
						s('identifier'),
						s('property_assign', s('integer')),
					),
					s('identifier'),
				),
				s(
					'statement_assignment',
					s(
						'assignee',
						s('identifier'),
						s('property_assign', s('word', s('identifier'))),
					),
					s('identifier'),
				),
				s(
					'statement_assignment',
					s(
						'assignee',
						s('identifier'),
						s('property_assign', s('identifier')),
					),
					s('identifier'),
				),
			),
		],

		// Statement
		// see #{Declaration,Statement{Expression,Assignment}}

		Block: [
			xjs.String.dedent`
				{
					type T = U;
					let a: T = b;
					a;
					a = b;
				}
			`,
			s('source_file',
				s('block',
					s('declaration_type',
						s('identifier'),
						s('identifier'),
					),
					s('declaration_variable',
						s('identifier'),
						s('identifier'),
						s('identifier'),
					),
					s('statement_expression',
						s('identifier'),
					),
					s('statement_assignment',
						s('assignee',
							s('identifier'),
						),
						s('identifier'),
					),
				),
			)
		],
	})
		.map(([title, [source, expected]]) => buildTest(title, source, expected))
		.filter((test) => !!test)
		.join(''));
})().catch((err) => {
	console.error(err);
	process.exit(1);
});<|MERGE_RESOLUTION|>--- conflicted
+++ resolved
@@ -29,18 +29,13 @@
 	);
 }
 
-<<<<<<< HEAD
-function makeSourceFileFromStatements(...statements: string[]): string {
-	return s('source_file',
-		s('block',
+function makeSourceFileFromStatements(...statements: readonly string[]): string {
+	return s(
+		'source_file',
+		s(
+			'block',
 			statements.join(''),
 		),
-=======
-function makeSourceFile(...expressions: readonly string[]): string {
-	return s(
-		'source_file',
-		expressions.map((expr) => s('statement_expression', expr)).join(''),
->>>>>>> 6d8da1ff
 	);
 }
 
@@ -114,13 +109,7 @@
 					my_variable;
 				}
 			`,
-<<<<<<< HEAD
-			makeSourceFileFromExpressions(
-				s('identifier'),
-			),
-=======
-			makeSourceFile(s('identifier')),
->>>>>>> 6d8da1ff
+			makeSourceFileFromExpressions(s('identifier')),
 		],
 
 		INTEGER: [
@@ -213,14 +202,9 @@
 					the''' }} big''' }} world''';
 				}
 			`,
-<<<<<<< HEAD
-			makeSourceFileFromExpressions(
-				s('string_template',
-=======
-			makeSourceFile(
+			makeSourceFileFromExpressions(
 				s(
 					'string_template',
->>>>>>> 6d8da1ff
 					s('template_head'),
 					s('identifier'),
 					s('template_middle'),
@@ -280,13 +264,7 @@
 					f.<(T)>();
 				}
 			`,
-<<<<<<< HEAD
-			makeSourceFileFromExpressions(
-				extractType(s('type_grouped', s('identifier'))),
-			),
-=======
-			makeSourceFile(extractType(s('type_grouped', s('identifier')))),
->>>>>>> 6d8da1ff
+			makeSourceFileFromExpressions(extractType(s('type_grouped', s('identifier')))),
 		],
 
 		TypeTupleLiteral: [
@@ -295,22 +273,12 @@
 					f.<[bool, int, ?: str]>();
 				}
 			`,
-<<<<<<< HEAD
-			makeSourceFileFromExpressions(
-				extractType(s('type_tuple_literal',
-					s('entry_type',           s('keyword_type')),
-					s('entry_type',           s('keyword_type')),
-					s('entry_type__optional', s('keyword_type')),
-				)),
-			),
-=======
-			makeSourceFile(extractType(s(
+			makeSourceFileFromExpressions(extractType(s(
 				'type_tuple_literal',
 				s('entry_type',           s('keyword_type')),
 				s('entry_type',           s('keyword_type')),
 				s('entry_type__optional', s('keyword_type')),
 			))),
->>>>>>> 6d8da1ff
 		],
 
 		TypeRecordLiteral: [
@@ -319,22 +287,12 @@
 					f.<[a: bool, b?: int, c: str]>();
 				}
 			`,
-<<<<<<< HEAD
-			makeSourceFileFromExpressions(
-				extractType(s('type_record_literal',
-					s('entry_type__named',           s('word', s('identifier')), s('keyword_type')),
-					s('entry_type__named__optional', s('word', s('identifier')), s('keyword_type')),
-					s('entry_type__named',           s('word', s('identifier')), s('keyword_type')),
-				)),
-			),
-=======
-			makeSourceFile(extractType(s(
+			makeSourceFileFromExpressions(extractType(s(
 				'type_record_literal',
 				s('entry_type__named',           s('word', s('identifier')), s('keyword_type')),
 				s('entry_type__named__optional', s('word', s('identifier')), s('keyword_type')),
 				s('entry_type__named',           s('word', s('identifier')), s('keyword_type')),
 			))),
->>>>>>> 6d8da1ff
 		],
 
 		TypeDictLiteral: [
@@ -343,18 +301,10 @@
 					f.<[:bool]>();
 				}
 			`,
-<<<<<<< HEAD
-			makeSourceFileFromExpressions(
-				extractType(s('type_dict_literal',
-					s('keyword_type'),
-				)),
-			),
-=======
-			makeSourceFile(extractType(s(
+			makeSourceFileFromExpressions(extractType(s(
 				'type_dict_literal',
 				s('keyword_type'),
 			))),
->>>>>>> 6d8da1ff
 		],
 
 		TypeMapLiteral: [
@@ -363,20 +313,11 @@
 					f.<{int -> float}>();
 				}
 			`,
-<<<<<<< HEAD
-			makeSourceFileFromExpressions(
-				extractType(s('type_map_literal',
-					s('keyword_type'),
-					s('keyword_type'),
-				)),
-			),
-=======
-			makeSourceFile(extractType(s(
+			makeSourceFileFromExpressions(extractType(s(
 				'type_map_literal',
 				s('keyword_type'),
 				s('keyword_type'),
 			))),
->>>>>>> 6d8da1ff
 		],
 
 		// TypeUnit
@@ -396,14 +337,9 @@
 					f.<Set.<T>>();
 				}
 			`,
-<<<<<<< HEAD
-			makeSourceFileFromExpressions(
-				extractType(s('type_compound',
-=======
-			makeSourceFile(
+			makeSourceFileFromExpressions(
 				extractType(s(
 					'type_compound',
->>>>>>> 6d8da1ff
 					s('identifier'),
 					s('property_access_type', s('integer')),
 				)),
@@ -436,14 +372,9 @@
 					f.<T{}>();
 				}
 			`,
-<<<<<<< HEAD
-			makeSourceFileFromExpressions(
-				extractType(s('type_unary_symbol',
-=======
-			makeSourceFile(
+			makeSourceFileFromExpressions(
 				extractType(s(
 					'type_unary_symbol',
->>>>>>> 6d8da1ff
 					s('identifier'),
 				)),
 				extractType(s(
@@ -472,18 +403,10 @@
 					f.<mutable T>();
 				}
 			`,
-<<<<<<< HEAD
-			makeSourceFileFromExpressions(
-				extractType(s('type_unary_keyword',
-					s('identifier'),
-				)),
-			),
-=======
-			makeSourceFile(extractType(s(
+			makeSourceFileFromExpressions(extractType(s(
 				'type_unary_keyword',
 				s('identifier'),
 			))),
->>>>>>> 6d8da1ff
 		],
 
 		TypeIntersection: [
@@ -492,20 +415,11 @@
 					f.<T & U>();
 				}
 			`,
-<<<<<<< HEAD
-			makeSourceFileFromExpressions(
-				extractType(s('type_intersection',
-					s('identifier'),
-					s('identifier'),
-				)),
-			),
-=======
-			makeSourceFile(extractType(s(
+			makeSourceFileFromExpressions(extractType(s(
 				'type_intersection',
 				s('identifier'),
 				s('identifier'),
 			))),
->>>>>>> 6d8da1ff
 		],
 
 		TypeUnion: [
@@ -514,20 +428,11 @@
 					f.<T | U>();
 				}
 			`,
-<<<<<<< HEAD
-			makeSourceFileFromExpressions(
-				extractType(s('type_union',
-					s('identifier'),
-					s('identifier'),
-				)),
-			),
-=======
-			makeSourceFile(extractType(s(
+			makeSourceFileFromExpressions(extractType(s(
 				'type_union',
 				s('identifier'),
 				s('identifier'),
 			))),
->>>>>>> 6d8da1ff
 		],
 
 		// Type
@@ -550,13 +455,7 @@
 					(a);
 				}
 			`,
-<<<<<<< HEAD
-			makeSourceFileFromExpressions(
-				s('expression_grouped', s('identifier')),
-			),
-=======
-			makeSourceFile(s('expression_grouped', s('identifier'))),
->>>>>>> 6d8da1ff
+			makeSourceFileFromExpressions(s('expression_grouped', s('identifier'))),
 		],
 
 		TupleLiteral: [
@@ -565,22 +464,12 @@
 					[1, 2, 3];
 				}
 			`,
-<<<<<<< HEAD
-			makeSourceFileFromExpressions(
-				s('tuple_literal',
-					s('primitive_literal', s('integer')),
-					s('primitive_literal', s('integer')),
-					s('primitive_literal', s('integer')),
-				),
-			),
-=======
-			makeSourceFile(s(
+			makeSourceFileFromExpressions(s(
 				'tuple_literal',
 				s('primitive_literal', s('integer')),
 				s('primitive_literal', s('integer')),
 				s('primitive_literal', s('integer')),
 			)),
->>>>>>> 6d8da1ff
 		],
 
 		RecordLiteral: [
@@ -589,29 +478,12 @@
 					[a= 1, b= 2, c= 3];
 				}
 			`,
-<<<<<<< HEAD
-			makeSourceFileFromExpressions(
-				s('record_literal',
-					s('property',
-						s('word', s('identifier')),
-						s('primitive_literal', s('integer')),
-					),
-					s('property',
-						s('word', s('identifier')),
-						s('primitive_literal', s('integer')),
-					),
-					s('property',
-						s('word', s('identifier')),
-						s('primitive_literal', s('integer')),
-					),
-=======
-			makeSourceFile(s(
+			makeSourceFileFromExpressions(s(
 				'record_literal',
 				s(
 					'property',
 					s('word', s('identifier')),
 					s('primitive_literal', s('integer')),
->>>>>>> 6d8da1ff
 				),
 				s(
 					'property',
@@ -632,22 +504,12 @@
 					{1, 2, 3};
 				}
 			`,
-<<<<<<< HEAD
-			makeSourceFileFromExpressions(
-				s('set_literal',
-					s('primitive_literal', s('integer')),
-					s('primitive_literal', s('integer')),
-					s('primitive_literal', s('integer')),
-				),
-			),
-=======
-			makeSourceFile(s(
+			makeSourceFileFromExpressions(s(
 				'set_literal',
 				s('primitive_literal', s('integer')),
 				s('primitive_literal', s('integer')),
 				s('primitive_literal', s('integer')),
 			)),
->>>>>>> 6d8da1ff
 		],
 
 		MapLiteral: [
@@ -656,29 +518,12 @@
 					{'1' -> 1, '2' -> 2, '3' -> 3};
 				}
 			`,
-<<<<<<< HEAD
-			makeSourceFileFromExpressions(
-				s('map_literal',
-					s('case',
-						s('primitive_literal', s('string')),
-						s('primitive_literal', s('integer')),
-					),
-					s('case',
-						s('primitive_literal', s('string')),
-						s('primitive_literal', s('integer')),
-					),
-					s('case',
-						s('primitive_literal', s('string')),
-						s('primitive_literal', s('integer')),
-					),
-=======
-			makeSourceFile(s(
+			makeSourceFileFromExpressions(s(
 				'map_literal',
 				s(
 					'case',
 					s('primitive_literal', s('string')),
 					s('primitive_literal', s('integer')),
->>>>>>> 6d8da1ff
 				),
 				s(
 					'case',
@@ -710,7 +555,6 @@
 
 		ExpressionCompound: [
 			xjs.String.dedent`
-<<<<<<< HEAD
 				{
 					tuple.0;
 					tuple?.0;
@@ -727,25 +571,8 @@
 				}
 			`,
 			makeSourceFileFromExpressions(
-				s('expression_compound',
-=======
-				tuple.0;
-				tuple?.0;
-				tuple!.0;
-				record.prop;
-				record?.prop;
-				record!.prop;
-				list.[index];
-				list?.[index];
-				list!.[index];
-				List.();
-				Dict.([]);
-				Set.<T>();
-			`,
-			makeSourceFile(
-				s(
-					'expression_compound',
->>>>>>> 6d8da1ff
+				s(
+					'expression_compound',
 					s('identifier'),
 					s('property_access', s('integer')),
 				),
@@ -832,14 +659,9 @@
 					-value;
 				}
 			`,
-<<<<<<< HEAD
-			makeSourceFileFromExpressions(
-				s('expression_unary_symbol',
-=======
-			makeSourceFile(
+			makeSourceFileFromExpressions(
 				s(
 					'expression_unary_symbol',
->>>>>>> 6d8da1ff
 					s('identifier'),
 				),
 				s(
@@ -863,20 +685,11 @@
 					<T>value;
 				}
 			`,
-<<<<<<< HEAD
-			makeSourceFileFromExpressions(
-				s('expression_claim',
-					s('identifier'),
-					s('identifier'),
-				),
-			),
-=======
-			makeSourceFile(s(
+			makeSourceFileFromExpressions(s(
 				'expression_claim',
 				s('identifier'),
 				s('identifier'),
 			)),
->>>>>>> 6d8da1ff
 		],
 
 		ExpressionExponential: [
@@ -886,14 +699,9 @@
 					a ^ b ^ c;
 				}
 			`,
-<<<<<<< HEAD
-			makeSourceFileFromExpressions(
-				s('expression_exponential',
-=======
-			makeSourceFile(
+			makeSourceFileFromExpressions(
 				s(
 					'expression_exponential',
->>>>>>> 6d8da1ff
 					s('identifier'),
 					s('identifier'),
 				),
@@ -917,14 +725,9 @@
 					a * b * c;
 				}
 			`,
-<<<<<<< HEAD
-			makeSourceFileFromExpressions(
-				s('expression_multiplicative',
-=======
-			makeSourceFile(
+			makeSourceFileFromExpressions(
 				s(
 					'expression_multiplicative',
->>>>>>> 6d8da1ff
 					s('identifier'),
 					s('identifier'),
 				),
@@ -952,14 +755,9 @@
 					a - b;
 				}
 			`,
-<<<<<<< HEAD
-			makeSourceFileFromExpressions(
-				s('expression_additive',
-=======
-			makeSourceFile(
+			makeSourceFileFromExpressions(
 				s(
 					'expression_additive',
->>>>>>> 6d8da1ff
 					s('identifier'),
 					s('identifier'),
 				),
@@ -973,7 +771,6 @@
 
 		ExpressionComparative: [
 			xjs.String.dedent`
-<<<<<<< HEAD
 				{
 					a < b;
 					a > b;
@@ -986,21 +783,8 @@
 				}
 			`,
 			makeSourceFileFromExpressions(
-				s('expression_comparative',
-=======
-				a < b;
-				a > b;
-				a <= b;
-				a >= b;
-				a !< b;
-				a !> b;
-				a is b;
-				a isnt b;
-			`,
-			makeSourceFile(
 				s(
 					'expression_comparative',
->>>>>>> 6d8da1ff
 					s('identifier'),
 					s('identifier'),
 				),
@@ -1051,14 +835,9 @@
 					a !== b;
 				}
 			`,
-<<<<<<< HEAD
-			makeSourceFileFromExpressions(
-				s('expression_equality',
-=======
-			makeSourceFile(
+			makeSourceFileFromExpressions(
 				s(
 					'expression_equality',
->>>>>>> 6d8da1ff
 					s('identifier'),
 					s('identifier'),
 				),
@@ -1087,14 +866,9 @@
 					a !& b;
 				}
 			`,
-<<<<<<< HEAD
-			makeSourceFileFromExpressions(
-				s('expression_conjunctive',
-=======
-			makeSourceFile(
+			makeSourceFileFromExpressions(
 				s(
 					'expression_conjunctive',
->>>>>>> 6d8da1ff
 					s('identifier'),
 					s('identifier'),
 				),
@@ -1113,14 +887,9 @@
 					a !| b;
 				}
 			`,
-<<<<<<< HEAD
-			makeSourceFileFromExpressions(
-				s('expression_disjunctive',
-=======
-			makeSourceFile(
+			makeSourceFileFromExpressions(
 				s(
 					'expression_disjunctive',
->>>>>>> 6d8da1ff
 					s('identifier'),
 					s('identifier'),
 				),
@@ -1138,22 +907,12 @@
 					if a then b else c;
 				}
 			`,
-<<<<<<< HEAD
-			makeSourceFileFromExpressions(
-				s('expression_conditional',
-					s('identifier'),
-					s('identifier'),
-					s('identifier'),
-				),
-			),
-=======
-			makeSourceFile(s(
+			makeSourceFileFromExpressions(s(
 				'expression_conditional',
 				s('identifier'),
 				s('identifier'),
 				s('identifier'),
 			)),
->>>>>>> 6d8da1ff
 		],
 
 		// Expression
@@ -1167,15 +926,45 @@
 					type T = A | B & C;
 				}
 			`,
-<<<<<<< HEAD
+			makeSourceFileFromStatements(s(
+				'declaration_type',
+				s('identifier'),
+				s(
+					'type_union',
+					s('identifier'),
+					s(
+						'type_intersection',
+						s('identifier'),
+						s('identifier'),
+					),
+				),
+			)),
+		],
+
+		DeclarationVariable: [
+			xjs.String.dedent`
+				{
+					let v: T = a + b * c;
+					let unfixed u: A | B & C = v;
+				}
+			`,
 			makeSourceFileFromStatements(
-				s('declaration_type',
-=======
-			s(
-				'source_file',
-				s(
-					'declaration_type',
->>>>>>> 6d8da1ff
+				s(
+					'declaration_variable',
+					s('identifier'),
+					s('identifier'),
+					s(
+						'expression_additive',
+						s('identifier'),
+						s(
+							'expression_multiplicative',
+							s('identifier'),
+							s('identifier'),
+						),
+					),
+				),
+				s(
+					'declaration_variable',
 					s('identifier'),
 					s(
 						'type_union',
@@ -1186,50 +975,6 @@
 							s('identifier'),
 						),
 					),
-				),
-			),
-		],
-
-		DeclarationVariable: [
-			xjs.String.dedent`
-				{
-					let v: T = a + b * c;
-					let unfixed u: A | B & C = v;
-				}
-			`,
-<<<<<<< HEAD
-			makeSourceFileFromStatements(
-				s('declaration_variable',
-=======
-			s(
-				'source_file',
-				s(
-					'declaration_variable',
->>>>>>> 6d8da1ff
-					s('identifier'),
-					s('identifier'),
-					s(
-						'expression_additive',
-						s('identifier'),
-						s(
-							'expression_multiplicative',
-							s('identifier'),
-							s('identifier'),
-						),
-					),
-				),
-				s(
-					'declaration_variable',
-					s('identifier'),
-					s(
-						'type_union',
-						s('identifier'),
-						s(
-							'type_intersection',
-							s('identifier'),
-							s('identifier'),
-						),
-					),
 					s('identifier'),
 				),
 			),
@@ -1256,18 +1001,11 @@
 					list.[index] = d;
 				}
 			`,
-<<<<<<< HEAD
 			makeSourceFileFromStatements(
-				s('statement_assignment',
-					s('assignee',
-=======
-			s(
-				'source_file',
 				s(
 					'statement_assignment',
 					s(
 						'assignee',
->>>>>>> 6d8da1ff
 						s('identifier'),
 					),
 					s('identifier'),
@@ -1314,28 +1052,35 @@
 					a = b;
 				}
 			`,
-			s('source_file',
-				s('block',
-					s('declaration_type',
-						s('identifier'),
-						s('identifier'),
-					),
-					s('declaration_variable',
-						s('identifier'),
-						s('identifier'),
-						s('identifier'),
-					),
-					s('statement_expression',
-						s('identifier'),
-					),
-					s('statement_assignment',
-						s('assignee',
+			s(
+				'source_file',
+				s(
+					'block',
+					s(
+						'declaration_type',
+						s('identifier'),
+						s('identifier'),
+					),
+					s(
+						'declaration_variable',
+						s('identifier'),
+						s('identifier'),
+						s('identifier'),
+					),
+					s(
+						'statement_expression',
+						s('identifier'),
+					),
+					s(
+						'statement_assignment',
+						s(
+							'assignee',
 							s('identifier'),
 						),
 						s('identifier'),
 					),
 				),
-			)
+			),
 		],
 	})
 		.map(([title, [source, expected]]) => buildTest(title, source, expected))
