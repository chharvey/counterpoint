--- conflicted
+++ resolved
@@ -447,11 +447,7 @@
 		function_arguments:                                   $ => seq(                      '(',  optional(seq(OPT_COM, repCom1($._expression__variable),            OPT_COM)), ')'),
 
 		...parameterize('_expression_unit', ({variable}) => $ => choice(
-<<<<<<< HEAD
-			...ifSpread(variable, $.identifier),
-=======
 			$.identifier,
->>>>>>> 270eedf3
 			$.primitive_literal,
 			$[call('string_template',    {variable})],
 			$[call('expression_grouped', {variable})],
@@ -471,21 +467,13 @@
 			$[call('_expression_unit', {variable})],
 			alias($[call('expression_compound_dfn', {variable})], $[call('expression_compound', {variable})]),
 		), 'variable'),
-<<<<<<< HEAD
-		...parameterize('expression_compound_dfn', ({variable}) => $ => choice(
-			seq($[call('_expression_compound', {variable})], $[call('property_access', {variable})]),
-			...ifSpread(variable, seq($[call('_expression_compound', {variable})], $.function_call)),
-		), 'variable'),
-=======
 		...parameterize('expression_compound_dfn', ({variable}) => $ => seq($[call('_expression_compound', {variable})], choice($[call('property_access', {variable})], $.function_call)), 'variable'),
->>>>>>> 270eedf3
 
 		assignee: $ => choice(
 			$.identifier,
 			seq($._expression_compound__variable, $.property_assign),
 		),
 
-<<<<<<< HEAD
 		...parameterize('_expression_unary_symbol', ({variable}) => $ => choice($[call('_expression_compound',     {variable})], alias($[call('expression_unary_symbol_dfn', {variable})], $[call('expression_unary_symbol', {variable})])), 'variable'),
 		...parameterize('_expression_claim',        ({variable}) => $ => choice($[call('_expression_unary_symbol', {variable})], alias($[call('expression_claim_dfn',        {variable})], $[call('expression_claim',        {variable})])), 'variable'),
 
@@ -493,16 +481,6 @@
 		...parameterize('expression_claim_dfn',        ({variable}) => $ => seq('<', $._type, '>',          $[call('_expression_claim',        {variable})]), 'variable'),
 
 		...parameterize('_expression_exponential',    ({variable}) => $ => choice($[call('_expression_claim',          {variable})], alias($[call('expression_exponential_dfn',    {variable})], $[call('expression_exponential',    {variable})])), 'variable'),
-=======
-		...parameterize('_expression_unary_symbol', ({variable}) => $ => choice(
-			$[call('_expression_compound', {variable})],
-			alias($[call('expression_unary_symbol_dfn', {variable})], $[call('expression_unary_symbol', {variable})]),
-		), 'variable'),
-
-		...parameterize('expression_unary_symbol_dfn', ({variable}) => $ => seq(choice('!', '?', '+', '-'), $[call('_expression_unary_symbol', {variable})]), 'variable'),
-
-		...parameterize('_expression_exponential',    ({variable}) => $ => choice($[call('_expression_unary_symbol',   {variable})], alias($[call('expression_exponential_dfn',    {variable})], $[call('expression_exponential',    {variable})])), 'variable'),
->>>>>>> 270eedf3
 		...parameterize('_expression_multiplicative', ({variable}) => $ => choice($[call('_expression_exponential',    {variable})], alias($[call('expression_multiplicative_dfn', {variable})], $[call('expression_multiplicative', {variable})])), 'variable'),
 		...parameterize('_expression_additive',       ({variable}) => $ => choice($[call('_expression_multiplicative', {variable})], alias($[call('expression_additive_dfn',       {variable})], $[call('expression_additive',       {variable})])), 'variable'),
 		...parameterize('_expression_comparative',    ({variable}) => $ => choice($[call('_expression_additive',       {variable})], alias($[call('expression_comparative_dfn',    {variable})], $[call('expression_comparative',    {variable})])), 'variable'),
@@ -510,11 +488,7 @@
 		...parameterize('_expression_conjunctive',    ({variable}) => $ => choice($[call('_expression_equality',       {variable})], alias($[call('expression_conjunctive_dfn',    {variable})], $[call('expression_conjunctive',    {variable})])), 'variable'),
 		...parameterize('_expression_disjunctive',    ({variable}) => $ => choice($[call('_expression_conjunctive',    {variable})], alias($[call('expression_disjunctive_dfn',    {variable})], $[call('expression_disjunctive',    {variable})])), 'variable'),
 
-<<<<<<< HEAD
 		...parameterize('expression_exponential_dfn',    ({variable}) => $ => seq($[call('_expression_claim',          {variable})], '^',                                                    $[call('_expression_exponential',    {variable})]), 'variable'),
-=======
-		...parameterize('expression_exponential_dfn',    ({variable}) => $ => seq($[call('_expression_unary_symbol',   {variable})], '^',                                                    $[call('_expression_exponential',    {variable})]), 'variable'),
->>>>>>> 270eedf3
 		...parameterize('expression_multiplicative_dfn', ({variable}) => $ => seq($[call('_expression_multiplicative', {variable})], choice('*', '/'),                                       $[call('_expression_exponential',    {variable})]), 'variable'),
 		...parameterize('expression_additive_dfn',       ({variable}) => $ => seq($[call('_expression_additive',       {variable})], choice('+', '-'),                                       $[call('_expression_multiplicative', {variable})]), 'variable'),
 		...parameterize('expression_comparative_dfn',    ({variable}) => $ => seq($[call('_expression_comparative',    {variable})], choice('<', '>', '<=', '>=', '!<', '!>', 'is', 'isnt'), $[call('_expression_additive',       {variable})]), 'variable'),
@@ -531,13 +505,8 @@
 
 
 		/* ## Statements */
-<<<<<<< HEAD
-		declaration_type:     $ => seq('type',                      $.identifier, '=', $._type,                               ';'),
-		declaration_variable: $ => seq('let',  optional('unfixed'), $.identifier, ':', $._type, '=', $._expression__variable, ';'),
-=======
 		declaration_type:     $ => seq('type',                      $.identifier, '=', $._type__variable,                               ';'),
 		declaration_variable: $ => seq('let',  optional('unfixed'), $.identifier, ':', $._type__variable, '=', $._expression__variable, ';'),
->>>>>>> 270eedf3
 
 		_declaration: $ => choice(
 			$.declaration_type,
@@ -570,10 +539,7 @@
 	word: $ => $.identifier,
 
 	conflicts: $ => [
-<<<<<<< HEAD
-=======
 		familyNameAll('_type_unit',       ['variable']).map((rule_name) => $[rule_name]),
->>>>>>> 270eedf3
 		familyNameAll('string_template',  ['variable']).map((rule_name) => $[rule_name]),
 		familyNameAll('_expression_unit', ['variable']).map((rule_name) => $[rule_name]),
 	],
