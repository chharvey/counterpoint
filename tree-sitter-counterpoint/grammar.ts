// eslint-disable-next-line @typescript-eslint/triple-slash-reference
/// <reference path="../node_modules/tree-sitter-cli/dsl.d.ts"/>



function familyName<RuleName extends string>(family_name: string, ...suffices: readonly string[]): RuleName {
	return family_name.concat((suffices.length) ? `__${ suffices.join('__') }` : '') as RuleName;
}
/**
 * Generate a list of productions from a set of parameters.
 * E.g., to generate the following EBNF production:
 * ```ebnf
 * NonTerminal<ParamA, ParamB, ParamC> ::= ItemA ItemB<+ParamA> ItemC<+ParamA><-ParamB> ItemD<+ParamA><+ParamB><?ParamC>;
 * ```
 * we can call:
 * ```js
 * parameterize(
 * 	'non_terminal',
 * 	({param_a, param_b, param_c}) => $ => seq(
 * 		$.item_a,
 * 		$[call('item_b', 'param_a')],
 * 		$[call('item_c', 'param_a')],                       // ignore false arguments
 * 		$[call('item_d', {param_c}, 'param_a', 'param_b')], // `param_c` is inherited
 * 	),
 * 	'param_a', 'param_b', 'param_c',
 * )
 * ```
 * @param family_name        the name of the production without parameters
 * @param parameterized_rule a function returning a rule for the production
 * @param params             a set of stringified parameters
 * @returns                  an object of newly generated rules
 */
function parameterize<RuleName extends string, BaseGrammarRuleName extends string>(
	family_name: string,
	parameterized_rule: (args_obj: Readonly<Record<string, boolean>>) => RuleBuilder<RuleName>,
	...params: readonly string[]
): RuleBuilders<RuleName, BaseGrammarRuleName> {
	const rules_obj: RuleBuilders<RuleName, BaseGrammarRuleName> = {} as RuleBuilders<RuleName, BaseGrammarRuleName>;
	new Map<RuleName, RuleBuilder<RuleName>>([...new Array(2 ** params.length)].map((_, nth) => { // e.g. `['await', 'static', 'instance', 'method']`
		const args_arr: readonly string[] = [...nth.toString(2).padStart(params.length, '0')] // e.g. (if `nth` is 5 out of 15) `[0, 1, 0, 1]`
			.map<[string, boolean]>((bit, i) => [params[i], !!+bit]) // `[['await', false],  ['static', true],  ['instance', false],  ['method', true]]`
			.filter(([_param, to_include]) => !!to_include)          // `[['static', true],  ['method', true]]`
			.map(([param, _to_include]) => param);                   // `['static', 'method']`
		const args_obj: Record<string, boolean> = {};
		args_arr.forEach((arg) => {
			args_obj[arg] = true;
		}); // `{static: true, method: true}`
		return [
			familyName(family_name, ...args_arr), // 'family_name__static__method'
			parameterized_rule.call(null, args_obj),
		];
	})).forEach((rule, name) => {
		rules_obj[name] = rule;
	});
	return rules_obj;
}

/**
 * References a production with arguments. Arguments must be provided in order.
 * E.g., to generate the following EBNF item:
 * ```ebnf
 * Item<+ParamA><+ParamB><-ParamC><?ParamD>
 * ```
 * we can call:
 * ```js
 * $[call('item', 'param_a', 'param_b', {param_d})]
 * ```
 * @param family_name the name of the production without parameters
 * @param args        argument names or objects of inherited argument values from the containing production
 * @returns           a property name of the `$` object
 */
function call<RuleName extends string>(family_name: string, ...args: readonly (string | Readonly<Record<string, boolean>>)[]): RuleName {
	return familyName(family_name, ...args.flatMap((arg) => ((typeof arg === 'string')
		? [arg]
		: Object.entries(arg)
			.filter(([_,    is_true]) => is_true)
			.map   (([name, _])       => name)
	)));
}



/* # LEXER HELPERS */
const WORD_BASIC   = /[A-Za-z_][A-Za-z0-9_]*/;
const WORD_UNICODE = /'[^']*'/;

const DIGIT_SEQ_BIN            = /[0-1]+/;
const DIGIT_SEQ_BIN__SEPARATOR = /([0-1]_?)*[0-1]/;
const DIGIT_SEQ_QUA            = /[0-3]+/;
const DIGIT_SEQ_QUA__SEPARATOR = /([0-3]_?)*[0-3]/;
const DIGIT_SEQ_OCT            = /[0-7]+/;
const DIGIT_SEQ_OCT__SEPARATOR = /([0-7]_?)*[0-7]/;
const DIGIT_SEQ_DEC            = /[0-9]+/;
const DIGIT_SEQ_DEC__SEPARATOR = /([0-9]_?)*[0-9]/;
const DIGIT_SEQ_HEX            = /[0-9a-f]+/;
const DIGIT_SEQ_HEX__SEPARATOR = /([0-9a-f]_?)*[0-9a-f]/;
const DIGIT_SEQ_HTD            = /[0-9a-z]+/;
const DIGIT_SEQ_HTD__SEPARATOR = /([0-9a-z]_?)*[0-9a-z]/;

const INTEGER_DIGITS_RADIX = choice(
	seq('\\b',           DIGIT_SEQ_BIN),
	seq('\\q',           DIGIT_SEQ_QUA),
	seq('\\o',           DIGIT_SEQ_OCT),
	seq(optional('\\d'), DIGIT_SEQ_DEC),
	seq('\\x',           DIGIT_SEQ_HEX),
	seq('\\z',           DIGIT_SEQ_HTD),
);
const INTEGER_DIGITS_RADIX__SEPARATOR = choice(
	seq('\\b',           DIGIT_SEQ_BIN__SEPARATOR),
	seq('\\q',           DIGIT_SEQ_QUA__SEPARATOR),
	seq('\\o',           DIGIT_SEQ_OCT__SEPARATOR),
	seq(optional('\\d'), DIGIT_SEQ_DEC__SEPARATOR),
	seq('\\x',           DIGIT_SEQ_HEX__SEPARATOR),
	seq('\\z',           DIGIT_SEQ_HTD__SEPARATOR),
);

const SIGNED_DIGIT_SEQ_DEC            = seq(/[+-]?/, DIGIT_SEQ_DEC);
const SIGNED_DIGIT_SEQ_DEC__SEPARATOR = seq(/[+-]?/, DIGIT_SEQ_DEC__SEPARATOR);

const EXPONENT_PART            = seq('e', SIGNED_DIGIT_SEQ_DEC);
const EXPONENT_PART__SEPARATOR = seq('e', SIGNED_DIGIT_SEQ_DEC__SEPARATOR);

const ESCAPER            = '\\';
const DELIM_STRING       = '"';
const DELIM_TEMPLATE     = '"""';
const DELIM_INTERP_START = '{{';
const DELIM_INTERP_END   = '}}';
const COMMENTER_LINE     = '%';
const COMMENTER_MULTI    = '%%';

/* eslint-disable function-call-argument-newline */
const STRING_ESCAPE = choice(
	DELIM_STRING,
	ESCAPER,
	's', 't', 'n', 'r',
	seq('u{', optional(DIGIT_SEQ_HEX), '}'),
	'\n',
	/[^"\\stnru\n]/,
);
const STRING_ESCAPE__COMMENT = choice(
	DELIM_STRING,
	ESCAPER,
	COMMENTER_LINE,
	's', 't', 'n', 'r',
	seq('u{', optional(DIGIT_SEQ_HEX), '}'),
	'\n',
	/[^"\\%stnru\n]/,
);
const STRING_ESCAPE__SEPARATOR = choice(
	DELIM_STRING,
	ESCAPER,
	's', 't', 'n', 'r',
	seq('u{', optional(DIGIT_SEQ_HEX__SEPARATOR), '}'),
	'\n',
	/[^"\\stnru\n]/,
);
const STRING_ESCAPE__COMMENT_SEPARATOR = choice(
	DELIM_STRING,
	ESCAPER,
	COMMENTER_LINE,
	's', 't', 'n', 'r',
	seq('u{', optional(DIGIT_SEQ_HEX__SEPARATOR), '}'),
	'\n',
	/[^"\\%stnru\n]/,
);
/* eslint-enable function-call-argument-newline */

const STRING_CHAR = choice(
	/[^"\\]/,
	seq(ESCAPER, STRING_ESCAPE),
	/\\u[^"{]/,
);
const STRING_CHAR__COMMENT = choice(
	/[^"\\%]/,
	seq(ESCAPER, STRING_ESCAPE__COMMENT),
	/\\u[^"{]/,
	/%([^"%\n][^"\n]*)?\n/,
	/%%(%?[^"%])*%%/,
);
const STRING_CHAR__SEPARATOR = choice(
	/[^"\\]/,
	seq(ESCAPER, STRING_ESCAPE__SEPARATOR),
	/\\u[^"{]/,
);
const STRING_CHAR__COMMENT__SEPARATOR = choice(
	/[^"\\%]/,
	seq(ESCAPER, STRING_ESCAPE__COMMENT_SEPARATOR),
	/\\u[^"{]/,
	/%([^"%\n][^"\n]*)?\n/,
	/%%(%?[^"%])*%%/,
);

const STRING_CHARS                     = repeat1(STRING_CHAR);
const STRING_CHARS__COMMENT            = repeat1(STRING_CHAR__COMMENT);
const STRING_CHARS__SEPARATOR          = repeat1(STRING_CHAR__SEPARATOR);
const STRING_CHARS__COMMENT__SEPARATOR = repeat1(STRING_CHAR__COMMENT__SEPARATOR);

const STRING_UNFINISHED          = '\\u';
const STRING_UNFINISHED__COMMENT = choice(
	'\\u',
	/%([^"%\n][^"\n]*)?/,
	/%%(%?[^"%])*/,
);

const TEMPLATE_CHARS_NO_END = choice(
	/[^"{]/,
	/("\{|""\{)*("|"")[^"{]/,
	/("\{|""\{)+[^"{]/,
	/(\{"|\{"")*\{[^"{]/,
	/(\{"|\{"")+[^"{]/,
);
const TEMPLATE_CHARS_END_DELIM = seq(repeat(TEMPLATE_CHARS_NO_END), choice(
	/[^"{]/,
	/("\{|""\{)*("|"")[^"{]/,
	/("\{|""\{)+[^"{]?/,
	/(\{"|\{"")*\{[^"{]?/,
	/(\{"|\{"")+[^"{]/,
));
const TEMPLATE_CHARS_END_INTERP = seq(repeat(TEMPLATE_CHARS_NO_END), choice(
	/[^"{]/,
	/("\{|""\{)*("|"")[^"{]?/,
	/("\{|""\{)+[^"{]/,
	/(\{"|\{"")*\{[^"{]/,
	/(\{"|\{"")+[^"{]?/,
));



/* # PARSER HELPERS */
const OPT_COM = optional(',');

/**
 * Reference a rule based on a condition.
 * @param condition   the condition to test
 * @param consequent  if condition is true, this will be produced
 * @param alternative if condition is false, this will be
 *                    @default blank()
 * @returns           either `consequent` or `alternative` based on `condition`
 */
function iff(condition: boolean, consequent: RuleOrLiteral, alternative: RuleOrLiteral = blank()): RuleOrLiteral {
	return (condition) ? consequent : alternative;
}
function repCom1(production: RuleOrLiteral): SeqRule {
	return seq(repeat(seq(production, ',')), production);
}
function repCom(production: RuleOrLiteral): ChoiceRule {
	return optional(repCom1(production));
}



module.exports = grammar({
	/* eslint-disable arrow-parens */
	name: 'counterpoint',

	rules: {
		source_file: $ => repeat($._statement),



		/* # LEXICON */
		keyword_type: _$ => token(choice(
			'void',
			'bool',
			'int',
			'float',
			'str',
			'obj',
		)),
		keyword_value: _$ => token(choice(
			'null',
			'false',
			'true',
		)),

		identifier: _$ => token(choice(
<<<<<<< HEAD
			/[A-Za-z][A-Za-z0-9_]*|_[A-Za-z0-9_]+/,
			/`[^`]*`/,
=======
			WORD_BASIC,
			WORD_UNICODE,
>>>>>>> cb3c0c17
		)),

		...parameterize('integer', ({radix, separator}) => (
			_$ => token(seq(/[+-]?/, ((!radix)
				? (!separator) ? DIGIT_SEQ_DEC        : DIGIT_SEQ_DEC__SEPARATOR
				: (!separator) ? INTEGER_DIGITS_RADIX : INTEGER_DIGITS_RADIX__SEPARATOR
			)))
		), 'radix', 'separator'),

		...parameterize('float', ({separator}) => (
			_$ => token(seq(
				(!separator) ? SIGNED_DIGIT_SEQ_DEC : SIGNED_DIGIT_SEQ_DEC__SEPARATOR,
				'.',
				optional(seq(
					         (!separator) ? DIGIT_SEQ_DEC : DIGIT_SEQ_DEC__SEPARATOR,
					optional((!separator) ? EXPONENT_PART : EXPONENT_PART__SEPARATOR),
				)),
			))
		), 'separator'),

		...parameterize('string', ({comment, separator}) => (
			_$ => token(seq(
				DELIM_STRING,
				optional(((!comment)
					? (!separator) ? STRING_CHARS          : STRING_CHARS__SEPARATOR
					: (!separator) ? STRING_CHARS__COMMENT : STRING_CHARS__COMMENT__SEPARATOR
				)),
				optional((!comment) ? STRING_UNFINISHED : STRING_UNFINISHED__COMMENT),
				DELIM_STRING,
			))
		), 'comment', 'separator'),

		template_full:   _$ => token(seq(DELIM_TEMPLATE,   optional(TEMPLATE_CHARS_END_DELIM),  DELIM_TEMPLATE)),
		template_head:   _$ => token(seq(DELIM_TEMPLATE,   optional(TEMPLATE_CHARS_END_INTERP), DELIM_INTERP_START)),
		template_middle: _$ => token(seq(DELIM_INTERP_END, optional(TEMPLATE_CHARS_END_INTERP), DELIM_INTERP_START)),
		template_tail:   _$ => token(seq(DELIM_INTERP_END, optional(TEMPLATE_CHARS_END_DELIM),  DELIM_TEMPLATE)),



		/* # SYNTAX */
		word: $ => choice(
			// operator
			'mutable',
			'is',
			'isnt',
			'if',
			'then',
			'else',
			// storage
			'type',
			'let',
			'_',
			// modifier
			'unfixed',
			$.keyword_type,
			$.keyword_value,
			$.identifier,
		),

		primitive_literal: $ => choice(
			$.keyword_value,
			$.integer,
			$.integer__radix,
			$.integer__separator,
			$.integer__radix__separator,
			$.float,
			$.float__separator,
			$.string,
			$.string__comment,
			$.string__separator,
			$.string__comment__separator,
		),


		/* ## Types */
		...parameterize('entry_type', ({named, optional}) => (
			$ => seq(iff(named, seq($.word, iff(!optional, ':'))), iff(optional, '?:'), $._type)
		), 'named', 'optional'),

		_items_type: $ => choice(
			             seq(repCom1($.entry_type), OPT_COM),
			seq(optional(seq(repCom1($.entry_type), ','    )), repCom1($.entry_type__optional), OPT_COM),
		),

		_properties_type: $ => seq(repCom1(choice($.entry_type__named, $.entry_type__named__optional)), OPT_COM),

		type_grouped:        $ => seq('(', $._type,                                  ')'),
		type_tuple_literal:  $ => seq('[', optional(seq(OPT_COM, $._items_type)),    ']'),
		type_record_literal: $ => seq('[',              OPT_COM, $._properties_type, ']'),
		type_dict_literal:   $ => seq('[', ':', $._type,                             ']'),
		type_map_literal:    $ => seq('{', $._type, '->', $._type,                   '}'),
		generic_arguments:   $ => seq('<', OPT_COM, repCom1($._type), OPT_COM,       '>'),

		_type_unit: $ => choice(
			$.keyword_type,
			$.identifier,
			$.primitive_literal,
			$.type_grouped,
			$.type_tuple_literal,
			$.type_record_literal,
			$.type_dict_literal,
			$.type_map_literal,
		),

		property_access_type: $ => seq('.', choice($.integer, $.word)),
		generic_call:         $ => seq('.', $.generic_arguments),

		_type_compound: $ => choice(
			$._type_unit,
			alias($.type_compound_dfn, $.type_compound),
		),
		type_compound_dfn: $ => seq($._type_compound, choice($.property_access_type, $.generic_call)),

		_type_unary_symbol: $ => choice(
			$._type_compound,
			alias($.type_unary_symbol_dfn, $.type_unary_symbol),
		),
		type_unary_symbol_dfn: $ => seq($._type_unary_symbol, choice('?', '!', seq('[', optional($.integer), ']'), seq('{', '}'))),

		_type_unary_keyword: $ => choice(
			$._type_unary_symbol,
			alias($.type_unary_keyword_dfn, $.type_unary_keyword),
		),
		type_unary_keyword_dfn: $ => seq('mutable', $._type_unary_keyword),

		_type_intersection: $ => choice($._type_unary_keyword, alias($.type_intersection_dfn, $.type_intersection)),
		_type_union:        $ => choice($._type_intersection,  alias($.type_union_dfn,        $.type_union)),

		type_intersection_dfn: $ => seq($._type_intersection, '&', $._type_unary_keyword),
		type_union_dfn:        $ => seq($._type_union,        '|', $._type_intersection),

		/* eslint-disable function-paren-newline */
		_type: $ => choice(
			$._type_union,
		),
		/* eslint-enable function-paren-newline */


		/* ## Expressions */
		string_template: $ => choice(
			$.template_full,
			seq($.template_head, optional($._expression), repeat(seq($.template_middle, optional($._expression))), $.template_tail),
		),

		property: $ => seq($.word,        '=',  $._expression),
		case:     $ => seq($._expression, '->', $._expression),

		expression_grouped: $ => seq('(',                               $._expression,             ')'),
		tuple_literal:      $ => seq('[', optional(seq(OPT_COM, repCom1($._expression), OPT_COM)), ']'),
		record_literal:     $ => seq('[',              OPT_COM, repCom1($.property),    OPT_COM,   ']'),
		set_literal:        $ => seq('{', optional(seq(OPT_COM, repCom1($._expression), OPT_COM)), '}'),
		map_literal:        $ => seq('{',              OPT_COM, repCom1($.case),        OPT_COM,   '}'),
		function_arguments: $ => seq('(', optional(seq(OPT_COM, repCom1($._expression), OPT_COM)), ')'),

		_expression_unit: $ => choice(
			$.identifier,
			$.primitive_literal,
			$.string_template,
			$.expression_grouped,
			$.tuple_literal,
			$.record_literal,
			$.set_literal,
			$.map_literal,
		),

		property_access: $ => seq(choice('.', '?.', '!.'), choice($.integer, $.word, seq('[', $._expression, ']'))),
		property_assign: $ => seq('.',                     choice($.integer, $.word, seq('[', $._expression, ']'))),
		function_call:   $ => seq('.',                     optional($.generic_arguments), $.function_arguments),

		_expression_compound: $ => choice(
			$._expression_unit,
			alias($.expression_compound_dfn, $.expression_compound),
		),
		expression_compound_dfn: $ => seq($._expression_compound, choice($.property_access, $.function_call)),

		assignee: $ => choice(
			$.identifier,
			seq($._expression_compound, $.property_assign),
		),

		_expression_unary_symbol: $ => choice(
			$._expression_compound,
			alias($.expression_unary_symbol_dfn, $.expression_unary_symbol),
		),
		expression_unary_symbol_dfn: $ => seq(choice('!', '?', '+', '-'), $._expression_unary_symbol),

		_expression_exponential:    $ => choice($._expression_unary_symbol,   alias($.expression_exponential_dfn,    $.expression_exponential)),
		_expression_multiplicative: $ => choice($._expression_exponential,    alias($.expression_multiplicative_dfn, $.expression_multiplicative)),
		_expression_additive:       $ => choice($._expression_multiplicative, alias($.expression_additive_dfn,       $.expression_additive)),
		_expression_comparative:    $ => choice($._expression_additive,       alias($.expression_comparative_dfn,    $.expression_comparative)),
		_expression_equality:       $ => choice($._expression_comparative,    alias($.expression_equality_dfn,       $.expression_equality)),
		_expression_conjunctive:    $ => choice($._expression_equality,       alias($.expression_conjunctive_dfn,    $.expression_conjunctive)),
		_expression_disjunctive:    $ => choice($._expression_conjunctive,    alias($.expression_disjunctive_dfn,    $.expression_disjunctive)),

		expression_exponential_dfn:    $ => seq($._expression_unary_symbol,   '^',                                                    $._expression_exponential),
		expression_multiplicative_dfn: $ => seq($._expression_multiplicative, choice('*', '/'),                                       $._expression_exponential),
		expression_additive_dfn:       $ => seq($._expression_additive,       choice('+', '-'),                                       $._expression_multiplicative),
		expression_comparative_dfn:    $ => seq($._expression_comparative,    choice('<', '>', '<=', '>=', '!<', '!>', 'is', 'isnt'), $._expression_additive),
		expression_equality_dfn:       $ => seq($._expression_equality,       choice('===', '!==', '==', '!='),                       $._expression_comparative),
		expression_conjunctive_dfn:    $ => seq($._expression_conjunctive,    choice('&&', '!&'),                                     $._expression_equality),
		expression_disjunctive_dfn:    $ => seq($._expression_disjunctive,    choice('||', '!|'),                                     $._expression_conjunctive),

		expression_conditional: $ => seq('if', $._expression, 'then', $._expression, 'else', $._expression),

		_expression: $ => choice(
			$._expression_disjunctive,
			$.expression_conditional,
		),


		/* ## Statements */
		declaration_type:     $ => seq('type',                      choice('_', $.identifier), '=', $._type,                     ';'),
		declaration_variable: $ => seq('let',  optional('unfixed'), choice('_', $.identifier), ':', $._type, '=', $._expression, ';'),

		_declaration: $ => choice(
			$.declaration_type,
			$.declaration_variable,
		),

		statement_expression: $ => seq(optional($._expression), ';'),

		statement_assignment: $ => seq($.assignee, '=', $._expression, ';'),

		_statement: $ => choice(
			$._declaration,
			$.statement_expression,
			$.statement_assignment,
		),
	},

	extras: _$ => [
		/(\u0020|\t|\n)+/, // whitespace
		token(choice(
			/%([^%\n][^\n]*)?\n/, // line comment
			/%%(%?[^%])*%%/,      // multiline comment
		)),
	],

	/**
	 * Tries to match `$.identifier` first before matching any keyword literals in the grammar.
	 * @see https://tree-sitter.github.io/tree-sitter/creating-parsers#keyword-extraction
	 */
	word: $ => $.identifier,

	supertypes: $ => [
		$._type_unit,
		$._type,
		$._expression_unit,
		$._expression,
		$._declaration,
		$._statement,
	],
	/* eslint-enable arrow-parens */
});<|MERGE_RESOLUTION|>--- conflicted
+++ resolved
@@ -81,7 +81,7 @@
 
 
 /* # LEXER HELPERS */
-const WORD_BASIC   = /[A-Za-z_][A-Za-z0-9_]*/;
+const WORD_BASIC   = /[A-Za-z][A-Za-z0-9_]*|_[A-Za-z0-9_]+/;
 const WORD_UNICODE = /'[^']*'/;
 
 const DIGIT_SEQ_BIN            = /[0-1]+/;
@@ -274,13 +274,8 @@
 		)),
 
 		identifier: _$ => token(choice(
-<<<<<<< HEAD
-			/[A-Za-z][A-Za-z0-9_]*|_[A-Za-z0-9_]+/,
-			/`[^`]*`/,
-=======
 			WORD_BASIC,
 			WORD_UNICODE,
->>>>>>> cb3c0c17
 		)),
 
 		...parameterize('integer', ({radix, separator}) => (
