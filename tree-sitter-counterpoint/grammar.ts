// eslint-disable-next-line @typescript-eslint/triple-slash-reference
/// <reference path="../node_modules/tree-sitter-cli/dsl.d.ts"/>



function familyName<RuleName extends string>(family_name: string, ...suffices: readonly string[]): RuleName {
	return family_name.concat((suffices.length) ? `__${ suffices.join('__') }` : '') as RuleName;
}
/**
 * Generate a list of productions from a set of parameters.
 * E.g., to generate the following EBNF production:
 * ```ebnf
 * NonTerminal<ParamA, ParamB, ParamC> ::= ItemA ItemB<+ParamA> ItemC<+ParamA><-ParamB> ItemD<+ParamA><+ParamB><?ParamC>;
 * ```
 * we can call:
 * ```js
 * parameterize(
 * 	'non_terminal',
 * 	({param_a, param_b, param_c}) => $ => seq(
 * 		$.item_a,
 * 		$[call('item_b', 'param_a')],
 * 		$[call('item_c', 'param_a')],                       // ignore false arguments
 * 		$[call('item_d', {param_c}, 'param_a', 'param_b')], // `param_c` is inherited
 * 	),
 * 	'param_a', 'param_b', 'param_c',
 * )
 * ```
 * @param family_name        the name of the production without parameters
 * @param parameterized_rule a function returning a rule for the production
 * @param params             a set of stringified parameters
 * @returns                  an object of newly generated rules
 */
function parameterize<RuleName extends string, BaseGrammarRuleName extends string>(
	family_name: string,
	parameterized_rule: (args_obj: Readonly<Record<string, boolean>>) => RuleBuilder<RuleName>,
	...params: readonly string[]
): RuleBuilders<RuleName, BaseGrammarRuleName> {
	const rules_obj: RuleBuilders<RuleName, BaseGrammarRuleName> = {} as RuleBuilders<RuleName, BaseGrammarRuleName>;
	new Map<RuleName, RuleBuilder<RuleName>>([...new Array(2 ** params.length)].map((_, nth) => { // e.g. `['await', 'static', 'instance', 'method']`
		const args_arr: readonly string[] = [...nth.toString(2).padStart(params.length, '0')] // e.g. (if `nth` is 5 out of 15) `[0, 1, 0, 1]`
			.map<[string, boolean]>((bit, i) => [params[i], !!+bit]) // `[['await', false],  ['static', true],  ['instance', false],  ['method', true]]`
			.filter(([_param, to_include]) => !!to_include)          // `[['static', true],  ['method', true]]`
			.map(([param, _to_include]) => param);                   // `['static', 'method']`
		const args_obj: Record<string, boolean> = {};
		args_arr.forEach((arg) => {
			args_obj[arg] = true;
		}); // `{static: true, method: true}`
		return [
			familyName(family_name, ...args_arr), // 'family_name__static__method'
			parameterized_rule.call(null, args_obj),
		];
	})).forEach((rule, name) => {
		rules_obj[name] = rule;
	});
	return rules_obj;
}

/**
 * References a production with arguments. Arguments must be provided in order.
 * E.g., to generate the following EBNF item:
 * ```ebnf
 * Item<+ParamA><+ParamB><-ParamC><?ParamD>
 * ```
 * we can call:
 * ```js
 * $[call('item', 'param_a', 'param_b', {param_d})]
 * ```
 * @param family_name the name of the production without parameters
 * @param args        argument names or objects of inherited argument values from the containing production
 * @returns           a property name of the `$` object
 */
function call<RuleName extends string>(family_name: string, ...args: readonly (string | Readonly<Record<string, boolean>>)[]): RuleName {
	return familyName(family_name, ...args.flatMap((arg) => ((typeof arg === 'string')
		? [arg]
		: Object.entries(arg)
			.filter(([_,    is_true]) => is_true)
			.map   (([name, _])       => name)
	)));
}



/* # LEXER HELPERS */
const DIGIT_SEQ_BIN            = /[0-1]+/;
const DIGIT_SEQ_BIN__SEPARATOR = /([0-1]_?)*[0-1]/;
const DIGIT_SEQ_QUA            = /[0-3]+/;
const DIGIT_SEQ_QUA__SEPARATOR = /([0-3]_?)*[0-3]/;
const DIGIT_SEQ_OCT            = /[0-7]+/;
const DIGIT_SEQ_OCT__SEPARATOR = /([0-7]_?)*[0-7]/;
const DIGIT_SEQ_DEC            = /[0-9]+/;
const DIGIT_SEQ_DEC__SEPARATOR = /([0-9]_?)*[0-9]/;
const DIGIT_SEQ_HEX            = /[0-9a-f]+/;
const DIGIT_SEQ_HEX__SEPARATOR = /([0-9a-f]_?)*[0-9a-f]/;
const DIGIT_SEQ_HTD            = /[0-9a-z]+/;
const DIGIT_SEQ_HTD__SEPARATOR = /([0-9a-z]_?)*[0-9a-z]/;

const INTEGER_DIGITS_RADIX = choice(
	seq('\\b',           DIGIT_SEQ_BIN),
	seq('\\q',           DIGIT_SEQ_QUA),
	seq('\\o',           DIGIT_SEQ_OCT),
	seq(optional('\\d'), DIGIT_SEQ_DEC),
	seq('\\x',           DIGIT_SEQ_HEX),
	seq('\\z',           DIGIT_SEQ_HTD),
);
const INTEGER_DIGITS_RADIX__SEPARATOR = choice(
	seq('\\b',           DIGIT_SEQ_BIN__SEPARATOR),
	seq('\\q',           DIGIT_SEQ_QUA__SEPARATOR),
	seq('\\o',           DIGIT_SEQ_OCT__SEPARATOR),
	seq(optional('\\d'), DIGIT_SEQ_DEC__SEPARATOR),
	seq('\\x',           DIGIT_SEQ_HEX__SEPARATOR),
	seq('\\z',           DIGIT_SEQ_HTD__SEPARATOR),
);

const SIGNED_DIGIT_SEQ_DEC            = seq(/[+-]?/, DIGIT_SEQ_DEC);
const SIGNED_DIGIT_SEQ_DEC__SEPARATOR = seq(/[+-]?/, DIGIT_SEQ_DEC__SEPARATOR);

const EXPONENT_PART            = seq('e', SIGNED_DIGIT_SEQ_DEC);
const EXPONENT_PART__SEPARATOR = seq('e', SIGNED_DIGIT_SEQ_DEC__SEPARATOR);

/* eslint-disable function-call-argument-newline */
const STRING_ESCAPE = choice(
	'\'', '\\',
	's', 't', 'n', 'r',
	seq('u{', optional(DIGIT_SEQ_HEX), '}'),
	'\n',
	/[^'\\stnru\n]/,
);
const STRING_ESCAPE__COMMENT = choice(
	'\'', '\\', '%',
	's', 't', 'n', 'r',
	seq('u{', optional(DIGIT_SEQ_HEX), '}'),
	'\n',
	/[^'\\%stnru\n]/,
);
const STRING_ESCAPE__SEPARATOR = choice(
	'\'', '\\',
	's', 't', 'n', 'r',
	seq('u{', optional(DIGIT_SEQ_HEX__SEPARATOR), '}'),
	'\n',
	/[^'\\stnru\n]/,
);
const STRING_ESCAPE__COMMENT_SEPARATOR = choice(
	'\'', '\\', '%',
	's', 't', 'n', 'r',
	seq('u{', optional(DIGIT_SEQ_HEX__SEPARATOR), '}'),
	'\n',
	/[^'\\%stnru\n]/,
);
/* eslint-enable function-call-argument-newline */

const STRING_CHAR = choice(
	/[^'\\]/,
	seq('\\', STRING_ESCAPE),
	/\\u[^'{]/,
);
const STRING_CHAR__COMMENT = choice(
	/[^'\\%]/,
	seq('\\', STRING_ESCAPE__COMMENT),
	/\\u[^'{]/,
	/%([^'%\n][^'\n]*)?\n/,
	/%%(%?[^'%])*%%/,
);
const STRING_CHAR__SEPARATOR = choice(
	/[^'\\]/,
	seq('\\', STRING_ESCAPE__SEPARATOR),
	/\\u[^'{]/,
);
const STRING_CHAR__COMMENT__SEPARATOR = choice(
	/[^'\\%]/,
	seq('\\', STRING_ESCAPE__COMMENT_SEPARATOR),
	/\\u[^'{]/,
	/%([^'%\n][^'\n]*)?\n/,
	/%%(%?[^'%])*%%/,
);

const STRING_CHARS                     = repeat1(STRING_CHAR);
const STRING_CHARS__COMMENT            = repeat1(STRING_CHAR__COMMENT);
const STRING_CHARS__SEPARATOR          = repeat1(STRING_CHAR__SEPARATOR);
const STRING_CHARS__COMMENT__SEPARATOR = repeat1(STRING_CHAR__COMMENT__SEPARATOR);

const STRING_UNFINISHED          = '\\u';
const STRING_UNFINISHED__COMMENT = choice('\\u', /%([^'%\n][^'\n]*)?/, /%%(%?[^'%])*/);

const TEMPLATE_CHARS_NO_END = choice(
	/[^'{]/,
	/('\{|''\{)*('|'')[^'{]/,
	/('\{|''\{)+[^'{]/,
	/(\{'|\{'')*\{[^'{]/,
	/(\{'|\{'')+[^'{]/,
);
const TEMPLATE_CHARS_END_DELIM = seq(repeat(TEMPLATE_CHARS_NO_END), choice(
	/[^'{]/,
	/('\{|''\{)*('|'')[^'{]/,
	/('\{|''\{)+[^'{]?/,
	/(\{'|\{'')*\{[^'{]?/,
	/(\{'|\{'')+[^'{]/,
));
const TEMPLATE_CHARS_END_INTERP = seq(repeat(TEMPLATE_CHARS_NO_END), choice(
	/[^'{]/,
	/('\{|''\{)*('|'')[^'{]?/,
	/('\{|''\{)+[^'{]/,
	/(\{'|\{'')*\{[^'{]/,
	/(\{'|\{'')+[^'{]?/,
));



/* # PARSER HELPERS */
const OPT_COM = optional(',');

/**
 * Reference a rule based on a condition.
 * @param condition   the condition to test
 * @param consequent  if condition is true, this will be produced
 * @param alternative if condition is false, this will be
 *                    @default blank()
 * @returns           either `consequent` or `alternative` based on `condition`
 */
function iff(condition: boolean, consequent: RuleOrLiteral, alternative: RuleOrLiteral = blank()): RuleOrLiteral {
	return (condition) ? consequent : alternative;
}
function repCom1(production: RuleOrLiteral): SeqRule {
	return seq(repeat(seq(production, ',')), production);
}
function repCom(production: RuleOrLiteral): ChoiceRule {
	return optional(repCom1(production));
}



module.exports = grammar({
	/* eslint-disable arrow-parens */
	name: 'counterpoint',

	rules: {
		source_file: $ => optional($.block),



		/* # LEXICON */
		keyword_type: _$ => token(choice(
			'void',
			'bool',
			'int',
			'float',
			'str',
			'obj',
		)),
		keyword_value: _$ => token(choice(
			'null',
			'false',
			'true',
		)),

		identifier: _$ => token(choice(
			/[A-Za-z_][A-Za-z0-9_]*/,
			/`[^`]*`/,
		)),

		...parameterize('integer', ({radix, separator}) => (
			_$ => token(seq(/[+-]?/, ((!radix)
				? (!separator) ? DIGIT_SEQ_DEC        : DIGIT_SEQ_DEC__SEPARATOR
				: (!separator) ? INTEGER_DIGITS_RADIX : INTEGER_DIGITS_RADIX__SEPARATOR
			)))
		), 'radix', 'separator'),

		...parameterize('float', ({separator}) => (
			_$ => token(seq(
				(!separator) ? SIGNED_DIGIT_SEQ_DEC : SIGNED_DIGIT_SEQ_DEC__SEPARATOR,
				'.',
				seq(
					         (!separator) ? DIGIT_SEQ_DEC : DIGIT_SEQ_DEC__SEPARATOR,
					optional((!separator) ? EXPONENT_PART : EXPONENT_PART__SEPARATOR),
				),
			))
		), 'separator'),

		...parameterize('string', ({comment, separator}) => (
			_$ => token(seq(
				'\'',
				optional(((!comment)
					? (!separator) ? STRING_CHARS          : STRING_CHARS__SEPARATOR
					: (!separator) ? STRING_CHARS__COMMENT : STRING_CHARS__COMMENT__SEPARATOR
				)),
				optional((!comment) ? STRING_UNFINISHED : STRING_UNFINISHED__COMMENT),
				'\'',
			))
		), 'comment', 'separator'),

		template_full:   _$ => token(seq('\'\'\'', optional(TEMPLATE_CHARS_END_DELIM),  '\'\'\'')),
		template_head:   _$ => token(seq('\'\'\'', optional(TEMPLATE_CHARS_END_INTERP), '{{')),
		template_middle: _$ => token(seq('}}',     optional(TEMPLATE_CHARS_END_INTERP), '{{')),
		template_tail:   _$ => token(seq('}}',     optional(TEMPLATE_CHARS_END_DELIM),  '\'\'\'')),



		/* # SYNTAX */
		word: $ => choice(
			// operator
			'mutable',
			'is',
			'isnt',
			'if',
			'then',
			'else',
			// storage
<<<<<<< HEAD
				'type',
				'let',
				'claim',
				'set',
=======
			'type',
			'let',
>>>>>>> 1c0bbff8
			// modifier
			'unfixed',
			$.keyword_type,
			$.keyword_value,
			$.identifier,
		),

		primitive_literal: $ => choice(
			$.keyword_value,
			$.integer,
			$.integer__radix,
			$.integer__separator,
			$.integer__radix__separator,
			$.float,
			$.float__separator,
			$.string,
			$.string__comment,
			$.string__separator,
			$.string__comment__separator,
		),


		/* ## Types */
		...parameterize('entry_type', ({named, optional}) => (
			$ => seq(iff(named, seq($.word, iff(!optional, ':'))), iff(optional, '?:'), $._type)
		), 'named', 'optional'),

		_items_type: $ => choice(
			             seq(repCom1($.entry_type), OPT_COM),
			seq(optional(seq(repCom1($.entry_type), ','    )), repCom1($.entry_type__optional), OPT_COM),
		),

		_properties_type: $ => seq(repCom1(choice($.entry_type__named, $.entry_type__named__optional)), OPT_COM),

		type_grouped:        $ => seq('(', $._type,                                  ')'),
		type_tuple_literal:  $ => seq('[', optional(seq(OPT_COM, $._items_type)),    ']'),
		type_record_literal: $ => seq('[',              OPT_COM, $._properties_type, ']'),
		type_dict_literal:   $ => seq('[', ':', $._type,                             ']'),
		type_map_literal:    $ => seq('{', $._type, '->', $._type,                   '}'),
		generic_arguments:   $ => seq('<', OPT_COM, repCom1($._type), OPT_COM,       '>'),

		_type_unit: $ => choice(
			$.keyword_type,
			$.identifier,
			$.primitive_literal,
			$.type_grouped,
			$.type_tuple_literal,
			$.type_record_literal,
			$.type_dict_literal,
			$.type_map_literal,
		),

		property_access_type: $ => seq('.', choice($.integer, $.word)),
		generic_call:         $ => seq('.', $.generic_arguments),

		_type_compound: $ => choice(
			$._type_unit,
			alias($.type_compound_dfn, $.type_compound),
		),
		type_compound_dfn: $ => seq($._type_compound, choice($.property_access_type, $.generic_call)),

		_type_unary_symbol: $ => choice(
			$._type_compound,
			alias($.type_unary_symbol_dfn, $.type_unary_symbol),
		),
		type_unary_symbol_dfn: $ => seq($._type_unary_symbol, choice('?', '!', seq('[', optional($.integer), ']'), seq('{', '}'))),

		_type_unary_keyword: $ => choice(
			$._type_unary_symbol,
			alias($.type_unary_keyword_dfn, $.type_unary_keyword),
		),
		type_unary_keyword_dfn: $ => seq('mutable', $._type_unary_keyword),

		_type_intersection: $ => choice($._type_unary_keyword, alias($.type_intersection_dfn, $.type_intersection)),
		_type_union:        $ => choice($._type_intersection,  alias($.type_union_dfn,        $.type_union)),

		type_intersection_dfn: $ => seq($._type_intersection, '&', $._type_unary_keyword),
		type_union_dfn:        $ => seq($._type_union,        '|', $._type_intersection),

		/* eslint-disable function-paren-newline */
		_type: $ => choice(
			$._type_union,
		),
		/* eslint-enable function-paren-newline */


		/* ## Expressions */
		string_template: $ => choice(
			$.template_full,
			seq($.template_head, optional($._expression), repeat(seq($.template_middle, optional($._expression))), $.template_tail),
		),

		property: $ => seq($.word,        '=',  $._expression),
		case:     $ => seq($._expression, '->', $._expression),

		expression_grouped: $ => seq('(',                               $._expression,             ')'),
		tuple_literal:      $ => seq('[', optional(seq(OPT_COM, repCom1($._expression), OPT_COM)), ']'),
		record_literal:     $ => seq('[',              OPT_COM, repCom1($.property),    OPT_COM,   ']'),
		set_literal:        $ => seq('{', optional(seq(OPT_COM, repCom1($._expression), OPT_COM)), '}'),
		map_literal:        $ => seq('{',              OPT_COM, repCom1($.case),        OPT_COM,   '}'),
		function_arguments: $ => seq('(', optional(seq(OPT_COM, repCom1($._expression), OPT_COM)), ')'),

		_expression_unit: $ => choice(
			$.identifier,
			$.primitive_literal,
			$.string_template,
			$.expression_grouped,
			$.tuple_literal,
			$.record_literal,
			$.set_literal,
			$.map_literal,
		),

		property_access: $ => seq(choice('.', '?.', '!.'), choice($.integer, $.word, seq('[', $._expression, ']'))),
		property_assign: $ => seq('.',                     choice($.integer, $.word, seq('[', $._expression, ']'))),
		function_call:   $ => seq('.',                     optional($.generic_arguments), $.function_arguments),

		_expression_compound: $ => choice(
			$._expression_unit,
			alias($.expression_compound_dfn, $.expression_compound),
		),
		expression_compound_dfn: $ => seq($._expression_compound, choice($.property_access, $.function_call)),

		assignee: $ => choice(
			$.identifier,
			seq($._expression_compound, $.property_assign),
		),

		_expression_unary_symbol: $ => choice($._expression_compound,     alias($.expression_unary_symbol_dfn, $.expression_unary_symbol)),
		_expression_claim:        $ => choice($._expression_unary_symbol, alias($.expression_claim_dfn,        $.expression_claim)),

		expression_unary_symbol_dfn: $ => seq(choice('!', '?', '+', '-'), $._expression_unary_symbol),
		expression_claim_dfn:        $ => seq('<', $._type, '>',          $._expression_claim),

		_expression_exponential:    $ => choice($._expression_claim,          alias($.expression_exponential_dfn,    $.expression_exponential)),
		_expression_multiplicative: $ => choice($._expression_exponential,    alias($.expression_multiplicative_dfn, $.expression_multiplicative)),
		_expression_additive:       $ => choice($._expression_multiplicative, alias($.expression_additive_dfn,       $.expression_additive)),
		_expression_comparative:    $ => choice($._expression_additive,       alias($.expression_comparative_dfn,    $.expression_comparative)),
		_expression_equality:       $ => choice($._expression_comparative,    alias($.expression_equality_dfn,       $.expression_equality)),
		_expression_conjunctive:    $ => choice($._expression_equality,       alias($.expression_conjunctive_dfn,    $.expression_conjunctive)),
		_expression_disjunctive:    $ => choice($._expression_conjunctive,    alias($.expression_disjunctive_dfn,    $.expression_disjunctive)),

		expression_exponential_dfn:    $ => seq($._expression_claim,          '^',                                                    $._expression_exponential),
		expression_multiplicative_dfn: $ => seq($._expression_multiplicative, choice('*', '/'),                                       $._expression_exponential),
		expression_additive_dfn:       $ => seq($._expression_additive,       choice('+', '-'),                                       $._expression_multiplicative),
		expression_comparative_dfn:    $ => seq($._expression_comparative,    choice('<', '>', '<=', '>=', '!<', '!>', 'is', 'isnt'), $._expression_additive),
		expression_equality_dfn:       $ => seq($._expression_equality,       choice('===', '!==', '==', '!='),                       $._expression_comparative),
		expression_conjunctive_dfn:    $ => seq($._expression_conjunctive,    choice('&&', '!&'),                                     $._expression_equality),
		expression_disjunctive_dfn:    $ => seq($._expression_disjunctive,    choice('||', '!|'),                                     $._expression_conjunctive),

		expression_conditional: $ => seq('if', $._expression, 'then', $._expression, 'else', $._expression),

		_expression: $ => choice(
			$._expression_disjunctive,
			$.expression_conditional,
		),


		/* ## Statements */
		statement_expression: $ => seq(optional($._expression), ';'),

		_statement: $ => choice(
			$._declaration,
			$.statement_expression,
		),

		block: $ => seq('{', repeat1($._statement), '}'),

		declaration_type:         $ => seq('type',                       $.identifier, '=', $._type,                     ';'),
		declaration_variable:     $ => seq('let',   optional('unfixed'), $.identifier, ':', $._type, '=', $._expression, ';'),
		declaration_claim:        $ => seq('claim',                      $.assignee,   ':', $._type,                     ';'),
		declaration_reassignment: $ => seq('set',                        $.assignee,                 '=', $._expression, ';'),

		_declaration: $ => choice(
			$.declaration_type,
			$.declaration_variable,
			$.declaration_claim,
			$.declaration_reassignment,
		),
	},

	extras: _$ => [
		/(\u0020|\t|\n)+/, // whitespace
		token(choice(
			/%([^%\n][^\n]*)?\n/, // line comment
			/%%(%?[^%])*%%/,      // multiline comment
		)),
	],

	/**
	 * Tries to match `$.identifier` first before matching any keyword literals in the grammar.
	 * @see https://tree-sitter.github.io/tree-sitter/creating-parsers#keyword-extraction
	 */
	word: $ => $.identifier,

	supertypes: $ => [
		$._type_unit,
		$._type,
		$._expression_unit,
		$._expression,
		$._declaration,
		$._statement,
	],
	/* eslint-enable arrow-parens */
});<|MERGE_RESOLUTION|>--- conflicted
+++ resolved
@@ -304,15 +304,10 @@
 			'then',
 			'else',
 			// storage
-<<<<<<< HEAD
-				'type',
-				'let',
-				'claim',
-				'set',
-=======
 			'type',
 			'let',
->>>>>>> 1c0bbff8
+			'claim',
+			'set',
 			// modifier
 			'unfixed',
 			$.keyword_type,
