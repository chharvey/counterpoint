// eslint-disable-next-line @typescript-eslint/triple-slash-reference
/// <reference path="../node_modules/tree-sitter-cli/dsl.d.ts"/>



function argsArr(nth: number, params: readonly string[]): readonly string[] {
	// e.g. `['await', 'static', 'instance', 'method']`
	return [...nth.toString(2).padStart(params.length, '0')] // e.g. (if `nth` is 5 out of 15) `[0, 1, 0, 1]`
		.map<[string, boolean]>((bit, i) => [params[i], !!+bit]) // `[['await', false],  ['static', true],  ['instance', false],  ['method', true]]`
		.filter(([_param, to_include]) => !!to_include)          // `[['static', true],  ['method', true]]`
		.map(([param, _to_include]) => param);                   // `['static', 'method']`
}
function familyName<RuleName extends string>(family_name: string, ...suffices: readonly string[]): RuleName {
	return family_name.concat((suffices.length) ? `__${ suffices.join('__') }` : '') as RuleName;
}
function familyNameAll<RuleName extends string>(family_name: string, params: readonly string[]): RuleName[] {
	return [...new Array(2 ** params.length)].map((_, nth) => familyName(family_name, ...argsArr(nth, params)));
}

/**
 * Generate a list of productions from a set of parameters.
 * E.g., to generate the following EBNF production:
 * ```ebnf
 * NonTerminal<ParamA, ParamB, ParamC> ::= ItemA ItemB<+ParamA> ItemC<+ParamA><-ParamB> ItemD<+ParamA><+ParamB><?ParamC>;
 * ```
 * we can call:
 * ```js
 * parameterize(
 * 	'non_terminal',
 * 	({param_a, param_b, param_c}) => $ => seq(
 * 		$.item_a,
 * 		$[call('item_b', 'param_a')],
 * 		$[call('item_c', 'param_a')],                       // ignore false arguments
 * 		$[call('item_d', {param_c}, 'param_a', 'param_b')], // `param_c` is inherited
 * 	),
 * 	'param_a', 'param_b', 'param_c',
 * )
 * ```
 * @param family_name        the name of the production without parameters
 * @param parameterized_rule a function returning a rule for the production
 * @param params             a set of stringified parameters
 * @returns                  an object of newly generated rules
 */
function parameterize<RuleName extends string, BaseGrammarRuleName extends string>(
	family_name: string,
	parameterized_rule: (args_obj: Readonly<Record<string, boolean>>) => RuleBuilder<RuleName>,
	...params: readonly string[]
): RuleBuilders<RuleName, BaseGrammarRuleName> {
	const rules_obj: RuleBuilders<RuleName, BaseGrammarRuleName> = {} as RuleBuilders<RuleName, BaseGrammarRuleName>;
	new Map<RuleName, RuleBuilder<RuleName>>([...new Array(2 ** params.length)].map((_, nth) => {
		const args_arr: readonly string[] = argsArr(nth, params);
		const args_obj: Record<string, boolean> = {};
		args_arr.forEach((arg) => {
			args_obj[arg] = true;
		});
		return [
			familyName(family_name, ...args_arr),
			parameterized_rule.call(null, args_obj),
		];
	})).forEach((rule, name) => {
		rules_obj[name] = rule;
	});
	return rules_obj;
}

/**
 * References a production with arguments. Arguments must be provided in order.
 * E.g., to generate the following EBNF item:
 * ```ebnf
 * Item<+ParamA><+ParamB><-ParamC><?ParamD>
 * ```
 * we can call:
 * ```js
 * $[call('item', 'param_a', 'param_b', {param_d})]
 * ```
 * @param family_name the name of the production without parameters
 * @param args        argument names or objects of inherited argument values from the containing production
 * @returns           a property name of the `$` object
 */
function call<RuleName extends string>(family_name: string, ...args: readonly (string | Readonly<Record<string, boolean>>)[]): RuleName {
	return familyName(family_name, ...args.flatMap((arg) => ((typeof arg === 'string')
		? [arg]
		: Object.entries(arg)
			.filter(([_,    is_true]) => is_true)
			.map   (([name, _])       => name)
	)));
}



/* # LEXER HELPERS */
const DIGIT_SEQ_BIN            = /[0-1]+/;
const DIGIT_SEQ_BIN__SEPARATOR = /([0-1]_?)*[0-1]/;
const DIGIT_SEQ_QUA            = /[0-3]+/;
const DIGIT_SEQ_QUA__SEPARATOR = /([0-3]_?)*[0-3]/;
const DIGIT_SEQ_OCT            = /[0-7]+/;
const DIGIT_SEQ_OCT__SEPARATOR = /([0-7]_?)*[0-7]/;
const DIGIT_SEQ_DEC            = /[0-9]+/;
const DIGIT_SEQ_DEC__SEPARATOR = /([0-9]_?)*[0-9]/;
const DIGIT_SEQ_HEX            = /[0-9a-f]+/;
const DIGIT_SEQ_HEX__SEPARATOR = /([0-9a-f]_?)*[0-9a-f]/;
const DIGIT_SEQ_HTD            = /[0-9a-z]+/;
const DIGIT_SEQ_HTD__SEPARATOR = /([0-9a-z]_?)*[0-9a-z]/;

const INTEGER_DIGITS_RADIX = choice(
	seq('\\b',           DIGIT_SEQ_BIN),
	seq('\\q',           DIGIT_SEQ_QUA),
	seq('\\o',           DIGIT_SEQ_OCT),
	seq(optional('\\d'), DIGIT_SEQ_DEC),
	seq('\\x',           DIGIT_SEQ_HEX),
	seq('\\z',           DIGIT_SEQ_HTD),
);
const INTEGER_DIGITS_RADIX__SEPARATOR = choice(
	seq('\\b',           DIGIT_SEQ_BIN__SEPARATOR),
	seq('\\q',           DIGIT_SEQ_QUA__SEPARATOR),
	seq('\\o',           DIGIT_SEQ_OCT__SEPARATOR),
	seq(optional('\\d'), DIGIT_SEQ_DEC__SEPARATOR),
	seq('\\x',           DIGIT_SEQ_HEX__SEPARATOR),
	seq('\\z',           DIGIT_SEQ_HTD__SEPARATOR),
);

const SIGNED_DIGIT_SEQ_DEC            = seq(/[+-]?/, DIGIT_SEQ_DEC);
const SIGNED_DIGIT_SEQ_DEC__SEPARATOR = seq(/[+-]?/, DIGIT_SEQ_DEC__SEPARATOR);

const EXPONENT_PART            = seq('e', SIGNED_DIGIT_SEQ_DEC);
const EXPONENT_PART__SEPARATOR = seq('e', SIGNED_DIGIT_SEQ_DEC__SEPARATOR);

/* eslint-disable function-call-argument-newline */
const STRING_ESCAPE = choice(
	'\'', '\\',
	's', 't', 'n', 'r',
	seq('u{', optional(DIGIT_SEQ_HEX), '}'),
	'\n',
	/[^'\\stnru\n]/,
);
const STRING_ESCAPE__COMMENT = choice(
	'\'', '\\', '%',
	's', 't', 'n', 'r',
	seq('u{', optional(DIGIT_SEQ_HEX), '}'),
	'\n',
	/[^'\\%stnru\n]/,
);
const STRING_ESCAPE__SEPARATOR = choice(
	'\'', '\\',
	's', 't', 'n', 'r',
	seq('u{', optional(DIGIT_SEQ_HEX__SEPARATOR), '}'),
	'\n',
	/[^'\\stnru\n]/,
);
const STRING_ESCAPE__COMMENT_SEPARATOR = choice(
	'\'', '\\', '%',
	's', 't', 'n', 'r',
	seq('u{', optional(DIGIT_SEQ_HEX__SEPARATOR), '}'),
	'\n',
	/[^'\\%stnru\n]/,
);
/* eslint-enable function-call-argument-newline */

const STRING_CHAR = choice(
	/[^'\\]/,
	seq('\\', STRING_ESCAPE),
	/\\u[^'{]/,
);
const STRING_CHAR__COMMENT = choice(
	/[^'\\%]/,
	seq('\\', STRING_ESCAPE__COMMENT),
	/\\u[^'{]/,
	/%([^'%\n][^'\n]*)?\n/,
	/%%(%?[^'%])*%%/,
);
const STRING_CHAR__SEPARATOR = choice(
	/[^'\\]/,
	seq('\\', STRING_ESCAPE__SEPARATOR),
	/\\u[^'{]/,
);
const STRING_CHAR__COMMENT__SEPARATOR = choice(
	/[^'\\%]/,
	seq('\\', STRING_ESCAPE__COMMENT_SEPARATOR),
	/\\u[^'{]/,
	/%([^'%\n][^'\n]*)?\n/,
	/%%(%?[^'%])*%%/,
);

const STRING_CHARS                     = repeat1(STRING_CHAR);
const STRING_CHARS__COMMENT            = repeat1(STRING_CHAR__COMMENT);
const STRING_CHARS__SEPARATOR          = repeat1(STRING_CHAR__SEPARATOR);
const STRING_CHARS__COMMENT__SEPARATOR = repeat1(STRING_CHAR__COMMENT__SEPARATOR);

const STRING_UNFINISHED          = '\\u';
const STRING_UNFINISHED__COMMENT = choice('\\u', /%([^'%\n][^'\n]*)?/, /%%(%?[^'%])*/);

const TEMPLATE_CHARS_NO_END = choice(
	/[^'{]/,
	/('\{|''\{)*('|'')[^'{]/,
	/('\{|''\{)+[^'{]/,
	/(\{'|\{'')*\{[^'{]/,
	/(\{'|\{'')+[^'{]/,
);
const TEMPLATE_CHARS_END_DELIM = seq(repeat(TEMPLATE_CHARS_NO_END), choice(
	/[^'{]/,
	/('\{|''\{)*('|'')[^'{]/,
	/('\{|''\{)+[^'{]?/,
	/(\{'|\{'')*\{[^'{]?/,
	/(\{'|\{'')+[^'{]/,
));
const TEMPLATE_CHARS_END_INTERP = seq(repeat(TEMPLATE_CHARS_NO_END), choice(
	/[^'{]/,
	/('\{|''\{)*('|'')[^'{]?/,
	/('\{|''\{)+[^'{]/,
	/(\{'|\{'')*\{[^'{]/,
	/(\{'|\{'')+[^'{]?/,
));



/* # PARSER HELPERS */
const OPT_COM = optional(',');

/**
 * Reference a rule based on a condition.
 * @param condition   the condition to test
 * @param consequent  if condition is true, this will be produced
 * @param alternative if condition is false, this will be
 *                    @default blank()
 * @returns           either `consequent` or `alternative` based on `condition`
 */
function iff(condition: boolean, consequent: RuleOrLiteral, alternative: RuleOrLiteral = blank()): RuleOrLiteral {
<<<<<<< HEAD
	return (!!condition) ? consequent : alternative;
}
function ifSpread(condition: boolean, consequent: RuleOrLiteral): RuleOrLiteral[] {
	return (!!condition) ? [consequent] : [];
}
function repCom(production: RuleOrLiteral): ChoiceRule {
	return optional(repCom1(production));
=======
	return (condition) ? consequent : alternative;
>>>>>>> 6d8da1ff
}
function repCom1(production: RuleOrLiteral): SeqRule {
	return seq(repeat(seq(production, ',')), production);
}
function repCom(production: RuleOrLiteral): ChoiceRule {
	return optional(repCom1(production));
}



module.exports = grammar({
	/* eslint-disable arrow-parens */
	name: 'counterpoint',

	rules: {
		source_file: $ => repeat($._statement),



		/* # LEXICON */
		keyword_type: _$ => token(choice(
			'void',
			'bool',
			'int',
			'float',
			'str',
			'obj',
		)),
		keyword_value: _$ => token(choice(
			'null',
			'false',
			'true',
		)),

		identifier: _$ => token(choice(
			/[A-Za-z_][A-Za-z0-9_]*/,
			/`[^`]*`/,
		)),

		...parameterize('integer', ({radix, separator}) => (
			_$ => token(seq(/[+-]?/, ((!radix)
				? (!separator) ? DIGIT_SEQ_DEC        : DIGIT_SEQ_DEC__SEPARATOR
				: (!separator) ? INTEGER_DIGITS_RADIX : INTEGER_DIGITS_RADIX__SEPARATOR
			)))
		), 'radix', 'separator'),

		...parameterize('float', ({separator}) => (
			_$ => token(seq(
				(!separator) ? SIGNED_DIGIT_SEQ_DEC : SIGNED_DIGIT_SEQ_DEC__SEPARATOR,
				'.',
				seq(
					         (!separator) ? DIGIT_SEQ_DEC : DIGIT_SEQ_DEC__SEPARATOR,
					optional((!separator) ? EXPONENT_PART : EXPONENT_PART__SEPARATOR),
				),
			))
		), 'separator'),

		...parameterize('string', ({comment, separator}) => (
			_$ => token(seq(
				'\'',
				optional(((!comment)
					? (!separator) ? STRING_CHARS          : STRING_CHARS__SEPARATOR
					: (!separator) ? STRING_CHARS__COMMENT : STRING_CHARS__COMMENT__SEPARATOR
				)),
				optional((!comment) ? STRING_UNFINISHED : STRING_UNFINISHED__COMMENT),
				'\'',
			))
		), 'comment', 'separator'),

		template_full:   _$ => token(seq('\'\'\'', optional(TEMPLATE_CHARS_END_DELIM),  '\'\'\'')),
		template_head:   _$ => token(seq('\'\'\'', optional(TEMPLATE_CHARS_END_INTERP), '{{')),
		template_middle: _$ => token(seq('}}',     optional(TEMPLATE_CHARS_END_INTERP), '{{')),
		template_tail:   _$ => token(seq('}}',     optional(TEMPLATE_CHARS_END_DELIM),  '\'\'\'')),



		/* # SYNTAX */
		word: $ => choice(
			// operator
			'mutable',
			'is',
			'isnt',
			'if',
			'then',
			'else',
			// storage
			'type',
			'let',
			// modifier
			'unfixed',
			$.keyword_type,
			$.keyword_value,
			$.identifier,
		),

		primitive_literal: $ => choice(
			$.keyword_value,
			$.integer,
			$.integer__radix,
			$.integer__separator,
			$.integer__radix__separator,
			$.float,
			$.float__separator,
			$.string,
			$.string__comment,
			$.string__separator,
			$.string__comment__separator,
		),


		/* ## Types */
		...parameterize('entry_type', ({named, optional}) => (
			$ => seq(iff(named, seq($.word, iff(!optional, ':'))), iff(optional, '?:'), $._type)
		), 'named', 'optional'),

		_items_type: $ => choice(
			             seq(repCom1($.entry_type), OPT_COM),
			seq(optional(seq(repCom1($.entry_type), ','    )), repCom1($.entry_type__optional), OPT_COM),
		),

		_properties_type: $ => seq(repCom1(choice($.entry_type__named, $.entry_type__named__optional)), OPT_COM),

		type_grouped:        $ => seq('(', $._type,                                  ')'),
		type_tuple_literal:  $ => seq('[', optional(seq(OPT_COM, $._items_type)),    ']'),
		type_record_literal: $ => seq('[',              OPT_COM, $._properties_type, ']'),
		type_dict_literal:   $ => seq('[', ':', $._type,                             ']'),
		type_map_literal:    $ => seq('{', $._type, '->', $._type,                   '}'),
		generic_arguments:   $ => seq('<', OPT_COM, repCom1($._type), OPT_COM,       '>'),

		_type_unit: $ => choice(
			$.keyword_type,
			$.identifier,
			$.primitive_literal,
			$.type_grouped,
			$.type_tuple_literal,
			$.type_record_literal,
			$.type_dict_literal,
			$.type_map_literal,
		),

		property_access_type: $ => seq('.', choice($.integer, $.word)),
		generic_call:         $ => seq('.', $.generic_arguments),

		_type_compound: $ => choice(
			$._type_unit,
			alias($.type_compound_dfn, $.type_compound),
		),
		type_compound_dfn: $ => seq($._type_compound, choice($.property_access_type, $.generic_call)),

		_type_unary_symbol: $ => choice(
			$._type_compound,
			alias($.type_unary_symbol_dfn, $.type_unary_symbol),
		),
		type_unary_symbol_dfn: $ => seq($._type_unary_symbol, choice('?', '!', seq('[', optional($.integer), ']'), seq('{', '}'))),

		_type_unary_keyword: $ => choice(
			$._type_unary_symbol,
			alias($.type_unary_keyword_dfn, $.type_unary_keyword),
		),
		type_unary_keyword_dfn: $ => seq('mutable', $._type_unary_keyword),

		_type_intersection: $ => choice($._type_unary_keyword, alias($.type_intersection_dfn, $.type_intersection)),
		_type_union:        $ => choice($._type_intersection,  alias($.type_union_dfn,        $.type_union)),

		type_intersection_dfn: $ => seq($._type_intersection, '&', $._type_unary_keyword),
		type_union_dfn:        $ => seq($._type_union,        '|', $._type_intersection),

		/* eslint-disable function-paren-newline */
		_type: $ => choice(
			$._type_union,
		),
		/* eslint-enable function-paren-newline */


		/* ## Expressions */
		...parameterize('string_template', ({variable}) => $ => choice(
			$.template_full,
			seq($.template_head, optional($[call('_expression', {variable})]), repeat(seq($.template_middle, optional($[call('_expression', {variable})]))), $.template_tail),
		), 'variable'),

		...parameterize('property', ({variable}) => $ => seq($.word,                  '=',  $[call('_expression', {variable})]), 'variable'),
		case:                                       $ => seq($._expression__variable, '->', $._expression__variable),

		...parameterize('expression_grouped', ({variable}) => $ => seq(                     '(',                               $[call('_expression', {variable})],             ')'), 'variable'),
		...parameterize('tuple_literal',      ({variable}) => $ => seq(iff(!variable, '@'), '[', optional(seq(OPT_COM, repCom1($[call('_expression', {variable})]), OPT_COM)), ']'), 'variable'),
		...parameterize('record_literal',     ({variable}) => $ => seq(iff(!variable, '@'), '[',              OPT_COM, repCom1($[call('property',    {variable})]), OPT_COM,   ']'), 'variable'),
		set_literal:                                          $ => seq(                     '{', optional(seq(OPT_COM, repCom1($._expression__variable),            OPT_COM)), '}'),
		map_literal:                                          $ => seq(                     '{',              OPT_COM, repCom1($.case),                             OPT_COM,   '}'),
		function_arguments:                                   $ => seq(                     '(', optional(seq(OPT_COM, repCom1($._expression__variable),            OPT_COM)), ')'),

		...parameterize('_expression_unit', ({variable}) => $ => choice(
			...ifSpread(variable, $.identifier),
			$.primitive_literal,
			$[call('string_template',    {variable})],
			$[call('expression_grouped', {variable})],
			$.tuple_literal,
			$.record_literal,
			...ifSpread(variable, $[call('tuple_literal',  {variable})]),
			...ifSpread(variable, $[call('record_literal', {variable})]),
			...ifSpread(variable, $.set_literal),
			...ifSpread(variable, $.map_literal),
		), 'variable'),

		...parameterize('property_access', ({variable}) => $ => seq(choice('.', '?.', '!.'), choice($.integer, $.word, seq('[', $[call('_expression', {variable})], ']'))), 'variable'),
		property_assign:                                   $ => seq('.',                     choice($.integer, $.word, seq('[', $._expression__variable, ']'))),
		function_call:                                     $ => seq('.',                     optional($.generic_arguments), $.function_arguments),

		...parameterize('_expression_compound', ({variable}) => $ => choice(
			$[call('_expression_unit', {variable})],
			alias($[call('expression_compound_dfn', {variable})], $[call('expression_compound', {variable})]),
		), 'variable'),
		...parameterize('expression_compound_dfn', ({variable}) => $ => choice(
			seq($[call('_expression_compound', {variable})], $[call('property_access', {variable})]),
			...ifSpread(variable, seq($[call('_expression_compound', {variable})], $.function_call)),
		), 'variable'),

		assignee: $ => choice(
			$.identifier,
			seq($._expression_compound__variable, $.property_assign),
		),

<<<<<<< HEAD
		...parameterize('_expression_unary_symbol', ({variable}) => $ => choice($[call('_expression_compound',     {variable})], alias($[call('expression_unary_symbol_dfn', {variable})], $[call('expression_unary_symbol', {variable})])), 'variable'),
		...parameterize('_expression_claim',        ({variable}) => $ => choice($[call('_expression_unary_symbol', {variable})], alias($[call('expression_claim_dfn',        {variable})], $[call('expression_claim',        {variable})])), 'variable'),
		...parameterize('expression_unary_symbol_dfn', ({variable}) => $ => seq(choice('!', '?', '+', '-'), $[call('_expression_unary_symbol', {variable})]), 'variable'),
		...parameterize('expression_claim_dfn',        ({variable}) => $ => seq("<", $._type, ">",          $[call('_expression_claim',        {variable})]), 'variable'),

		...parameterize('_expression_exponential',    ({variable}) => $ => choice($[call('_expression_claim',          {variable})], alias($[call('expression_exponential_dfn',    {variable})], $[call('expression_exponential',    {variable})])), 'variable'),
		...parameterize('_expression_multiplicative', ({variable}) => $ => choice($[call('_expression_exponential',    {variable})], alias($[call('expression_multiplicative_dfn', {variable})], $[call('expression_multiplicative', {variable})])), 'variable'),
		...parameterize('_expression_additive',       ({variable}) => $ => choice($[call('_expression_multiplicative', {variable})], alias($[call('expression_additive_dfn',       {variable})], $[call('expression_additive',       {variable})])), 'variable'),
		...parameterize('_expression_comparative',    ({variable}) => $ => choice($[call('_expression_additive',       {variable})], alias($[call('expression_comparative_dfn',    {variable})], $[call('expression_comparative',    {variable})])), 'variable'),
		...parameterize('_expression_equality',       ({variable}) => $ => choice($[call('_expression_comparative',    {variable})], alias($[call('expression_equality_dfn',       {variable})], $[call('expression_equality',       {variable})])), 'variable'),
		...parameterize('_expression_conjunctive',    ({variable}) => $ => choice($[call('_expression_equality',       {variable})], alias($[call('expression_conjunctive_dfn',    {variable})], $[call('expression_conjunctive',    {variable})])), 'variable'),
		...parameterize('_expression_disjunctive',    ({variable}) => $ => choice($[call('_expression_conjunctive',    {variable})], alias($[call('expression_disjunctive_dfn',    {variable})], $[call('expression_disjunctive',    {variable})])), 'variable'),
		...parameterize('expression_exponential_dfn',    ({variable}) => $ => seq($[call('_expression_claim',          {variable})], '^',                                                    $[call('_expression_exponential',    {variable})]), 'variable'),
		...parameterize('expression_multiplicative_dfn', ({variable}) => $ => seq($[call('_expression_multiplicative', {variable})], choice('*', '/'),                                       $[call('_expression_exponential',    {variable})]), 'variable'),
		...parameterize('expression_additive_dfn',       ({variable}) => $ => seq($[call('_expression_additive',       {variable})], choice('+', '-'),                                       $[call('_expression_multiplicative', {variable})]), 'variable'),
		...parameterize('expression_comparative_dfn',    ({variable}) => $ => seq($[call('_expression_comparative',    {variable})], choice('<', '>', '<=', '>=', '!<', '!>', 'is', 'isnt'), $[call('_expression_additive',       {variable})]), 'variable'),
		...parameterize('expression_equality_dfn',       ({variable}) => $ => seq($[call('_expression_equality',       {variable})], choice('===', '!==', '==', '!='),                       $[call('_expression_comparative',    {variable})]), 'variable'),
		...parameterize('expression_conjunctive_dfn',    ({variable}) => $ => seq($[call('_expression_conjunctive',    {variable})], choice('&&', '!&'),                                     $[call('_expression_equality',       {variable})]), 'variable'),
		...parameterize('expression_disjunctive_dfn',    ({variable}) => $ => seq($[call('_expression_disjunctive',    {variable})], choice('||', '!|'),                                     $[call('_expression_conjunctive',    {variable})]), 'variable'),

		...parameterize('expression_conditional', ({variable}) => $ => seq('if', $[call('_expression', {variable})], 'then', $[call('_expression', {variable})], 'else', $[call('_expression', {variable})]), 'variable'),

		...parameterize('_expression', ({variable}) => $ => choice(
			$[call('_expression_disjunctive', {variable})],
			$[call('expression_conditional',  {variable})],
		), 'variable'),
=======
		_expression_unary_symbol: $ => choice($._expression_compound,     alias($.expression_unary_symbol_dfn, $.expression_unary_symbol)),
		_expression_claim:        $ => choice($._expression_unary_symbol, alias($.expression_claim_dfn,        $.expression_claim)),

		expression_unary_symbol_dfn: $ => seq(choice('!', '?', '+', '-'), $._expression_unary_symbol),
		expression_claim_dfn:        $ => seq('<', $._type, '>',          $._expression_claim),

		_expression_exponential:    $ => choice($._expression_claim,          alias($.expression_exponential_dfn,    $.expression_exponential)),
		_expression_multiplicative: $ => choice($._expression_exponential,    alias($.expression_multiplicative_dfn, $.expression_multiplicative)),
		_expression_additive:       $ => choice($._expression_multiplicative, alias($.expression_additive_dfn,       $.expression_additive)),
		_expression_comparative:    $ => choice($._expression_additive,       alias($.expression_comparative_dfn,    $.expression_comparative)),
		_expression_equality:       $ => choice($._expression_comparative,    alias($.expression_equality_dfn,       $.expression_equality)),
		_expression_conjunctive:    $ => choice($._expression_equality,       alias($.expression_conjunctive_dfn,    $.expression_conjunctive)),
		_expression_disjunctive:    $ => choice($._expression_conjunctive,    alias($.expression_disjunctive_dfn,    $.expression_disjunctive)),

		expression_exponential_dfn:    $ => seq($._expression_claim,          '^',                                                    $._expression_exponential),
		expression_multiplicative_dfn: $ => seq($._expression_multiplicative, choice('*', '/'),                                       $._expression_exponential),
		expression_additive_dfn:       $ => seq($._expression_additive,       choice('+', '-'),                                       $._expression_multiplicative),
		expression_comparative_dfn:    $ => seq($._expression_comparative,    choice('<', '>', '<=', '>=', '!<', '!>', 'is', 'isnt'), $._expression_additive),
		expression_equality_dfn:       $ => seq($._expression_equality,       choice('===', '!==', '==', '!='),                       $._expression_comparative),
		expression_conjunctive_dfn:    $ => seq($._expression_conjunctive,    choice('&&', '!&'),                                     $._expression_equality),
		expression_disjunctive_dfn:    $ => seq($._expression_disjunctive,    choice('||', '!|'),                                     $._expression_conjunctive),

		expression_conditional: $ => seq('if', $._expression, 'then', $._expression, 'else', $._expression),

		_expression: $ => choice(
			$._expression_disjunctive,
			$.expression_conditional,
		),
>>>>>>> 6d8da1ff


		/* ## Statements */
		declaration_type:     $ => seq('type',                      $.identifier, '=', $._type,                               ';'),
		declaration_variable: $ => seq('let',  optional('unfixed'), $.identifier, ':', $._type, '=', $._expression__variable, ';'),

		_declaration: $ => choice(
			$.declaration_type,
			$.declaration_variable,
		),

		statement_expression: $ => seq(optional($._expression__variable), ';'),

		statement_assignment: $ => seq($.assignee, '=', $._expression__variable, ';'),

		_statement: $ => choice(
			$._declaration,
			$.statement_expression,
			$.statement_assignment,
		),
	},

	extras: _$ => [
		/(\u0020|\t|\n)+/, // whitespace
		token(choice(
			/%([^%\n][^\n]*)?\n/, // line comment
			/%%(%?[^%])*%%/,      // multiline comment
		)),
	],

	/**
	 * Tries to match `$.identifier` first before matching any keyword literals in the grammar.
	 * @see https://tree-sitter.github.io/tree-sitter/creating-parsers#keyword-extraction
	 */
	word: $ => $.identifier,

	conflicts: $ => [
		familyNameAll('string_template',  ['variable']).map((rule_name) => $[rule_name]),
		familyNameAll('_expression_unit', ['variable']).map((rule_name) => $[rule_name]),
	],

	supertypes: $ => [
		$._type_unit,
		$._type,
		$._expression_unit,
		$._expression_unit__variable,
		$._expression,
		$._expression__variable,
		$._declaration,
		$._statement,
	],
	/* eslint-enable arrow-parens */
});<|MERGE_RESOLUTION|>--- conflicted
+++ resolved
@@ -225,17 +225,10 @@
  * @returns           either `consequent` or `alternative` based on `condition`
  */
 function iff(condition: boolean, consequent: RuleOrLiteral, alternative: RuleOrLiteral = blank()): RuleOrLiteral {
-<<<<<<< HEAD
-	return (!!condition) ? consequent : alternative;
+	return (condition) ? consequent : alternative;
 }
 function ifSpread(condition: boolean, consequent: RuleOrLiteral): RuleOrLiteral[] {
-	return (!!condition) ? [consequent] : [];
-}
-function repCom(production: RuleOrLiteral): ChoiceRule {
-	return optional(repCom1(production));
-=======
-	return (condition) ? consequent : alternative;
->>>>>>> 6d8da1ff
+	return (condition) ? [consequent] : [];
 }
 function repCom1(production: RuleOrLiteral): SeqRule {
 	return seq(repeat(seq(production, ',')), production);
@@ -457,11 +450,11 @@
 			seq($._expression_compound__variable, $.property_assign),
 		),
 
-<<<<<<< HEAD
 		...parameterize('_expression_unary_symbol', ({variable}) => $ => choice($[call('_expression_compound',     {variable})], alias($[call('expression_unary_symbol_dfn', {variable})], $[call('expression_unary_symbol', {variable})])), 'variable'),
 		...parameterize('_expression_claim',        ({variable}) => $ => choice($[call('_expression_unary_symbol', {variable})], alias($[call('expression_claim_dfn',        {variable})], $[call('expression_claim',        {variable})])), 'variable'),
+
 		...parameterize('expression_unary_symbol_dfn', ({variable}) => $ => seq(choice('!', '?', '+', '-'), $[call('_expression_unary_symbol', {variable})]), 'variable'),
-		...parameterize('expression_claim_dfn',        ({variable}) => $ => seq("<", $._type, ">",          $[call('_expression_claim',        {variable})]), 'variable'),
+		...parameterize('expression_claim_dfn',        ({variable}) => $ => seq('<', $._type, '>',          $[call('_expression_claim',        {variable})]), 'variable'),
 
 		...parameterize('_expression_exponential',    ({variable}) => $ => choice($[call('_expression_claim',          {variable})], alias($[call('expression_exponential_dfn',    {variable})], $[call('expression_exponential',    {variable})])), 'variable'),
 		...parameterize('_expression_multiplicative', ({variable}) => $ => choice($[call('_expression_exponential',    {variable})], alias($[call('expression_multiplicative_dfn', {variable})], $[call('expression_multiplicative', {variable})])), 'variable'),
@@ -470,6 +463,7 @@
 		...parameterize('_expression_equality',       ({variable}) => $ => choice($[call('_expression_comparative',    {variable})], alias($[call('expression_equality_dfn',       {variable})], $[call('expression_equality',       {variable})])), 'variable'),
 		...parameterize('_expression_conjunctive',    ({variable}) => $ => choice($[call('_expression_equality',       {variable})], alias($[call('expression_conjunctive_dfn',    {variable})], $[call('expression_conjunctive',    {variable})])), 'variable'),
 		...parameterize('_expression_disjunctive',    ({variable}) => $ => choice($[call('_expression_conjunctive',    {variable})], alias($[call('expression_disjunctive_dfn',    {variable})], $[call('expression_disjunctive',    {variable})])), 'variable'),
+
 		...parameterize('expression_exponential_dfn',    ({variable}) => $ => seq($[call('_expression_claim',          {variable})], '^',                                                    $[call('_expression_exponential',    {variable})]), 'variable'),
 		...parameterize('expression_multiplicative_dfn', ({variable}) => $ => seq($[call('_expression_multiplicative', {variable})], choice('*', '/'),                                       $[call('_expression_exponential',    {variable})]), 'variable'),
 		...parameterize('expression_additive_dfn',       ({variable}) => $ => seq($[call('_expression_additive',       {variable})], choice('+', '-'),                                       $[call('_expression_multiplicative', {variable})]), 'variable'),
@@ -484,36 +478,6 @@
 			$[call('_expression_disjunctive', {variable})],
 			$[call('expression_conditional',  {variable})],
 		), 'variable'),
-=======
-		_expression_unary_symbol: $ => choice($._expression_compound,     alias($.expression_unary_symbol_dfn, $.expression_unary_symbol)),
-		_expression_claim:        $ => choice($._expression_unary_symbol, alias($.expression_claim_dfn,        $.expression_claim)),
-
-		expression_unary_symbol_dfn: $ => seq(choice('!', '?', '+', '-'), $._expression_unary_symbol),
-		expression_claim_dfn:        $ => seq('<', $._type, '>',          $._expression_claim),
-
-		_expression_exponential:    $ => choice($._expression_claim,          alias($.expression_exponential_dfn,    $.expression_exponential)),
-		_expression_multiplicative: $ => choice($._expression_exponential,    alias($.expression_multiplicative_dfn, $.expression_multiplicative)),
-		_expression_additive:       $ => choice($._expression_multiplicative, alias($.expression_additive_dfn,       $.expression_additive)),
-		_expression_comparative:    $ => choice($._expression_additive,       alias($.expression_comparative_dfn,    $.expression_comparative)),
-		_expression_equality:       $ => choice($._expression_comparative,    alias($.expression_equality_dfn,       $.expression_equality)),
-		_expression_conjunctive:    $ => choice($._expression_equality,       alias($.expression_conjunctive_dfn,    $.expression_conjunctive)),
-		_expression_disjunctive:    $ => choice($._expression_conjunctive,    alias($.expression_disjunctive_dfn,    $.expression_disjunctive)),
-
-		expression_exponential_dfn:    $ => seq($._expression_claim,          '^',                                                    $._expression_exponential),
-		expression_multiplicative_dfn: $ => seq($._expression_multiplicative, choice('*', '/'),                                       $._expression_exponential),
-		expression_additive_dfn:       $ => seq($._expression_additive,       choice('+', '-'),                                       $._expression_multiplicative),
-		expression_comparative_dfn:    $ => seq($._expression_comparative,    choice('<', '>', '<=', '>=', '!<', '!>', 'is', 'isnt'), $._expression_additive),
-		expression_equality_dfn:       $ => seq($._expression_equality,       choice('===', '!==', '==', '!='),                       $._expression_comparative),
-		expression_conjunctive_dfn:    $ => seq($._expression_conjunctive,    choice('&&', '!&'),                                     $._expression_equality),
-		expression_disjunctive_dfn:    $ => seq($._expression_disjunctive,    choice('||', '!|'),                                     $._expression_conjunctive),
-
-		expression_conditional: $ => seq('if', $._expression, 'then', $._expression, 'else', $._expression),
-
-		_expression: $ => choice(
-			$._expression_disjunctive,
-			$.expression_conditional,
-		),
->>>>>>> 6d8da1ff
 
 
 		/* ## Statements */
