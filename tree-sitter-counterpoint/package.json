--- conflicted
+++ resolved
@@ -1,10 +1,6 @@
 {
   "name": "tree-sitter-counterpoint",
-<<<<<<< HEAD
   "version": "2.0.0",
-=======
-  "version": "1.1.1",
->>>>>>> 780e7a0b
   "description": "Tree-sitter parser for the Counterpoint Programming Language.",
   "keywords": [
     "tree-sitter",
