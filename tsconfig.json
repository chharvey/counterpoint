{
	"compilerOptions": {
<<<<<<< HEAD
		"experimentalDecorators":  true,
		"target"            : "ESnext",
		"module"            : "commonjs",
		"esModuleInterop"   : true,
		"strict"            : true,
=======
		// Project Options
		"declaration": true,
		"module":      "commonjs",
		"outDir":      "./build/",
		"target":      "ES2021",
		// Strict Checks
		"strict": true,
		// Module Resolution
		"esModuleInterop": true,
		// Linter Checks
		"noImplicitOverride": true,
		"noImplicitReturns":  true,
		"noUnusedLocals":     true,
		"noUnusedParameters": true,
		// Advanced
>>>>>>> 58d3fb92
		"importsNotUsedAsValues": "error",
		"noEmitOnError":          true,
		"skipLibCheck":           true,
	},
	"include": ["./src/"],
}<|MERGE_RESOLUTION|>--- conflicted
+++ resolved
@@ -1,17 +1,10 @@
 {
 	"compilerOptions": {
-<<<<<<< HEAD
-		"experimentalDecorators":  true,
-		"target"            : "ESnext",
-		"module"            : "commonjs",
-		"esModuleInterop"   : true,
-		"strict"            : true,
-=======
 		// Project Options
 		"declaration": true,
 		"module":      "commonjs",
 		"outDir":      "./build/",
-		"target":      "ES2021",
+		"target":      "ESnext",
 		// Strict Checks
 		"strict": true,
 		// Module Resolution
@@ -21,8 +14,9 @@
 		"noImplicitReturns":  true,
 		"noUnusedLocals":     true,
 		"noUnusedParameters": true,
+		// Experimental
+		"experimentalDecorators": true,
 		// Advanced
->>>>>>> 58d3fb92
 		"importsNotUsedAsValues": "error",
 		"noEmitOnError":          true,
 		"skipLibCheck":           true,
