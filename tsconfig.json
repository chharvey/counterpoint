--- conflicted
+++ resolved
@@ -1,24 +1,5 @@
 {
 	"compilerOptions": {
-<<<<<<< HEAD
-		// Project Options
-		"module":      "ES2020",
-		"outDir":      "./build/",
-		"target":      "ESnext",
-		// Strict Checks
-		"strict": true,
-		// Module Resolution
-		"allowSyntheticDefaultImports": true,
-		"moduleResolution":             "Node",
-		// Linter Checks
-		"noImplicitOverride": true,
-		"noImplicitReturns":  true,
-		"noUnusedLocals":     true,
-		"noUnusedParameters": true,
-		// Experimental
-		"experimentalDecorators": true,
-		// Advanced
-=======
 		// Type Checking
 		"exactOptionalPropertyTypes": true,
 		"noImplicitOverride":         true,
@@ -28,11 +9,10 @@
 		"strict":                     true,
 
 		// Modules
-		"module":           "ES2020",
+		"module":           "ESnext",
 		"moduleResolution": "Node",
 
 		// Emit
->>>>>>> 65f487f3
 		"importsNotUsedAsValues": "error",
 		"noEmitOnError":          true,
 		"outDir":                 "./build/",
@@ -41,7 +21,8 @@
 		"allowSyntheticDefaultImports": true,
 
 		// Language and Environment
-		"target": "ES2021",
+		"experimentalDecorators": true,
+		"target":                 "ES2021",
 
 		// Completeness
 		"skipLibCheck": true,
