--- conflicted
+++ resolved
@@ -21,13 +21,9 @@
 		"allowSyntheticDefaultImports": true,
 
 		// Language and Environment
-<<<<<<< HEAD
 		"experimentalDecorators": true,
-		"target":                 "ES2021",
-=======
-		"target": "ES2021", // set `"useDefineForClassFields": false` when upgrading to ES2022
+		"target":                 "ES2021", // set `"useDefineForClassFields": false` when upgrading to ES2022
 		// "useDefineForClassFields": false,
->>>>>>> cbffd02c
 
 		// Completeness
 		"skipLibCheck": true,
