# Grammar

This chapter describes the context-free grammars used to define the lexical and syntactic structure of a Solid program.



## Context-Free Grammars
A context-free grammar consists of a number of **productions**, each of which
has an abstract symbol called a **nonterminal** as its left-hand side,
and any number of sequences of zero or more nonterminal and terminal symbols as its right-hand side.
For each grammar, the **terminal** symbols are drawn from a specified alphabet.

Starting from a sentence consisting of a single distinguished nonterminal,
called the goal symbol, a given context-free grammar specifies a language, namely,
the set of possible sequences of terminal symbols that can result from
repeatedly replacing any nonterminal in the sequence with a right-hand side of a production
for which the nonterminal is the left-hand side.

A **sequence** of symbols indicates that those symbols, in order,
can replace the nonterminal they define.
If multiple sequences define a nonterminal in a production,
then exactly one of those sequences may replace the nonterminal in the language
for any given replacement step.



## The Lexical Grammar
A lexical grammar for the Solid programming language is a formal context-free grammar that has
as its terminal symbols the characters of the Unicode character set.
The lexical grammar is a set of productions that describes
how sequences of Unicode characters are translated into a sequence of input elements, called **tokens**.
These tokens form the terminal symbols for the syntactic grammar.

A lexer, a.k.a. tokenizer, is a mechanism that reads a stream of character inputs,
groups consecutive inputs into tokens based on the rules of the lexical grammar,
and then outputs that steam of tokens.
This process is called lexical analysis, or “lexing/tokenizing” for short.
When an input stream is successfully lexically analyzed without error, it is sent to a transformer.

The transformer, while not a part of the lexer, performs medial tasks that can be done during lexical analysis.
Such tasks prepare the tokens for the parser, such as computing the mathematical values and string values
of numeric tokens and string tokens respectively, as well as performing other optimizing techniques.
The transformer is also responsible for deciding which tokens to send to the parser.



## The Syntactic Grammar
The syntactic context-free grammar for the Solid programming language has as its terminal symbols
the tokens defined by the lexical grammar, excluding certain tokens such as comments.
The syntactic grammar is a set of productions that describes
how sequences of tokens can form syntactically correct components of Solid programs.

A parser is a mechanism that performs syntactic analysis, or “parsing”: It reads a stream of token inputs,
and arranges them into a **parse tree** according to the rules of the syntactic grammar.
Unlike lexical analysis, which produces a linear stream of outputs, syntactical analysis
produces tokens arranged in a tree with a single root node and any number of children nodes.
Each (non-leaf) node of the tree corresponds to a nonterminal production in the grammar,
and has child nodes that correspond to the production’s sequence of symbols on its right-hand side.
<<<<<<< HEAD
The leaves of the tree (at the ends of the branches) are terminal symbols,
the tokens from the input stream.
=======
The leaves of the tree (at the ends of the branches), are terminal symbols,
the tokens from the input stream.



## Syntax Errors (1xxx)
Syntax Errors arise when a Solid source text does not adhere to the language’s
formal lexical or syntactic grammar rules.
If this is the case, the code is said to be “not well-formed”.

There are two main types of syntax errors: lexical errors and parse errors.


### Lexical Errors (11xx)
When the Solid source text fails to produce a token per
the [lexical grammar](#the-lexical-grammar) rules,
a lexical error is raised.

1100. A general lexical error not covered by one of the following cases.
1101. The lexer reached a character that it does not recognize.
1102. The lexer reached the end of the file before it found the end of the current token.
1103. The lexer found an escape sequence of an invalid format.


### Parse Errors (12xx)
When the Solid source text fails to parse correctly per
the [syntactic grammar](#the-syntactic-grammar) rules,
a parse error is raised.
>>>>>>> 2f7e3f42
<|MERGE_RESOLUTION|>--- conflicted
+++ resolved
@@ -56,11 +56,7 @@
 produces tokens arranged in a tree with a single root node and any number of children nodes.
 Each (non-leaf) node of the tree corresponds to a nonterminal production in the grammar,
 and has child nodes that correspond to the production’s sequence of symbols on its right-hand side.
-<<<<<<< HEAD
 The leaves of the tree (at the ends of the branches) are terminal symbols,
-the tokens from the input stream.
-=======
-The leaves of the tree (at the ends of the branches), are terminal symbols,
 the tokens from the input stream.
 
 
@@ -82,10 +78,10 @@
 1101. The lexer reached a character that it does not recognize.
 1102. The lexer reached the end of the file before it found the end of the current token.
 1103. The lexer found an escape sequence of an invalid format.
+1104. The lexer found a numeric separator where it is not allowed.
 
 
 ### Parse Errors (12xx)
 When the Solid source text fails to parse correctly per
 the [syntactic grammar](#the-syntactic-grammar) rules,
-a parse error is raised.
->>>>>>> 2f7e3f42
+a parse error is raised.