{
  "name": "@chharvey/solid",
  "version": "0.1.0",
  "private": true,
  "description": "A robust programming language.",
  "main": "index.js",
  "bin": {
    "solid": "bin/solid"
  },
  "scripts": {
    "solid": "solid",
    "solid-h": "solid -h",
    "solid-v": "solid -v",
    "solid:c": "solid c ./sample/test-v0.1.solid",
    "solid:c-o": "solid c ./sample/test-v0.1.solid -o ./sample/testout.wasm",
    "solid:d": "solid d ./sample/test-v0.1.solid",
    "solid:d-o": "solid d ./sample/test-v0.1.solid -o ./sample/testout.wat",
    "solid:r": "solid r ./sample/test-v0.1.wasm",
    "solid:c-p": "solid c ./sample/test-v0.1.solid -p ./sample/solid-config.json",
<<<<<<< HEAD
    "test": "gulp test",
    "build": "rm -rf ./build/ && gulp build"
=======
    "build": "rm -rf ./build/ && gulp build",
    "test": "gulp test"
>>>>>>> c1e90474
  },
  "repository": {
    "type": "git",
    "url": "git+https://github.com/chharvey/solid.git"
  },
  "author": "Chris Harvey <chrisharvey2pi@gmail.com> (https://chharvey.github.io/)",
  "license": "AGPL-3.0-or-later",
  "bugs": {
    "url": "https://github.com/chharvey/solid/issues"
  },
  "homepage": "https://github.com/chharvey/solid#readme",
  "devDependencies": {
    "@types/minimist": "^1.2.0",
    "@types/mocha": "^7.0.2",
    "@types/node": "^14.0.1",
    "extrajs": "^0.21.0",
    "gulp": "^4.0.2",
    "gulp-mocha": "^7.0.2",
    "gulp-typescript": "^5.0.1",
    "ts-node": "^8.8.2",
    "typescript": "~3.9.2"
  },
  "dependencies": {
    "@types/semver": "^7.2.0",
    "minimist": "^1.2.5",
    "semver": "^7.3.2",
    "wabt": "^1.0.16"
  }
}<|MERGE_RESOLUTION|>--- conflicted
+++ resolved
@@ -17,13 +17,8 @@
     "solid:d-o": "solid d ./sample/test-v0.1.solid -o ./sample/testout.wat",
     "solid:r": "solid r ./sample/test-v0.1.wasm",
     "solid:c-p": "solid c ./sample/test-v0.1.solid -p ./sample/solid-config.json",
-<<<<<<< HEAD
-    "test": "gulp test",
-    "build": "rm -rf ./build/ && gulp build"
-=======
     "build": "rm -rf ./build/ && gulp build",
     "test": "gulp test"
->>>>>>> c1e90474
   },
   "repository": {
     "type": "git",
