{
  "name": "@chharvey/counterpoint",
  "version": "0.3.1",
  "description": "A robust programming language.",
  "homepage": "https://github.com/chharvey/counterpoint#readme",
  "bugs": {
    "url": "https://github.com/chharvey/counterpoint/issues"
  },
  "license": "AGPL-3.0-or-later",
  "author": "Chris Harvey <1362083+chharvey@users.noreply.github.com>",
  "main": "build/main.js",
  "type": "module",
  "bin": {
    "cpc": "bin/cpc.js"
  },
  "repository": {
    "type": "git",
    "url": "git+https://github.com/chharvey/counterpoint.git"
  },
  "scripts": {
<<<<<<< HEAD
    "solid": "solid",
    "solid-h": "solid -h",
    "solid-v": "solid -v",
    "solid:c": "solid c ./sample/test-v0.5.solid",
    "solid:c-o": "solid c ./sample/test-v0.5.solid -o ./sample/testout.wasm",
    "solid:c-p": "solid c ./sample/test-v0.5.solid -p ./sample/solid-config.json",
    "solid:d": "solid d ./sample/test-v0.5.solid",
    "solid:d-o": "solid d ./sample/test-v0.5.solid -o ./sample/testout.wat",
    "solid:d-p": "solid d ./sample/test-v0.5.solid -p ./sample/solid-config.json",
    "solid:r": "solid r ./sample/test-v0.5.wasm",
=======
    "cpc": "cpc",
    "cpc-h": "cpc -h",
    "cpc-v": "cpc -v",
    "cpc:c": "cpc c ./sample/test-v0.5.solid",
    "cpc:c-o": "cpc c ./sample/test-v0.5.solid -o ./sample/testout.wasm",
    "cpc:c-p": "cpc c ./sample/test-v0.5.solid -p ./sample/counterpoint-config.json",
    "cpc:d": "cpc d ./sample/test-v0.5.solid",
    "cpc:d-o": "cpc d ./sample/test-v0.5.solid -o ./sample/testout.wat",
    "cpc:d-p": "cpc d ./sample/test-v0.5.solid -p ./sample/counterpoint-config.json",
    "cpc:r": "cpc r ./sample/test-v0.5.wasm",
>>>>>>> 083189b9
    "dist": "tsc",
    "test": "mocha -r ts-node/esm src/index.ts --loader='ts-node/esm' --timeout 10000 './test/**/*.test.ts'",
    "prebuild": "npm run build -w tree-sitter-counterpoint && npm rebuild",
    "build": "rm -rf ./build/ && npm run dist && npm run test"
  },
  "dependencies": {
    "@chharvey/requirejson": "^2.0.0",
    "extrajs": "^0.25.0",
    "fast-deep-equal": "^3.1.3",
    "minimist": "^1.2.6",
    "utf8": "^3.0.0",
    "wabt": "^1.0.16"
  },
  "devDependencies": {
    "@types/minimist": "^1.2.0",
    "@types/mocha": "^9.0.0",
    "@types/node": "^18.0.0",
    "@types/utf8": "^3.0.0",
    "mocha": "^10.0.0",
    "tree-sitter": "^0.20.0",
    "ts-node": "^10.0.0",
    "typescript": "~4.7.0"
  },
  "engines": {
    "node": ">=16"
  },
  "private": true,
  "workspaces": [
    "tree-sitter-counterpoint"
  ]
}<|MERGE_RESOLUTION|>--- conflicted
+++ resolved
@@ -18,18 +18,6 @@
     "url": "git+https://github.com/chharvey/counterpoint.git"
   },
   "scripts": {
-<<<<<<< HEAD
-    "solid": "solid",
-    "solid-h": "solid -h",
-    "solid-v": "solid -v",
-    "solid:c": "solid c ./sample/test-v0.5.solid",
-    "solid:c-o": "solid c ./sample/test-v0.5.solid -o ./sample/testout.wasm",
-    "solid:c-p": "solid c ./sample/test-v0.5.solid -p ./sample/solid-config.json",
-    "solid:d": "solid d ./sample/test-v0.5.solid",
-    "solid:d-o": "solid d ./sample/test-v0.5.solid -o ./sample/testout.wat",
-    "solid:d-p": "solid d ./sample/test-v0.5.solid -p ./sample/solid-config.json",
-    "solid:r": "solid r ./sample/test-v0.5.wasm",
-=======
     "cpc": "cpc",
     "cpc-h": "cpc -h",
     "cpc-v": "cpc -v",
@@ -40,7 +28,6 @@
     "cpc:d-o": "cpc d ./sample/test-v0.5.solid -o ./sample/testout.wat",
     "cpc:d-p": "cpc d ./sample/test-v0.5.solid -p ./sample/counterpoint-config.json",
     "cpc:r": "cpc r ./sample/test-v0.5.wasm",
->>>>>>> 083189b9
     "dist": "tsc",
     "test": "mocha -r ts-node/esm src/index.ts --loader='ts-node/esm' --timeout 10000 './test/**/*.test.ts'",
     "prebuild": "npm run build -w tree-sitter-counterpoint && npm rebuild",
