{
  "name": "@chharvey/solid",
  "version": "0.1.0",
  "private": true,
  "description": "A robust programming language.",
  "main": "index.js",
  "bin": {
    "solid": "bin/solid"
  },
  "scripts": {
    "solid": "solid",
    "solid-h": "solid -h",
    "solid-v": "solid -v",
    "solid:c": "solid c ./sample/test-v0.1.solid",
    "solid:c-o": "solid c ./sample/test-v0.1.solid -o ./sample/testout.wasm",
    "solid:d": "solid d ./sample/test-v0.1.solid",
    "solid:d-o": "solid d ./sample/test-v0.1.solid -o ./sample/testout.wat",
    "solid:r": "solid r ./sample/test-v0.1.wasm",
<<<<<<< HEAD
    "solid:c-p": "solid c ./sample/test-v0.1.solid -p ./sample/solid-config.json",
    "test": "gulp test",
    "build": "rm -rf ./build/ && gulp build"
=======
    "build": "rm -rf ./build/ && gulp build",
    "test": "gulp test"
>>>>>>> 72f74f12
  },
  "repository": {
    "type": "git",
    "url": "git+https://github.com/chharvey/solid.git"
  },
  "author": "Chris Harvey <chrisharvey2pi@gmail.com> (https://chharvey.github.io/)",
  "license": "AGPL-3.0-or-later",
  "bugs": {
    "url": "https://github.com/chharvey/solid/issues"
  },
  "homepage": "https://github.com/chharvey/solid#readme",
  "devDependencies": {
    "@types/minimist": "^1.2.0",
    "@types/mocha": "^7.0.2",
    "@types/node": "^14.0.1",
    "extrajs": "^0.21.0",
    "gulp": "^4.0.2",
    "gulp-mocha": "^7.0.2",
    "gulp-typescript": "^5.0.1",
    "ts-node": "^8.8.2",
    "typescript": "~3.9.2"
  },
  "dependencies": {
    "@types/semver": "^7.2.0",
    "minimist": "^1.2.5",
    "semver": "^7.3.2",
    "wabt": "^1.0.16"
  }
}<|MERGE_RESOLUTION|>--- conflicted
+++ resolved
@@ -16,14 +16,9 @@
     "solid:d": "solid d ./sample/test-v0.1.solid",
     "solid:d-o": "solid d ./sample/test-v0.1.solid -o ./sample/testout.wat",
     "solid:r": "solid r ./sample/test-v0.1.wasm",
-<<<<<<< HEAD
     "solid:c-p": "solid c ./sample/test-v0.1.solid -p ./sample/solid-config.json",
-    "test": "gulp test",
-    "build": "rm -rf ./build/ && gulp build"
-=======
     "build": "rm -rf ./build/ && gulp build",
     "test": "gulp test"
->>>>>>> 72f74f12
   },
   "repository": {
     "type": "git",
