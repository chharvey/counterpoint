{
  "name": "@chharvey/solid",
  "version": "0.3.1",
  "description": "A robust programming language.",
  "homepage": "https://github.com/chharvey/solid#readme",
  "bugs": {
    "url": "https://github.com/chharvey/solid/issues"
  },
  "license": "AGPL-3.0-or-later",
  "author": "Chris Harvey <chrisharvey2pi@gmail.com> (https://chharvey.github.io/)",
  "main": "dist/main.js",
  "type": "module",
  "bin": {
    "solid": "bin/solid.js"
  },
  "repository": {
    "type": "git",
    "url": "git+https://github.com/chharvey/solid.git"
  },
  "scripts": {
    "solid": "solid",
    "solid-h": "solid -h",
    "solid-v": "solid -v",
    "solid:c": "solid c ./sample/test-v0.3.solid",
    "solid:c-o": "solid c ./sample/test-v0.3.solid -o ./sample/testout.wasm",
    "solid:c-p": "solid c ./sample/test-v0.3.solid -p ./sample/solid-config.json",
    "solid:d": "solid d ./sample/test-v0.3.solid",
    "solid:d-o": "solid d ./sample/test-v0.3.solid -o ./sample/testout.wat",
    "solid:d-p": "solid d ./sample/test-v0.3.solid -p ./sample/solid-config.json",
    "solid:r": "solid r ./sample/test-v0.3.wasm",
    "predist": "node ./tasks/build-parser.js",
    "dist": "tsc",
    "test": "mocha -r ts-node/esm src/index.ts --loader='ts-node/esm' './test/**/*.test.ts'",
    "build": "rm -rf ./build/ && npm run dist && npm run test"
  },
  "dependencies": {
    "@chharvey/parser": "^0.8.0",
<<<<<<< HEAD
    "@chharvey/requirejson": "^2.0.0",
    "extrajs": "^0.23.1",
=======
    "extrajs": "^0.24.0",
>>>>>>> f916d50f
    "minimist": "^1.2.5",
    "utf8": "^3.0.0",
    "wabt": "^1.0.16"
  },
  "devDependencies": {
    "@types/minimist": "^1.2.0",
    "@types/mocha": "^8.0.0",
    "@types/node": "^16.0.0",
    "@types/utf8": "^3.0.0",
    "mocha": "^9.0.0",
    "ts-node": "^10.0.0",
    "typescript": "~4.3.0"
  },
  "engines": {
    "node": ">=16"
  },
  "private": true
}<|MERGE_RESOLUTION|>--- conflicted
+++ resolved
@@ -35,12 +35,8 @@
   },
   "dependencies": {
     "@chharvey/parser": "^0.8.0",
-<<<<<<< HEAD
     "@chharvey/requirejson": "^2.0.0",
-    "extrajs": "^0.23.1",
-=======
     "extrajs": "^0.24.0",
->>>>>>> f916d50f
     "minimist": "^1.2.5",
     "utf8": "^3.0.0",
     "wabt": "^1.0.16"
