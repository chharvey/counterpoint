--- conflicted
+++ resolved
@@ -1,10 +1,6 @@
 {
   "name": "@chharvey/solid",
-<<<<<<< HEAD
-  "version": "0.3.0-alpha.2",
-=======
   "version": "0.3.1",
->>>>>>> 34ee5d7d
   "private": true,
   "description": "A robust programming language.",
   "main": "index.js",
@@ -36,19 +32,10 @@
   },
   "homepage": "https://github.com/chharvey/solid#readme",
   "devDependencies": {
-<<<<<<< HEAD
-    "@chharvey/parser": "^0.7.0",
     "@types/minimist": "^1.2.0",
     "@types/mocha": "^8.0.0",
     "@types/node": "^14.0.1",
     "@types/utf8": "^2.1.6",
-    "extrajs": "^0.21.0",
-=======
-    "@types/minimist": "^1.2.0",
-    "@types/mocha": "^8.0.0",
-    "@types/node": "^14.0.1",
-    "@types/semver": "^7.2.0",
->>>>>>> 34ee5d7d
     "gulp": "^4.0.2",
     "gulp-mocha": "^8.0.0",
     "gulp-typescript": "^5.0.1",
@@ -56,11 +43,8 @@
     "typescript": "~4.2.0"
   },
   "dependencies": {
-<<<<<<< HEAD
-=======
-    "@chharvey/parser": "^0.4.0",
+    "@chharvey/parser": "^0.7.0",
     "extrajs": "^0.21.0",
->>>>>>> 34ee5d7d
     "minimist": "^1.2.5",
     "utf8": "^3.0.0",
     "wabt": "^1.0.16"
