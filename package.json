--- conflicted
+++ resolved
@@ -40,14 +40,8 @@
     "extrajs": "^0.25.0",
     "fast-deep-equal": "^3.1.3",
     "minimist": "^1.2.6",
-<<<<<<< HEAD
-    "tree-sitter": "0.20.0",
+    "tree-sitter": "0.20.5",
     "utf8": "^3.0.0"
-=======
-    "tree-sitter": "0.20.5",
-    "utf8": "^3.0.0",
-    "wabt": "^1.0.16"
->>>>>>> f6b3a3d4
   },
   "devDependencies": {
     "@types/minimist": "^1.2.0",
