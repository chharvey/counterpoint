{
  "name": "@chharvey/solid",
  "version": "0.0.0",
  "private": true,
  "description": "A robust programming language.",
  "main": "index.js",
  "bin": {
    "solid": "bin/solid"
  },
  "scripts": {
<<<<<<< HEAD
    "solid"     : "solid",
    "solid-h"   : "solid -h",
    "solid-v"   : "solid -v",
    "solid:c"   : "solid c ./sample/test-v0.1.solid",
    "solid:c-o" : "solid c ./sample/test-v0.1.solid -o ./sample/testout.wasm",
    "solid:d"   : "solid d ./sample/test-v0.1.solid",
    "solid:d-o" : "solid d ./sample/test-v0.1.solid -o ./sample/testout.wat",
    "solid:r"   : "solid r ./sample/test-v0.1.wasm",
    "test": "gulp test",
    "build": "rm -rf ./build/ && gulp build"
=======
    "solid": "solid",
    "solid-h": "solid -h",
    "solid-v": "solid -v",
    "solid:c": "solid c ./sample/test-v0.1.solid",
    "solid:c-o": "solid c ./sample/test-v0.1.solid -o ./sample/testout.wasm",
    "solid:d": "solid d ./sample/test-v0.1.solid",
    "solid:d-o": "solid d ./sample/test-v0.1.solid -o ./sample/testout.wat",
    "solid:r": "solid r ./sample/test-v0.1.wasm",
    "test": "jest"
>>>>>>> 033a909b
  },
  "repository": {
    "type": "git",
    "url": "git+https://github.com/chharvey/solid.git"
  },
  "author": "Chris Harvey <chrisharvey2pi@gmail.com> (https://chharvey.github.io/)",
  "license": "UNLICENSED",
  "bugs": {
    "url": "https://github.com/chharvey/solid/issues"
  },
  "homepage": "https://github.com/chharvey/solid#readme",
  "devDependencies": {
    "@types/minimist": "^1.2.0",
    "@types/mocha": "^7.0.2",
    "@types/node": "^14.0.1",
    "extrajs": "^0.21.0",
    "gulp": "^4.0.2",
    "gulp-mocha": "^7.0.2",
    "gulp-typescript": "^5.0.1",
    "ts-node": "^8.8.2",
    "typescript": "~3.9.2"
  },
  "dependencies": {
    "minimist": "^1.2.5",
    "wabt": "^1.0.16"
  }
}<|MERGE_RESOLUTION|>--- conflicted
+++ resolved
@@ -8,18 +8,6 @@
     "solid": "bin/solid"
   },
   "scripts": {
-<<<<<<< HEAD
-    "solid"     : "solid",
-    "solid-h"   : "solid -h",
-    "solid-v"   : "solid -v",
-    "solid:c"   : "solid c ./sample/test-v0.1.solid",
-    "solid:c-o" : "solid c ./sample/test-v0.1.solid -o ./sample/testout.wasm",
-    "solid:d"   : "solid d ./sample/test-v0.1.solid",
-    "solid:d-o" : "solid d ./sample/test-v0.1.solid -o ./sample/testout.wat",
-    "solid:r"   : "solid r ./sample/test-v0.1.wasm",
-    "test": "gulp test",
-    "build": "rm -rf ./build/ && gulp build"
-=======
     "solid": "solid",
     "solid-h": "solid -h",
     "solid-v": "solid -v",
@@ -28,8 +16,8 @@
     "solid:d": "solid d ./sample/test-v0.1.solid",
     "solid:d-o": "solid d ./sample/test-v0.1.solid -o ./sample/testout.wat",
     "solid:r": "solid r ./sample/test-v0.1.wasm",
-    "test": "jest"
->>>>>>> 033a909b
+    "test": "gulp test",
+    "build": "rm -rf ./build/ && gulp build"
   },
   "repository": {
     "type": "git",
