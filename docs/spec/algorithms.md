--- conflicted
+++ resolved
@@ -504,8 +504,6 @@
 			5. *Return:* a subtype of `Record` whose properties are `data`.
 	3. *Return:* `t`.
 ;
-<<<<<<< HEAD
-=======
 ```
 
 
@@ -515,8 +513,9 @@
 Type MaybeOptional(EntryTypeStructure entry) :=
 	1. *Let* `type` be `entry.type`.
 	2. *If*: `entry.optional` is `true`:
-		1. *Return:* `Union(type, Void)`.
+		1. *If*: `access.optional` is `true`:
+			1. *Return:* `Union(type, Null)`.
+		2. *Return:* `Union(type, Void)`.
 	3. *Return:* `type`.
 ;
->>>>>>> 285f3787
 ```