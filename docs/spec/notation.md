# Notation
This chapter describes notational conventions used throughout this specification.



## Value Notation
Snippets of specification text are delimited with double-angle quotes (**U+00AB**, **U+00BB**).
Below is an example of
prose that might appear in this specification; the double-angle quotes refer to wording used in the
steps of a hypothetical [specification algorithm](#algorithms).
> In an algorithm, a step that reads «*Let* \`x\` be the value of \`X\`.» means to say
«If \`X\` is a completion structure, then let \`x\` be \`X.value\`; otherwise let \`x\` be \`X\`.»

Algorithm variables, values, and identifiers are delimited with \`back-ticks\` (**U+0060**) as illustrated above.

Snippets of program code (be it a Solid program or another kind of program such as a context-free grammar)
are written in `monospace font`.
> The Solid code `let x: int = X.value;` is a statement
that assigns the `value` property of `X` to the newly declared variable `x`.
>
> The grammar production `N ::= A B` defines the nonterminal `N` as a concatenation of nonterminals `A` and `B`.

Metavariables are variables used within this specification as placeholder values.
They are delimited with single-angle quotes (**U+2039**, **U+203A**).
In the following example, \`‹T›\` and \`‹U›\` are not actual Solid Language Types,
but placeholders for such types.
> If \`‹T›\` and \`‹U›\` are Solid Language Types, then \`Or<‹T›, ‹U›>\` is the Solid Language Type
that contains values of either type \`‹T›\` or type \`‹U›\` (or both).


### Solid Specification Values
[Solid Specification Values](./data-types.md#solid-specification-types) are indicated with an *italic typeface*.
For instance, a sequence of real numbers can be written as *[2, 4, 6]*.

#### Sequences
Sequences are denoted within square brackets (**U+005B**, **U+005D**), with comma-separated (**U+002C**) entries.
The notation *[`1685`, `'Bach'`]* represents a sequence containing two items:
the [Integer](./data-types.md#integer) representing the real number *1685*,
and the [String value](./data-types.md#string) `'Bach'`.

Entries of a sequence may be accessed using 0-origin dot notation (**U+002E**).
If the example sequence above were assigned to the specification variable \`bach\`,
then \`bach.0\` is shorthand for «the 0th entry of \`bach\`», which is the value `1685`.

#### Structures
Structures are denoted with left and right square brackets,
and name–value pairs are delimited with equals signs (**U+003D**).
For example, a structure with a \`name\` property of `'Bach'` and a \`yob\` property of `1685`
would be written as *[name= `'Bach'`, yob= `1685`]*.

Entries of a structure can be accessed using dot notation.
If the example structure above were assigned to the specification variable \`bach\`,
then \`bach.name\` is shorthand for «the \`name\` property of \`bach\`», which is the value `'Bach'`.


### Solid Language Values
[Solid Language Values](./data-types.md#solid-language-types) are displayed with a `monospace typeface`.
Examples include `true`, `42.0`, and `'hello'`.
There is no notational distinction between Solid Language Values and longer code snippets
such as `let n: int = 42;`; however, the semantics will be apparent in context.



## Context-Free Grammars
Context-free grammars define the lexical and syntactic composition of Solid programs.

A context-free grammar consists of a number of **productions**, each of which
defines an abstract symbol called a **nonterminal** by
one or more sequences of zero or more nonterminal and **terminal** symbols.
For each grammar, the terminal symbols are drawn from a specified alphabet.

Starting from a sentence consisting of a single distinguished nonterminal,
called the goal symbol, a given context-free grammar specifies a language, namely,
the set of possible sequences of terminal symbols that can result from
repeatedly replacing any nonterminal in the sequence with a right-hand side of a production
for which the nonterminal is the left-hand side.

A **sequence** of symbols indicates that those symbols, in order,
can replace the nonterminal they define.
If multiple sequences define a nonterminal in a production,
then exactly one of those sequences may replace the nonterminal in the language
for any given replacement step.


### Example
```
ExpressionAddition ::=
	| ExpressionAddition "+" NUMBER
	| NUMBER
;
```
The grammar above is a very simple grammar with only one production, defined
by the nonterminal `ExpressionAddition` on the left-hand side and two sequences on the right-hand side.
The first sequence has three symbols: one nonterminal (which happens to be the same as the production —
recursion is allowed in this specification’s grammars), and two terminals.
The terminal `"+"` is a literal token, and the terminal `NUMBER` represents a token
that matches some lexical formula, such as `[0-9]+` (which might be defined in a separate lexical grammar).

One is able to start with the nonterminal `ExpressionAddition`, and replace it with
any of the right-hand sequences, repeating that step perhaps an arbitrary number of times
if recursion is allowed, until no more nonterminals remain. The resulting sequence of terminals
would be a well-formed instance of the language.


### The Lexical Grammar
A lexical grammar for the Solid programming language is a formal context-free grammar that has
as its terminal symbols the characters of the Unicode character set.
The lexical grammar is a set of productions that describes
how sequences of Unicode characters are translated into a sequence of input elements, called **tokens**.
These tokens form the terminal symbols for the syntactic grammar.

A lexer, a.k.a. tokenizer, is a mechanism that reads a stream of character inputs,
groups consecutive inputs into tokens based on the rules of the lexical grammar,
and then outputs that steam of tokens.
This process is called lexical analysis, or “lexing/tokenizing” for short.
When an input stream is successfully lexically analyzed without error, it is sent to a screener.

The screener, while not a part of the lexer, performs medial tasks that can be done during lexical analysis.
Such tasks prepare the tokens for the parser, such as computing the mathematical values and string values
of numeric tokens and string tokens respectively, as well as performing other optimizing techniques.
The screener is also responsible for deciding which tokens get sent to the parser.


### The Syntactic Grammar
The syntactic context-free grammar for the Solid programming language has as its terminal symbols
the tokens defined by the lexical grammar, excluding certain tokens such as comments.
The syntactic grammar is a set of productions that describes
how sequences of tokens can form syntactically correct components of Solid programs.

A parser is a mechanism that performs syntactic analysis, or “parsing”: It reads a stream of token inputs,
and arranges them into a **parse tree** according to the rules of the syntactic grammar.
Unlike lexical analysis, which produces a linear stream of outputs, syntactical analysis
produces tokens arranged in a tree with a single root node and any number of children nodes.
Each (non-leaf) node of the tree corresponds to a nonterminal production in the grammar,
and has child nodes that correspond to the production’s sequence of symbols on its right-hand side.
The leaves of the tree (at the ends of the branches) are terminal symbols,
the tokens from the input stream.
After successful syntactical analysis, the parse tree is sent to a decorator.

The parser’s decorator is the analogue of the lexer’s transformer.
The responsibility of the decorator is to infer all the semantics it can,
based only on the syntactic structure of a given language instance.
This is made possible because context-sensitive clues are given once a parse tree is completed.
Further, the decorator transforms the very large parse tree into a more simplified and condensed
semantic tree, which is then passed on to a semantic analyzer.



## Tree Node Schema Grammar
The tree node schema grammar describes nodes and their children in a tree.
A **tree** is a directed acyclic graph with a unique root node and the property that
every pair of nodes is connected by exactly one path.
A **node** is an object that has exactly one parent (unless it is the root, which has zero parents)
and any number of node attributes.
A **node attribute** is a named property of the node that contains a value.
Node attributes are not to be confused with parse node attributes,
which are defined by [attribute grammars](#attribute-grammars).

The tree node schema language is an abstraction of the [context-free grammar](#context-free-grammars) language,
and indeed, parse trees, which are generated by CFGs, meet the definition of **tree** above.
This specification uses the tree node schema grammar to describe the form of a decorated syntax tree,
which contains semantic nodes produced by the [decoration attribute grammar](#decoration).

The tree node schema grammar looks very similar to a context-free grammar,
and indeed uses the same syntactic structures. However, there are important differences.

In the tree node schema grammar,
a production such as `Parent ::= Child1 Child2;` indicates that a parent node of type `Parent` must contain
two children, of types `Child1` and `Child2` respectively, in that order.
This is to be interpreted literally: the parent must be an actual object that contains two child objects.
In a CFG, the nonterminals `Parent`, `Child1`, and `Child2` may be *represented* by concrete nodes
in a parse tree, but this representation serves only as an aide in syntactic analysis, and is not mandatory.
Whereas, the tree node schema grammar makes this a requirement by specifying the form of such nodes.
The parent must not be replaced by its children as it would in a CFG, because the parent
might contain information (in the form of node attributes), which cannot be lost.

Secondly, the tree node schema grammar adds the ability to describe **node attributes**,
which is not within the capability of CFGs.
A production `Parent[attr: ValueType] ::= Child+;` indicates that a node of type `Parent`,
if it has an attribute named `attr` and the value of that attribute is of type `ValueType`,
must have one or more children of type `Child`. It is possible for other nodes of type `Parent`
to contain a different set of children. In a CFG, there can be only one production describing `Parent`,
with any alternate choices having equal weight.

A third major difference is that there is no distinguishing between terminals and nonterminals
in the tree node schema grammar. Everything is a nonterminal, but it is just that some nodes
may be specified with zero children (in which case they are called “empty”).
Such a node would be described by the production `EmptyNode ::= ();`.
(In fact, because trees are finite, every branch must end with an empty node.)
It is possible for a node type to be either empty or nonempty (thus serving as either a nonterminal or terminal).
E.g., `MaybeEmptyNode ::= Child*;`.

Lastly, the tree node schema grammar makes use of an abstraction production, which is shorthand for
an alternation of several types. The production `Alias =:= Node1 | Node2;` indicates that the term
`Alias` can be use in place of any instance of `Node 1 | Node2` in the grammar.
Note that this does *not* mean that there is a node of type `Alias`, which must have one child,
which is of type either `Node1` or `Node2`. Rather, `Alias` is only a shorthand for
the type union `Node 1 | Node2`.
The distinction is made by the definition symbol `=:=` instead of the usual `::=`.

For example, the following grammar describes the form of a `SemanticTemplate` node:
If it has the attribute `[type="full"]`, then it must contain only a `SemanticConstant` node;
if it has the attribute `[type="substitution"]`, then it must contain one or more groups of
a `SemanticConstant` followed by an optional `SemanticExpression`, and must end with a final `SemanticConstant`.
```
SemanticTemplate[type: "full"]
	::= SemanticConstant;
SemanticTemplate[type: "substitution"]
	::= (SemanticConstant SemanticExpression?)+ SemanticConstant;
```
Note that the above grammar is not an unambiguous context-free grammar,
since it cannot yield a unique parse tree.
(Think of the sequence `SemanticConstant SemanticConstant SemanticConstant`.)


### Notation: Tree Node Schema Grammar
Notation for the TNSG is almost exactly the same as that of [CFGs](#notation-context-free-grammar),
with exceptions described above.

#### Formal Grammar (TNSG)
The grammar below (which is a CFG) describes the formal Tree Node Schema Grammar that describes the Solid language.
```
Grammar
	::= #x02 Production* #x03;

Production ::=
	| Nonterminal "::=" "|"? Choice ";"
	| IDENTIFIER  "=:=" "|"? Choice ";"
;

Choice   ::= (Choice   "|")? Sequence;
Sequence ::= (Sequence "&")? Item+;

Item
	::= Unit ("+" | "*")? "?"?;

Unit ::=
	| Nonterminal
	| "(" Choice ")"
;

Nonterminal
	::= IDENTIFIER Attribute*;

Attribute
	::= "[" IDENTIFIER ":" Type "]";

Type
	::= (Type "|")? TypeUnit;

TypeUnit ::=
	| NUMBER
	| STRING
	| IDENTIFIER ("<" Type ">")?
	| "(" Type ")"
;
```



## Attribute Grammars
Attribute grammars are context-sensitive grammars that help the decorator transform
the parse tree into the semantic tree, which is a prerequisite for semantic analysis.
In an attribute grammar, attributes are defined on nodes of a parse tree via the productions
of a context-free grammar.
In this specification, attributes are “synthesized” and thus propagate in a bottom-up manner:
given a parse node, computing an attribute of that node might require looking at its children.
Attributes are always [normal completion structures](/.data-types.md#completionstructure).
For notational convenience, only the value of the completion structure is written.


### Example
```
Quantity(INT :::= [0-9]) -> Integer
	:= Quantity([0-9]);
Quantity(INT :::= INT [0-9]) -> Integer
	:= 10 * Quantity(INT) + Quantity([0-9]);
Quantity([0-9] :::= "0") -> Integer := 0;
Quantity([0-9] :::= "1") -> Integer := 1;
...
Quantity([0-9] :::= "9") -> Integer := 9;
```
This example illustrates a hypothetical attribute grammar that defines an attribute
called `Quantity` on an `INT` token.
The attributes themselves are [completion structures](./data-types.md#completionstructure)
whose \`type\` properties are *normal* and whose \`value\` properties are of type `Integer`.
Each rule defines the attribute on the token matching a different pattern defined by a CFG,
and then denotes that the returned object will be an integer.
The first line could be read aloud as,
“The `Quantity` of `INT` matching `[0-9]` is the `Quantity` of `[0-9]`.”


### Token Worth
The token worth grammar is an attribute grammar that determines the semantic value of the various token types.
This grammar is described further in detail in the chapter
[Solid Language: Lexicon](./language-lexicon.md).


### Decoration
The decoration grammar is the attribute grammar that defines the semantic value
of a syntactic production. The values of the productions in the decoration attribute grammar
are semantic nodes whose properties and children determine what code is to be generated by the compiler.
These semantics are called “static semantics” because they are performed
after syntactic analysis, but before the program is executed at run-time.

The productions of the decoration grammar are listed in the chapters
[Solid Language: Expressions](./language-expressions.md),
[Solid Language: Statements](./language-statements.md), and
[Solid Language: Goal Symbols](./language-goal.md).


### Notation: Attribute Grammar
The notation for the attribute grammars (AGs) in this specification resembles that of the
[context-free grammars](#notation-context-free-grammar), with a few changes.

Attribute productions are written in lambda form, taking a lexical or syntactic production
as an argument and “returning” a value.
(To be precise, the AG production defines a value as the attribute
of the specified lexical/syntactic production.)
The “return type” of the attribute production is indicated after a thin arrow `->`
following the attribute production name, and the “return value” is
a [Solid Specification Value](./data-types.md#solid-specification-types) followed by the definition symbol `:=`.
```
‹AttributeName›(‹CFGProduction›) -> ‹ReturnType›
	:= ‹ReturnValue›;
```
For brevity, we may use the format
```
‹AttributeName›(‹CFGProduction›) -> ‹ReturnType› := ‹ReturnValue›;
```

The production definition following the symbol `:=` is not a sequence of terminals and nonterminals,
but rather a semantic value.
Since different AGs can “return” different types, the “return type” is indicated after the production head.

An AG production may define several forms of a CFG production as its parameter:
```
Decorate(StringTemplate ::= TEMPLATE_FULL) -> SemanticTemplate
	:= (SemanticTemplate[type="full"]
		(SemanticConstant[value=TokenWorth(TEMPLATE_FULL)])
	);
Decorate(StringTemplate ::= TEMPLATE_HEAD TEMPLATE_TAIL) -> SemanticTemplate
	:= (SemanticTemplate[type="substitution"]
		(SemanticConstant[value=TokenWorth(TEMPLATE_HEAD)])
		(SemanticConstant[value=TokenWorth(TEMPLATE_TAIL)])
	);
```
The AG example above defines a Decoration attribute on `StringTemplate` productions.
If the production matches `TEMPLATE_FULL`, then one value is returned;
if it matches `TEMPLATE_HEAD TEMPLATE_TAIL` than another value is returned.

The terminals and nonterminals in the parameter’s sequence act like separate parameters,
which can then be referenced in the return value.

AG productions may also invoke each other, and they may do so recursively.
```
TokenWorth(TemplateFull :::= "'''" TemplateChars__EndDelim "'''") -> Sequence<RealNumber>
	:= TokenWorth(TemplateChars__EndDelim)
TokenWorth(TemplateChars__EndDelim :::= [^'{#x03]) -> Sequence<RealNumber>
	:= [UTF16Encoding(CodePoint([^'{#x03]))]
TokenWorth(TemplateChars__EndDelim :::= [^'{#x03] TemplateChars__EndDelim) -> Sequence<RealNumber>
	:= [UTF16Encoding(CodePoint([^'{#x03])), ...TokenWorth(TemplateChars__EndDelim)]
TokenWorth(TemplateChars__EndDelim :::= TemplateChars__EndDelim__StartDelim) -> Sequence<RealNumber>
	:= TokenWorth(TemplateChars__EndDelim__StartDelim)
TokenWorth(TemplateChars__EndDelim :::= TemplateChars__EndDelim__StartInterp) -> Sequence<RealNumber>
	:= TokenWorth(TemplateChars__EndDelim__StartInterp)
```
The TokenWorth attribute is computed by invoking itself on children elements.

Other than its functional behavior, the attribute grammar is much simpler
than its context-free counterpart. There are no operations or expansions.
The complexity lies within the values the productions return, which are further described
in the chapter [Data Types and Values](./data-types.md).

#### Formal Grammar (AG)
The grammar below (which is a CFG) describes the formal AGs that describe the Solid language.
```
Grammar
	::= #x02 Production* #x03;

Production
	::= IDENTIFIER "(" Parameter ")" "->" ReturnType ":=" RETURN_VALUE ";";

Parameter
	::= IDENTIFIER (":::=" | "::=") Item+;

ReturnType
	::= (ReturnType "|")? Type;

Type
	::= IDENTIFIER ("<" Type ">")?;

Item ::=
	| STRING
	| CHARCODE
	| CHARCLASS
	| IDENTIFIER
;
```
where the non-literal terminal symbols of the syntax grammar above are
taken from the lexical grammar defined in [CFGs: Formal Grammar](#formal-grammar-cfg).
The exception is the terminal `RETURN_VALUE`, which has no prescribed syntax.
The syntax of the return value is the syntax of its type.



## Algorithms
This specification uses abstract algorithms to describe the behavior of the compiler and virtual machine.
The algorithms are called “abstract” since they do not specify an implementation technique or technology,
and their steps are written in prose.

An algorithm consists of a name, an output type, zero or more parameters, and a sequence of steps.
The steps are formatted as an ordered list;
the list is *ordered* in that the outcome could change if the steps were not performed in the order given.

An algorithm must always output a [CompletionStructure](/.data-types.md#completionstructure) object,
which is returned by the algorithm to its invoker.
The completion structure might or might not have a \`value\`.

The output type of an algorithm is the type of the \`value\` (if it exists) of
a returned normal completion structure, and it is specified before
the name of the algorithm in its header.
If an algorithm outputs a normal completion structure without a \`value\`,
the output type is specified as [Void](./data-types.md#void).

If an algorithm outputs an *abrupt* completion structure, its \`value\`, if it exists,
though it is still included in the returned structure, is *not* indicated in the output type,
however, an exclamation point `!` is appended to the return type.
For example, an algorithm with return type `Boolean!` will return a normal completion with
a \`value\` of type `Boolean`, or an abrupt completion.

Algorithm steps may include substeps, which are formatted by an additional indentation level.
Substeps may include their own “subsubsteps”, and so on, with each level corresponding to a new indentation.
Steps may be nested an arbitrary number of levels.


### Algorithm Steps
The steps allowed in an algorithm fall into categories, whose semantics are defined here.
If a step does not match one of the given categories, its behavior is open to interpretation.

#### Assert
Steps that begin with «*Assert:* …» are informative and are meant only to provide clarification to the reader.
These steps explicitly indicate that a conditon is true when it would otherwise only be implicit.
Making an assertion only provides information to the reader and does not add any functionality.
If the intent is to exit abruptly, then a comination of
[If](#if-else-while) and [Throw](#throw) steps should be used.

#### Note
Steps that begin with «*Note:* …» are informative notes to the reader. They have no effect on the algorithm.

#### Perform
Steps that begin with «*Perform:* …» invoke another algorithm and expect it to be performed.
The current algorithm is halted on this step and waits for the invoked algorithm to complete before proceeding.

#### Let/Set
Algorithms may make the use of variable references, such as, «*Let* \`x\` be \`someValue\`.»
Such a step indicates that \`x\` is a pointer to the value \`someValue\`, which itself may be any value.

The variable \`x\` is treated as a pointer in that if \`someValue\` is mutated in some way,
then that effect will also be seen on \`x\`.
An algorithm may specify that a variable be reassigned, e.g., «*Set* \`x\` to \`someOtherValue\`.»
In that case, the pointer \`x\` is changed to the new value.

#### If/Else, While
Conditional and loop programming structures may appear in algorithms.
For conditionals, the ‘if branch’ and ‘else branch’ are parallel steps,
each containing the substeps respective to that branch.
(The ‘else branch’ is not always necessary, e.g. if the ‘if branch’ completes the algorithm.)
‘If’ steps begin with «*If* …:» and ‘else’ steps begin with «*Else:*».

A step that specifies a loop must have as its substeps the steps to be performed for each iteration.
A loop step begins with «*While* …:».

#### Continue
A step within the substeps of a loop may direct the algorithm to **continue**,
which is to say the rest of the substeps within the current iteration should be skipped,
and the loop should proceed to the next iteration.
Such a step says «*Continue.*».

#### Break
A step within the substeps of a loop may direct the algorithm to **break**,
which is to say the rest of the loop should be skipped,
and the algorithm should proceed to the next step after the loop, if that step exists.
If that next step does not exist, the algorithm should complete.
Such a step says «*Break.*».

A step that begins with «*Break:* …» may contain a positive integer, which indicates
the number of nested loops to terminate. For example, if such a step is nested within 2 loops,
then «*Break:* 1.» would indicate that only the inner loop be terminated, but that the algorithm
continue with the outer loop. «*Break:* 2.» would indicate both loops terminate.
A step that says «*Break.*» (with no number) implies «*Break:* 1.».

#### Return
An algorithm step that reads «*Return:* ‹v›.» (where ‹v› is a metavariable representing a completion value)
is shorthand for «*Return:* [type= normal, value= ‹v›].», meaning
the algorithm outputs a normal completion structure with a \`value\` of ‹v›.
However, an algorithm step that reads «*Return:* [type= ‹type›, value= ‹v›].» is to be interpreted as-is,
as returning the completion record itself, not “wrapped” in a normal completion.

An algorithm step that reads «*Return*.» is shorthand for «*Return:* [type= normal].», that is,
it outputs a normal completion structure without a \`value\` (thus the output type is Void).

#### Throw
When an algorithm step reads «*Throw:* ‹v›.» (where ‹v› is a metavariable representing a completion value),
a throw completion structure whose \`value\` is ‹v› is returned.
That is, the step is shorthand for «*Return:* [type= throw, value= ‹v›].».
Note that such a completion structure is “abrupt”.

#### Unwrap
An algorithm step that contains «*Unwrap:* ‹s›» (where ‹s› is a completion structure or algorithm call)
is shorthand for the following steps:
```
1. *If* ‹s› is an abrupt completion:
	1. *Return:* ‹s›.
2. *Assert:* ‹s› is a normal completion.
3. *If* ‹s› has a `value` property:
	1. Perform the step in which «*Unwrap:*» appeared, replacing ‹s› with `‹s›.value`.
4. *Else:*
	1. Perform the step in which «*Unwrap:*» appeared, replacing ‹s› with `void`.
```

For example, setting a variable to an unwrap step …
```
1. *Let* `call` be the result of performing `AlgorithmCall()`.
2. *Let* `v` be *Unwrap:* `call`.
```
… is shorthand for returning if abrupt.
```
1. *Let* `call` be the result of performing `AlgorithmCall()`.
2. *If* `call` is an abrupt completion:
	1. *Return:* `call`.
3. *Assert:* `call` is a normal completion.
4. *If* `call` has a `value` property:
	1. *Let* `v` be `call.value`.
5. *Else:*
	1. *Let* `v` be `void`.
```

#### UnwrapAffirm
An algorithm step that contains «*UnwrapAffirm:* ‹s›» (where ‹s› is a completion structure or algorithm call)
is shorthand for the following steps:
```
1. *Assert:* ‹s› is a normal completion.
2. *If* ‹s› has a `value` property:
	1. Perform the step in which «*UnwrapAffirm:*» appeared, replacing ‹s› with `‹s›.value`.
3. *Else:*
	1. Perform the step in which «*UnwrapAffirm:*» appeared, replacing ‹s› with `void`.
```

For example, setting a variable to an unwrap-affirm step …
```
1. *Let* `call` be the result of performing `AlgorithmCall()`.
2. *Let* `v` be *UnwrapAffirm:* `call`.
```
… is shorthand for asserting it is not abrupt.
```
1. *Let* `call` be the result of performing `AlgorithmCall()`.
2. *Assert:* `call` is a normal completion.
3. *If* `call` has a `value` property:
	1. *Let* `v` be `call.value`.
4. *Else:*
	1. *Let* `v` be `void`.
```

#### Shorthand Notation
Algorithm steps may contain shorthand notation that desugar to the types of steps listed above.
The metavariables ‹x›, ‹y›, ‹A›, ‹B›, and ‹C› represent any snippets of algorithm prose.

##### Else If
A step that begins with «*Else If* …:» desugars to an ‘else' step with an ‘if’ substep.
```
1. *If* ‹x›:
	1. ‹A›.
2. *Else If* ‹y›:
	1. ‹B›.
3. *Else*:
	1. ‹C›.
```
is shorthand for
```
1. *If* ‹x›:
	1. ‹A›.
2. *Else*:
	1. *If* ‹y›:
		1. ‹B›.
	2. *Else*:
		1. ‹C›.
```

##### If And
A step that begins with «*If* … *and* …:» desugars to an ‘if’ step with an ‘if’ substep.
```
1. *If* ‹x› *and* ‹y›:
	1. ‹A›.
2. *Else*:
	1. ‹B›.
```
is shorthand for
```
1. *If* ‹x›:
	1. *If* ‹y›:
		1. ‹A›.
	2. *Else*:
		1. ‹B›.
2. *Else*:
	1. ‹B›.
```

##### If Or
A step that begins with «*If* … *or* …:» desugars to two ‘if’ steps with the same substeps.
```
1. *If* ‹x› *or* ‹y›:
	1. ‹A›.
2. *Else*:
	1. ‹B›.
```
is shorthand for
```
1. *If* ‹x›:
	1. ‹A›.
2. *Else If* ‹y›:
	1. ‹A›.
3. *Else*:
	1. ‹B›.
```

##### For
A step that reads «*For* ‹i› in ‹s›:» (where ‹i› is a variable and ‹s› is a sequence)
is shorthand for the following steps:
```
1. *Let* `‹i›` be 0.
2. *While* `‹i›` is less than `‹s›.count`:
	1. Perform the substeps listed under the *For* step.
	2. Increment `‹i›`.
```

##### Spread
An algorithm step that contains «...‹s›» (where ‹s› is a sequence)
is shorthand for the following steps:
```
1. *For* `i` in ‹s›:
	1. Perform the step in which «...» appeared, replacing `...‹s›` with `‹s›[i]`.
```

##### Mappings
A step that contains «a mapping of ‹x› indexed by ‹i› to ‹y›» is shorthand for a *While* loop
that populates a new sequence, where ‹x› is a starting sequence, ‹i› is an index variable,
and ‹y› is an expression possibly containing ‹x› and ‹i›.
The new sequence is the result of mapping each item in the starting sequence to
a value prescribed by the expression ‹y›.

(In the example below, assume `sequence` is a sequence of RealNumber values.)
```
1. *Let* `result` be a mapping of `sequence` indexed by `i` to `sequence[i] + 1`.
```
is shorthand for
```
1. *Let* `result` be an empty sequence.
2. *For* `i` in `sequence`:
	1. Push `sequence[i] + 1` to `result`.
```

##### Flattened Mappings
A step that contains «a flattened mapping of ‹x› indexed by ‹i› to ‹y›» is similar to a [Mapping](#mappings) step,
except that the expression ‹y› must be a sequence, and the resulting sequence,
rather than being a sequence of sequences, is instead a sequence of values perscribed by items of ‹y›.

(In the example below, assume `sequence` is a sequence of RealNumber values.)
```
1. *Let* `result` be a flattened mapping of `sequence` indexed by `i` to `[sequence[i], sequence[i] + 1]`.
```
is shorthand for
```
1. *Let* `map` be a mapping of `sequence` indexed by `i` to `[sequence[i], sequence[i] + 1]`.
2. *Let* `result` be an empty sequence.
3. *For* `i` in `map`:
	1. Push `...map` to `result`.
```

### Runtime Instructions
Algorithms that specify behavior to be performed at runtime are called **runtime instructions**.
These algorithms are derived from the [static semantics](#decoration) of a program.
They pass instructions to the code generator,
which in turn generates compiled code to be executed at runtime.

The runtime instructions of static semantics are listed in the chapters
[Solid Language: Expressions](./language-expressions.md),
[Solid Language: Statements](./language-statements.md), and
[Solid Language: Goal Symbols](./language-goal.md).


### Notation: Algorithms
Algorithms are written in parameterized functional form, e.g.,
```
RType AlgorithmName(PType1 param1, PType2 param2) :=
```
where `AlgorithmName` is the algorithm name, `RType` is the output type of the algorithm,
and `PType1` and `PType2` are the types of the parameters `param1` and `param2` respectively.
If the algorithm is invoked in another algorithm, it is written in a similar manner,
e.g., `AlgorithmName(arg1, arg2)`.

The symbol `:=` delimits the algorithm head from its body (its steps).
Typically, algorithm names are written in PascalCase while parameter/argument names are written in snake_case.

Within the steps of an algorithm, referenced local variables, parameters, other algorithm names, and code snippets
are delimited with \`back-ticks\`.

Algorithm instructions (*If*, *Perform*, etc.) are written in *italics*.

```
Void AlgorithmName(RealNumber param) :=
	1. Step 1.
	2. Step 2.
		1. Substep 2.1.
			1. Subsubstep 2.1.1.
		2. Substep 2.2.
	3. Step 3.
		1. Substep 3.1.
```



## Syntax Errors (1xxx)
Syntax Errors arise when a Solid source text does not adhere to the language’s
formal lexical or syntactic grammar rules.
If this is the case, the code is said to be “ill-formed” (“not well-formed”).

There are two main types of syntax errors: lexical errors and parse errors.


### Lexical Errors (11xx)
When the Solid source text fails to produce a token per
the [lexical grammar](#the-lexical-grammar) rules,
a lexical error is raised.

1103. The lexer found an escape sequence of an invalid format.
1104. The lexer found a numeric separator where it is not allowed.
1105. The lexer found a float literal in an invalid format.


### Parse Errors (12xx)
When the Solid source text fails to parse correctly per
the [syntactic grammar](#the-syntactic-grammar) rules,
a parse error is raised.

1200. A general parse error not covered by one of the following cases.
1201. The parser reached a token that the syntax does not allow.



## Semantic Errors(2xxx)
Semantic Errors arise when a Solid source text does not adhere to the language’s
formal validation rules.
If this is the case, the code is said to be “invalid” (“not valid”).


### Type Errors (23xx)
When the compiler recognizes a type mismatch, a type error is raised.

2300. A general type error not covered by one of the following cases.
<<<<<<< HEAD
2301. The validator encountered an operation with an invalid operand.
=======
2301. The validator encountered an operation with an invalid operand.
2302. One type is expected to be a subtype of another, but is not.
2303. An expression was assigned to a type to which it is not assignable.
>>>>>>> f7ed0967
<|MERGE_RESOLUTION|>--- conflicted
+++ resolved
@@ -758,10 +758,6 @@
 When the compiler recognizes a type mismatch, a type error is raised.
 
 2300. A general type error not covered by one of the following cases.
-<<<<<<< HEAD
-2301. The validator encountered an operation with an invalid operand.
-=======
 2301. The validator encountered an operation with an invalid operand.
 2302. One type is expected to be a subtype of another, but is not.
-2303. An expression was assigned to a type to which it is not assignable.
->>>>>>> f7ed0967
+2303. An expression was assigned to a type to which it is not assignable.