// KEYWORD_TYPE    ::= [./lexicon.ebnf#KeywordType];
// KEYWORD_VALUE   ::= [./lexicon.ebnf#KeywordValue];
// IDENTIFIER      ::= [./lexicon.ebnf#Identifier];
// INTEGER         ::= [./lexicon.ebnf#Integer];
// FLOAT           ::= [./lexicon.ebnf#Float];
// STRING          ::= [./lexicon.ebnf#String];
// TEMPLATE_FULL   ::= [./lexicon.ebnf#TemplateFull];
// TEMPLATE_HEAD   ::= [./lexicon.ebnf#TemplateHead];
// TEMPLATE_MIDDLE ::= [./lexicon.ebnf#TempalteMiddle];
// TEMPLATE_TAIL   ::= [./lexicon.ebnf#TempalteTail];



Word ::=
	// operator
		| "mutable"
		| "is"
		| "isnt"
		| "if"
		| "then"
		| "else"
	// storage
		| "type"
		| "let"
	// modifier
		| "unfixed"
	| KEYWORD_TYPE
	| KEYWORD_VALUE
	| IDENTIFIER
;



PrimitiveLiteral ::=
	| KEYWORD_VALUE
	| INTEGER
	| FLOAT
	| STRING
;



EntryType<Named, Optional>
	::= <Named+>(Word . <Optional->":") <Optional+>"?:" Type;

ItemsType ::=
	|  EntryType<-Named><-Optional># ","?
	| (EntryType<-Named><-Optional># ",")? EntryType<-Named><+Optional># ","?
;

PropertiesType
	::= EntryType<+Named><-Optional, +Optional># ","?;

TypeGrouped       ::= "(" Type                 ")";
TypeTupleLiteral  ::= "[" (","? ItemsType)?    "]";
TypeRecordLiteral ::= "["  ","? PropertiesType "]";
TypeDictLiteral   ::= "[" ":" Type             "]";
TypeMapLiteral    ::= "{" Type "->" Type       "}";
GenericArguments  ::= "<"  ","? Type# ","?     ">";

TypeUnit ::=
	| KEYWORD_TYPE
	| IDENTIFIER
	| PrimitiveLiteral
	| TypeGrouped
	| TypeTupleLiteral
	| TypeRecordLiteral
	| TypeDictLiteral
	| TypeMapLiteral
;

PropertyAccessType ::= "." (INTEGER | Word);
GenericCall        ::= "." GenericArguments;

TypeCompound ::=
	| TypeUnit
	| TypeCompound (PropertyAccessType | GenericCall)
;

TypeUnarySymbol ::=
	| TypeCompound
	| TypeUnarySymbol ("?" | "!" | "[" INTEGER? "]" | "{" "}")
;

TypeUnaryKeyword ::=
	| TypeUnarySymbol
	| "mutable" TypeUnaryKeyword
;

TypeIntersection ::= (TypeIntersection "&")? TypeUnaryKeyword;
TypeUnion        ::= (TypeUnion        "|")? TypeIntersection;

Type ::=
	| TypeUnion
;



StringTemplate ::=
	| TEMPLATE_FULL
	| TEMPLATE_HEAD Expression? (TEMPLATE_MIDDLE Expression?)* TEMPLATE_TAIL
;

Property ::= Word       "="  Expression;
Case     ::= Expression "->" Expression;

ExpressionGrouped ::= "("        Expression          ")";
TupleLiteral      ::= "[" ( ","? Expression# ","? )? "]";
RecordLiteral     ::= "["   ","? Property#   ","?    "]";
SetLiteral        ::= "{" ( ","? Expression# ","? )? "}";
MapLiteral        ::= "{"   ","? Case#       ","?    "}";
FunctionArguments ::= "(" ( ","? Expression# ","? )? ")";

ExpressionUnit ::=
	| IDENTIFIER
	| PrimitiveLiteral
	| StringTemplate
	| ExpressionGrouped
	| TupleLiteral
	| RecordLiteral
	| SetLiteral
	| MapLiteral
;

PropertyAccess ::= ("." | "?." | "!.") (INTEGER | Word | "[" Expression "]");
PropertyAssign ::=  "."                (INTEGER | Word | "[" Expression "]");
FunctionCall   ::=  "."                GenericArguments? FunctionArguments;

ExpressionCompound ::=
	| ExpressionUnit
	| ExpressionCompound (PropertyAccess | FunctionCall)
;

Assignee ::=
	| IDENTIFIER
	| ExpressionCompound PropertyAssign
;

ExpressionUnarySymbol ::= ExpressionCompound    | ("!" | "?" | "+" | "-") ExpressionUnarySymbol;
ExpressionClaim       ::= ExpressionUnarySymbol | "<" Type ">"            ExpressionClaim;

ExpressionExponential
	::= ExpressionClaim ("^" ExpressionExponential)?;

ExpressionMultiplicative ::= (ExpressionMultiplicative ("*" | "/" ))?                                            ExpressionExponential;
ExpressionAdditive       ::= (ExpressionAdditive       ("+" | "-" ))?                                            ExpressionMultiplicative;
ExpressionComparative    ::= (ExpressionComparative    ("<" | ">" | "<=" | ">=" | "!<" | "!>" | "is" | "isnt"))? ExpressionAdditive;
ExpressionEquality       ::= (ExpressionEquality       ("===" | "!==" | "==" | "!="))?                           ExpressionComparative;
ExpressionConjunctive    ::= (ExpressionConjunctive    ("&&" | "!&"))?                                           ExpressionEquality;
ExpressionDisjunctive    ::= (ExpressionDisjunctive    ("||" | "!|"))?                                           ExpressionConjunctive;

ExpressionConditional
	::= "if" Expression "then" Expression "else" Expression;

Expression ::=
	| ExpressionDisjunctive
	| ExpressionConditional
;



StatementExpression
	::= Expression? ";";

Statement ::=
	| StatementExpression
	| Declaration
;



Block
	::= "{" Statement+ "}";



DeclarationType         ::= "type"             IDENTIFIER "=" Type                ";";
DeclarationVariable     ::= "let"   "unfixed"? IDENTIFIER ":" Type "=" Expression ";";
DeclarationClaim        ::= "claim"            Assignee   ":" Type                ";";
DeclarationReassignment ::= "set"              Assignee            "=" Expression ";";

Declaration ::=
	| DeclarationType
	| DeclarationVariable
	| DeclarationClaim
	| DeclarationReassignment
;



<<<<<<< HEAD
=======
Block
	::= "{" Statement+ "}";



>>>>>>> e1c4d1a4
Goal
	::= #x02 Block? #x03;<|MERGE_RESOLUTION|>--- conflicted
+++ resolved
@@ -188,13 +188,5 @@
 
 
 
-<<<<<<< HEAD
-=======
-Block
-	::= "{" Statement+ "}";
-
-
-
->>>>>>> e1c4d1a4
 Goal
 	::= #x02 Block? #x03;