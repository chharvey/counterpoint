// KEYWORD_TYPE    ::= [./lexicon.ebnf#KeywordType];
// KEYWORD_VALUE   ::= [./lexicon.ebnf#KeywordValue];
// IDENTIFIER      ::= [./lexicon.ebnf#Identifier];
// INTEGER         ::= [./lexicon.ebnf#Integer];
// FLOAT           ::= [./lexicon.ebnf#Float];
// STRING          ::= [./lexicon.ebnf#String];
// TEMPLATE_FULL   ::= [./lexicon.ebnf#TemplateFull];
// TEMPLATE_HEAD   ::= [./lexicon.ebnf#TemplateHead];
// TEMPLATE_MIDDLE ::= [./lexicon.ebnf#TempalteMiddle];
// TEMPLATE_TAIL   ::= [./lexicon.ebnf#TempalteTail];



Word ::=
	// operator
		| "mutable"
		| "is"
		| "isnt"
		| "if"
		| "then"
		| "else"
	// storage
		| "type"
		| "let"
	// modifier
		| "unfixed"
	| KEYWORD_TYPE
	| KEYWORD_VALUE
	| IDENTIFIER
;



PrimitiveLiteral ::=
	| KEYWORD_VALUE
	| INTEGER
	| FLOAT
	| STRING
;



EntryType<Named, Optional>
	::= <Named+>(Word . <Optional->":") <Optional+>"?:" Type;

ItemsType ::=
	|  EntryType<-Named><-Optional># ","?
	| (EntryType<-Named><-Optional># ",")? EntryType<-Named><+Optional># ","?
;

PropertiesType
	::= EntryType<+Named><-Optional, +Optional># ","?;

TypeGrouped       ::= "(" Type                 ")";
TypeTupleLiteral  ::= "[" (","? ItemsType)?    "]";
TypeRecordLiteral ::= "["  ","? PropertiesType "]";
TypeHashLiteral   ::= "[" ":" Type             "]";
TypeMapLiteral    ::= "{" Type "->" Type       "}";
GenericArguments  ::= "<"  ","? Type# ","?     ">";

TypeUnit ::=
	| KEYWORD_TYPE
	| IDENTIFIER
	| PrimitiveLiteral
	| TypeGrouped
	| TypeTupleLiteral
	| TypeRecordLiteral
	| TypeHashLiteral
	| TypeMapLiteral
;

PropertyAccessType ::= "." (INTEGER | Word);
GenericCall        ::= "." GenericArguments;

TypeCompound ::=
	| TypeUnit
	| TypeCompound (PropertyAccessType | GenericCall)
;

TypeUnarySymbol ::=
	| TypeCompound
	| TypeUnarySymbol ("?" | "!" | "[" INTEGER? "]" | "{" "}")
;

TypeUnaryKeyword ::=
	| TypeUnarySymbol
	| "mutable" TypeUnaryKeyword
;

TypeIntersection ::= (TypeIntersection "&")? TypeUnaryKeyword;
TypeUnion        ::= (TypeUnion        "|")? TypeIntersection;

Type ::=
	| TypeUnion
;



StringTemplate<Variable> ::=
	| TEMPLATE_FULL
	| TEMPLATE_HEAD Expression<?Variable>? (TEMPLATE_MIDDLE Expression<?Variable>?)* TEMPLATE_TAIL
;

Property <Variable> ::= Word                  "="  Expression<?Variable>;
Case                ::= Expression<+Variable> "->" Expression<+Variable>;

<<<<<<< HEAD
ExpressionGrouped ::= "("        Expression          ")";
TupleLiteral      ::= "[" ( ","? Expression# ","? )? "]";
RecordLiteral     ::= "["   ","? Property#   ","?    "]";
SetLiteral        ::= "{" ( ","? Expression# ","? )? "}";
MapLiteral        ::= "{"   ","? Case#       ","?    "}";
FunctionArguments ::= "(" ( ","? Expression# ","? )? ")";
=======
TupleLiteral  <Variable> ::= <Variable->"@" "[" ( ","? Expression <?Variable># ","? )? "]";
RecordLiteral <Variable> ::= <Variable->"@" "["   ","? Property   <?Variable># ","?    "]";
SetLiteral               ::=                "{" ( ","? Expression <+Variable># ","? )? "}";
MapLiteral               ::=                "{"   ","? Case#                   ","?    "}";
FunctionArguments        ::=                "(" ( ","? Expression <+Variable># ","? )? ")";
>>>>>>> a6af25fc

ExpressionUnit<Variable> ::=
	| <Variable+>IDENTIFIER
	| PrimitiveLiteral
<<<<<<< HEAD
	| StringTemplate
	| ExpressionGrouped
	| TupleLiteral
	| RecordLiteral
	| SetLiteral
	| MapLiteral
=======
	| StringTemplate<?Variable>
	| TupleLiteral  <-Variable>
	| RecordLiteral <-Variable>
	| <Variable+>TupleLiteral  <?Variable>
	| <Variable+>RecordLiteral <?Variable>
	| <Variable+>SetLiteral
	| <Variable+>MapLiteral
	| "(" Expression<?Variable> ")"
>>>>>>> a6af25fc
;

PropertyAccess<Variable> ::= ("." | "?." | "!.") (INTEGER | Word | "[" Expression<?Variable> "]");
PropertyAssign           ::=  "."                (INTEGER | Word | "[" Expression<+Variable> "]");
FunctionCall             ::=  "."                GenericArguments? FunctionArguments;

ExpressionCompound<Variable> ::=
	| ExpressionUnit<?Variable>
	| ExpressionCompound<?Variable> PropertyAccess<?Variable>
	| <Variable+>(ExpressionCompound<?Variable> FunctionCall)
;

Assignee ::=
	| IDENTIFIER
	| ExpressionCompound<+Variable> PropertyAssign
;

<<<<<<< HEAD
ExpressionUnarySymbol ::= ExpressionCompound    | ("!" | "?" | "+" | "-") ExpressionUnarySymbol;
ExpressionClaim       ::= ExpressionUnarySymbol | "<" Type ">"            ExpressionClaim;

ExpressionExponential
	::= ExpressionClaim ("^" ExpressionExponential)?;
=======
ExpressionUnarySymbol<Variable> ::=
	| ExpressionCompound<?Variable>
	| ("!" | "?" | "+" | "-") ExpressionUnarySymbol<?Variable>
;

ExpressionExponential<Variable>
	::= ExpressionUnarySymbol<?Variable> ("^" ExpressionExponential<?Variable>)?;
>>>>>>> a6af25fc

ExpressionMultiplicative <Variable> ::= (ExpressionMultiplicative <?Variable> ("*" | "/" ))?                                            ExpressionExponential    <?Variable>;
ExpressionAdditive       <Variable> ::= (ExpressionAdditive       <?Variable> ("+" | "-" ))?                                            ExpressionMultiplicative <?Variable>;
ExpressionComparative    <Variable> ::= (ExpressionComparative    <?Variable> ("<" | ">" | "<=" | ">=" | "!<" | "!>" | "is" | "isnt"))? ExpressionAdditive       <?Variable>;
ExpressionEquality       <Variable> ::= (ExpressionEquality       <?Variable> ("===" | "!==" | "==" | "!="))?                           ExpressionComparative    <?Variable>;
ExpressionConjunctive    <Variable> ::= (ExpressionConjunctive    <?Variable> ("&&" | "!&"))?                                           ExpressionEquality       <?Variable>;
ExpressionDisjunctive    <Variable> ::= (ExpressionDisjunctive    <?Variable> ("||" | "!|"))?                                           ExpressionConjunctive    <?Variable>;

ExpressionConditional<Variable>
	::= "if" Expression<?Variable> "then" Expression<?Variable> "else" Expression<?Variable>;

Expression<Variable> ::=
	| ExpressionDisjunctive<?Variable>
	| ExpressionConditional<?Variable>
;



DeclarationType     ::= "type"            IDENTIFIER "=" Type                          ";";
DeclarationVariable ::= "let"  "unfixed"? IDENTIFIER ":" Type "=" Expression<+Variable> ";";

Declaration ::=
	| DeclarationType
	| DeclarationVariable
;



StatementExpression
	::= Expression? ";";

StatementAssignment
	::= Assignee "=" Expression<+Variable> ";";

Statement ::=
<<<<<<< HEAD
=======
	| Expression<+Variable>? ";"
>>>>>>> a6af25fc
	| Declaration
	| StatementExpression
	| StatementAssignment
;



Goal ::= #x02 Statement* #x03;<|MERGE_RESOLUTION|>--- conflicted
+++ resolved
@@ -104,41 +104,24 @@
 Property <Variable> ::= Word                  "="  Expression<?Variable>;
 Case                ::= Expression<+Variable> "->" Expression<+Variable>;
 
-<<<<<<< HEAD
-ExpressionGrouped ::= "("        Expression          ")";
-TupleLiteral      ::= "[" ( ","? Expression# ","? )? "]";
-RecordLiteral     ::= "["   ","? Property#   ","?    "]";
-SetLiteral        ::= "{" ( ","? Expression# ","? )? "}";
-MapLiteral        ::= "{"   ","? Case#       ","?    "}";
-FunctionArguments ::= "(" ( ","? Expression# ","? )? ")";
-=======
-TupleLiteral  <Variable> ::= <Variable->"@" "[" ( ","? Expression <?Variable># ","? )? "]";
-RecordLiteral <Variable> ::= <Variable->"@" "["   ","? Property   <?Variable># ","?    "]";
-SetLiteral               ::=                "{" ( ","? Expression <+Variable># ","? )? "}";
-MapLiteral               ::=                "{"   ","? Case#                   ","?    "}";
-FunctionArguments        ::=                "(" ( ","? Expression <+Variable># ","? )? ")";
->>>>>>> a6af25fc
+ExpressionGrouped <Variable> ::=                "("        Expression <?Variable>          ")";
+TupleLiteral      <Variable> ::= <Variable->"@" "[" ( ","? Expression <?Variable># ","? )? "]";
+RecordLiteral     <Variable> ::= <Variable->"@" "["   ","? Property   <?Variable># ","?    "]";
+SetLiteral                   ::=                "{" ( ","? Expression <+Variable># ","? )? "}";
+MapLiteral                   ::=                "{"   ","? Case#                   ","?    "}";
+FunctionArguments            ::=                "(" ( ","? Expression <+Variable># ","? )? ")";
 
 ExpressionUnit<Variable> ::=
 	| <Variable+>IDENTIFIER
 	| PrimitiveLiteral
-<<<<<<< HEAD
-	| StringTemplate
-	| ExpressionGrouped
-	| TupleLiteral
-	| RecordLiteral
-	| SetLiteral
-	| MapLiteral
-=======
-	| StringTemplate<?Variable>
-	| TupleLiteral  <-Variable>
-	| RecordLiteral <-Variable>
+	| StringTemplate    <?Variable>
+	| ExpressionGrouped <?Variable>
+	| TupleLiteral      <-Variable>
+	| RecordLiteral     <-Variable>
 	| <Variable+>TupleLiteral  <?Variable>
 	| <Variable+>RecordLiteral <?Variable>
 	| <Variable+>SetLiteral
 	| <Variable+>MapLiteral
-	| "(" Expression<?Variable> ")"
->>>>>>> a6af25fc
 ;
 
 PropertyAccess<Variable> ::= ("." | "?." | "!.") (INTEGER | Word | "[" Expression<?Variable> "]");
@@ -156,21 +139,11 @@
 	| ExpressionCompound<+Variable> PropertyAssign
 ;
 
-<<<<<<< HEAD
-ExpressionUnarySymbol ::= ExpressionCompound    | ("!" | "?" | "+" | "-") ExpressionUnarySymbol;
-ExpressionClaim       ::= ExpressionUnarySymbol | "<" Type ">"            ExpressionClaim;
-
-ExpressionExponential
-	::= ExpressionClaim ("^" ExpressionExponential)?;
-=======
-ExpressionUnarySymbol<Variable> ::=
-	| ExpressionCompound<?Variable>
-	| ("!" | "?" | "+" | "-") ExpressionUnarySymbol<?Variable>
-;
+ExpressionUnarySymbol <Variable> ::= ExpressionCompound    <?Variable> | ("!" | "?" | "+" | "-") ExpressionUnarySymbol <?Variable>;
+ExpressionClaim       <Variable> ::= ExpressionUnarySymbol <?Variable> | "<" Type ">"            ExpressionClaim       <?Variable>;
 
 ExpressionExponential<Variable>
-	::= ExpressionUnarySymbol<?Variable> ("^" ExpressionExponential<?Variable>)?;
->>>>>>> a6af25fc
+	::= ExpressionClaim<?Variable> ("^" ExpressionExponential<?Variable>)?;
 
 ExpressionMultiplicative <Variable> ::= (ExpressionMultiplicative <?Variable> ("*" | "/" ))?                                            ExpressionExponential    <?Variable>;
 ExpressionAdditive       <Variable> ::= (ExpressionAdditive       <?Variable> ("+" | "-" ))?                                            ExpressionMultiplicative <?Variable>;
@@ -200,16 +173,12 @@
 
 
 StatementExpression
-	::= Expression? ";";
+	::= Expression<+Variable>? ";";
 
 StatementAssignment
 	::= Assignee "=" Expression<+Variable> ";";
 
 Statement ::=
-<<<<<<< HEAD
-=======
-	| Expression<+Variable>? ";"
->>>>>>> a6af25fc
 	| Declaration
 	| StatementExpression
 	| StatementAssignment
