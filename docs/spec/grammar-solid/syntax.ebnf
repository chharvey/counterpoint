// KEYWORD_TYPE    ::= [./lexicon.ebnf#KeywordType];
// KEYWORD_VALUE   ::= [./lexicon.ebnf#KeywordValue];
// IDENTIFIER      ::= [./lexicon.ebnf#Identifier];
// INTEGER         ::= [./lexicon.ebnf#Integer];
// FLOAT           ::= [./lexicon.ebnf#Float];
// STRING          ::= [./lexicon.ebnf#String];
// TEMPLATE_FULL   ::= [./lexicon.ebnf#TemplateFull];
// TEMPLATE_HEAD   ::= [./lexicon.ebnf#TemplateHead];
// TEMPLATE_MIDDLE ::= [./lexicon.ebnf#TempalteMiddle];
// TEMPLATE_TAIL   ::= [./lexicon.ebnf#TempalteTail];



Word ::=
	// operator
		| "mutable"
		| "is"
		| "isnt"
		| "if"
		| "then"
		| "else"
	// storage
		| "type"
		| "let"
	// modifier
		| "unfixed"
	| KEYWORD_TYPE
	| KEYWORD_VALUE
	| IDENTIFIER
;



PrimitiveLiteral ::=
	| KEYWORD_VALUE
	| INTEGER
	| FLOAT
	| STRING
;



EntryType<Named, Optional>
	::= <Named+>(Word . <Optional->":") <Optional+>"?:" Type;

ItemsType ::=
	|  EntryType<-Named><-Optional># ","?
	| (EntryType<-Named><-Optional># ",")? EntryType<-Named><+Optional># ","?
;

PropertiesType
	::= EntryType<+Named><-Optional, +Optional># ","?;

TypeGrouped       ::= "(" Type                 ")";
TypeTupleLiteral  ::= "[" (","? ItemsType)?    "]";
TypeRecordLiteral ::= "["  ","? PropertiesType "]";
TypeHashLiteral   ::= "[" ":" Type             "]";
TypeMapLiteral    ::= "{" Type "->" Type       "}";
GenericArguments  ::= "<"  ","? Type# ","?     ">";

TypeUnit ::=
	| KEYWORD_TYPE
	| IDENTIFIER
	| PrimitiveLiteral
<<<<<<< HEAD
	| TypeGrouped
=======
>>>>>>> 748892a1
	| TypeTupleLiteral
	| TypeRecordLiteral
	| TypeHashLiteral
	| TypeMapLiteral
;

PropertyAccessType ::= "." (INTEGER | Word);
GenericCall        ::= "." GenericArguments;

TypeCompound ::=
	| TypeUnit
	| TypeCompound (PropertyAccessType | GenericCall)
;

TypeUnarySymbol ::=
	| TypeCompound
	| TypeUnarySymbol ("?" | "!" | "[" INTEGER? "]" | "{" "}")
;

TypeUnaryKeyword ::=
	| TypeUnarySymbol
	| "mutable" TypeUnaryKeyword
;

TypeIntersection ::= (TypeIntersection "&")? TypeUnaryKeyword;
TypeUnion        ::= (TypeUnion        "|")? TypeIntersection;

Type ::=
	| TypeUnion
;



StringTemplate ::=
	| TEMPLATE_FULL
	| TEMPLATE_HEAD Expression? (TEMPLATE_MIDDLE Expression?)* TEMPLATE_TAIL
;

Property ::= Word       "="  Expression;
Case     ::= Expression "->" Expression;

ExpressionGrouped ::= "("        Expression          ")";
TupleLiteral      ::= "[" ( ","? Expression# ","? )? "]";
RecordLiteral     ::= "["   ","? Property#   ","?    "]";
SetLiteral        ::= "{" ( ","? Expression# ","? )? "}";
MapLiteral        ::= "{"   ","? Case#       ","?    "}";
FunctionArguments ::= "(" ( ","? Expression# ","? )? ")";

ExpressionUnit ::=
	| IDENTIFIER
	| PrimitiveLiteral
	| StringTemplate
	| ExpressionGrouped
	| TupleLiteral
	| RecordLiteral
	| SetLiteral
	| MapLiteral
;

PropertyAccess ::= ("." | "?." | "!.") (INTEGER | Word | "[" Expression "]");
PropertyAssign ::=  "."                (INTEGER | Word | "[" Expression "]");
FunctionCall   ::=  "."                GenericArguments? FunctionArguments;

ExpressionCompound ::=
	| ExpressionUnit
	| ExpressionCompound (PropertyAccess | FunctionCall)
;

Assignee ::=
	| IDENTIFIER
	| ExpressionCompound PropertyAssign
;

ExpressionUnarySymbol ::= ExpressionCompound    | ("!" | "?" | "+" | "-") ExpressionUnarySymbol;
ExpressionClaim       ::= ExpressionUnarySymbol | "<" Type ">"            ExpressionClaim;

ExpressionExponential
	::= ExpressionClaim ("^" ExpressionExponential)?;

ExpressionMultiplicative ::= (ExpressionMultiplicative ("*" | "/" ))?                                            ExpressionExponential;
ExpressionAdditive       ::= (ExpressionAdditive       ("+" | "-" ))?                                            ExpressionMultiplicative;
ExpressionComparative    ::= (ExpressionComparative    ("<" | ">" | "<=" | ">=" | "!<" | "!>" | "is" | "isnt"))? ExpressionAdditive;
ExpressionEquality       ::= (ExpressionEquality       ("===" | "!==" | "==" | "!="))?                           ExpressionComparative;
ExpressionConjunctive    ::= (ExpressionConjunctive    ("&&" | "!&"))?                                           ExpressionEquality;
ExpressionDisjunctive    ::= (ExpressionDisjunctive    ("||" | "!|"))?                                           ExpressionConjunctive;

ExpressionConditional
	::= "if" Expression "then" Expression "else" Expression;

Expression ::=
	| ExpressionDisjunctive
	| ExpressionConditional
;



DeclarationType     ::= "type"            IDENTIFIER "=" Type                ";";
DeclarationVariable ::= "let"  "unfixed"? IDENTIFIER ":" Type "=" Expression ";";

Declaration ::=
	| DeclarationType
	| DeclarationVariable
;



StatementExpression
	::= Expression? ";";

StatementAssignment
	::= Assignee "=" Expression ";";

Statement ::=
	| Declaration
	| StatementExpression
	| StatementAssignment
;



Goal ::= #x02 Statement* #x03;<|MERGE_RESOLUTION|>--- conflicted
+++ resolved
@@ -62,10 +62,7 @@
 	| KEYWORD_TYPE
 	| IDENTIFIER
 	| PrimitiveLiteral
-<<<<<<< HEAD
 	| TypeGrouped
-=======
->>>>>>> 748892a1
 	| TypeTupleLiteral
 	| TypeRecordLiteral
 	| TypeHashLiteral
