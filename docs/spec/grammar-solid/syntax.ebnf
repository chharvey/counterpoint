// KEYWORD_TYPE    ::= [./lexicon.ebnf#KeywordType];
// KEYWORD_VALUE   ::= [./lexicon.ebnf#KeywordValue];
// IDENTIFIER      ::= [./lexicon.ebnf#Identifier];
// INTEGER         ::= [./lexicon.ebnf#Integer];
// FLOAT           ::= [./lexicon.ebnf#Float];
// STRING          ::= [./lexicon.ebnf#String];
// TEMPLATE_FULL   ::= [./lexicon.ebnf#TemplateFull];
// TEMPLATE_HEAD   ::= [./lexicon.ebnf#TemplateHead];
// TEMPLATE_MIDDLE ::= [./lexicon.ebnf#TempalteMiddle];
// TEMPLATE_TAIL   ::= [./lexicon.ebnf#TempalteTail];



Word ::=
	// operator
		| "mutable"
		| "is"
		| "isnt"
		| "if"
		| "then"
		| "else"
	// storage
		| "type"
		| "let"
	// modifier
		| "unfixed"
	| KEYWORD_TYPE
	| KEYWORD_VALUE
	| IDENTIFIER
;



PrimitiveLiteral ::=
	| KEYWORD_VALUE
	| INTEGER
	| FLOAT
	| STRING
;



EntryType<Named, Optional>
	::= <Named+>(Word . <Optional->":") <Optional+>"?:" Type;

ItemsType ::=
	|  EntryType<-Named><-Optional># ","?
	| (EntryType<-Named><-Optional># ",")? EntryType<-Named><+Optional># ","?
;

PropertiesType
	::= EntryType<+Named><-Optional, +Optional># ","?;

TypeGrouped       ::= "(" Type                 ")";
TypeTupleLiteral  ::= "[" (","? ItemsType)?    "]";
TypeRecordLiteral ::= "["  ","? PropertiesType "]";
TypeHashLiteral   ::= "[" ":" Type             "]";
TypeMapLiteral    ::= "{" Type "->" Type       "}";
GenericArguments  ::= "<"  ","? Type# ","?     ">";

TypeUnit ::=
	| KEYWORD_TYPE
	| IDENTIFIER
	| PrimitiveLiteral
<<<<<<< HEAD
	| TypeGrouped
=======
>>>>>>> 9919af5e
	| TypeTupleLiteral
	| TypeRecordLiteral
	| TypeHashLiteral
	| TypeMapLiteral
;

PropertyAccessType ::= "." (INTEGER | Word);
GenericCall        ::= "." GenericArguments;

TypeCompound ::=
	| TypeUnit
	| TypeCompound (PropertyAccessType | GenericCall)
;

TypeUnarySymbol ::=
	| TypeCompound
	| TypeUnarySymbol ("?" | "!" | "[" INTEGER? "]" | "{" "}")
;

TypeUnaryKeyword ::=
	| TypeUnarySymbol
	| "mutable" TypeUnaryKeyword
;

TypeIntersection ::= (TypeIntersection "&")? TypeUnaryKeyword;
TypeUnion        ::= (TypeUnion        "|")? TypeIntersection;

Type ::=
	| TypeUnion
;



StringTemplate ::=
	| TEMPLATE_FULL
	| TEMPLATE_HEAD Expression? (TEMPLATE_MIDDLE Expression?)* TEMPLATE_TAIL
;

Property ::= Word       "="  Expression;
Case     ::= Expression "->" Expression;

ExpressionGrouped ::= "("        Expression          ")";
TupleLiteral      ::= "[" ( ","? Expression# ","? )? "]";
RecordLiteral     ::= "["   ","? Property#   ","?    "]";
SetLiteral        ::= "{" ( ","? Expression# ","? )? "}";
MapLiteral        ::= "{"   ","? Case#       ","?    "}";
FunctionArguments ::= "(" ( ","? Expression# ","? )? ")";

ExpressionUnit ::=
	| IDENTIFIER
	| PrimitiveLiteral
	| StringTemplate
	| ExpressionGrouped
	| TupleLiteral
	| RecordLiteral
	| SetLiteral
	| MapLiteral
;

PropertyAccess ::= ("." | "?." | "!.") (INTEGER | Word | "[" Expression "]");
PropertyAssign ::=  "."                (INTEGER | Word | "[" Expression "]");
FunctionCall   ::=  "."                GenericArguments? FunctionArguments;

ExpressionCompound ::=
	| ExpressionUnit
	| ExpressionCompound (PropertyAccess | FunctionCall)
;

Assignee ::=
	| IDENTIFIER
	| ExpressionCompound PropertyAssign
;

ExpressionUnarySymbol ::= ExpressionCompound    | ("!" | "?" | "+" | "-") ExpressionUnarySymbol;
ExpressionClaim       ::= ExpressionUnarySymbol | "<" Type ">"            ExpressionClaim;

ExpressionExponential
	::= ExpressionClaim ("^" ExpressionExponential)?;

ExpressionMultiplicative ::= (ExpressionMultiplicative ("*" | "/" ))?                                            ExpressionExponential;
ExpressionAdditive       ::= (ExpressionAdditive       ("+" | "-" ))?                                            ExpressionMultiplicative;
ExpressionComparative    ::= (ExpressionComparative    ("<" | ">" | "<=" | ">=" | "!<" | "!>" | "is" | "isnt"))? ExpressionAdditive;
ExpressionEquality       ::= (ExpressionEquality       ("===" | "!==" | "==" | "!="))?                           ExpressionComparative;
ExpressionConjunctive    ::= (ExpressionConjunctive    ("&&" | "!&"))?                                           ExpressionEquality;
ExpressionDisjunctive    ::= (ExpressionDisjunctive    ("||" | "!|"))?                                           ExpressionConjunctive;

ExpressionConditional
	::= "if" Expression "then" Expression "else" Expression;

Expression ::=
	| ExpressionDisjunctive
	| ExpressionConditional
;



DeclarationType         ::= "type"             IDENTIFIER "=" Type                ";";
DeclarationVariable     ::= "let"   "unfixed"? IDENTIFIER ":" Type "=" Expression ";";
DeclarationClaim        ::= "claim"            Assignee   ":" Type                ";";
DeclarationReassignment ::= "set"              Assignee            "=" Expression ";";

Declaration ::=
	| DeclarationType
	| DeclarationVariable
	| DeclarationClaim
	| DeclarationReassignment
;



StatementExpression
	::= Expression? ";";
<<<<<<< HEAD

StatementAssignment
	::= Assignee "=" Expression ";";
=======
>>>>>>> 9919af5e

Statement ::=
	| Declaration
	| StatementExpression
<<<<<<< HEAD
	| StatementAssignment
=======
>>>>>>> 9919af5e
;



Block
	::= "{" Statement+ "}";



Goal
	::= #x02 Block? #x03;<|MERGE_RESOLUTION|>--- conflicted
+++ resolved
@@ -62,10 +62,7 @@
 	| KEYWORD_TYPE
 	| IDENTIFIER
 	| PrimitiveLiteral
-<<<<<<< HEAD
 	| TypeGrouped
-=======
->>>>>>> 9919af5e
 	| TypeTupleLiteral
 	| TypeRecordLiteral
 	| TypeHashLiteral
@@ -178,20 +175,10 @@
 
 StatementExpression
 	::= Expression? ";";
-<<<<<<< HEAD
-
-StatementAssignment
-	::= Assignee "=" Expression ";";
-=======
->>>>>>> 9919af5e
 
 Statement ::=
 	| Declaration
 	| StatementExpression
-<<<<<<< HEAD
-	| StatementAssignment
-=======
->>>>>>> 9919af5e
 ;
 
 
