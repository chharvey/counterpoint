SemanticKey[id: RealNumber]
	::= ();



SemanticIndexType
	::= SemanticTypeConstant;

SemanticItemType[optional: Boolean]
	::= SemanticType;

SemanticPropertyType[optional: Boolean]
	::= SemanticKey SemanticType;



SemanticIndex
	::= SemanticConstant;

SemanticProperty
	::= SemanticKey SemanticExpression;

SemanticCase
	::= SemanticExpression SemanticExpression;



SemanticType =:=
	| SemanticTypeConstant
	| SemanticTypeAlias
	| SemanticTypeTuple
	| SemanticTypeRecord
	| SemanticTypeList
	| SemanticTypeHash
	| SemanticTypeSet
	| SemanticTypeMap
	| SemanticTypeAccess
	| SemanticTypeCall
	| SemanticTypeOperation
;



SemanticTypeConstant[value: Type]
	::= ();

SemanticTypeAlias[id: RealNumber]
	::= ();

SemanticTypeTuple  ::= SemanticItemType*;
SemanticTypeRecord ::= SemanticPropertyType+;
SemanticTypeHash   ::= SemanticType;
SemanticTypeSet    ::= SemanticType;
SemanticTypeMap    ::= SemanticType SemanticType;
SemanticTypeList[count: RealNumber | None]
	::= SemanticType; // Note: a SemanticTypeList with a `count` represents a Tuple Type; otherwise it represents a List Type.

SemanticTypeAccess
	::= SemanticType (SemanticIndexType | SemanticKey);

SemanticTypeCall
	::= SemanticType SemanticType+;

SemanticTypeOperation[operator: ORNULL | OREXCP | MUTABLE]
	::= SemanticType;
SemanticTypeOperation[operator: AND | OR]
	::= SemanticType SemanticType;



SemanticExpression =:=
	| SemanticConstant
	| SemanticVariable
	| SemanticTemplate
	| SemanticTuple
	| SemanticRecord
	| SemanticSet
	| SemanticMap
	| SemanticCall
	| SemanticAccess
	| SemanticClaim
	| SemanticOperation
;



SemanticConstant[value: Null | Boolean | Number | String]
	::= ();

SemanticVariable[id: RealNumber]
	::= ();

SemanticTemplate
	::= (SemanticConstant SemanticExpression?)* SemanticConstant;

SemanticTemplatePartial
	::= (SemanticConstant SemanticExpression?)+;

SemanticTuple  ::= SemanticExpression*;
SemanticRecord ::= SemanticProperty+;
SemanticSet    ::= SemanticExpression*;
SemanticMap    ::= SemanticCase+;

SemanticAccess[kind: NORMAL | OPTIONAL | CLAIM]
	::= SemanticExpression (SemanticIndex | SemanticKey | SemanticExpression);

SemanticCall
	::= SemanticExpression SemanticType* SemanticExpression*;

SemanticClaim
	::= SemanticType SemanticExpression;

SemanticOperation[operator: NOT | EMP]
	::= SemanticExpression;
SemanticOperation[operator: NEG]
	::= SemanticExpression[type: Number];
SemanticOperation[operator: EXP | MUL | DIV | ADD | LT | LE | GT | GE | IS]
	::= SemanticExpression[type: Number] SemanticExpression[type: Number];
SemanticOperation[operator: ID | EQ]
	::= SemanticExpression[type: Object] SemanticExpression[type: Object];
SemanticOperation[operator: AND | OR]
	::= SemanticExpression SemanticExpression;
SemanticOperation[operator: COND]
	::= SemanticExpression[type: Boolean] SemanticExpression SemanticExpression;



SemanticStatement =:=
	| SemanticStatementExpression
<<<<<<< HEAD
=======
	| SemanticDeclaration
>>>>>>> bf3882b3
;



SemanticStatementExpression
	::= SemanticExpression?;



SemanticBlock
	::= SemanticStatement+;



SemanticDeclaration =:=
	| SemanticDeclarationType
	| SemanticDeclarationVariable
	| SemanticDeclarationClaim
	| SemanticDeclarationReassignment
;

SemanticDeclarationType
	::= SemanticTypeAlias SemanticType;

SemanticDeclarationVariable[unfixed: Boolean]
	::= SemanticVariable SemanticType SemanticExpression;

SemanticDeclarationClaim
	::= (SemanticVariable | SemanticAccess) SemanticType;

SemanticDeclarationReassignment
	::= (SemanticVariable | SemanticAccess) SemanticExpression;
<<<<<<< HEAD



SemanticStatementExpression
	::= SemanticExpression?;
=======
>>>>>>> bf3882b3



SemanticGoal
	::= SemanticBlock?;<|MERGE_RESOLUTION|>--- conflicted
+++ resolved
@@ -127,10 +127,7 @@
 
 SemanticStatement =:=
 	| SemanticStatementExpression
-<<<<<<< HEAD
-=======
 	| SemanticDeclaration
->>>>>>> bf3882b3
 ;
 
 
@@ -163,14 +160,6 @@
 
 SemanticDeclarationReassignment
 	::= (SemanticVariable | SemanticAccess) SemanticExpression;
-<<<<<<< HEAD
-
-
-
-SemanticStatementExpression
-	::= SemanticExpression?;
-=======
->>>>>>> bf3882b3
 
 
 
