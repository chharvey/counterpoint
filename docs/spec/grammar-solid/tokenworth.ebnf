--- conflicted
+++ resolved
@@ -56,13 +56,9 @@
 TokenWorth(KeywordOther :::= "else")    -> RealNumber := \x8e;
 TokenWorth(KeywordOther :::= "type")    -> RealNumber := \x8f;
 TokenWorth(KeywordOther :::= "let")     -> RealNumber := \x90;
-<<<<<<< HEAD
-TokenWorth(KeywordOther :::= "unfixed") -> RealNumber := \x91;
-=======
 TokenWorth(KeywordOther :::= "claim")   -> RealNumber := \x91;
 TokenWorth(KeywordOther :::= "set")     -> RealNumber := \x92;
 TokenWorth(KeywordOther :::= "unfixed") -> RealNumber := \x93;
->>>>>>> 9919af5e
 
 
 
