_KEYWORD_OTHER =:=
	// operator
		| "mutable"
		| "is"
		| "isnt"
		| "if"
		| "then"
		| "else"
	// storage
		| "type"
		| "let"
	// modifier
		| "unfixed"
;

Decorate(Word ::= _KEYWORD_OTHER) -> SemanticKey
	:= (SemanticKey[id=TokenWorth(_KEYWORD_OTHER)]);
Decorate(Word ::= KEYWORD_TYPE) -> SemanticKey
	:= (SemanticKey[id=TokenWorth(KEYWORD_TYPE)]);
Decorate(Word ::= KEYWORD_VALUE) -> SemanticKey
	:= (SemanticKey[id=TokenWorth(KEYWORD_VALUE)]);
Decorate(Word ::= IDENTIFIER) -> SemanticKey
	:= (SemanticKey[id=TokenWorth(IDENTIFIER)]);
<<<<<<< HEAD
Decorate(Word ::= KEYWORD_TYPE) -> SemanticKey
	:= (SemanticKey[id=TokenWorth(KEYWORD_TYPE)]);
Decorate(Word ::= KEYWORD_VALUE) -> SemanticKey
	:= (SemanticKey[id=TokenWorth(KEYWORD_VALUE)]);
Decorate(Word ::= KEYWORD_OTHER) -> SemanticKey
	:= (SemanticKey[id=TokenWorth(KEYWORD_OTHER)]);
=======
>>>>>>> 37a79ed7



Decorate(PrimitiveLiteral ::= KEYWORD_VALUE) -> SemanticConstant
	:= (SemanticConstant[value=KeywordValue(KEYWORD_VALUE)]);
Decorate(PrimitiveLiteral ::= INTEGER) -> SemanticConstant
	:= (SemanticConstant[value=Integer(TokenWorth(INTEGER))]);
Decorate(PrimitiveLiteral ::= FLOAT) -> SemanticConstant
	:= (SemanticConstant[value=Float(TokenWorth(FLOAT))]);
Decorate(PrimitiveLiteral ::= STRING) -> SemanticConstant
	:= (SemanticConstant[value=String(TokenWorth(STRING))]);



Decorate(EntryType ::= Type) -> SemanticItemType
	:= (SemanticItemType[optional=false] Decorate(Type));
Decorate(EntryType_Optional ::= "?:" Type) -> SemanticItemType
	:= (SemanticItemType[optional=true] Decorate(Type));
Decorate(EntryType_Named ::= Word ":" Type) -> SemanticPropertyType
	:= (SemanticPropertyType[optional=false]
		Decorate(Word)
		Decorate(Type)
	);
Decorate(EntryType_Named_Optional ::= Word "?:" Type) -> SemanticPropertyType
	:= (SemanticPropertyType[optional=true]
		Decorate(Word)
		Decorate(Type)
	);



Decorate(ItemsType ::= EntryType# ","?) -> Sequence<SemanticItemType>
	:= ParseList(EntryType, SemanticItemType);
Decorate(ItemsType ::= EntryType_Optional# ","?) -> Sequence<SemanticItemType>
	:= ParseList(EntryType_Optional, SemanticItemType);
Decorate(ItemsType ::= EntryType# "," EntryType_Optional# ","?) -> Sequence<SemanticItemType>
	:= [
		...ParseList(EntryType,          SemanticItemType),
		...ParseList(EntryType_Optional, SemanticItemType),
	];

Decorate(PropertiesType ::= EntryType_Named# ","?) -> Sequence<SemanticPropertyType>
	:= ParseList(EntryType_Named, SemanticPropertyType);
Decorate(PropertiesType ::= EntryType_Named_Optional# ","?) -> Sequence<SemanticPropertyType>
	:= ParseList(EntryType_Named_Optional, SemanticPropertyType);



Decorate(TypeTupleLiteral ::= "[" "]") -> SemanticTypeTuple
	:= (SemanticTypeTuple);
Decorate(TypeTupleLiteral ::= "[" ","? ItemsType "]") -> SemanticTypeTuple
	:= (SemanticTypeTuple
		...Decorate(ItemsType)
	);

Decorate(TypeRecordLiteral ::= "[" ","? PropertiesType "]") -> SemanticTypeRecord
	:= (SemanticTypeRecord
		...Decorate(PropertiesType)
	);

Decorate(TypeHashLiteral ::= "[" ":" Type "]") -> SemanticTypeHash
	:= (SemanticTypeHash
		Decorate(Type)
	);

Decorate(TypeMapLiteral ::= "{" Type__0 "->" Type__1 "}") -> SemanticTypeMap
	:= (SemanticTypeMap
		Decorate(Type__0)
		Decorate(Type__1)
	);

Decorate(GenericArguments ::= "<" ","? Type# ","? ">") -> Sequence<SemanticType>
	:= ParseList(Type, SemanticType);



Decorate(TypeUnit ::= KEYWORD_TYPE) -> SemanticTypeConstant
	:= (SemanticTypeConstant[value=KeywordType(KEYWORD_TYPE)]);
Decorate(TypeUnit ::= IDENTIFIER) -> SemanticTypeAlias
	:= (SemanticTypeAlias[id=TokenWorth(IDENTIFIER)]);
Decorate(TypeUnit ::= PrimitiveLiteral) -> SemanticTypeConstant
	:= (SemanticTypeConstant[value=ToType(Decorate(PrimitiveLiteral).value)]);
Decorate(TypeUnit ::= TypeTupleLiteral) -> SemanticTypeTuple
	:= Decorate(TypeTupleLiteral);
Decorate(TypeUnit ::= TypeRecordLiteral) -> SemanticTypeRecord
	:= Decorate(TypeRecordLiteral);
Decorate(TypeUnit ::= "(" Type ")") -> SemanticType
	:= Decorate(Type);



Decorate(PropertyAccessType ::= "." INTEGER) -> SemanticIndexType
	:= (SemanticIndexType
		(SemanticTypeConstant[value=ToType(Integer(TokenWorth(INTEGER)))])
	);
Decorate(PropertyAccessType ::= "." Word) -> SemanticKey
	:= Decorate(Word);

Decorate(GenericCall ::= "." GenericArguments) -> Sequence<SemanticType>
	:= Decorate(GenericArguments);



Decorate(TypeCompound ::= TypeUnit) -> SemanticType
	:= Decorate(TypeUnit);
Decorate(TypeCompound ::= TypeCompound PropertyAccessType) -> SemanticTypeAccess
	:= (SemanticTypeAccess
		Decorate(TypeCompound)
		Decorate(PropertyAccessType)
	);
Decorate(TypeCompound ::= TypeCompound GenericCall) -> SemanticTypeCall
	:= (SemanticTypeCall
		Decorate(TypeCompound)
		...Decorate(GenericCall)
	);



Decorate(TypeUnarySymbol ::= TypeCompound) -> SemanticType
	:= Decorate(TypeCompound);
Decorate(TypeUnarySymbol ::= TypeUnarySymbol "?") -> SemanticTypeOperation
	:= (SemanticTypeOperation[operator=ORNULL]
		Decorate(TypeUnarySymbol)
	);
Decorate(TypeUnarySymbol ::= TypeUnarySymbol "!") -> SemanticTypeOperation
	:= (SemanticTypeOperation[operator=OREXCP]
		Decorate(TypeUnarySymbol)
	);
Decorate(TypeUnarySymbol ::= TypeUnarySymbol "[" "]") -> SemanticTypeList
	:= (SemanticTypeList[count=none]
		Decorate(TypeUnarySymbol)
	);
Decorate(TypeUnarySymbol ::= TypeUnarySymbol "[" INTEGER "]") -> SemanticTypeList
	:= (SemanticTypeList[count=TokenWorth(INTEGER)]
		Decorate(TypeUnarySymbol)
	);
Decorate(TypeUnarySymbol ::= TypeUnarySymbol "{" "}") -> SemanticTypeSet
	:= (SemanticTypeSet
		Decorate(TypeUnarySymbol)
	);



Decorate(TypeUnaryKeyword ::= TypeUnarySymbol) -> SemanticType
	:= Decorate(TypeUnarySymbol);
Decorate(TypeUnaryKeyword ::= "mutable" TypeUnaryKeyword) -> SemanticTypeOperation
	:= (SemanticTypeOperation[operator=MUTABLE]
		Decorate(TypeUnaryKeyword)
	);



Decorate(TypeIntersection ::= TypeUnarySymbol) -> SemanticType
	:= Decorate(TypeUnarySymbol);
Decorate(TypeIntersection ::= TypeIntersection "&" TypeUnaryKeyword) -> SemanticTypeOperation
	:= (SemanticTypeOperation[operator=AND]
		Decorate(TypeIntersection)
		Decorate(TypeUnaryKeyword)
	);



Decorate(TypeUnion ::= TypeIntersection) -> SemanticType
	:= Decorate(TypeIntersection);
Decorate(TypeUnion ::= TypeUnion "|" TypeIntersection) -> SemanticTypeOperation
	:= (SemanticTypeOperation[operator=OR]
		Decorate(TypeUnion)
		Decorate(TypeIntersection)
	);



Decorate(Type ::= TypeUnion) -> SemanticType
	:= Decorate(TypeUnion);



Decorate(StringTemplate ::= TEMPLATE_FULL) -> SemanticTemplate
	:= (SemanticTemplate
		(SemanticConstant[value=String(TokenWorth(TEMPLATE_FULL))])
	);
Decorate(StringTemplate ::= TEMPLATE_HEAD TEMPLATE_TAIL) -> SemanticTemplate
	:= (SemanticTemplate
		(SemanticConstant[value=String(TokenWorth(TEMPLATE_HEAD))])
		(SemanticConstant[value=String(TokenWorth(TEMPLATE_TAIL))])
	);
Decorate(StringTemplate ::= TEMPLATE_HEAD Expression TEMPLATE_TAIL) -> SemanticTemplate
	:= (SemanticTemplate
		(SemanticConstant[value=String(TokenWorth(TEMPLATE_HEAD))])
		Decorate(Expression)
		(SemanticConstant[value=String(TokenWorth(TEMPLATE_TAIL))])
	);
Decorate(StringTemplate ::= TEMPLATE_HEAD StringTemplate__0__List TEMPLATE_TAIL) -> SemanticTemplate
	:= (SemanticTemplate
		(SemanticConstant[value=String(TokenWorth(TEMPLATE_HEAD))])
		...Decorate(StringTemplate__0__List)
		(SemanticConstant[value=String(TokenWorth(TEMPLATE_TAIL))])
	);
Decorate(StringTemplate ::= TEMPLATE_HEAD Expression StringTemplate__0__List TEMPLATE_TAIL) -> SemanticTemplate
	:= (SemanticTemplate
		(SemanticConstant[value=String(TokenWorth(TEMPLATE_HEAD))])
		Decorate(Expression)
		...Decorate(StringTemplate__0__List)
		(SemanticConstant[value=String(TokenWorth(TEMPLATE_TAIL))])
	);

	Decorate(StringTemplate__0__List ::= TEMPLATE_MIDDLE) -> Vector<SemanticConstant>
		:= [SemanticConstant[value=String(TokenWorth(TEMPLATE_MIDDLE))]];
	Decorate(StringTemplate__0__List ::= TEMPLATE_MIDDLE Expression) -> Vector<SemanticConstant, SemanticExpression>
		:= [
			(SemanticConstant[value=String(TokenWorth(TEMPLATE_MIDDLE))]),
			Decorate(Expression),
		];
	Decorate(StringTemplate__0__List ::= StringTemplate__0__List TEMPLATE_MIDDLE) -> Sequence<...Vector<SemanticConstant, SemanticExpression?>>
		:= [
			...Decorate(StringTemplate__0__List),
			(SemanticConstant[value=String(TokenWorth(TEMPLATE_MIDDLE))]),
		];
	Decorate(StringTemplate__0__List ::= StringTemplate__0__List TEMPLATE_MIDDLE Expression) -> Sequence<...Vector<SemanticConstant, SemanticExpression?>>
		:= [
			...Decorate(StringTemplate__0__List),
			(SemanticConstant[value=String(TokenWorth(TEMPLATE_MIDDLE))]),
			Decorate(Expression),
		];



Decorate(Property ::= Word "=" Expression) -> SemanticProperty
	:= (SemanticProperty
		Decorate(Word)
		Decorate(Expression)
	);

Decorate(Case ::= Expression "->" Expression) -> SemanticCase
	:= (SemanticCase
		Decorate(Expression)
		Decorate(Expression)
	);

Decorate(TupleLiteral ::= "[" "]") -> SemanticTuple
	:= (SemanticTuple);
Decorate(TupleLiteral ::= "[" ","? Expression# ","? "]") -> SemanticTuple
	:= (SemanticTuple
		...ParseList(Expression, SemanticExpression)
	);

Decorate(RecordLiteral ::= "[" ","? Property# ","? "]") -> SemanticRecord
	:= (SemanticRecord
		...ParseList(Property, SemanticProperty)
	);

Decorate(SetLiteral ::= "{" ","? Expression# ","? "}") -> SemanticSet
	:= (SemanticSet
		...ParseList(Expression, SemanticExpression)
	);

Decorate(MapLiteral ::= "{" ","? Case# ","? "}") -> SemanticMap
	:= (SemanticMap
		...ParseList(Case, SemanticCase)
	);

Decorate(FunctionArguments ::= "(" ( ","? Expression# ","? )? ")") -> Sequence<SemanticExpression>
	:= ParseList(Expression, SemanticExpression);



Decorate(ExpressionUnit ::= IDENTIFIER) -> SemanticVariable
	:= (SemanticVariable[id=TokenWorth(IDENTIFIER)]);
Decorate(ExpressionUnit ::= PrimitiveLiteral) -> SemanticConstant
	:= Decorate(PrimitiveLiteral);
Decorate(ExpressionUnit ::= StringTemplate) -> SemanticTemplate
	:= Decorate(StringTemplate);
Decorate(ExpressionUnit ::= TupleLiteral) -> SemanticTuple
	:= Decorate(TupleLiteral);
Decorate(ExpressionUnit ::= RecordLiteral) -> SemanticRecord
	:= Decorate(RecordLiteral);
Decorate(ExpressionUnit ::= SetLiteral) -> SemanticSet
	:= Decorate(SetLiteral);
Decorate(ExpressionUnit ::= MapLiteral) -> SemanticMap
	:= Decorate(MapLiteral);
Decorate(ExpressionUnit ::= "(" Expression ")") -> SemanticExpression
	:= Decorate(Expression);



Decorate(PropertyAccess ::= ("." | "?." | "!.") INTEGER) -> SemanticIndex
	:= (SemanticIndex
		(SemanticConstant[value=Integer(TokenWorth(INTEGER))])
	);
Decorate(PropertyAccess ::= ("." | "?." | "!.") Word) -> SemanticKey
	:= Decorate(Word);
Decorate(PropertyAccess ::= ("." | "?." | "!.") "[" Expression "]") -> SemanticExpression
	:= Decorate(Expression);

Decorate(PropertyAssign ::= "." INTEGER) -> SemanticIndex
	:= (SemanticIndex
		(SemanticConstant[value=Integer(TokenWorth(INTEGER))])
	);
Decorate(PropertyAssign ::= "." Word) -> SemanticKey
	:= Decorate(Word);
Decorate(PropertyAssign ::= "." "[" Expression "]") -> SemanticExpression
	:= Decorate(Expression);

Decorate(FunctionCall ::= "." FunctionArguments) -> Vector<Sequence<SemanticType>, Sequence<SemanticExpression>>
	:= [
		[],
		Decorate(FunctionArguments),
	];
Decorate(FunctionCall ::= "." GenericArguments FunctionArguments) -> Vector<Sequence<SemanticType>, Sequence<SemanticExpression>>
	:= [
		Decorate(GenericArguments),
		Decorate(FunctionArguments),
	];



Decorate(ExpressionCompound ::= ExpressionUnit) -> SemanticExpression
	:= Decorate(ExpressionUnit);
Decorate(ExpressionCompound ::= ExpressionCompound PropertyAccess) -> SemanticAccess
	:= (SemanticAccess[kind=AccessKind(PropertyAccess)]
		Decorate(ExpressionCompound)
		Decorate(PropertyAccess)
	);
Decorate(ExpressionCompound ::= ExpressionCompound FunctionCall) -> SemanticCall
	:= (SemanticCall
		Decorate(ExpressionCompound)
		...(...Decorate(FunctionCall))
	);



Decorate(Assignee ::= IDENTIFIER) -> SemanticVariable
	:= (SemanticVariable[id=TokenWorth(IDENTIFIER)]);
Decorate(Assignee ::= ExpressionCompound PropertyAssign) -> SemanticAccess
	:= (SemanticAccess[kind=NORMAL]
		Decorate(ExpressionCompound)
		Decorate(PropertyAssign)
	);



Decorate(ExpressionUnarySymbol ::= ExpressionCompound) -> SemanticExpression
	:= Decorate(ExpressionCompound);
Decorate(ExpressionUnarySymbol ::= "!" ExpressionUnarySymbol) -> SemanticOperation
	:= (SemanticOperation[operator=NOT]
		Decorate(ExpressionUnarySymbol)
	);
Decorate(ExpressionUnarySymbol ::= "?" ExpressionUnarySymbol) -> SemanticOperation
	:= (SemanticOperation[operator=EMP]
		Decorate(ExpressionUnarySymbol)
	);
Decorate(ExpressionUnarySymbol ::= "+" ExpressionUnarySymbol) -> SemanticExpression
	:= Decorate(ExpressionUnarySymbol);
Decorate(ExpressionUnarySymbol ::= "-" ExpressionUnarySymbol) -> SemanticOperation
	:= (SemanticOperation[operator=NEG]
		Decorate(ExpressionUnarySymbol)
	);



Decorate(ExpressionClaim ::= ExpressionUnarySymbol) -> SemanticExpression
	:= Decorate(ExpressionUnarySymbol);
Decorate(ExpressionClaim ::= "<" Type ">" ExpressionClaim) -> SemanticClaim
	:= (SemanticClaim
		Decorate(Type)
		Decorate(ExpressionClaim)
	);



Decorate(ExpressionExponential ::= ExpressionClaim) -> SemanticExpression
	:= Decorate(ExpressionClaim);
Decorate(ExpressionExponential ::= ExpressionClaim "^" ExpressionExponential) -> SemanticOperation
	:= (SemanticOperation[operator=EXP]
		Decorate(ExpressionClaim)
		Decorate(ExpressionExponential)
	);



Decorate(ExpressionMultiplicative ::= ExpressionExponential) -> SemanticExpression
	:= Decorate(ExpressionExponential);
Decorate(ExpressionMultiplicative ::= ExpressionMultiplicative "*" ExpressionExponential) -> SemanticOperation
	:= (SemanticOperation[operator=MUL]
		Decorate(ExpressionMultiplicative)
		Decorate(ExpressionExponential)
	);
Decorate(ExpressionMultiplicative ::= ExpressionMultiplicative "/" ExpressionExponential) -> SemanticOperation
	:= (SemanticOperation[operator=DIV]
		Decorate(ExpressionMultiplicative)
		Decorate(ExpressionExponential)
	);



Decorate(ExpressionAdditive ::= ExpressionMultiplicative) -> SemanticExpression
	:= Decorate(ExpressionMultiplicative);
Decorate(ExpressionAdditive ::= ExpressionAdditive "+" ExpressionMultiplicative) -> SemanticOperation
	:= (SemanticOperation[operator=ADD]
		Decorate(ExpressionAdditive)
		Decorate(ExpressionMultiplicative)
	);
Decorate(ExpressionAdditive ::= ExpressionAdditive "-" ExpressionMultiplicative) -> SemanticOperation
	:= (SemanticOperation[operator=ADD]
		Decorate(ExpressionAdditive)
		(SemanticOperation[operator=NEG] Decorate(ExpressionMultiplicative))
	);



Decorate(ExpressionComparative ::= ExpressionAdditive) -> SemanticOperation
	:= Decorate(ExpressionAdditive);
Decorate(ExpressionComparative ::= ExpressionComparative "<" ExpressionAdditive) -> SemanticOperation
	:= (SemanticOperation[operator=LT]
		Decorate(ExpressionComparative)
		Decorate(ExpressionAdditive)
	);
Decorate(ExpressionComparative ::= ExpressionComparative ">" ExpressionAdditive) -> SemanticOperation
	:= (SemanticOperation[operator=GT]
		Decorate(ExpressionComparative)
		Decorate(ExpressionAdditive)
	);
Decorate(ExpressionComparative ::= ExpressionComparative "<=" ExpressionAdditive) -> SemanticOperation
	:= (SemanticOperation[operator=LE]
		Decorate(ExpressionComparative)
		Decorate(ExpressionAdditive)
	);
Decorate(ExpressionComparative ::= ExpressionComparative ">=" ExpressionAdditive) -> SemanticOperation
	:= (SemanticOperation[operator=GE]
		Decorate(ExpressionComparative)
		Decorate(ExpressionAdditive)
	);
Decorate(ExpressionComparative ::= ExpressionComparative "!<" ExpressionAdditive) -> SemanticOperation
	:= (SemanticOperation[operator=NOT]
		(SemanticOperation[operator=LT]
			Decorate(ExpressionComparative)
			Decorate(ExpressionAdditive)
		)
	);
Decorate(ExpressionComparative ::= ExpressionComparative "!>" ExpressionAdditive) -> SemanticOperation
	:= (SemanticOperation[operator=NOT]
		(SemanticOperation[operator=GT]
			Decorate(ExpressionComparative)
			Decorate(ExpressionAdditive)
		)
	);
Decorate(ExpressionComparative ::= ExpressionComparative "is" ExpressionAdditive) -> SemanticOperation
	:= (SemanticOperation[operator=IS]
		Decorate(ExpressionComparative)
		Decorate(ExpressionAdditive)
	);
Decorate(ExpressionComparative ::= ExpressionComparative "isnt" ExpressionAdditive) -> SemanticOperation
	:= (SemanticOperation[operator=NOT]
		(SemanticOperation[operator=IS]
			Decorate(ExpressionComparative)
			Decorate(ExpressionAdditive)
		)
	);



Decorate(ExpressionEquality ::= ExpressionComparative) -> SemanticOperation
	:= Decorate(ExpressionComparative);
Decorate(ExpressionEquality ::= ExpressionEquality "===" ExpressionComparative) -> SemanticOperation
	:= (SemanticOperation[operator=ID]
		Decorate(ExpressionEquality)
		Decorate(ExpressionComparative)
	);
Decorate(ExpressionEquality ::= ExpressionEquality "!==" ExpressionComparative) -> SemanticOperation
	:= (SemanticOperation[operator=NOT]
		(SemanticOperation[operator=ID]
			Decorate(ExpressionEquality)
			Decorate(ExpressionComparative)
		)
	);
Decorate(ExpressionEquality ::= ExpressionEquality "==" ExpressionComparative) -> SemanticOperation
	:= (SemanticOperation[operator=EQ]
		Decorate(ExpressionEquality)
		Decorate(ExpressionComparative)
	);
Decorate(ExpressionEquality ::= ExpressionEquality "!=" ExpressionComparative) -> SemanticOperation
	:= (SemanticOperation[operator=NOT]
		(SemanticOperation[operator=EQ]
			Decorate(ExpressionEquality)
			Decorate(ExpressionComparative)
		)
	);



Decorate(ExpressionConjunctive ::= ExpressionEquality) -> SemanticExpression
	:= Decorate(ExpressionEquality);
Decorate(ExpressionConjunctive ::= ExpressionConjunctive "&&" ExpressionEquality) -> SemanticOperation
	:= (SemanticOperation[operator=AND]
		Decorate(ExpressionConjunctive)
		Decorate(ExpressionEquality)
	);
Decorate(ExpressionConjunctive ::= ExpressionConjunctive "!&" ExpressionEquality) -> SemanticOperation
	:= (SemanticOperation[operator=NOT]
		(SemanticOperation[operator=AND]
			Decorate(ExpressionConjunctive)
			Decorate(ExpressionEquality)
		)
	);



Decorate(ExpressionDisjunctive ::= ExpressionConjunctive) -> SemanticOperation
	:= Decorate(ExpressionConjunctive);
Decorate(ExpressionDisjunctive ::= ExpressionDisjunctive "||" ExpressionConjunctive) -> SemanticOperation
	:= (SemanticOperation[operator=OR]
		Decorate(ExpressionDisjunctive)
		Decorate(ExpressionConjunctive)
	);
Decorate(ExpressionDisjunctive ::= ExpressionDisjunctive "!|" ExpressionConjunctive) -> SemanticOperation
	:= (SemanticOperation[operator=NOT]
		(SemanticOperation[operator=OR]
			Decorate(ExpressionDisjunctive)
			Decorate(ExpressionConjunctive)
		)
	);



Decorate(ExpressionConditional ::= "if" Expression__0 "then" Expression__1 "else" Expression__2)
	:= (SemanticOperation[operator=COND]
		Decorate(Expression__0)
		Decorate(Expression__1)
		Decorate(Expression__2)
	);



Decorate(Expression ::= ExpressionDisjunctive) -> SemanticExpression
	:= Decorate(ExpressionDisjunctive);
Decorate(Expression ::= ExpressionConditional) -> SemanticExpression
	:= Decorate(ExpressionConditional);



Decorate(DeclarationType ::= "type" IDENTIFIER "=" Type ";") -> SemanticDeclarationType
	:= (SemanticDeclarationType
		(SemanticTypeAlias[id=TokenWorth(IDENTIFIER)])
		Decorate(Type)
	);



Decorate(DeclarationVariable ::= "let" IDENTIFIER ":" Type "=" Expression ";") -> SemanticDeclarationVariable
	:= (SemanticDeclarationVariable[unfixed=false]
		(SemanticVariable[id=TokenWorth(IDENTIFIER)])
		Decorate(Type)
		Decorate(Expression)
	);
Decorate(DeclarationVariable ::= "let" "unfixed" IDENTIFIER ":" Type "=" Expression ";") -> SemanticDeclarationVariable
	:= (SemanticDeclarationVariable[unfixed=true]
		(SemanticVariable[id=TokenWorth(IDENTIFIER)])
		Decorate(Type)
		Decorate(Expression)
	);



Decorate(DeclarationClaim ::= "claim" Assignee ":" Type) -> SemanticDeclarationClaim
	:= (SemanticDeclarationClaim
		Decorate(Assignee)
		Decorate(Type)
	);



<<<<<<< HEAD
Decorate(DeclarationReassignment ::= "set" Assignee "=" Expression ";") -> SemanticDeclarationReassignment
	:= (SemanticDeclarationReassignment
=======
Decorate(StatementExpression ::= ";") -> SemanticStatementExpression
	:= (SemanticStatementExpression);
Decorate(StatementExpression ::= Expression ";") -> SemanticStatementExpression
	:= (SemanticStatementExpression Decorate(Expression));



Decorate(StatementAssignment ::= Assignee "=" Expression ";") -> SemanticAssignment
	:= (SemanticAssignment
>>>>>>> 37a79ed7
		Decorate(Assignee)
		Decorate(Expression)
	);



<<<<<<< HEAD
Decorate(Declaration ::= DeclarationType) -> SemanticDeclarationType
	:= Decorate(DeclarationType);
Decorate(Declaration ::= DeclarationVariable) -> SemanticDeclarationVariable
	:= Decorate(DeclarationVariable);
Decorate(Declaration ::= DeclarationClaim) -> SemanticDeclarationClaim
	:= Decorate(DeclarationClaim);
Decorate(Declaration ::= DeclarationReassignment) -> SemanticDeclarationReassignment
	:= Decorate(StatementAssignment);



Decorate(StatementExpression ::= ";") -> SemanticStatementExpression
	:= (SemanticStatementExpression);
Decorate(StatementExpression ::= Expression ";") -> SemanticStatementExpression
	:= (SemanticStatementExpression Decorate(Expression));



=======
>>>>>>> 37a79ed7
Decorate(Statement ::= Declaration) -> SemanticDeclaration
	:= Decorate(Declaration);
Decorate(Statement ::= StatementExpression) -> SemanticStatementExpression
	:= Decorate(StatementExpression);
<<<<<<< HEAD



Decorate(Block ::= "{" Statement+ "}") -> SemanticBlock
	:= (SemanticBlock
		...ParseList(Statement, SemanticStatement)
	);
=======
Decorate(Statement ::= StatementAssignment) -> SemanticAssignment
	:= Decorate(StatementAssignment);
>>>>>>> 37a79ed7



Decorate(Block ::= "{" Statement+ "}") -> SemanticBlock
	:= (SemanticBlock
		...ParseList(Statement, SemanticStatement)
	);



Decorate(Goal ::= #x02 #x03) -> SemanticGoal
	:= (SemanticGoal);
Decorate(Goal ::= #x02 Block #x03) -> SemanticGoal
	:= (SemanticGoal
		Decorate(Block)
	);



ParseList(ParseNode, ASTNode)(ParseNode__List ::= ParseNode) -> Sequence<ASTNode>
	:= [Decorate(ParseNode)];
ParseList(ParseNode, ASTNode)(ParseNode__List ::= ParseNode__List ","? ParseNode) -> Sequence<ASTNode>
	:= [
		...Decorate(ParseNode__List),
		Decorate(ParseNode),
	];



AccessKind(PropertyAccess ::= "."  (INTEGER | Word | "[" Expression "]")) -> NORMAL   := NORMAL;
AccessKind(PropertyAccess ::= "?." (INTEGER | Word | "[" Expression "]")) -> OPTIONAL := OPTIONAL;
AccessKind(PropertyAccess ::= "!." (INTEGER | Word | "[" Expression "]")) -> CLAIM    := CLAIM;<|MERGE_RESOLUTION|>--- conflicted
+++ resolved
@@ -21,15 +21,6 @@
 	:= (SemanticKey[id=TokenWorth(KEYWORD_VALUE)]);
 Decorate(Word ::= IDENTIFIER) -> SemanticKey
 	:= (SemanticKey[id=TokenWorth(IDENTIFIER)]);
-<<<<<<< HEAD
-Decorate(Word ::= KEYWORD_TYPE) -> SemanticKey
-	:= (SemanticKey[id=TokenWorth(KEYWORD_TYPE)]);
-Decorate(Word ::= KEYWORD_VALUE) -> SemanticKey
-	:= (SemanticKey[id=TokenWorth(KEYWORD_VALUE)]);
-Decorate(Word ::= KEYWORD_OTHER) -> SemanticKey
-	:= (SemanticKey[id=TokenWorth(KEYWORD_OTHER)]);
-=======
->>>>>>> 37a79ed7
 
 
 
@@ -601,27 +592,14 @@
 
 
 
-<<<<<<< HEAD
 Decorate(DeclarationReassignment ::= "set" Assignee "=" Expression ";") -> SemanticDeclarationReassignment
 	:= (SemanticDeclarationReassignment
-=======
-Decorate(StatementExpression ::= ";") -> SemanticStatementExpression
-	:= (SemanticStatementExpression);
-Decorate(StatementExpression ::= Expression ";") -> SemanticStatementExpression
-	:= (SemanticStatementExpression Decorate(Expression));
-
-
-
-Decorate(StatementAssignment ::= Assignee "=" Expression ";") -> SemanticAssignment
-	:= (SemanticAssignment
->>>>>>> 37a79ed7
 		Decorate(Assignee)
 		Decorate(Expression)
 	);
 
 
 
-<<<<<<< HEAD
 Decorate(Declaration ::= DeclarationType) -> SemanticDeclarationType
 	:= Decorate(DeclarationType);
 Decorate(Declaration ::= DeclarationVariable) -> SemanticDeclarationVariable
@@ -640,24 +618,10 @@
 
 
 
-=======
->>>>>>> 37a79ed7
 Decorate(Statement ::= Declaration) -> SemanticDeclaration
 	:= Decorate(Declaration);
 Decorate(Statement ::= StatementExpression) -> SemanticStatementExpression
 	:= Decorate(StatementExpression);
-<<<<<<< HEAD
-
-
-
-Decorate(Block ::= "{" Statement+ "}") -> SemanticBlock
-	:= (SemanticBlock
-		...ParseList(Statement, SemanticStatement)
-	);
-=======
-Decorate(Statement ::= StatementAssignment) -> SemanticAssignment
-	:= Decorate(StatementAssignment);
->>>>>>> 37a79ed7
 
 
 
