# Solid Language: Expressions
This chapter defines the syntax, semantics, and behavior of expressions in the Solid programming language.

```w3c
Expression ::= ExpressionAdditive;
```


### Static Semantics: Decorate (Expressions)
```w3c
Decorate(Expression ::= ExpressionAdditive) -> SemanticConstant | SemanticIdentifier | SemanticTemplate | SemanticOperation
	:= Decorate(ExpressionAdditive);
```


### Abstract Operation: TypeOf
The abstract operation `TypeOf` returns the [Solid Language Type] of an expression.
```
Type typeOf(SemanticConstant constant) :=
	1. If `constant.value` is a `RealNumber`:
		1. Return: `Number`.
	2. Else:
		1. Assert: `constant.value` is a `Sequence<RealNumber>`.
		2. Return: `String`.

Type typeOf(StringTemplate template) :=
	1. Return: `String`.

Type typeOf(SemanticIdentifier id) :=
	/* TO BE DETERMINED */

Type typeOf(SemanticOperation operation) :=
	1. If `typeOf(operation.children.0)` is `Number`:
		1. If `operation.children.count` is 1:
			1. Return: `Number`.
		2. Else:
			1. Assert: `operation.children.count` is 2.
			2. If `typeOf(operation.children.1)` is `Number`:
				1. Return: `Number`.
	2. Throw a TypeError "Invalid operation.".
```


### Abstract Operation: EvaluateNumericBinaryExpression
The abstract operation `EvaluateNumericBinaryExpression` performs a binary stack operation.
```w3c
<<<<<<< HEAD
Void EvaluateNumericBinaryExpression(Text op, operand1, operand2) :=
	1. *Let* `operation` be a function obtained from the following record, keyed by `op`: {
=======
Void EvaluateNumericBinaryExpression(Text op) :=
	1. *Assert:* The count of the operand stack is at least 2.
	2. Pop `operand2` off the operand stack.
	3. Pop `operand1` off the operand stack.
	4. *Let* `operation` be a function obtained from the following record, keyed by `op`: {
>>>>>>> b1ce4cb8
		`ADD`: Return the sum, `arg1 + arg2`,
			obtained by adding `arg1` (the augend) to `arg2` (the addend).
		`MUL`: Return the product, `arg1 * arg2`,
			obtained by multiplying `arg1` (the multiplicand) by `arg2` (the multiplier).
		`DIV`: Return the quotient, `arg1 / arg2`,
			obtained by dividing `arg1` (the dividend) by `arg2` (the divisor).
		`EXP`: Return the power, `arg1 ^ arg2`,
				obtained by raising `arg1` (the base) to `arg2` (the exponent).
	}
	2. *Return* `operation(operand1, operand2)`.
```



## Literals
```w3c
PrimitiveLiteral ::=
	| NUMBER
	| STRING
;

StringTemplate ::=
	| TEMPLATE_FULL
	| TEMPLATE_HEAD Expression? (TEMPLATE_MIDDLE Expression?)* TEMPLATE_TAIL
;
```


### Static Semantics: Decorate (Literals)
```w3c
Decorate(PrimitiveLiteral ::= NUMBER) -> SemanticConstant
	:= SemanticConstant {value: TokenWorth(NUMBER)} [];

Decorate(PrimitiveLiteral ::= STRING) -> SemanticConstant
	:= SemanticConstant {value: TokenWorth(STRING)} [];

Decorate(StringTemplate ::= TEMPLATE_FULL) -> SemanticTemplate
	:= SemanticTemplate {type: "full"} [
		SemanticConstant {value: TokenWorth(TEMPLATE_FULL)} [],
	];
Decorate(StringTemplate ::= TEMPLATE_HEAD TEMPLATE_TAIL) -> SemanticTemplate
	:= SemanticTemplate {type: "substitution"} [
		SemanticConstant {value: TokenWorth(TEMPLATE_HEAD)} [],
		SemanticConstant {value: TokenWorth(TEMPLATE_TAIL)} [],
	];
Decorate(StringTemplate ::= TEMPLATE_HEAD Expression TEMPLATE_TAIL) -> SemanticTemplate
	:= SemanticTemplate {type: "substitution"} [
		SemanticConstant {value: TokenWorth(TEMPLATE_HEAD)} [],
		Decorate(Expression),
		SemanticConstant {value: TokenWorth(TEMPLATE_TAIL)} [],
	];
Decorate(StringTemplate ::= TEMPLATE_HEAD StringTemplate__0__List TEMPLATE_TAIL) -> SemanticTemplate
	:= SemanticTemplate {type: "substitution"} [
		SemanticConstant {value: TokenWorth(TEMPLATE_HEAD)} [],
		...Decorate(StringTemplate__0__List).children,
		SemanticConstant {value: TokenWorth(TEMPLATE_TAIL)} [],
	];
Decorate(StringTemplate ::= TEMPLATE_HEAD Expression StringTemplate__0__List TEMPLATE_TAIL) -> SemanticTemplate
	:= SemanticTemplate {type: "substitution"} [
		SemanticConstant {value: TokenWorth(TEMPLATE_HEAD)} [],
		Decorate(Expression),
		...Decorate(StringTemplate__0__List).children,
		SemanticConstant {value: TokenWorth(TEMPLATE_TAIL)} [],
	];

Decorate(StringTemplate__0__List ::= TEMPLATE_MIDDLE) -> SemanticTemplatePartial
	:= SemanticTemplatePartial {} [
		SemanticConstant {value: TokenWorth(TEMPLATE_MIDDLE)} [],
	];
Decorate(StringTemplate__0__List ::= TEMPLATE_MIDDLE Expression) -> SemanticTemplatePartial
	:= SemanticTemplatePartial {} [
		SemanticConstant {value: TokenWorth(TEMPLATE_MIDDLE)} [],
		Decorate(Expression),
	];
Decorate(StringTemplate__0__List ::= StringTemplate__0__List TEMPLATE_MIDDLE) -> SemanticTemplatePartial
	:= SemanticTemplatePartial {} [
		...Decorate(StringTemplate__0__List).children,
		SemanticConstant {value: TokenWorth(TEMPLATE_MIDDLE)} [],
	];
Decorate(StringTemplate__0__List ::= StringTemplate__0__List TEMPLATE_MIDDLE Expression) -> SemanticTemplatePartial
	:= SemanticTemplatePartial {} [
		...Decorate(StringTemplate__0__List).children,
		SemanticConstant {value: TokenWorth(TEMPLATE_MIDDLE)} [],
		Decorate(Expression),
	];
```


### Runtime Instructions: Evaluate (Literals)
```w3c
<<<<<<< HEAD
Evaluate(SemanticConstant) :=
	1. *Return* `SemanticConstant.value`.
=======
Void Evaluate(SemanticConstant const) :=
	1. Push `const.value` onto the operand stack.
>>>>>>> b1ce4cb8
```



## Expression Units
```w3c
ExpressionUnit ::=
	| IDENTIFIER
	| PrimitiveLiteral
	| StringTemplate
	| "(" Expression ")"
;
```


### Static Semantics: Decorate (Expression Units)
```w3c
Decorate(ExpressionUnit ::= IDENTIFIER) -> SemanticIdentifier
	:= SemanticIdentifier {id: TokenWorth(IDENTIFIER)} [];
Decorate(ExpressionUnit ::= PrimitiveLiteral) -> SemanticConstant
	:= Decorate(PrimitiveLiteral);
Decorate(ExpressionUnit ::= StringTemplate) -> SemanticTemplate
	:= Decorate(StringTemplate);
Decorate(ExpressionUnit ::= "(" Expression ")") -> SemanticConstant | SemanticIdentifier | SemanticTemplate | SemanticOperation
	:= Decorate(Expression);
```


### Runtime Instructions: Evaluate (Expression Units)
```w3c
Void Evaluate(SemanticIdentifier iden) :=
	/* TO BE DETERMINED */
```



## Unary Operators
```w3c
ExpressionUnarySymbol ::= ExpressionUnit | ("+" | "-") ExpressionUnarySymbol;
```


### Static Semantics: Decorate (Unary Operators)
```w3c
Decorate(ExpressionUnarySymbol ::= ExpressionUnit) -> SemanticConstant | SemanticIdentifier | SemanticTemplate | SemanticOperation
	:= Decorate(ExpressionUnit);
Decorate(ExpressionUnarySymbol ::= "+" ExpressionUnarySymbol) -> SemanticConstant | SemanticIdentifier | SemanticTemplate | SemanticOperation
	:= Decorate(ExpressionUnarySymbol);
Decorate(ExpressionUnarySymbol ::= "-" ExpressionUnarySymbol) -> SemanticOperation
	:= SemanticOperation {operator: NEG} [
		Decorate(ExpressionUnarySymbol),
	];
```


### Runtime Instructions: Evaluate (Unary Operators)
```w3c
<<<<<<< HEAD
Evaluate(SemanticOperation[operator=NEG]) :=
	1. *Assert:* `SemanticExpression.children.count` is 1.
	2. *Let* `operand` be the result of performing `Evaluate(SemanticExpression.children.0)`.
	3. *Let* `negation` be the additive inverse, `-operand`,
=======
Void Evaluate(SemanticExpression[operator=NEG] expr) :=
	1. *Assert:* `expr.children.count` is 1.
	2. *Perform:* `Evaluate(expr.children.0)`.
	3. *Assert:* The count of the operand stack is at least 1.
	4. Pop `operand` off the operand stack.
	5. *Let* `negation` be the additive inverse, `-operand`,
>>>>>>> b1ce4cb8
		obtained by negating `operand`.
	4. *Return* `negation`.
```



## Exponentiation
```w3c
ExpressionExponential ::= ExpressionUnarySymbol ("^" ExpressionExponential)?;
```


### Static Semantics: Decorate (Exponentiation)
```w3c
Decorate(ExpressionExponential ::= ExpressionUnarySymbol) -> SemanticConstant | SemanticIdentifier | SemanticTemplate | SemanticOperation
	:= Decorate(ExpressionUnarySymbol);
Decorate(ExpressionExponential ::= ExpressionUnarySymbol "^" ExpressionExponential) -> SemanticOperation
	:= SemanticOperation {operator: EXP} [
		Decorate(ExpressionUnarySymbol),
		Decorate(ExpressionExponential),
	];
```


### Runtime Instructions: Evaluate (Exponentiation)
```w3c
<<<<<<< HEAD
Evaluate(SemanticOperation[operator=EXP]) :=
	1. *Assert:* `SemanticExpression.children.count` is 2.
	2. *Let* `operand1` be the result of performing `Evaluate(SemanticExpression.children.0)`.
	3. *Let* `operand2` be the result of performing `Evaluate(SemanticExpression.children.1)`.
	4. *Let* `power` be the result of performing `EvaluateNumericBinaryExpression(EXP, operand1, operand2)`.
	5. *Return* `power`.
=======
Void Evaluate(SemanticExpression[operator=EXP] expr) :=
	1. *Assert:* `expr.children.count` is 2.
	2. *Perform:* `Evaluate(expr.children.0)`.
	3. *Perform:* `Evaluate(expr.children.1)`.
	4. *Perform:* `EvaluateNumericBinaryExpression(EXP)`
>>>>>>> b1ce4cb8
```



## Multiplicative
```w3c
ExpressionMultiplicative ::= (ExpressionMultiplicative ("*" | "/"))? ExpressionExponential;
```


### Static Semantics: Decorate (Multiplicative)
```w3c
Decorate(ExpressionMultiplicative ::= ExpressionExponential) -> SemanticConstant | SemanticIdentifier | SemanticTemplate | SemanticOperation
	:= Decorate(ExpressionExponential);
Decorate(ExpressionMultiplicative ::= ExpressionMultiplicative "*" ExpressionExponential) -> SemanticOperation
	:= SemanticOperation {operator: MUL} [
		Decorate(ExpressionMultiplicative),
		Decorate(ExpressionExponential),
	];
Decorate(ExpressionMultiplicative ::= ExpressionMultiplicative "/" ExpressionExponential) -> SemanticOperation
	:= SemanticOperation {operator: DIV} [
		Decorate(ExpressionMultiplicative),
		Decorate(ExpressionExponential),
	];
```


### Runtime Instructions: Evaluate (Multiplicative)
```w3c
<<<<<<< HEAD
Evaluate(SemanticOperation[operator=MUL]) :=
	1. *Assert:* `SemanticExpression.children.count` is 2.
	2. *Let* `operand1` be the result of performing `Evaluate(SemanticExpression.children.0)`.
	3. *Let* `operand2` be the result of performing `Evaluate(SemanticExpression.children.1)`.
	4. *Let* `product` be the result of performing `EvaluateNumericBinaryExpression(MUL, operand1, operand2)`.
	5. *Return* `product`.
Evaluate(SemanticOperation[operator=DIV]) :=
	1. *Assert:* `SemanticExpression.children.count` is 2.
	2. *Let* `operand1` be the result of performing `Evaluate(SemanticExpression.children.0)`.
	3. *Let* `operand2` be the result of performing `Evaluate(SemanticExpression.children.1)`.
	4. *Let* `quotient` be the result of performing `EvaluateNumericBinaryExpression(DIV, operand1, operand2)`.
	5. *Return* `quotient`.
=======
Void Evaluate(SemanticExpression[operator=MUL] expr) :=
	1. *Assert:* `expr.children.count` is 2.
	2. *Perform:* `Evaluate(expr.children.0)`.
	3. *Perform:* `Evaluate(expr.children.1)`.
	4. *Perform:* `EvaluateNumericBinaryExpression(MUL)`
Void Evaluate(SemanticExpression[operator=DIV] expr) :=
	1. *Assert:* `expr.children.count` is 2.
	2. *Perform:* `Evaluate(expr.children.0)`.
	3. *Perform:* `Evaluate(expr.children.1)`.
	4. *Perform:* `EvaluateNumericBinaryExpression(DIV)`
>>>>>>> b1ce4cb8
```



## Additive
```w3c
ExpressionAdditive ::= (ExpressionAdditive ("+" | "-"))? ExpressionMultiplicative;
```


### Static Semantics: Decorate (Additive)
```w3c
Decorate(ExpressionAdditive ::= ExpressionMultiplicative) -> SemanticConstant | SemanticIdentifier | SemanticTemplate | SemanticOperation
	:= Decorate(ExpressionMultiplicative);
Decorate(ExpressionAdditive ::= ExpressionAdditive "+" ExpressionMultiplicative) -> SemanticOperation
	:= SemanticOperation {operator: ADD} [
		Decorate(ExpressionAdditive),
		Decorate(ExpressionMultiplicative),
	];
Decorate(ExpressionAdditive ::= ExpressionAdditive "-" ExpressionMultiplicative) -> SemanticOperation
	:= SemanticOperation {operator: ADD} [
		Decorate(ExpressionAdditive),
		SemanticOperation {operator: NEG} [
			Decorate(ExpressionMultiplicative),
		],
	];
```


### Runtime Instructions: Evaluate (Additive)
```w3c
<<<<<<< HEAD
Evaluate(SemanticOperation[operator=ADD]) :=
	1. *Assert:* `SemanticExpression.children.count` is 2.
	2. *Let* `operand1` be the result of performing `Evaluate(SemanticExpression.children.0)`.
	3. *Let* `operand2` be the result of performing `Evaluate(SemanticExpression.children.1)`.
	4. *Let* `sum` be the result of performing `EvaluateNumericBinaryExpression(ADD, operand1, operand2)`.
	5. *Return* `sum`.
=======
Void Evaluate(SemanticExpression[operator=ADD] expr) :=
	1. *Assert:* `expr.children.count` is 2.
	2. *Perform:* `Evaluate(expr.children.0)`.
	3. *Perform:* `Evaluate(expr.children.1)`.
	4. *Perform:* `EvaluateNumericBinaryExpression(ADD)`
>>>>>>> b1ce4cb8
```<|MERGE_RESOLUTION|>--- conflicted
+++ resolved
@@ -44,16 +44,8 @@
 ### Abstract Operation: EvaluateNumericBinaryExpression
 The abstract operation `EvaluateNumericBinaryExpression` performs a binary stack operation.
 ```w3c
-<<<<<<< HEAD
 Void EvaluateNumericBinaryExpression(Text op, operand1, operand2) :=
 	1. *Let* `operation` be a function obtained from the following record, keyed by `op`: {
-=======
-Void EvaluateNumericBinaryExpression(Text op) :=
-	1. *Assert:* The count of the operand stack is at least 2.
-	2. Pop `operand2` off the operand stack.
-	3. Pop `operand1` off the operand stack.
-	4. *Let* `operation` be a function obtained from the following record, keyed by `op`: {
->>>>>>> b1ce4cb8
 		`ADD`: Return the sum, `arg1 + arg2`,
 			obtained by adding `arg1` (the augend) to `arg2` (the addend).
 		`MUL`: Return the product, `arg1 * arg2`,
@@ -144,13 +136,8 @@
 
 ### Runtime Instructions: Evaluate (Literals)
 ```w3c
-<<<<<<< HEAD
-Evaluate(SemanticConstant) :=
-	1. *Return* `SemanticConstant.value`.
-=======
-Void Evaluate(SemanticConstant const) :=
-	1. Push `const.value` onto the operand stack.
->>>>>>> b1ce4cb8
+Or<Number, String> Evaluate(SemanticConstant const) :=
+	1. *Return* `const.value`.
 ```
 
 
@@ -208,19 +195,10 @@
 
 ### Runtime Instructions: Evaluate (Unary Operators)
 ```w3c
-<<<<<<< HEAD
-Evaluate(SemanticOperation[operator=NEG]) :=
-	1. *Assert:* `SemanticExpression.children.count` is 1.
-	2. *Let* `operand` be the result of performing `Evaluate(SemanticExpression.children.0)`.
+Number Evaluate(SemanticOperation[operator=NEG] expr) :=
+	1. *Assert:* `expr.children.count` is 1.
+	2. *Let* `operand` be the result of performing `Evaluate(expr.children.0)`.
 	3. *Let* `negation` be the additive inverse, `-operand`,
-=======
-Void Evaluate(SemanticExpression[operator=NEG] expr) :=
-	1. *Assert:* `expr.children.count` is 1.
-	2. *Perform:* `Evaluate(expr.children.0)`.
-	3. *Assert:* The count of the operand stack is at least 1.
-	4. Pop `operand` off the operand stack.
-	5. *Let* `negation` be the additive inverse, `-operand`,
->>>>>>> b1ce4cb8
 		obtained by negating `operand`.
 	4. *Return* `negation`.
 ```
@@ -247,20 +225,12 @@
 
 ### Runtime Instructions: Evaluate (Exponentiation)
 ```w3c
-<<<<<<< HEAD
-Evaluate(SemanticOperation[operator=EXP]) :=
-	1. *Assert:* `SemanticExpression.children.count` is 2.
-	2. *Let* `operand1` be the result of performing `Evaluate(SemanticExpression.children.0)`.
-	3. *Let* `operand2` be the result of performing `Evaluate(SemanticExpression.children.1)`.
+Number Evaluate(SemanticOperation[operator=EXP] expr) :=
+	1. *Assert:* `expr.children.count` is 2.
+	2. *Let* `operand1` be the result of performing `Evaluate(expr.children.0)`.
+	3. *Let* `operand2` be the result of performing `Evaluate(expr.children.1)`.
 	4. *Let* `power` be the result of performing `EvaluateNumericBinaryExpression(EXP, operand1, operand2)`.
 	5. *Return* `power`.
-=======
-Void Evaluate(SemanticExpression[operator=EXP] expr) :=
-	1. *Assert:* `expr.children.count` is 2.
-	2. *Perform:* `Evaluate(expr.children.0)`.
-	3. *Perform:* `Evaluate(expr.children.1)`.
-	4. *Perform:* `EvaluateNumericBinaryExpression(EXP)`
->>>>>>> b1ce4cb8
 ```
 
 
@@ -290,31 +260,18 @@
 
 ### Runtime Instructions: Evaluate (Multiplicative)
 ```w3c
-<<<<<<< HEAD
-Evaluate(SemanticOperation[operator=MUL]) :=
-	1. *Assert:* `SemanticExpression.children.count` is 2.
-	2. *Let* `operand1` be the result of performing `Evaluate(SemanticExpression.children.0)`.
-	3. *Let* `operand2` be the result of performing `Evaluate(SemanticExpression.children.1)`.
+Number Evaluate(SemanticOperation[operator=MUL] expr) :=
+	1. *Assert:* `expr.children.count` is 2.
+	2. *Let* `operand1` be the result of performing `Evaluate(expr.children.0)`.
+	3. *Let* `operand2` be the result of performing `Evaluate(expr.children.1)`.
 	4. *Let* `product` be the result of performing `EvaluateNumericBinaryExpression(MUL, operand1, operand2)`.
 	5. *Return* `product`.
-Evaluate(SemanticOperation[operator=DIV]) :=
-	1. *Assert:* `SemanticExpression.children.count` is 2.
-	2. *Let* `operand1` be the result of performing `Evaluate(SemanticExpression.children.0)`.
-	3. *Let* `operand2` be the result of performing `Evaluate(SemanticExpression.children.1)`.
+Number Evaluate(SemanticOperation[operator=DIV] expr) :=
+	1. *Assert:* `expr.children.count` is 2.
+	2. *Let* `operand1` be the result of performing `Evaluate(expr.children.0)`.
+	3. *Let* `operand2` be the result of performing `Evaluate(expr.children.1)`.
 	4. *Let* `quotient` be the result of performing `EvaluateNumericBinaryExpression(DIV, operand1, operand2)`.
 	5. *Return* `quotient`.
-=======
-Void Evaluate(SemanticExpression[operator=MUL] expr) :=
-	1. *Assert:* `expr.children.count` is 2.
-	2. *Perform:* `Evaluate(expr.children.0)`.
-	3. *Perform:* `Evaluate(expr.children.1)`.
-	4. *Perform:* `EvaluateNumericBinaryExpression(MUL)`
-Void Evaluate(SemanticExpression[operator=DIV] expr) :=
-	1. *Assert:* `expr.children.count` is 2.
-	2. *Perform:* `Evaluate(expr.children.0)`.
-	3. *Perform:* `Evaluate(expr.children.1)`.
-	4. *Perform:* `EvaluateNumericBinaryExpression(DIV)`
->>>>>>> b1ce4cb8
 ```
 
 
@@ -346,18 +303,10 @@
 
 ### Runtime Instructions: Evaluate (Additive)
 ```w3c
-<<<<<<< HEAD
-Evaluate(SemanticOperation[operator=ADD]) :=
-	1. *Assert:* `SemanticExpression.children.count` is 2.
-	2. *Let* `operand1` be the result of performing `Evaluate(SemanticExpression.children.0)`.
-	3. *Let* `operand2` be the result of performing `Evaluate(SemanticExpression.children.1)`.
+Number Evaluate(SemanticOperation[operator=ADD] expr) :=
+	1. *Assert:* `expr.children.count` is 2.
+	2. *Let* `operand1` be the result of performing `Evaluate(expr.children.0)`.
+	3. *Let* `operand2` be the result of performing `Evaluate(expr.children.1)`.
 	4. *Let* `sum` be the result of performing `EvaluateNumericBinaryExpression(ADD, operand1, operand2)`.
 	5. *Return* `sum`.
-=======
-Void Evaluate(SemanticExpression[operator=ADD] expr) :=
-	1. *Assert:* `expr.children.count` is 2.
-	2. *Perform:* `Evaluate(expr.children.0)`.
-	3. *Perform:* `Evaluate(expr.children.1)`.
-	4. *Perform:* `EvaluateNumericBinaryExpression(ADD)`
->>>>>>> b1ce4cb8
 ```