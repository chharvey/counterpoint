--- conflicted
+++ resolved
@@ -28,13 +28,9 @@
 The abstract operation `TypeOf` returns the [Solid Language Type](./data-types.md#solid-language-types)
 of an expression.
 ```
-<<<<<<< HEAD
-Type typeOf(SemanticConstant constant) :=
+Type TypeOf(SemanticConstant constant) :=
 	1. If `constant.value` is `null`:
 		1. Return: `Null`.
-=======
-Type TypeOf(SemanticConstant constant) :=
->>>>>>> 2d6fcded
 	1. If `constant.value` is a `RealNumber`:
 		1. Return: `Number`.
 	2. Else:
