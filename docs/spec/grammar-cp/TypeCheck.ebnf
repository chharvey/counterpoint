None! TypeCheck(Or<
	SemanticKey,
	SemanticPropertyType
	SemanticProperty,
	SemanticCase,
	SemanticStatementExpression,
	SemanticGoal,
> list) :=
	1. *For each* `it` in `list.children`:
		1. *Perform:* *Unwrap:* `TypeCheck(it)`.
;



None TypeCheck(SemanticType type) :=
	1. *Return*.
;



None! TypeCheck(SemanticExpression expr) :=
	1. *Perform:* *Unwrap:* `TypeOf(expr)`.
		1. *Note:* The result of this step is not used; it is only performed to rethrow any TypeErrors.
;



None TypeCheck(SemanticDeclarationType decl) :=
	1. *Assert:* `decl.children.count` is 2.
	2. *If* the validator’s symbol table contains a SymbolStructure `symbol` whose `id` is `decl.children.0.id`:
		1. *Assert:* `symbol` is an instance of `SymbolStructureType`.
		2. *Set* `symbol.typevalue` to *UnwrapAffirm:* `TypeValueOf(decl.children.1)`.
;



None! TypeCheck(SemanticDeclarationVariable decl) :=
	1. *Assert:* `decl.children.count` is 3.
	2. *Perform:* *UnwrapAffirm:* `TypeCheck(decl.children.2)`.
	3. *Let* `assignee_type` be *UnwrapAffirm:* `TypeValueOf(decl.children.1)`.
	4. *Perform:* *Unwrap:* `TypeCheckAssignment(decl.children.2, assignee_type)`.
	5. *If* the validator’s symbol table contains a SymbolStructure `symbol` whose `id` is `decl.children.0.id`:
		1. *Assert:* `symbol` is an instance of `SymbolStructureVar`.
		2. *Set* `symbol.type` to *UnwrapAffirm:* `TypeValueOf(decl.children.1)`.
		3. *If* `decl.unfixed` is `false`:
			1. *Assert:* `symbol.unfixed` is `false`.
			2. *Set* `symbol.value` to *Unwrap:* `ValueOf(decl.children.2)`.
;



None! TypeCheck(SemanticAssignment assignment) :=
	1. *Assert:* `assignment.children.count` is 2.
	2. *Let* `assignee` be `assignment.children.0`.
	3. *Perform:* *UnwrapAffirm:* `TypeCheck(assignee)`.
	4. *Perform:* *UnwrapAffirm:* `TypeCheck(assignment.children.1)`.
	5. *If* `assignee` is a SemanticAccess:
		1. *Let* `base_type` be *Unwrap:* `TypeOf(assignee.children.0)`.
		2. *If* `base_type` is not mutable:
			1. *Throw:* a new MutabilityError01.
	6. *Let* `assignee_type` be *Unwrap:* `TypeOf(assignee)`.
	7. *Return:* `TypeCheckAssignment(assignment.children.1, assignee_type)`.
;



None! TypeCheckAssignment(SemanticExpression assigned, Type assignee_type) :=
	1. *Let* `assigned_type` be *Unwrap:* `TypeOf(assigned)`.
	2. *If* *UnwrapAffirm:* `Subtype(assigned_type, assignee_type)` is `false`:
		1. *If* `assigned` is not a SemanticCollectionLiteral:
<<<<<<< HEAD
			1. *Throw:* a new TypeError03.
		2. *Assert:* `assigned` is a SemanticCollectionLiteral.
		3. *If* `assigned` is a SemanticTuple *and* `assigned.isRef` is `false`:
			1. *Throw:* a new TypeError03.
		4. *If* `assigned` is a SemanticRecord *and* `assigned.isRef` is `false`:
			1. *Throw:* a new TypeError03.
		5. *If* *UnwrapAffirm:* `AssignTo(assigned, assignee_type)` is `false`:
=======
>>>>>>> 81c64b6a
			1. *Throw:* a new TypeError03.
		2. *Else:*
			1. *Return:* `AssignTo(assigned, assignee_type)`.
;<|MERGE_RESOLUTION|>--- conflicted
+++ resolved
@@ -68,17 +68,11 @@
 	1. *Let* `assigned_type` be *Unwrap:* `TypeOf(assigned)`.
 	2. *If* *UnwrapAffirm:* `Subtype(assigned_type, assignee_type)` is `false`:
 		1. *If* `assigned` is not a SemanticCollectionLiteral:
-<<<<<<< HEAD
-			1. *Throw:* a new TypeError03.
-		2. *Assert:* `assigned` is a SemanticCollectionLiteral.
-		3. *If* `assigned` is a SemanticTuple *and* `assigned.isRef` is `false`:
-			1. *Throw:* a new TypeError03.
-		4. *If* `assigned` is a SemanticRecord *and* `assigned.isRef` is `false`:
-			1. *Throw:* a new TypeError03.
-		5. *If* *UnwrapAffirm:* `AssignTo(assigned, assignee_type)` is `false`:
-=======
->>>>>>> 81c64b6a
 			1. *Throw:* a new TypeError03.
 		2. *Else:*
-			1. *Return:* `AssignTo(assigned, assignee_type)`.
+			1. *If* `assigned` is a SemanticTuple *and* `assigned.isRef` is `false`:
+				1. *Throw:* a new TypeError03.
+			2. *If* `assigned` is a SemanticRecord *and* `assigned.isRef` is `false`:
+				1. *Throw:* a new TypeError03.
+			3. *Return:* `AssignTo(assigned, assignee_type)`.
 ;