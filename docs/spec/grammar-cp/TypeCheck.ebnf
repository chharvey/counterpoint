None! TypeCheck(Or<
	SemanticKey,
	SemanticPropertyType
	SemanticProperty,
	SemanticCase,
	SemanticStatementExpression,
	SemanticGoal,
> list) :=
	1. *For each* `it` in `list.children`:
		1. *Perform:* *Unwrap:* `TypeCheck(it)`.
;



None TypeCheck(SemanticType type) :=
	1. *Return*.
;



None! TypeCheck(SemanticExpression expr) :=
	1. *Perform:* *Unwrap:* `TypeOf(expr)`.
		1. *Note:* The result of this step is not used; it is only performed to rethrow any TypeErrors.
;



None TypeCheck(SemanticDeclarationType decl) :=
	1. *Assert:* `decl.children.count` is 2.
	2. *If* the validator’s symbol table contains a SymbolStructure `symbol` whose `id` is `decl.children.0.id`:
		1. *Assert:* `symbol` is an instance of `SymbolStructureType`.
		2. *Set* `symbol.typevalue` to *UnwrapAffirm:* `TypeValueOf(decl.children.1)`.
;



None! TypeCheck(SemanticDeclarationVariable decl) :=
	1. *Assert:* `decl.children.count` is 3.
	2. *Perform:* *UnwrapAffirm:* `TypeCheck(decl.children.2)`.
	3. *Let* `assignee_type` be *UnwrapAffirm:* `TypeValueOf(decl.children.1)`.
	4. *Perform:* *Unwrap:* `TypeCheckAssignment(decl.children.2, assignee_type)`.
	5. *If* the validator’s symbol table contains a SymbolStructure `symbol` whose `id` is `decl.children.0.id`:
		1. *Assert:* `symbol` is an instance of `SymbolStructureVar`.
		2. *Set* `symbol.type` to *UnwrapAffirm:* `TypeValueOf(decl.children.1)`.
		3. *If* `decl.unfixed` is `false`:
			1. *Assert:* `symbol.unfixed` is `false`.
			2. *Set* `symbol.value` to *Unwrap:* `ValueOf(decl.children.2)`.
;



None! TypeCheck(SemanticAssignment assignment) :=
	1. *Assert:* `assignment.children.count` is 2.
	2. *Let* `assignee` be `assignment.children.0`.
	3. *Perform:* *UnwrapAffirm:* `TypeCheck(assignee)`.
	4. *Perform:* *UnwrapAffirm:* `TypeCheck(assignment.children.1)`.
	5. *If* `assignee` is a SemanticAccess:
		1. *Let* `base_type` be *Unwrap:* `TypeOf(assignee.children.0)`.
		2. *If* `base_type` is not mutable:
			1. *Throw:* a new MutabilityError01.
	6. *Let* `assignee_type` be *Unwrap:* `TypeOf(assignee)`.
	7. *Return:* `TypeCheckAssignment(assignment.children.1, assignee_type)`.
;



None! TypeCheckAssignment(SemanticExpression assigned, Type assignee_type) :=
	1. *Let* `assigned_type` be *Unwrap:* `TypeOf(assigned)`.
	2. *If* *UnwrapAffirm:* `Subtype(assigned_type, assignee_type)` is `false`:
		1. *If* `assigned` is not a SemanticCollectionLiteral:
<<<<<<< HEAD
			1. *Throw:* a new TypeError04.
		2. *Assert:* `assigned` is a SemanticCollectionLiteral.
		3. *If* `assigned` is a SemanticTuple *and* `assigned.isRef` is `false`:
			1. *Throw:* a new TypeError04.
		4. *If* `assigned` is a SemanticRecord *and* `assigned.isRef` is `false`:
			1. *Throw:* a new TypeError04.
		5. *If* *UnwrapAffirm:* `AssignTo(assigned, assignee_type)` is `false`:
			1. *Throw:* a new TypeError04.
=======
			1. *Throw:* a new TypeError03.
		2. *Else:*
			1. *If* `assigned` is a SemanticTuple *and* `assigned.isRef` is `false`:
				1. *Throw:* a new TypeError03.
			2. *If* `assigned` is a SemanticRecord *and* `assigned.isRef` is `false`:
				1. *Throw:* a new TypeError03.
			3. *Return:* `AssignTo(assigned, assignee_type)`.
>>>>>>> d51a223c
;<|MERGE_RESOLUTION|>--- conflicted
+++ resolved
@@ -68,22 +68,11 @@
 	1. *Let* `assigned_type` be *Unwrap:* `TypeOf(assigned)`.
 	2. *If* *UnwrapAffirm:* `Subtype(assigned_type, assignee_type)` is `false`:
 		1. *If* `assigned` is not a SemanticCollectionLiteral:
-<<<<<<< HEAD
 			1. *Throw:* a new TypeError04.
-		2. *Assert:* `assigned` is a SemanticCollectionLiteral.
-		3. *If* `assigned` is a SemanticTuple *and* `assigned.isRef` is `false`:
-			1. *Throw:* a new TypeError04.
-		4. *If* `assigned` is a SemanticRecord *and* `assigned.isRef` is `false`:
-			1. *Throw:* a new TypeError04.
-		5. *If* *UnwrapAffirm:* `AssignTo(assigned, assignee_type)` is `false`:
-			1. *Throw:* a new TypeError04.
-=======
-			1. *Throw:* a new TypeError03.
 		2. *Else:*
 			1. *If* `assigned` is a SemanticTuple *and* `assigned.isRef` is `false`:
-				1. *Throw:* a new TypeError03.
+				1. *Throw:* a new TypeError04.
 			2. *If* `assigned` is a SemanticRecord *and* `assigned.isRef` is `false`:
-				1. *Throw:* a new TypeError03.
+				1. *Throw:* a new TypeError04.
 			3. *Return:* `AssignTo(assigned, assignee_type)`.
->>>>>>> d51a223c
 ;