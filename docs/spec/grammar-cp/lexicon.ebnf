--- conflicted
+++ resolved
@@ -77,15 +77,11 @@
 
 
 Identifier
-<<<<<<< HEAD
 	:::= (
 		| [A-Za-z] [A-Za-z0-9_]*
 		| "_"      [A-Za-z0-9_]+
-		| "`" [^`#x03]* "`"
+		| "'" [^'#x03]* "'"
 	) - (KeywordType | KeywordValue | KeywordOther);
-=======
-	:::= ([A-Za-z_] [A-Za-z0-9_]* | "'" [^'#x03]* "'") - (KeywordType | KeywordValue | KeywordOther);
->>>>>>> cb3c0c17
 
 
 
