Type TypeValueOf(SemanticTypeConstant const) :=
	1. *Return:* `const.value`.
;



Type TypeValueOf(SemanticTypeAlias var) :=
	1. *If* the validator’s symbol table contains a SymbolStructure `symbol` whose `id` is `var.id`:
		1. *Assert:* `symbol` is an instance of `SymbolStructureType`.
		2. *Return:* `symbol.typevalue`.
	2. *Return:* `Never`.
;



Type TypeValueOf(SemanticTypeTuple tupletype) :=
	1. *Let* `data` be a new Sequence.
	2. *For each* `itemtype` in `tupletype`:
		1. *Assert:* `itemtype.children.count` is 1.
		2. *Let* `typedatum` be a new EntryTypeStructure [
			type=     *UnwrapAffirm:* `TypeValueOf(itemtype.children.0)`,
			optional= `itemtype.optional`,
		].
		3. Push `typedatum` to `data`.
	3. *Return:* a new Tuple type containing the items in `data`.
;



Type TypeValueOf(SemanticTypeRecord recordtype) :=
	1. *Let* `data` be a new Structure.
	2. *For each* `propertytype` in `recordtype`:
		1. *Assert:* `propertytype.children.count` is 2.
		2. *Let* `typedatum` be a new EntryTypeStructure [
			type=     *UnwrapAffirm:* `TypeValueOf(propertytype.children.1)`,
			optional= `propertytype.optional`,
		].
		3. Set the property `propertytype.children.0.id` on `data` to the value `typedatum`.
	3. *Return:* a new Record type containing the properties in `data`.
;



Type TypeValueOf(SemanticTypeList listtype) :=
	1. *Assert:* `listtype.children.count` is 1.
	2. *Let* `itemtype` be *UnwrapAffirm:* `TypeValueOf(listtype.children.0)`.
	3. *If* `listtype.isRef` is `false`:
		1. *Assert:* `listtype.count` is a RealNumber.
	4. *If* `listtype.count` is a RealNumber:
		1. *If* `listtype.count` is less than *0*:
			1. *Throw:* a new TypeError.
		2. *Let* `data` be a new Sequence.
		3. *Let* `i` be *0*.
		4. *While* `i` is less than `listtype.count`:
			1. Push a new EntryTypeStructure [
				type=     `itemtype`,
				optional= `false`,
			] to `data`.
			2. Increment `i`.
		5. *Return:* a new Tuple type containing the items in `data`.
	5. *Return:* a new List type whose items’ type is `itemtype`.
;



Type TypeValueOf(SemanticTypeDict dicttype) :=
	1. *Assert:* `dicttype.children.count` is 1.
	2. *Let* `valuetype` be *UnwrapAffirm:* `TypeValueOf(dicttype.children.0)`.
	3. *Return:* a new Dict type whose values’ type is `valuetype`.
;



Type TypeValueOf(SemanticTypeSet settype) :=
	1. *Assert:* `settype.children.count` is 1.
	2. *Let* `elementtype` be *UnwrapAffirm:* `TypeValueOf(settype.children.0)`.
	3. *Return:* a new Set type whose elements’ type is `elementtype`.
;



Type TypeValueOf(SemanticTypeMap maptype) :=
	1. *Assert:* `maptype.children.count` is 1.
	2. *Let* `antecedenttype` be *UnwrapAffirm:* `TypeValueOf(maptype.children.0)`.
	2. *Let* `consequenttype` be *UnwrapAffirm:* `TypeValueOf(maptype.children.1)`.
	3. *Return:* a new Map type whose antecedents’ type is `antecedenttype`
		and whose consequents’ type is `consequenttype`.
;



Type TypeValueOf(SemanticTypeAccess access) :=
	1. *Assert:* `access.children.count` is 2.
	2. *Let* `base` be `access.children.0`.
	3. *Let* `accessor` be `access.children.1`.
	4. *Let* `base_type` be *UnwrapAffirm:* `CombineTuplesOrRecords(*UnwrapAffirm:* TypeValueOf(base))`.
	5. *If* `accessor` is a SemanticIndexType:
		1. *Assert:* `accessor.children.count` is 1.
		2. *Let* `accessor_type` be *UnwrapAffirm:* `TypeValueOf(accessor.children.0)`.
		3. *Assert:* `accessor_type` is a TypeUnit.
		4. *Let* `i` be `accessor_type.value`.
		5. *Assert:* `i` is a instance of `Integer`.
		6. *If* `base_type` is a Tuple type *and* `i` is an index in `base_type`:
			1. *Let* `entry` be the item accessed at index `i` in `base_type`.
			2. *Return:* *UnwrapAffirm:* `UpdateAccessedStaticType(entry, NORMAL)`.
		7. *Throw:* a new TypeError04 "Index {{ i }} does not exist on type {{ base_type }}.".
	6. *Assert:* `accessor` is a SemanticKey.
	7. *Let* `id` be `accessor.id`.
	8. *If* `base_type` is a Record type *and* `id` is a key in `base_type`:
		1. *Let* `entry` be the item accessed at key `id` in `base_type`.
		2. *Return:* *UnwrapAffirm:* `UpdateAccessedStaticType(entry, NORMAL)`.
	9. *Throw:* a new TypeError04 "Property {{ id }} does not exist on type {{ base_type }}.".
;



Type TypeValueOf(SemanticTypeCall call) :=
	1. *Assert:* `call.children.count` is greater than or equal to 2.
	2. *Let* `base` be `call.children.0`.
	3. *If* `base` is not a SemanticTypeAlias:
		1. *Note:* Currently, the only allowed generic calls are `List.<T>`, `Dict.<T>`, `Set.<T>`, `Map.<K, V>`.
		2. *Throw:* a new TypeError.
	4. *If* `base.source` is one of "List", "Dict", or "Set":
		1. *If* `call.children.count` is 2:
			1. *Let* `genericarg` be *UnwrapAffirm:* `TypeValueOf(call.children.1)`.
			2. *If* `base.source` is "List":
				1. *Return:* a List type whose items’ type is `genericarg`.
			3. *If* `base.source` is "Dict":
				1. *Return:* a Dict type whose values’ type is `genericarg`.
			4. *If* `base.source` is "Set":
				1. *Return:* a Set type whose elements’ type is `genericarg`.
		2. *Throw:* a new TypeError.
	5. *Else If* `base.source` is "Map":
		1. *Let* `antecedenttype` be *UnwrapAffirm:* `TypeValueOf(call.children.1)`.
		2. *If* `call.children.count` is 2:
			1. *Let* `consequenttype` be `antecedenttype`.
		3. *Else If* `call.children.count` is 3:
			1. *Let* `consequenttype` be *UnwrapAffirm:* `TypeValueOf(call.children.2)`.
		4. *Else*:
			1. *Throw:* a new TypeError.
		5. *Return:* a Map type whose antecedents’ type is `antecedenttype`
			and whose consequents’ type is `consequenttype`.
	6. *Throw* a new SyntaxError.
;



Type TypeValueOf(SemanticTypeOperation[operator: ORNULL] oper) :=
	1. *Assert:* `oper.children.count` is 1.
	2. *Let* `t0` be *UnwrapAffirm:* `TypeValueOf(oper.children.0)`.
	3. *Return:* `Union(t0, Null)`.
;

Type TypeValueOf(SemanticTypeOperation[operator: OREXCP] oper) :=
	1. *Throw:* new TypeError "Operator not yet supported.".
;

Type TypeValueOf(SemanticTypeOperation[operator: MUTABLE] oper) :=
	1. *Assert:* `oper.children.count` is 1.
<<<<<<< HEAD
	2. *Let* `child` be *UnwrapAffirm:* `TypeValueOf(oper.children.0)`.
	3. *If* `child` is a SemanticTypeTuple or a SemanticTypeRecord or a SemanticTypeList:
		1. *If* `child.isRef` is `false`:
			1. *Throw:* a new TypeError01.
	4. *Return:* a mutable copy of `child`.
=======
	2. *Let* `t0` be *UnwrapAffirm:* `TypeValueOf(oper.children.0)`.
	3. *Return:* a mutable copy of `t0`.
>>>>>>> 81c64b6a
;

Type TypeValueOf(SemanticTypeOperation[operator: AND] oper) :=
	1. *Assert:* `oper.children.count` is 2.
	2. *Let* `t0` be *UnwrapAffirm:* `TypeValueOf(oper.children.0)`.
	3. *Let* `t1` be *UnwrapAffirm:* `TypeValueOf(oper.children.1)`.
	4. *Return:* `Intersection(t0, t1)`.
;

Type TypeValueOf(SemanticTypeOperation[operator: OR] oper) :=
	1. *Assert:* `oper.children.count` is 2.
	2. *Let* `t0` be *UnwrapAffirm:* `TypeValueOf(oper.children.0)`.
	3. *Let* `t1` be *UnwrapAffirm:* `TypeValueOf(oper.children.1)`.
	4. *Return:* `Union(t0, t1)`.
;<|MERGE_RESOLUTION|>--- conflicted
+++ resolved
@@ -157,16 +157,11 @@
 
 Type TypeValueOf(SemanticTypeOperation[operator: MUTABLE] oper) :=
 	1. *Assert:* `oper.children.count` is 1.
-<<<<<<< HEAD
-	2. *Let* `child` be *UnwrapAffirm:* `TypeValueOf(oper.children.0)`.
-	3. *If* `child` is a SemanticTypeTuple or a SemanticTypeRecord or a SemanticTypeList:
-		1. *If* `child.isRef` is `false`:
+	2. *Let* `t0` be *UnwrapAffirm:* `TypeValueOf(oper.children.0)`.
+	3. *If* `t0` is a SemanticTypeTuple or a SemanticTypeRecord or a SemanticTypeList:
+		1. *If* `t0.isRef` is `false`:
 			1. *Throw:* a new TypeError01.
-	4. *Return:* a mutable copy of `child`.
-=======
-	2. *Let* `t0` be *UnwrapAffirm:* `TypeValueOf(oper.children.0)`.
-	3. *Return:* a mutable copy of `t0`.
->>>>>>> 81c64b6a
+	4. *Return:* a mutable copy of `t0`.
 ;
 
 Type TypeValueOf(SemanticTypeOperation[operator: AND] oper) :=
