--- conflicted
+++ resolved
@@ -23,18 +23,8 @@
 			type=     *UnwrapAffirm:* `TypeValueOf(itemtype.children.0)`,
 			optional= `itemtype.optional`,
 		].
-<<<<<<< HEAD
 		3. Push `typedatum` to `data`.
 	3. *Return:* a new Tuple type containing the items in `data`.
-=======
-		3. *If* `tupletype.isRef` is `false` *and* *UnwrapAffirm:* `IsReference(typedatum.type)`:
-			1. *Throw:* a new TypeErrorUnexpectedRef.
-		4. Push `typedatum` to `data`.
-	3. *If* `tupletype.isRef` is `false`:
-		1. *Return:* a new Vect type containing the items in `data`.
-	4. *Else:*
-		1. *Return:* a new Tuple type containing the items in `data`.
->>>>>>> 27669592
 ;
 
 
@@ -47,18 +37,8 @@
 			type=     *UnwrapAffirm:* `TypeValueOf(propertytype.children.1)`,
 			optional= `propertytype.optional`,
 		].
-<<<<<<< HEAD
 		3. Set the property `propertytype.children.0.id` on `data` to the value `typedatum`.
 	3. *Return:* a new Record type containing the properties in `data`.
-=======
-		3. *If* `recordtype.isRef` is `false` *and* *UnwrapAffirm:* `IsReference(typedatum.type)`:
-			1. *Throw:* a new TypeErrorUnexpectedRef.
-		4. Set the property `propertytype.children.0.id` on `data` to the value `typedatum`.
-	3. *If* `recordtype.isRef` is `false`:
-		1. *Return:* a new Struct type containing the properties in `data`.
-	4. *Else:*
-		1. *Return:* a new Record type containing the properties in `data`.
->>>>>>> 27669592
 ;
 
 
@@ -66,15 +46,7 @@
 Type TypeValueOf(SemanticTypeList listtype) :=
 	1. *Assert:* `listtype.children.count` is 1.
 	2. *Let* `itemtype` be *UnwrapAffirm:* `TypeValueOf(listtype.children.0)`.
-<<<<<<< HEAD
 	3. *If* `listtype.count` is a RealNumber:
-=======
-	3. *If* `listtype.isRef` is `false`:
-		1. *Assert:* `listtype.count` is a RealNumber.
-		2. *If* *UnwrapAffirm:* `IsReference(itemtype)`:
-			1. *Throw:* a new TypeErrorUnexpectedRef.
-	4. *If* `listtype.count` is a RealNumber:
->>>>>>> 27669592
 		1. *If* `listtype.count` is less than *0*:
 			1. *Throw:* a new TypeError.
 		2. *Let* `data` be a new Sequence.
