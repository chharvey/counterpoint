Type! TypeOf(SemanticExpression expr) :=
	1. *Let* `t` be *Unrwap:* `TypeOfUnfolded(expr)`.
	2. *Let* `folded` be `ValueOf(expr)`.
	3. *If* `folded` is an abrupt completion:
		1. *Return:* `t`.
	4. *If* `folded.value` is an instance of `Null`, `Boolean`, `Integer`, `Float`, or `String`:
		1. *Return:* `ToType(folded.value)`.
	5. *Return:* `t`.
;



Type TypeOfUnfolded(SemanticConstant const) :=
	1. *Let* `folded` be *UnwrapAffirm:* `ValueOf(const)`.
	2. *Note:* `folded` is `const.value`.
	3. *Return:* `ToType(folded)`.
;



Type TypeOfUnfolded(SemanticVariable var) :=
	1. *If* the validator’s symbol table contains a SymbolStructure `symbol` whose `id` is `var.id`:
		1. *If* `symbol` is an instance of `SymbolStructureVar`:
			1. *Return:* `symbol.type`.
	2. *Return:* `Never`.
;



Type TypeOfUnfolded(StringTemplate template) :=
	1. *Return:* `String`.
;



Type! TypeOfUnfolded(SemanticTuple tuple) :=
	1. *Let* `data` be a new Sequence.
	2. *For each* `item` in `tuple`:
		1. *Let* `typedatum` be a new EntryTypeStructure [
			type=     *Unwrap:* `TypeOf(item)`,
			optional= `false`,
		].
<<<<<<< HEAD
		2. Push `typedatum` to `data`.
	3. *Return:* a new Tuple type containing the items in `data`.
=======
		2. *If* `tuple.isRef` is `false` *and* *UnwrapAffirm:* `IsReference(typedatum.type)`:
			1. *Throw:* a new TypeErrorUnexpectedRef.
		3. Push `typedatum` to `data`.
	3. *If* `tuple.isRef` is `false`:
		1. *Return:* a new Vect type containing the items in `data`.
	4. *Else:*
		1. *Return:* a new mutable Tuple type containing the items in `data`.
>>>>>>> 27669592
;



Type! TypeOfUnfolded(SemanticRecord record) :=
	1. *Let* `data` be a new Structure.
	2. *For each* `property` in `record`:
		1. *Assert:* `propertytype.children.count` is 2.
		2. *Let* `typedatum` be a new EntryTypeStructure [
			type=     *Unwrap:* `TypeOf(property.children.1)`,
			optional= `false`,
		].
<<<<<<< HEAD
		3. Set the property `propertytype.children.0.id` on `data` to the value `typedatum`.
	3. *Return:* a new Record type containing the properties in `data`.
=======
		3. *If* `record.isRef` is `false` *and* *UnwrapAffirm:* `IsReference(typedatum.type)`:
			1. *Throw:* a new TypeErrorUnexpectedRef.
		4. Set the property `propertytype.children.0.id` on `data` to the value `typedatum`.
	3. *If* `record.isRef` is `false`:
		1. *Return:* a new Struct type containing the properties in `data`.
	4. *Else:*
		1. *Return:* a new mutable Record type containing the properties in `data`.
>>>>>>> 27669592
;



Type! TypeOfUnfolded(SemanticSet set) :=
	1. *Let* `types` be a mapping of `set` for each `el` to *Unwrap:* `TypeOf(el)`.
	2. *Let* `t` be `Union(...types)`.
	3. *Return:* a new mutable Set type whose types are `t`.
;



Type! TypeOfUnfolded(SemanticMap map) :=
	1. *Let* `ant_types` be a mapping of `map` for each `case` to *Unwrap:* `TypeOf(case.children.0)`.
	2. *Let* `con_types` be a mapping of `map` for each `case` to *Unwrap:* `TypeOf(case.children.1)`.
	3. *Let* `k` be `Union(...ant_types)`.
	4. *Let* `v` be `Union(...con_types)`.
	5. *Return:* a new mutable Map type whose antecedent types are `k` and whose consequent types are `v`.
;



Type! TypeOfUnfolded(SemanticAccess access) :=
	1. *Assert:* `access.children.count` is 2.
	2. *Let* `base` be `access.children.0`.
	3. *Let* `accessor` be `access.children.1`.
	4. *Let* `base_type` be *Unwrap:* `CombineTuplesOrRecords(*Unwrap:* TypeOf(base))`.
	5. *If* `access.kind` is `OPTIONAL`:
		1. *If* *UnwrapAffirm:* `Subtype(base_type, Null)`:
			1. *Return:* `base_type`.
		2. *If* *UnwrapAffirm:* `Subtype(Null, base_type)`:
			1. *Set* `is_nullish` to `true`.
			2. *Set* `base_type` to `Difference(base_type, Null)`.
	6. *Let* `returned` be *none*.
	7. *If* `accessor` is a SemanticIndex:
		1. *Assert:* `accessor.children.count` is 1.
		2. *Let* `accessor_type` be *Unwrap:* `TypeOf(accessor.children.0)`.
		3. *Assert:* `accessor_type` is a TypeUnit.
		4. *Let* `i` be `accessor_type.value`.
		5. *Assert:* `i` is a instance of `Integer`.
		6. *If* `base_type` is a Tuple type *and* `i` is an index in `base_type`:
			1. *Let* `entry` be the item accessed at index `i` in `base_type`.
			2. *Set* `returned` to *UnwrapAffirm:* `UpdateAccessedStaticType(entry, access.kind)`.
		7. *Else If* `base_type` is a List type:
			1. *Let* `type` be the union of all item types in `base_type`.
			2. *Set* `returned` to *UnwrapAffirm:* `UpdateAccessedDynamicType(type, access.kind)`.
		8. *Else:*
			1. *Throw:* a new TypeErrorNoEntry.
	8. *If* `accessor` is a SemanticKey:
		1. *Let* `id` be `accessor.id`.
		2. *If* `base_type` is a Record type *and* `id` is a key in `base_type`:
			1. *Let* `entry` be the item accessed at key `id` in `base_type`.
			2. *Set* `returned` to *UnwrapAffirm:* `UpdateAccessedStaticType(entry, access.kind)`.
		3. *Else If* `base_type` is a Dict type:
			1. *Let* `type` be the union of all value types in `base_type`.
			2. *Set* `returned` to *UnwrapAffirm:* `UpdateAccessedDynamicType(type, access.kind)`.
		4. *Else:*
			1. *Throw:* a new TypeErrorNoEntry.
	9: *Else:*
		1. *Assert:* `accessor` is a SemanticExpression.
		2. *Let* `accessor_type` be *Unwrap:* `TypeOf(accessor)`.
		3. *If* `base_type` is a Tuple type:
			1. *If* `accessor_type` is a TypeUnit:
				1. *Let* `i` be `accessor_type.value`.
				2. *If* `i` is a instance of `Integer`:
					1. *If* `i` is an index in `base_type`:
						1. *Let* `entry` be the item accessed at index `i` in `base_type`.
						2. *Set* `returned` to *UnwrapAffirm:* `UpdateAccessedStaticType(entry, access.kind)`.
					2. *Else:*
						1. *Throw:* a new TypeErrorNoEntry.
			2. *Else If* *UnwrapAffirm:* `Subtype(accessor_type, Integer)`:
				1. *Let* `t` be the union of all item types in `base_type`.
				2. *Set* `returned` to *UnwrapAffirm:* `UpdateAccessedDynamicType(t, access.kind)`.
			3. *Else:*
				1. *Throw:* a new TypeErrorNotNarrow.
		4. *Else If* `base_type` is a List type:
			1. *Let* `t` be the union of all item types in `base_type`.
			2. *If* *UnwrapAffirm:* `Subtype(accessor_type, Integer)`:
				1. *Set* `returned` to *UnwrapAffirm:* `UpdateAccessedDynamicType(t, access.kind)`.
			3. *Else:*
				1. *Throw:* a new TypeErrorNotNarrow.
		5. *Else If* `base_type` is a Set type:
			1. *Let* `t` be the type of the elements in `base_type`.
			2. *If* *UnwrapAffirm:* `Subtype(accessor_type, t)`:
				1. *Set* `returned` to `Boolean`.
			3. *Else:*
				1. *Throw:* a new TypeErrorNotNarrow.
		6. *Else If* `base_type` is a Map type:
			1. *Let* `k` be the type of the antecedents in `base_type`.
			2. *Let* `v` be the type of the consequents in `base_type`.
			3. *If* *UnwrapAffirm:* `Subtype(accessor_type, k)`:
				1. *Set* `returned` to *UnwrapAffirm:* `UpdateAccessedDynamicType(v, access.kind)`.
			4. *Else:*
				1. *Throw:* a new TypeErrorNotNarrow.
	10. *If* `returned` is not *none*:
		1. *If* `is_nullish` is `true`:
			1. *Return:* `Union(returned, Null)`.
		2. *Return*: `returned`.
	11. *Throw:* a new TypeErrorInvalidOperation.
;



Type! TypeOfUnfolded(SemanticCall call) :=
	1. *Assert:* `call.children.count` is greater than or equal to 1.
	2. *Let* `base` be `call.children.0`.
	3. *If* `base` is not a SemanticVariable:
		1. *Note:* Currently, the only allowed generics are `List.<T>(arg)`, `Dict.<T>(arg)`, `Set.<T>(arg)`, `Map.<K, V>(arg)`.
		2. *Throw:* a new TypeErrorNotCallable.
	4. *If* `base.source` is one of "List", "Dict", or "Set":
		1. *If* `call.children.count` is 2 or 3:
			1. *If* `call.children.1` is a SemanticType:
				1. *Let* `genericarg` be *UnwrapAffirm:* `TypeValueOf(call.children.1)`.
				2. *If* `base.source` is "List":
					1. *Let* `returntype` be a List type whose items’ type is `genericarg`.
				3. *Else If* `base.source` is "Dict":
					1. *Let* `returntype` be a Dict type whose values’ type is `genericarg`.
				4. *Else If* `base.source` is "Set":
					1. *Let* `returntype` be a Set type whose elements’ type is `genericarg`.
				5. *If* `call.children.count` is 3:
					1. *If* `call.children.2` is a SemanticExpression:
						1. *Let* `argtype` be *Unwrap:* `TypeOf(call.children.2)`.
						2. *If* `base.source` is "List":
							1. *If* *UnwrapAffirm:* `Subtype(argtype, returntype)` is `false`:
								1. *If* `argtype` is a Tuple type:
									1. *Let* `items` be the union of all item types in `argtype`.
									2. *If* *UnwrapAffirm:* `Subtype(items, genericarg)` is `false`:
										1. *Throw:* a new TypeErrorNotAssignable.
								2. *Else*:
									1. *Throw:* a new TypeErrorNotAssignable.
						3. *Else If* `base.source` is "Dict":
							1. *If* *UnwrapAffirm:* `Subtype(argtype, returntype)` is `false`:
								1. *If* `argtype` is a Record type:
									1. *Let* `values` be the union of all value types in `argtype`.
									2. *If* *UnwrapAffirm:* `Subtype(values, genericarg)` is `false`:
										1. *Throw:* a new TypeErrorNotAssignable.
								2. *Else*:
									1. *Throw:* a new TypeErrorNotAssignable.
						4. *Else If* `base.source` is "Set":
							1. *Let* `listtype` be a List type whose items’ type is `genericarg`.
							2. *If* *UnwrapAffirm:* `Subtype(argtype, listtype)` is `false`:
								1. *If* `argtype` is a Tuple type:
									1. *Let* `items` be the union of all item types in `argtype`.
									2. *If* *UnwrapAffirm:* `Subtype(items, genericarg)` is `false`:
										1. *Throw:* a new TypeErrorNotAssignable.
								2. *Else*:
									1. *Throw:* a new TypeErrorNotAssignable.
					2. *Else*:
						1. *Throw:* a new TypeErrorArgCount.
				6. *Return:* a mutable copy of `returntype`.
		2. *Throw:* a new TypeErrorArgCount.
	5. *Else If* `base.source` is "Map":
		1. *If* `call.children.count` is 2 or 3 or 4:
			1. *If* `call.children.1` is a SemanticType:
				1. *Let* `antecedenttype` be *UnwrapAffirm:* `TypeValueOf(call.children.1)`.
				2. *If* `call.children.count` is 2:
					1. *Note:* The call looks like "Map.<K>()".
					2. *Let* `consequenttype` be `antecedenttype`.
				3. *Else If* `call.children.count` is 3:
					1. *If* `call.children.2` is a SemanticType:
						1. *Note:* The call looks like "Map.<K, V>()".
						2. *Let* `consequenttype` be *UnwrapAffirm:* `TypeValueOf(call.children.2)`.
					2. *Else:*
						1. *Assert:* `call.children.2` is a SemanticExpression.
						2. *Note:* The call looks like "Map.<K>(arg)".
						3. *Let* `consequenttype` be `antecedenttype`.
						4. *Let* `argtype` be *Unwrap:* `TypeOf(call.children.2)`.
				4. *Else:*
					1. *Assert:* `call.children.count` is 4.
					2. *If* `call.children.2` is a SemanticType *and* `call.children.3` is a SemanticExpression:
						1. *Note:* The call looks like "Map.<K, V>(arg)".
						2. *Let* `consequenttype` be *UnwrapAffirm:* `TypeValueOf(call.children.2)`.
						3. *Let* `argtype` be *Unwrap:* `TypeOf(call.children.3)`.
					3. *Else:*
<<<<<<< HEAD
						1. *Throw:* a new TypeError07.
				5. *Let:* `entrytype` be a Tuple type containing the items in the Sequence [
=======
						1. *Throw:* a new TypeErrorArgCount.
				5. *Let:* `keyvaluetype` be a Tuple type containing the items in [
>>>>>>> 27669592
					EntryTypeStructure [type= `antecedenttype`, optional= `false`],
					EntryTypeStructure [type= `consequenttype`, optional= `false`],
				].
				6. *Let*: `paramtype` be a List type whose items’ type is `entrytype`.
				7. *If*: `argtype` is set *and* *UnwrapAffirm:* `Subtype(argtype, paramtype)` is `false`:
					1. *If* `argtype` is a Tuple type:
						1. *Let* `items` be the union of all item types in `argtype`.
<<<<<<< HEAD
						2. *If* *UnwrapAffirm:* `Subtype(items, entrytype)` is `false`:
							1. *Throw:* a new TypeError04.
=======
						2. *If* *UnwrapAffirm:* `Subtype(items, keyvaluetype)` is `false`:
							1. *Throw:* a new TypeErrorNotAssignable.
>>>>>>> 27669592
					2. *Else*:
						1. *Throw:* a new TypeErrorNotAssignable.
				8. *Return:* a mutable Map type whose antecedents’ type is `antecedenttype`
					and whose consequents’ type is `consequenttype`.
		2. *Throw:* a new TypeErrorArgCount.
	6. *Throw* a new SyntaxError.
;



Type! TypeOfUnfolded(SemanticOperation[operator: NOT] expr) :=
	1. *Assert:* `expr.children.count` is 1.
	2. *Let* `operand` be *Unwrap:* `TypeOf(expr.children.0)`.
	3. *Let* `falsetype` be *UnwrapAffirm:* `ToType(false)`.
	4. *Let `falsytypes` be *UnwrapAffirm:* `Union(Void, Null, falsetype)`.
	5. *If* *UnwrapAffirm:* `Subtype(operand, falsytypes)`:
		1. *Return:* `ToType(true)`.
	6. *If* *UnwrapAffirm:* `Subtype(Void, operand)` *or* *UnwrapAffirm:* `Subtype(Null, operand)` *or* *UnwrapAffirm:* `Subtype(falsetype, operand)`:
		1. *Return:* `Boolean`.
	7. *Return:* `falsetype`.
;

Type! TypeOfUnfolded(SemanticOperation[operator: EMP] expr) :=
	1. *Assert:* `expr.children.count` is 1.
	2. *Perform:* *Unwrap:* `TypeOf(expr.children.0)`.
	3. *Return:* `Boolean`.
;

Type! TypeOfUnfolded(SemanticOperation[operator: NEG] expr) :=
	1. *Assert:* `expr.children.count` is 1.
	2. *Let* `t0` be *Unwrap:* `TypeOf(expr.children.0)`.
	3. *If* *UnwrapAffirm:* `Subtype(t0, Number)`:
		1. *Return:* `t0`.
	4. *Throw:* a new TypeErrorInvalidOperation.
;

Type! TypeOfUnfolded(SemanticOperation[operator: EXP | MUL | DIV | ADD] expr) :=
	1. *Assert:* `expr.children.count` is 2.
	2. *Let* `t0` be *Unwrap:* `TypeOf(expr.children.0)`.
	3. *Let* `t1` be *Unwrap:* `TypeOf(expr.children.1)`.
	4. *If* *UnwrapAffirm:* `Subtype(t0, Number)` *and* *UnwrapAffirm:* `Subtype(t1, Number)`:
		1. *If* *UnwrapAffirm:* `Subtype(t0, Float)` *or* *UnwrapAffirm:* `Subtype(t1, Float)`:
			1. *Return:* `Float`.
		2. *Else*:
			1. *Return:* `Integer`.
	5. *Throw:* a new TypeErrorInvalidOperation.
;

Type! TypeOfUnfolded(SemanticOperation[operator: LT | GT | LE | GE] expr) :=
	1. *Assert:* `expr.children.count` is 2.
	2. *Let* `t0` be *Unwrap:* `TypeOf(expr.children.0)`.
	3. *Let* `t1` be *Unwrap:* `TypeOf(expr.children.1)`.
	4. *If* *UnwrapAffirm:* `Subtype(t0, Number)` *and* *UnwrapAffirm:* `Subtype(t1, Number)`:
		1. *Return:* `Boolean`.
	5. *Throw:* a new TypeErrorInvalidOperation.
;

Type! TypeOfUnfolded(SemanticOperation[operator: IS] expr) :=
	1. *Throw:* new TypeError "Operator not yet supported.".
;

Type! TypeOfUnfolded(SemanticOperation[operator: ID | EQ] expr) :=
	1. *Assert:* `expr.children.count` is 2.
	2. *Let* `t0` be *Unwrap:* `TypeOf(expr.children.0)`.
	3. *Let* `t1` be *Unwrap:* `TypeOf(expr.children.1)`.
	4. *If* *UnwrapAffirm:* `Subtype(t0, Number)` *and* *UnwrapAffirm:* `Subtype(t1, Number)`:
		1. *If* *UnwrapAffirm:* `Subtype(t0, Integer)` *or* *UnwrapAffirm:* `Subtype(t1, Integer)`:
			1. *If* *UnwrapAffirm:* `Subtype(t0, Float)` *or* *UnwrapAffirm:* `Subtype(t1, Float)`:
				1. *If* `operator` is `IS`:
					1. *Return:* `ToType(false)`.
		2. *Return:* `Boolean`.
	5. *If* `t0` and `t1` are disjoint:
		1. *Return:* `ToType(false)`.
	6. *Return:* `Boolean`.
;

Type! TypeOfUnfolded(SemanticOperation[operator: AND] expr) :=
	1. *Assert:* `expr.children.count` is 2.
	2. *Let* `t0` be *Unwrap:* `TypeOf(expr.children.0)`.
	3. *Let* `t1` be *Unwrap:* `TypeOf(expr.children.1)`.
	4. *Let* `falsetype` be *UnwrapAffirm:* `ToType(false)`.
	5. *Let `falsytypes` be *UnwrapAffirm:* `Union(Void, Null, falsetype)`.
	6. *If* *UnwrapAffirm:* `Subtype(t0, falsytypes)`:
		1. *Return:* `t0`.
	7. *Return:* `Union(Intersection(t0, falsytypes), t1)`.
;

Type! TypeOfUnfolded(SemanticOperation[operator: OR] expr) :=
	1. *Assert:* `expr.children.count` is 2.
	2. *Let* `t0` be *Unwrap:* `TypeOf(expr.children.0)`.
	3. *Let* `t1` be *Unwrap:* `TypeOf(expr.children.1)`.
	4. *Let* `falsetype` be *UnwrapAffirm:* `ToType(false)`.
	5. *Let `falsytypes` be *UnwrapAffirm:* `Union(Void, Null, falsetype)`.
	6. *If* *UnwrapAffirm:* `Subtype(t0, falsytypes)`:
		1. *Return:* `t1`.
	7. *If* *UnwrapAffirm:* `Subtype(Void, t0)` *or* *UnwrapAffirm:* `Subtype(Null, t0)` *or* *UnwrapAffirm:* `Subtype(falsetype, t0)`:
		1. *Return:* `Union(Difference(t0, falsytypes), t1)`.
	8. *Return:* `t0`.
;

Type! TypeOfUnfolded(SemanticOperation[operator: COND] expr) :=
	1. *Assert:* `expr.children.count` is 3.
	2. *Let* `t0` be *Unwrap:* `TypeOf(expr.children.0)`.
	3. *Let* `t1` be *Unwrap:* `TypeOf(expr.children.1)`.
	4. *Let* `t2` be *Unwrap:* `TypeOf(expr.children.2)`.
	5. *If* *UnwrapAffirm:* `Subtype(t0, Boolean)`:
		1. *If* `t0` is `ToType(false)`:
			1. *Return:* `t2`.
		2. *If* `t0` is `ToType(true)`:
			1. *Return:* `t1`.
		3. *Return:* `Union(t1, t2)`.
	6. *Throw:* a new TypeErrorInvalidOperation.
;



Type ToType(Or<Null, Boolean, Number> v) :=
	1. *Return:* a new Type containing only the value `v`.
;<|MERGE_RESOLUTION|>--- conflicted
+++ resolved
@@ -40,18 +40,8 @@
 			type=     *Unwrap:* `TypeOf(item)`,
 			optional= `false`,
 		].
-<<<<<<< HEAD
 		2. Push `typedatum` to `data`.
 	3. *Return:* a new Tuple type containing the items in `data`.
-=======
-		2. *If* `tuple.isRef` is `false` *and* *UnwrapAffirm:* `IsReference(typedatum.type)`:
-			1. *Throw:* a new TypeErrorUnexpectedRef.
-		3. Push `typedatum` to `data`.
-	3. *If* `tuple.isRef` is `false`:
-		1. *Return:* a new Vect type containing the items in `data`.
-	4. *Else:*
-		1. *Return:* a new mutable Tuple type containing the items in `data`.
->>>>>>> 27669592
 ;
 
 
@@ -64,18 +54,8 @@
 			type=     *Unwrap:* `TypeOf(property.children.1)`,
 			optional= `false`,
 		].
-<<<<<<< HEAD
 		3. Set the property `propertytype.children.0.id` on `data` to the value `typedatum`.
 	3. *Return:* a new Record type containing the properties in `data`.
-=======
-		3. *If* `record.isRef` is `false` *and* *UnwrapAffirm:* `IsReference(typedatum.type)`:
-			1. *Throw:* a new TypeErrorUnexpectedRef.
-		4. Set the property `propertytype.children.0.id` on `data` to the value `typedatum`.
-	3. *If* `record.isRef` is `false`:
-		1. *Return:* a new Struct type containing the properties in `data`.
-	4. *Else:*
-		1. *Return:* a new mutable Record type containing the properties in `data`.
->>>>>>> 27669592
 ;
 
 
@@ -250,13 +230,8 @@
 						2. *Let* `consequenttype` be *UnwrapAffirm:* `TypeValueOf(call.children.2)`.
 						3. *Let* `argtype` be *Unwrap:* `TypeOf(call.children.3)`.
 					3. *Else:*
-<<<<<<< HEAD
-						1. *Throw:* a new TypeError07.
+						1. *Throw:* a new TypeErrorArgCount.
 				5. *Let:* `entrytype` be a Tuple type containing the items in the Sequence [
-=======
-						1. *Throw:* a new TypeErrorArgCount.
-				5. *Let:* `keyvaluetype` be a Tuple type containing the items in [
->>>>>>> 27669592
 					EntryTypeStructure [type= `antecedenttype`, optional= `false`],
 					EntryTypeStructure [type= `consequenttype`, optional= `false`],
 				].
@@ -264,13 +239,8 @@
 				7. *If*: `argtype` is set *and* *UnwrapAffirm:* `Subtype(argtype, paramtype)` is `false`:
 					1. *If* `argtype` is a Tuple type:
 						1. *Let* `items` be the union of all item types in `argtype`.
-<<<<<<< HEAD
 						2. *If* *UnwrapAffirm:* `Subtype(items, entrytype)` is `false`:
-							1. *Throw:* a new TypeError04.
-=======
-						2. *If* *UnwrapAffirm:* `Subtype(items, keyvaluetype)` is `false`:
 							1. *Throw:* a new TypeErrorNotAssignable.
->>>>>>> 27669592
 					2. *Else*:
 						1. *Throw:* a new TypeErrorNotAssignable.
 				8. *Return:* a mutable Map type whose antecedents’ type is `antecedenttype`
