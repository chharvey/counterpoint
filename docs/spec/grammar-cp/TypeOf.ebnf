Type! TypeOf(SemanticExpression expr) :=
	1. *Let* `t` be *Unrwap:* `TypeOfUnfolded(expr)`.
	2. *Let* `folded` be `ValueOf(expr)`.
	3. *If* `folded` is an abrupt completion:
		1. *Return:* `t`.
	4. *If* `folded.value` is an instance of `Null`, `Boolean`, `Integer`, `Float`, or `String`:
		1. *Return:* `ToType(folded.value)`.
	5. *Return:* `t`.
;



Type TypeOfUnfolded(SemanticConstant const) :=
	1. *Let* `folded` be *UnwrapAffirm:* `ValueOf(const)`.
	2. *Note:* `folded` is `const.value`.
	3. *Return:* `ToType(folded)`.
;



Type TypeOfUnfolded(SemanticVariable var) :=
	1. *If* the validator’s symbol table contains a SymbolStructure `symbol` whose `id` is `var.id`:
		1. *If* `symbol` is an instance of `SymbolStructureVar`:
			1. *Return:* `symbol.type`.
	2. *Return:* `Never`.
;



Type TypeOfUnfolded(StringTemplate template) :=
	1. *Return:* `String`.
;



Type! TypeOfUnfolded(SemanticTuple tuple) :=
	1. *Let* `types` be a mapping of `tuple` for each `it` to *Unwrap:* `TypeOf(it)`.
<<<<<<< HEAD
	2. *If* `tuple.isRef` is `false`:
		1. *Return:* a new non-mutable Tuple type containing the items in the sequence `types`.
	3. *Else:*
		1. *Return:* a new mutable Tuple type containing the items in the sequence `types`.
=======
	2. *Return:* a new mutable Tuple type containing the items in `types`.
>>>>>>> e77c763d
;



Type! TypeOfUnfolded(SemanticRecord record) :=
	1. *Let* `types` be a new Structure.
	2. *For each* `property` in `record`:
		1. *Set* `types` to a new Structure [
			...types,
			`property.children.0` = *Unwrap:* `TypeOf(property.children.1)`,
		].
<<<<<<< HEAD
	3. *If* `record.isRef` is `false`:
		1. *Return:* a new non-mutable Record type containing the properties in the structure `types`.
	4. *Else:*
		1. *Return:* a new mutable Record type containing the properties in the structure `types`.
=======
	3. *Return:* a new mutable Record type containing the properties in `types`.
>>>>>>> e77c763d
;



Type! TypeOfUnfolded(SemanticSet set) :=
	1. *Let* `types` be a mapping of `set` for each `el` to *Unwrap:* `TypeOf(el)`.
	2. *Let* `t` be `Union(...types)`.
	3. *Return:* a new mutable Set type whose types are `t`.
;



Type! TypeOfUnfolded(SemanticMap map) :=
	1. *Let* `ant_types` be a mapping of `map` for each `case` to *Unwrap:* `TypeOf(case.children.0)`.
	2. *Let* `con_types` be a mapping of `map` for each `case` to *Unwrap:* `TypeOf(case.children.1)`.
	3. *Let* `k` be `Union(...ant_types)`.
	4. *Let* `v` be `Union(...con_types)`.
	5. *Return:* a new mutable Map type whose antecedent types are `k` and whose consequent types are `v`.
;



Type! TypeOfUnfolded(SemanticAccess access) :=
	1. *Assert:* `access.children.count` is 2.
	2. *Let* `base` be `access.children.0`.
	3. *Let* `accessor` be `access.children.1`.
	4. *Let* `base_type` be *Unwrap:* `CombineTuplesOrRecords(TypeOf(base))`.
	5. *If* `access.kind` is `OPTIONAL`:
		1. *If* *UnwrapAffirm:* `Subtype(base_type, Null)`:
			1. *Return:* `base_type`.
		2. *If* *UnwrapAffirm:* `Subtype(Null, base_type)`:
			1. *Set* `is_nullish` to `true`.
			2. *Set* `base_type` to `Difference(base_type, Null)`.
	6. *Let* `returned` be *none*.
	7. *If* `accessor` is a SemanticIndex:
		1. *Assert:* `accessor.children.count` is 1.
		2. *Let* `accessor_type` be *Unwrap:* `TypeOf(accessor.children.0)`.
		3. *Assert:* `accessor_type` is a TypeUnit.
		4. *Let* `i` be `accessor_type.value`.
		5. *Assert:* `i` is a instance of `Integer`.
		6. *If* `base_type` is a Tuple type *and* `i` is an index in `base_type`:
			1. *Let* `entry` be the item accessed at index `i` in `base_type`.
			2. *Set* `returned` to *UnwrapAffirm:* `UpdateAccessedStaticType(entry, access.kind)`.
		7. *Else If* `base_type` is a List type:
			1. *Let* `type` be the union of all item types in `base_type`.
			2. *Set* `returned` to *UnwrapAffirm:* `UpdateAccessedDynamicType(type, access.kind)`.
		8. *Else:*
			1. *Throw:* a new TypeError04 "Index {{ i }} does not exist on type {{ base_type }}.".
	8. *If* `accessor` is a SemanticKey:
		1. *Let* `id` be `accessor.id`.
		2. *If* `base_type` is a Record type *and* `id` is a key in `base_type`:
			1. *Let* `entry` be the item accessed at key `id` in `base_type`.
			2. *Set* `returned` to *UnwrapAffirm:* `UpdateAccessedStaticType(entry, access.kind)`.
		3. *Else If* `base_type` is a Dict type:
			1. *Let* `type` be the union of all value types in `base_type`.
			2. *Set* `returned` to *UnwrapAffirm:* `UpdateAccessedDynamicType(type, access.kind)`.
		4. *Else:*
			1. *Throw:* a new TypeError04 "Property {{ id }} does not exist on type {{ base_type }}.".
	9: *Else:*
		1. *Assert:* `accessor` is a SemanticExpression.
		2. *Let* `accessor_type` be *Unwrap:* `TypeOf(accessor)`.
		3. *If* `base_type` is a Tuple type:
			1. *If* `accessor_type` is a TypeUnit:
				1. *Let* `i` be `accessor_type.value`.
				2. *If* `i` is a instance of `Integer`:
					1. *If* `i` is an index in `base_type`:
						1. *Let* `entry` be the item accessed at index `i` in `base_type`.
						2. *Set* `returned` to *UnwrapAffirm:* `UpdateAccessedStaticType(entry, access.kind)`.
					2. *Else:*
						1. *Throw:* a new TypeError04 "Index {{ i }} does not exist on type {{ base_type }}.".
			2. *Else If* *UnwrapAffirm:* `Subtype(accessor_type, Integer)`:
				1. *Let* `t` be the union of all item types in `base_type`.
				2. *Set* `returned` to *UnwrapAffirm:* `UpdateAccessedDynamicType(t, access.kind)`.
			3. *Else:*
				1. *Throw:* a new TypeError02 "Type {{ accessor_type }} is not a subtype of type {{ Integer }}.".
		4. *Else If* `base_type` is a List type:
			1. *Let* `t` be the union of all item types in `base_type`.
			2. *If* *UnwrapAffirm:* `Subtype(accessor_type, Integer)`:
				1. *Set* `returned` to *UnwrapAffirm:* `UpdateAccessedDynamicType(t, access.kind)`.
			3. *Else:*
				1. *Throw:* a new TypeError02 "Type {{ accessor_type }} is not a subtype of type {{ Integer }}.".
		5. *Else If* `base_type` is a Set type:
			1. *Let* `t` be the type of the elements in `base_type`.
			2. *If* *UnwrapAffirm:* `Subtype(accessor_type, t)`:
				1. *Set* `returned` to `Boolean`.
			3. *Else:*
				1. *Throw:* a new TypeError02 "Type {{ accessor_type }} is not a subtype of type {{ t }}.".
		6. *Else If* `base_type` is a Map type:
			1. *Let* `k` be the type of the antecedents in `base_type`.
			2. *Let* `v` be the type of the consequents in `base_type`.
			3. *If* *UnwrapAffirm:* `Subtype(accessor_type, k)`:
				1. *Set* `returned` to *UnwrapAffirm:* `UpdateAccessedDynamicType(v, access.kind)`.
			4. *Else:*
				1. *Throw:* a new TypeError02 "Type {{ accessor_type }} is not a subtype of type {{ k }}.".
	10. *If* `returned` is not *none*:
		1. *If* `is_nullish` is `true`:
			1. *Return:* `Union(returned, Null)`.
		2. *Return*: `returned`.
	11. *Throw:* a new TypeError01.
;



Type! TypeOfUnfolded(SemanticCall call) :=
	1. *Assert:* `call.children.count` is greater than or equal to 1.
	2. *Let* `base` be `call.children.0`.
	3. *If* `base` is not a SemanticVariable:
		1. *Note:* Currently, the only allowed generics are `List.<T>(arg)`, `Dict.<T>(arg)`, `Set.<T>(arg)`, `Map.<K, V>(arg)`.
		2. *Throw:* a new TypeError05.
	4. *If* `base.source` is one of "List", "Dict", or "Set":
		1. *If* `call.children.count` is 2 or 3:
			1. *If* `call.children.1` is a SemanticType:
				1. *Let* `genericarg` be *UnwrapAffirm:* `TypeValueOf(call.children.1)`.
				2. *If* `base.source` is "List":
					1. *Let* `returntype` be a List type whose items’ type is `genericarg`.
				3. *Else If* `base.source` is "Dict":
					1. *Let* `returntype` be a Dict type whose values’ type is `genericarg`.
				4. *Else If* `base.source` is "Set":
					1. *Let* `returntype` be a Set type whose elements’ type is `genericarg`.
				5. *If* `call.children.count` is 3:
					1. *If* `call.children.2` is a SemanticExpression:
						1. *Let* `argtype` be *Unwrap:* `TypeOf(call.children.2)`.
						2. *If* `base.source` is "List":
							1. *If* *UnwrapAffirm:* `Subtype(argtype, returntype)` is `false`:
								1. *If* `argtype` is a Tuple type:
									1. *Let* `items` be the union of all item types in `argtype`.
									2. *If* *UnwrapAffirm:* `Subtype(items, genericarg)` is `false`:
										1. *Throw:* a new TypeError03.
								2. *Else*:
									1. *Throw:* a new TypeError03.
						3. *Else If* `base.source` is "Dict":
							1. *If* *UnwrapAffirm:* `Subtype(argtype, returntype)` is `false`:
								1. *If* `argtype` is a Record type:
									1. *Let* `values` be the union of all value types in `argtype`.
									2. *If* *UnwrapAffirm:* `Subtype(values, genericarg)` is `false`:
										1. *Throw:* a new TypeError03.
								2. *Else*:
									1. *Throw:* a new TypeError03.
						4. *Else If* `base.source` is "Set":
							1. *Let* `listtype` be a List type whose items’ type is `genericarg`.
							2. *If* *UnwrapAffirm:* `Subtype(argtype, listtype)` is `false`:
								1. *If* `argtype` is a Tuple type:
									1. *Let* `items` be the union of all item types in `argtype`.
									2. *If* *UnwrapAffirm:* `Subtype(items, genericarg)` is `false`:
										1. *Throw:* a new TypeError03.
								2. *Else*:
									1. *Throw:* a new TypeError03.
					2. *Else*:
						1. *Throw:* a new TypeError06.
				6. *Return:* a mutable copy of `returntype`.
		2. *Throw:* a new TypeError06.
	5. *Else If* `base.source` is "Map":
		1. *If* `call.children.count` is 2 or 3 or 4:
			1. *If* `call.children.1` is a SemanticType:
				1. *Let* `antecedenttype` be *UnwrapAffirm:* `TypeValueOf(call.children.1)`.
				2. *If* `call.children.count` is 2:
					1. *Note:* The call looks like "Map.<K>()".
					2. *Let* `consequenttype` be `antecedenttype`.
				3. *Else If* `call.children.count` is 3:
					1. *If* `call.children.2` is a SemanticType:
						1. *Note:* The call looks like "Map.<K, V>()".
						2. *Let* `consequenttype` be *UnwrapAffirm:* `TypeValueOf(call.children.2)`.
					2. *Else:*
						1. *Assert:* `call.children.2` is a SemanticExpression.
						2. *Note:* The call looks like "Map.<K>(arg)".
						3. *Let* `consequenttype` be `antecedenttype`.
						4. *Let* `argtype` be *Unwrap:* `TypeOf(call.children.2)`.
				4. *Else:*
					1. *Assert:* `call.children.count` is 4.
					2. *If* `call.children.2` is a SemanticType *and* `call.children.3` is a SemanticExpression:
						1. *Note:* The call looks like "Map.<K, V>(arg)".
						2. *Let* `consequenttype` be *UnwrapAffirm:* `TypeValueOf(call.children.2)`.
						3. *Let* `argtype` be *Unwrap:* `TypeOf(call.children.3)`.
					3. *Else:*
						1. *Throw:* a new TypeError06.
				5. *Let:* `keyvaluetype` be a Tuple type containing the items in [
					EntryTypeStructure [type= `antecedenttype`, optional= `false`],
					EntryTypeStructure [type= `consequenttype`, optional= `false`],
				].
				6. *Let*: `paramtype` be a List type whose items’ type is `keyvaluetype`.
				7. *If*: `argtype` is set *and* *UnwrapAffirm:* `Subtype(argtype, paramtype)` is `false`:
					1. *If* `argtype` is a Tuple type:
						1. *Let* `items` be the union of all item types in `argtype`.
						2. *If* *UnwrapAffirm:* `Subtype(items, keyvaluetype)` is `false`:
							1. *Throw:* a new TypeError03.
					2. *Else*:
						1. *Throw:* a new TypeError03.
				8. *Return:* a mutable Map type whose antecedents’ type is `antecedenttype`
					and whose consequents’ type is `consequenttype`.
		2. *Throw:* a new TypeError06.
	6. *Throw* a new SyntaxError.
;



Type! TypeOfUnfolded(SemanticOperation[operator: NOT] expr) :=
	1. *Assert:* `expr.children.count` is 1.
	2. *Let* `operand` be *Unwrap:* `TypeOf(expr.children.0)`.
	3. *Let* `falsetype` be *UnwrapAffirm:* `ToType(false)`.
	4. *Let `falsytypes` be *UnwrapAffirm:* `Union(Void, Null, falsetype)`.
	5. *If* *UnwrapAffirm:* `Subtype(operand, falsytypes)`:
		1. *Return:* `ToType(true)`.
	6. *If* *UnwrapAffirm:* `Subtype(Void, operand)` *or* *UnwrapAffirm:* `Subtype(Null, operand)` *or* *UnwrapAffirm:* `Subtype(falsetype, operand)`:
		1. *Return:* `Boolean`.
	7. *Return:* `falsetype`.
;

Type! TypeOfUnfolded(SemanticOperation[operator: EMP] expr) :=
	1. *Assert:* `expr.children.count` is 1.
	2. *Perform:* *Unwrap:* `TypeOf(expr.children.0)`.
	3. *Return:* `Boolean`.
;

Type! TypeOfUnfolded(SemanticOperation[operator: NEG] expr) :=
	1. *Assert:* `expr.children.count` is 1.
	2. *Let* `t0` be *Unwrap:* `TypeOf(expr.children.0)`.
	3. *If* *UnwrapAffirm:* `Subtype(t0, Number)`:
		1. *Return:* `t0`.
	4. *Throw:* a new TypeError01.
;

Type! TypeOfUnfolded(SemanticOperation[operator: EXP | MUL | DIV | ADD] expr) :=
	1. *Assert:* `expr.children.count` is 2.
	2. *Let* `t0` be *Unwrap:* `TypeOf(expr.children.0)`.
	3. *Let* `t1` be *Unwrap:* `TypeOf(expr.children.1)`.
	4. *If* *UnwrapAffirm:* `Subtype(t0, Number)` *and* *UnwrapAffirm:* `Subtype(t1, Number)`:
		1. *If* *UnwrapAffirm:* `Subtype(t0, Float)` *or* *UnwrapAffirm:* `Subtype(t1, Float)`:
			1. *Return:* `Float`.
		2. *Else*:
			1. *Return:* `Integer`.
	5. *Throw:* a new TypeError01.
;

Type! TypeOfUnfolded(SemanticOperation[operator: LT | GT | LE | GE] expr) :=
	1. *Assert:* `expr.children.count` is 2.
	2. *Let* `t0` be *Unwrap:* `TypeOf(expr.children.0)`.
	3. *Let* `t1` be *Unwrap:* `TypeOf(expr.children.1)`.
	4. *If* *UnwrapAffirm:* `Subtype(t0, Number)` *and* *UnwrapAffirm:* `Subtype(t1, Number)`:
		1. *Return:* `Boolean`.
	5. *Throw:* a new TypeError01.
;

Type! TypeOfUnfolded(SemanticOperation[operator: IS] expr) :=
	1. *Throw:* new TypeError "Operator not yet supported.".
;

Type! TypeOfUnfolded(SemanticOperation[operator: ID | EQ] expr) :=
	1. *Assert:* `expr.children.count` is 2.
	2. *Let* `t0` be *Unwrap:* `TypeOf(expr.children.0)`.
	3. *Let* `t1` be *Unwrap:* `TypeOf(expr.children.1)`.
	4. *If* *UnwrapAffirm:* `Subtype(t0, Number)` *and* *UnwrapAffirm:* `Subtype(t1, Number)`:
		1. *If* *UnwrapAffirm:* `Subtype(t0, Integer)` *or* *UnwrapAffirm:* `Subtype(t1, Integer)`:
			1. *If* *UnwrapAffirm:* `Subtype(t0, Float)` *or* *UnwrapAffirm:* `Subtype(t1, Float)`:
				1. *If* `operator` is `IS`:
					1. *Return:* `ToType(false)`.
		2. *Return:* `Boolean`.
	5. *If* `t0` and `t1` are disjoint:
		1. *Return:* `ToType(false)`.
	6. *Return:* `Boolean`.
;

Type! TypeOfUnfolded(SemanticOperation[operator: AND] expr) :=
	1. *Assert:* `expr.children.count` is 2.
	2. *Let* `t0` be *Unwrap:* `TypeOf(expr.children.0)`.
	3. *Let* `t1` be *Unwrap:* `TypeOf(expr.children.1)`.
	4. *Let* `falsetype` be *UnwrapAffirm:* `ToType(false)`.
	5. *Let `falsytypes` be *UnwrapAffirm:* `Union(Void, Null, falsetype)`.
	6. *If* *UnwrapAffirm:* `Subtype(t0, falsytypes)`:
		1. *Return:* `t0`.
	7. *Return:* `Union(Intersection(t0, falsytypes), t1)`.
;

Type! TypeOfUnfolded(SemanticOperation[operator: OR] expr) :=
	1. *Assert:* `expr.children.count` is 2.
	2. *Let* `t0` be *Unwrap:* `TypeOf(expr.children.0)`.
	3. *Let* `t1` be *Unwrap:* `TypeOf(expr.children.1)`.
	4. *Let* `falsetype` be *UnwrapAffirm:* `ToType(false)`.
	5. *Let `falsytypes` be *UnwrapAffirm:* `Union(Void, Null, falsetype)`.
	6. *If* *UnwrapAffirm:* `Subtype(t0, falsytypes)`:
		1. *Return:* `t1`.
	7. *If* *UnwrapAffirm:* `Subtype(Void, t0)` *or* *UnwrapAffirm:* `Subtype(Null, t0)` *or* *UnwrapAffirm:* `Subtype(falsetype, t0)`:
		1. *Return:* `Union(Difference(t0, falsytypes), t1)`.
	8. *Return:* `t0`.
;

Type! TypeOfUnfolded(SemanticOperation[operator: COND] expr) :=
	1. *Assert:* `expr.children.count` is 3.
	2. *Let* `t0` be *Unwrap:* `TypeOf(expr.children.0)`.
	3. *Let* `t1` be *Unwrap:* `TypeOf(expr.children.1)`.
	4. *Let* `t2` be *Unwrap:* `TypeOf(expr.children.2)`.
	5. *If* *UnwrapAffirm:* `Subtype(t0, Boolean)`:
		1. *If* `t0` is `ToType(false)`:
			1. *Return:* `t2`.
		2. *If* `t0` is `ToType(true)`:
			1. *Return:* `t1`.
		3. *Return:* `Union(t1, t2)`.
	6. *Throw:* a new TypeError01.
;



Type ToType(Or<Null, Boolean, Number> v) :=
	1. *Return:* a new Type containing only the value `v`.
;<|MERGE_RESOLUTION|>--- conflicted
+++ resolved
@@ -35,14 +35,10 @@
 
 Type! TypeOfUnfolded(SemanticTuple tuple) :=
 	1. *Let* `types` be a mapping of `tuple` for each `it` to *Unwrap:* `TypeOf(it)`.
-<<<<<<< HEAD
 	2. *If* `tuple.isRef` is `false`:
-		1. *Return:* a new non-mutable Tuple type containing the items in the sequence `types`.
+		1. *Return:* a new non-mutable Tuple type containing the items in `types`.
 	3. *Else:*
-		1. *Return:* a new mutable Tuple type containing the items in the sequence `types`.
-=======
-	2. *Return:* a new mutable Tuple type containing the items in `types`.
->>>>>>> e77c763d
+		1. *Return:* a new mutable Tuple type containing the items in `types`.
 ;
 
 
@@ -54,14 +50,10 @@
 			...types,
 			`property.children.0` = *Unwrap:* `TypeOf(property.children.1)`,
 		].
-<<<<<<< HEAD
 	3. *If* `record.isRef` is `false`:
-		1. *Return:* a new non-mutable Record type containing the properties in the structure `types`.
+		1. *Return:* a new non-mutable Record type containing the properties in `types`.
 	4. *Else:*
-		1. *Return:* a new mutable Record type containing the properties in the structure `types`.
-=======
-	3. *Return:* a new mutable Record type containing the properties in `types`.
->>>>>>> e77c763d
+		1. *Return:* a new mutable Record type containing the properties in `types`.
 ;
 
 
