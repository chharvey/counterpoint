--- conflicted
+++ resolved
@@ -34,13 +34,6 @@
 
 
 Type! TypeOfUnfolded(SemanticTuple tuple) :=
-<<<<<<< HEAD
-	1. *Let* `types` be a mapping of `tuple` for each `it` to *Unwrap:* `TypeOf(it)`.
-	2. *If* `tuple.isRef` is `false`:
-		1. *Return:* a new non-mutable Tuple type containing the items in `types`.
-	3. *Else:*
-		1. *Return:* a new mutable Tuple type containing the items in `types`.
-=======
 	1. *Let* `data` be a new Sequence.
 	2. *For each* `item` in `tuple`:
 		1. *Let* `typedatum` be a new EntryTypeStructure [
@@ -54,7 +47,6 @@
 		1. *Return:* a new Vect type containing the items in `data`.
 	4. *Else:*
 		1. *Return:* a new mutable Tuple type containing the items in `data`.
->>>>>>> 270eedf3
 ;
 
 
@@ -67,12 +59,6 @@
 			type=     *Unwrap:* `TypeOf(property.children.1)`,
 			optional= `false`,
 		].
-<<<<<<< HEAD
-	3. *If* `record.isRef` is `false`:
-		1. *Return:* a new non-mutable Record type containing the properties in `types`.
-	4. *Else:*
-		1. *Return:* a new mutable Record type containing the properties in `types`.
-=======
 		3. *If* `record.isRef` is `false` *and* *UnwrapAffirm:* `IsReference(typedatum.type)`:
 			1. *Throw:* a new TypeError03.
 		4. Set the property `propertytype.children.0.id` on `data` to the value `typedatum`.
@@ -80,7 +66,6 @@
 		1. *Return:* a new Struct type containing the properties in `data`.
 	4. *Else:*
 		1. *Return:* a new mutable Record type containing the properties in `data`.
->>>>>>> 270eedf3
 ;
 
 
