Type! TypeOf(SemanticExpression expr) :=
	1. *Let* `t` be *Unrwap:* `TypeOfUnassessed(expr)`.
	2. *Let* `assess` be `Assess(expr)`.
	3. *If* `assess` is an abrupt completion:
		1. *Return:* `t`.
	4. *Assert:* `assess.value` exists.
	5. *Return:* `ToType(assess.value)`.
;



Type TypeOfUnassessed(SemanticConstant const) :=
	1. *Let* `assess` be *UnwrapAffirm:* `Assess(const)`.
	2. *Note:* `assess` is `const.value`.
	3. *Return:* `ToType(assess)`.
;



Type TypeOfUnassessed(SemanticVariable var) :=
	1. *If* the validator’s symbol table contains a SymbolStructure `symbol` whose `id` is `var.id`:
		1. *If* `symbol` is an instance of `SymbolStructureVar`:
			1. *Return:* `symbol.type`.
	2. *Return:* `Unknown`.
;



Type TypeOfUnassessed(StringTemplate template) :=
	1. *Return:* `String`.
;



Type! TypeOfUnassessed(SemanticTuple tuple) :=
	1. *Let* `types` be a mapping of `tuple` for each `it` to *Unwrap:* `TypeOf(it)`.
	2. *Return:* a new Tuple type containing the items in the sequence `types`.
;



Type! TypeOfUnassessed(SemanticRecord record) :=
	1. *Let* `types` be a new Structure.
	2. *For each* `property` in `record`:
		1. *Set* `types` to a new Structure [
			...types,
			`property.children.0` = *Unwrap:* `TypeOf(property.children.1)`,
		].
	3. *Return:* a new Record type containing the properties in the structure `types`.
;



Type! TypeOfUnassessed(SemanticMapping mapping) :=
	1. *Let* `ant_types` be a mapping of `mapping` for each `case` to *Unwrap:* `TypeOf(case.children.0)`.
	2. *Let* `con_types` be a mapping of `mapping` for each `case` to *Unwrap:* `TypeOf(case.children.1)`.
	3. *Let* `k` be `Union(...ant_types)`.
	4. *Let* `v` be `Union(...con_types)`.
	5. *Return:* a new Mapping type whose antecedent types are `k` and whose consequent types are `v`.
;



Type! TypeOfUnassessed(SemanticAccess access) :=
	1. *Assert:* `access.children.count` is 2.
	2. *Let* `base` be `access.children.0`.
	3. *Let* `accessor` be `access.children.1`.
	4. *Let* `base_type` be *Unwrap:* `CombineTuplesOrRecords(TypeOf(base))`.
	5. *If* `accessor` is a SemanticIndex:
		1. *Assert:* `accessor.children.count` is 1.
		2. *Let* `accessor_type` be *Unwrap:* `TypeOf(accessor.children.0)`.
		3. *Assert:* `accessor_type` is a TypeConstant.
		4. *Let* `i` be `accessor_type.value`.
		5. *Assert:* `i` is a instance of `Integer`.
		6. *If* *UnwrapAffirm:* `Subtype(base_type, Tuple)` *and* `i` is an index in `base_type`:
			1. *Let* `entry` be the item accessed at index `i` in `base_type`.
			2. *Return:* *UnwrapAffirm:* `MaybeOptional(entry)`.
		7. *Throw:* a new TypeError04 "Index {{ i }} does not exist on type {{ base_type }}.".
	6. *If* `accessor` is a SemanticKey:
		1. *Let* `id` be `accessor.id`.
		2. *If* *UnwrapAffirm:* `Subtype(base_type, Record)` *and* `id` is a key in `base_type`:
			1. *Let* `entry` be the item accessed at key `id` in `base_type`.
			2. *Return:* *UnwrapAffirm:* `MaybeOptional(entry)`.
		3. *Throw:* a new TypeError04 "Property {{ id }} does not exist on type {{ base_type }}.".
	7. *Assert:* `accessor` is a SemanticExpression.
	8. *Let* `accessor_type` be *Unwrap:* `TypeOf(accessor)`.
	9. *If* *UnwrapAffirm:* `Subtype(base_type, Tuple)`:
		1. *If* `accessor_type` is a TypeConstant:
			1. *Let* `i` be `accessor_type.value`.
			2. *If* `i` is a instance of `Integer`:
				1. *If* `i` is an index in `base_type`:
					1. *Let* `entry` be the item accessed at index `i` in `base_type`.
					2. *Return:* *UnwrapAffirm:* `MaybeOptional(entry)`.
				2. *Throw:* a new TypeError04 "Index {{ i }} does not exist on type {{ base_type }}.".
		2. *Else If* *UnwrapAffirm:* `Subtype(accessor_type, Integer)`:
			1. *Return:* the union of all item types in `base_type`.
		3. *Throw:* a new TypeError02 "Type {{ accessor_type }} is not a subtype of type {{ Integer }}.".
	10. *If* *UnwrapAffirm:* `Subtype(base_type, Mapping)`:
		1. *Let* `k` be the type of the antecedents in `base_type`.
		2. *Let* `v` be the type of the consequents in `base_type`.
		3. *If* *UnwrapAffirm:* `Subtype(accessor_type, k)`:
			1. *Return:* `v`.
		4. *Throw:* a new TypeError02 "Type {{ accessor_type }} is not a subtype of type {{ k }}.".
	11. *Throw:* a new TypeError01.
;



Type! TypeOfUnassessed(SemanticOperation[operator: NOT] expr) :=
	1. *Assert:* `expr.children.count` is 1.
	2. *Let* `operand` be *Unwrap:* `TypeOf(expr.children.0)`.
	3. *Let* `falsetype` be *UnwrapAffirm:* `ToType(false)`.
	4. *Let `falsytypes` be *UnwrapAffirm:* `Union(Void, Null, falsetype)`.
	5. *If* *UnwrapAffirm:* `Subtype(operand, falsytypes)`:
		1. *Return:* `ToType(true)`.
	6. *If* *UnwrapAffirm:* `Subtype(Void, operand)` *or* *UnwrapAffirm:* `Subtype(Null, operand)` *or* *UnwrapAffirm:* `Subtype(falsetype, operand)`:
		1. *Return:* `Boolean`.
	7. *Return:* `falsetype`.
;

Type! TypeOfUnassessed(SemanticOperation[operator: EMP] expr) :=
	1. *Assert:* `expr.children.count` is 1.
	2. *Perform:* *Unwrap:* `TypeOf(expr.children.0)`.
	3. *Return:* `Boolean`.
;

Type! TypeOfUnassessed(SemanticOperation[operator: NEG] expr) :=
	1. *Assert:* `expr.children.count` is 1.
	2. *Let* `t0` be *Unwrap:* `TypeOf(expr.children.0)`.
	3. *If* `t0` is a subtype of `Number`:
		1. *Return:* `t0`.
	4. *Throw:* a new TypeError01.
;

Type! TypeOfUnassessed(SemanticOperation[operator: EXP | MUL | DIV | ADD] expr) :=
	1. *Assert:* `expr.children.count` is 2.
	2. *Let* `t0` be *Unwrap:* `TypeOf(expr.children.0)`.
	3. *Let* `t1` be *Unwrap:* `TypeOf(expr.children.1)`.
	4. *If* `t0` is a subtype of `Number` *and* `t1` is a subtype of `Number`:
		1. *If* `t0` is a subtype of `Float` *or* `t1` is a subtype of `Float`:
			1. *Return:* `Float`.
		2. *Else*:
			1. *Return:* `Integer`.
	5. *Throw:* a new TypeError01.
;

Type! TypeOfUnassessed(SemanticOperation[operator: LT | GT | LE | GE] expr) :=
	1. *Assert:* `expr.children.count` is 2.
	2. *Let* `t0` be *Unwrap:* `TypeOf(expr.children.0)`.
	3. *Let* `t1` be *Unwrap:* `TypeOf(expr.children.1)`.
	4. *If* `t0` is a subtype of `Number` *and* `t1` is a subtype of `Number`:
		1. *Return:* `Boolean`.
	5. *Throw:* a new TypeError01.
;

Type! TypeOfUnassessed(SemanticOperation[operator: IS] expr) :=
	1. *Throw:* new TypeError "Operator not yet supported.".
;

Type! TypeOfUnassessed(SemanticOperation[operator: ID | EQ] expr) :=
	1. *Assert:* `expr.children.count` is 2.
	2. *Let* `t0` be *Unwrap:* `TypeOf(expr.children.0)`.
	3. *Let* `t1` be *Unwrap:* `TypeOf(expr.children.1)`.
	4. *If* `t0` is a subtype of `Number` *and* `t1` is a subtype of `Number`:
		1. *If* `t0` is a subtype of `Integer` *or* `t1` is a subtype of `Integer`:
			1. *If* `t0` is a subtype of `Float` *or* `t1` is a subtype of `Float`:
				1. *If* `operator` is `IS`:
					1. *Return:* `ToType(false)`.
		2. *Return:* `Boolean`.
	5. *If* `t0` and `t1` are disjoint:
		1. *Return:* `ToType(false)`.
	6. *Return:* `Boolean`.
;

Type! TypeOfUnassessed(SemanticOperation[operator: AND] expr) :=
	1. *Assert:* `expr.children.count` is 2.
	2. *Let* `t0` be *Unwrap:* `TypeOf(expr.children.0)`.
	3. *Let* `t1` be *Unwrap:* `TypeOf(expr.children.1)`.
	4. *Let* `falsetype` be *UnwrapAffirm:* `ToType(false)`.
	5. *Let `falsytypes` be *UnwrapAffirm:* `Union(Void, Null, falsetype)`.
	6. *If* *UnwrapAffirm:* `Subtype(t0, falsytypes)`:
		1. *Return:* `t0`.
	7. *Return:* `Union(Intersection(t0, falsytypes), t1)`.
;

Type! TypeOfUnassessed(SemanticOperation[operator: OR] expr) :=
	1. *Assert:* `expr.children.count` is 2.
	2. *Let* `t0` be *Unwrap:* `TypeOf(expr.children.0)`.
	3. *Let* `t1` be *Unwrap:* `TypeOf(expr.children.1)`.
	4. *Let* `falsetype` be *UnwrapAffirm:* `ToType(false)`.
	5. *Let `falsytypes` be *UnwrapAffirm:* `Union(Void, Null, falsetype)`.
	6. *If* *UnwrapAffirm:* `Subtype(t0, falsytypes)`:
		1. *Return:* `t1`.
	7. *If* *UnwrapAffirm:* `Subtype(Void, t0)` *or* *UnwrapAffirm:* `Subtype(Null, t0)` *or* *UnwrapAffirm:* `Subtype(falsetype, t0)`:
		1. *Return:* `Union(Difference(t0, falsytypes), t1)`.
	8. *Return:* `t0`.
;

Type! TypeOfUnassessed(SemanticOperation[operator: COND] expr) :=
	1. *Assert:* `expr.children.count` is 3.
	2. *Let* `t0` be *Unwrap:* `TypeOf(expr.children.0)`.
	3. *Let* `t1` be *Unwrap:* `TypeOf(expr.children.1)`.
	4. *Let* `t2` be *Unwrap:* `TypeOf(expr.children.2)`.
	5. *If* `t0` is a subtype of `Boolean`:
		1. *If* `t0` is `ToType(false)`:
			1. *Return:* `t2`.
		2. *If* `t0` is `ToType(true)`:
			1. *Return:* `t1`.
		3. *Return:* `Union(t1, t2)`.
	6. *Throw:* a new TypeError01.
;



<<<<<<< HEAD
Type ToType(Or<Null, Boolean, Number> v) :=
	1. *Return:* a new Type containing only the value `v`.
=======
TypeConstant ToType(Or<Null, Boolean, Number> v) :=
	1. *Return:* a new CompletionStructure [
		type  = `Type`,
		value = `v`,
	].
;



Type MaybeOptional(EntryTypeStructure entry) :=
	1. *Let* `type` be `entry.type`.
	2. *If*: `entry.optional` is `true`:
		1. *Return:* `Union(type, Void)`.
	3. *Return:* `type`.
>>>>>>> 6caa2fdc
;<|MERGE_RESOLUTION|>--- conflicted
+++ resolved
@@ -212,15 +212,8 @@
 
 
 
-<<<<<<< HEAD
 Type ToType(Or<Null, Boolean, Number> v) :=
 	1. *Return:* a new Type containing only the value `v`.
-=======
-TypeConstant ToType(Or<Null, Boolean, Number> v) :=
-	1. *Return:* a new CompletionStructure [
-		type  = `Type`,
-		value = `v`,
-	].
 ;
 
 
@@ -230,5 +223,4 @@
 	2. *If*: `entry.optional` is `true`:
 		1. *Return:* `Union(type, Void)`.
 	3. *Return:* `type`.
->>>>>>> 6caa2fdc
 ;