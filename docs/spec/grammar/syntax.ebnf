--- conflicted
+++ resolved
@@ -57,15 +57,12 @@
 
 TypeCompound ::=
 	| TypeUnit
-<<<<<<< HEAD
 	| TypeCompound PropertyAccessType
 ;
 
 TypeUnarySymbol ::=
 	| TypeCompound
-=======
 	| TypeUnarySymbol "?"
->>>>>>> 0c29ada4
 	| TypeUnarySymbol "!"
 ;
 
