// KEYWORD         ::= [./lexicon.ebnf#Keyword];
// IDENTIFIER      ::= [./lexicon.ebnf#Identifier];
// INTEGER         ::= [./lexicon.ebnf#Integer];
// FLOAT           ::= [./lexicon.ebnf#Float];
// STRING          ::= [./lexicon.ebnf#String];
// TEMPLATE_FULL   ::= [./lexicon.ebnf#TemplateFull];
// TEMPLATE_HEAD   ::= [./lexicon.ebnf#TemplateHead];
// TEMPLATE_MIDDLE ::= [./lexicon.ebnf#TempalteMiddle];
// TEMPLATE_TAIL   ::= [./lexicon.ebnf#TempalteTail];



Word ::=
	| KEYWORD
	| IDENTIFIER
;



PrimitiveLiteral ::=
	| "null"
	| "false"
	| "true"
	| INTEGER
	| FLOAT
	| STRING
;



TypeKeyword ::=
	| "bool"
	| "int"
	| "float"
	| "str"
	| "obj"
;

EntryType<Named, Optional>
	::= <Named+>(Word . <Optional->":") <Optional+>"?:" Type;

<<<<<<< HEAD
ItemsType ::=
	|  EntryType<-Named><-Optional># ","?
	| (EntryType<-Named><-Optional># ",")? EntryType<-Named><+Optional># ","?
;

PropertiesType
	::= EntryType<+Named><-Optional, +Optional># ","?;

TypeTupleLiteral  ::= "[" ","? ItemsType      "]";
TypeRecordLiteral ::= "[" ","? PropertiesType "]";
=======
TypeTupleLiteral  ::= "[" ( ","? Type#         ","? )? "]";
TypeRecordLiteral ::= "["   ","? PropertyType# ","?    "]";
>>>>>>> 5fea211c

TypeUnit ::=
	| IDENTIFIER
	| PrimitiveLiteral
	| TypeKeyword
	| TypeTupleLiteral
	| TypeRecordLiteral
	| "(" Type ")"
;

TypeUnarySymbol ::=
	| TypeUnit
	| TypeUnarySymbol "?"
	| TypeUnarySymbol "!"
;

TypeIntersection ::= (TypeIntersection "&")? TypeUnarySymbol;
TypeUnion        ::= (TypeUnion        "|")? TypeIntersection;

Type ::=
	| TypeUnion
;



StringTemplate ::=
	| TEMPLATE_FULL
	| TEMPLATE_HEAD Expression? (TEMPLATE_MIDDLE Expression?)* TEMPLATE_TAIL
;

Property ::= Word       "="   Expression;
Case     ::= Expression "|->" Expression;

TupleLiteral   ::= "[" ( ","? Expression# ","? )? "]";
RecordLiteral  ::= "["   ","? Property#   ","?    "]";
MappingLiteral ::= "["   ","? Case#       ","?    "]";

ExpressionUnit ::=
	| IDENTIFIER
	| PrimitiveLiteral
	| StringTemplate
	| TupleLiteral
	| RecordLiteral
	| MappingLiteral
	| "(" Expression ")"
;

PropertyAccess
	::= "." (INTEGER | Word | "[" Expression "]");

ExpressionCompound ::=
	| ExpressionUnit
	| ExpressionCompound PropertyAccess
;

ExpressionUnarySymbol ::=
	| ExpressionCompound
	| ("!" | "?" | "+" | "-") ExpressionUnarySymbol
;

ExpressionExponential
	::= ExpressionUnarySymbol ("^" ExpressionExponential)?;

ExpressionMultiplicative ::= (ExpressionMultiplicative ("*" | "/" ))?                                            ExpressionExponential;
ExpressionAdditive       ::= (ExpressionAdditive       ("+" | "-" ))?                                            ExpressionMultiplicative;
ExpressionComparative    ::= (ExpressionComparative    ("<" | ">" | "<=" | ">=" | "!<" | "!>" | "is" | "isnt"))? ExpressionAdditive;
ExpressionEquality       ::= (ExpressionEquality       ("===" | "!==" | "==" | "!="))?                           ExpressionComparative;
ExpressionConjunctive    ::= (ExpressionConjunctive    ("&&" | "!&"))?                                           ExpressionEquality;
ExpressionDisjunctive    ::= (ExpressionDisjunctive    ("||" | "!|"))?                                           ExpressionConjunctive;

ExpressionConditional
	::= "if" Expression "then" Expression "else" Expression;

Expression ::=
	| ExpressionDisjunctive
	| ExpressionConditional
;



DeclarationType     ::= "type"            IDENTIFIER "=" Type                ";";
DeclarationVariable ::= "let"  "unfixed"? IDENTIFIER ":" Type "=" Expression ";";

Declaration ::=
	| DeclarationType
	| DeclarationVariable
;

Assignee ::=
	| IDENTIFIER
;

StatementAssignment
	::= Assignee "=" Expression ";";

Statement ::=
	| Expression? ";"
	| Declaration
	| StatementAssignment
;



Goal ::= #x02 Statement* #x03;<|MERGE_RESOLUTION|>--- conflicted
+++ resolved
@@ -39,7 +39,6 @@
 EntryType<Named, Optional>
 	::= <Named+>(Word . <Optional->":") <Optional+>"?:" Type;
 
-<<<<<<< HEAD
 ItemsType ::=
 	|  EntryType<-Named><-Optional># ","?
 	| (EntryType<-Named><-Optional># ",")? EntryType<-Named><+Optional># ","?
@@ -48,12 +47,8 @@
 PropertiesType
 	::= EntryType<+Named><-Optional, +Optional># ","?;
 
-TypeTupleLiteral  ::= "[" ","? ItemsType      "]";
-TypeRecordLiteral ::= "[" ","? PropertiesType "]";
-=======
-TypeTupleLiteral  ::= "[" ( ","? Type#         ","? )? "]";
-TypeRecordLiteral ::= "["   ","? PropertyType# ","?    "]";
->>>>>>> 5fea211c
+TypeTupleLiteral  ::= "[" (","? ItemsType)?    "]";
+TypeRecordLiteral ::= "["  ","? PropertiesType "]";
 
 TypeUnit ::=
 	| IDENTIFIER
