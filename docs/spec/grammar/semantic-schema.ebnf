SemanticType =:=
	| SemanticTypeConstant
	| SemanticTypeAlias
	| SemanticTypeEmptyCollection
	| SemanticTypeList
	| SemanticTypeRecord
	| SemanticTypeOperation
;

SemanticExpression =:=
	| SemanticConstant
	| SemanticVariable
	| SemanticTemplate
	| SemanticEmptyCollection
	| SemanticList
	| SemanticRecord
	| SemanticMapping
	| SemanticOperation
;



SemanticKey[id: RealNumber]
	::= ();



SemanticTypeProperty
	::= SemanticKey SemanticType;



SemanticTypeConstant[value: Type]
	::= ();

SemanticTypeAlias[id: RealNumber]
	::= ();

SemanticTypeEmptyCollection ::= ();
SemanticTypeList            ::= SemanticType+;
SemanticTypeRecord          ::= SemanticTypeProperty+;

SemanticTypeOperation[operator: ORNULL]
	::= SemanticType;
SemanticTypeOperation[operator: AND | OR]
	::= SemanticType SemanticType;



SemanticProperty
	::= SemanticKey SemanticExpression;

SemanticCase
	::= SemanticExpression+ SemanticExpression;



<<<<<<< HEAD
SemanticConstant[value: Null | Boolean | Number | Sequence<RealNumber>]
=======
SemanticConstant[value: Null | Boolean | Number | String]
>>>>>>> 0ae9b119
	::= ();

SemanticVariable[id: RealNumber]
	::= ();

SemanticTemplate[type: "full"]
	::= SemanticConstant;
SemanticTemplate[type: "substitution"]
	::= (SemanticConstant SemanticExpression?)+ SemanticConstant;

SemanticTemplatePartial
	::= (SemanticConstant SemanticExpression?)+;

SemanticEmptyCollection ::= ();
SemanticList            ::= SemanticExpression+;
SemanticRecord          ::= SemanticProperty+;
SemanticMapping         ::= SemanticCase+;

SemanticOperation[operator: NOT | EMP]
	::= SemanticExpression;
SemanticOperation[operator: NEG]
	::= SemanticExpression[type: Number];
SemanticOperation[operator: EXP | MUL | DIV | ADD | LT | LE | GT | GE]
	::= SemanticExpression[type: Number] SemanticExpression[type: Number];
SemanticOperation[operator: IS | EQ]
	::= SemanticExpression[type: Object] SemanticExpression[type: Object];
SemanticOperation[operator: AND | OR]
	::= SemanticExpression SemanticExpression;
SemanticOperation[operator: COND]
	::= SemanticExpression[type: Boolean] SemanticExpression SemanticExpression;



SemanticStatement =:=
	| SemanticStatementExpression
	| SemanticDeclaration
	| SemanticAssignment
;



SemanticStatementExpression
	::= SemanticExpression?;



SemanticDeclarationVariable[unfixed: Boolean]
	::= SemanticVariable SemanticType SemanticExpression;

SemanticDeclarationType
	::= SemanticTypeAlias SemanticType;

SemanticDeclaration =:=
	| SemanticDeclarationVariable
	| SemanticDeclarationType
;



SemanticAssignment
	::= SemanticVariable SemanticExpression;



SemanticGoal
	::= SemanticStatement*;<|MERGE_RESOLUTION|>--- conflicted
+++ resolved
@@ -55,11 +55,7 @@
 
 
 
-<<<<<<< HEAD
-SemanticConstant[value: Null | Boolean | Number | Sequence<RealNumber>]
-=======
 SemanticConstant[value: Null | Boolean | Number | String]
->>>>>>> 0ae9b119
 	::= ();
 
 SemanticVariable[id: RealNumber]
