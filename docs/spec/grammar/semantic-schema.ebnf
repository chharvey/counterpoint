--- conflicted
+++ resolved
@@ -38,14 +38,8 @@
 SemanticTypeAlias[id: RealNumber]
 	::= ();
 
-<<<<<<< HEAD
-SemanticTypeEmptyCollection ::= ();
-SemanticTypeList            ::= SemanticItemType+;
-SemanticTypeRecord          ::= SemanticPropertyType+;
-=======
-SemanticTypeTuple  ::= SemanticType*;
+SemanticTypeTuple  ::= SemanticItemType*;
 SemanticTypeRecord ::= SemanticPropertyType+;
->>>>>>> 5fea211c
 
 SemanticTypeOperation[operator: ORNULL]
 	::= SemanticType;
