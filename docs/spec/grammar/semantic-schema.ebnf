--- conflicted
+++ resolved
@@ -3,12 +3,9 @@
 
 
 
-<<<<<<< HEAD
-=======
 SemanticIndexType
 	::= SemanticTypeConstant;
 
->>>>>>> 285f3787
 SemanticItemType[optional: Boolean]
 	::= SemanticType;
 
@@ -89,11 +86,7 @@
 SemanticRecord  ::= SemanticProperty+;
 SemanticMapping ::= SemanticCase+;
 
-<<<<<<< HEAD
 SemanticAccess[optional: Boolean]
-=======
-SemanticAccess
->>>>>>> 285f3787
 	::= SemanticExpression (SemanticIndex | SemanticKey | SemanticExpression);
 
 SemanticOperation[operator: NOT | EMP]
