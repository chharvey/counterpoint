--- conflicted
+++ resolved
@@ -210,19 +210,7 @@
 		...ParseList(Property, SemanticProperty)
 	);
 
-<<<<<<< HEAD
-	Decorate(RecordLiteral__0__List ::= Property) -> Sequence<SemanticProperty>
-		:= [Decorate(Property)];
-	Decorate(RecordLiteral__0__List ::= RecordLiteral__0__List "," Property) -> Sequence<SemanticProperty>
-		:= [
-			...Decorate(RecordLiteral__0__List),
-			Decorate(Property),
-		];
-
-Decorate(MappingLiteral ::= "{" ","? MappingLiteral__0__List ","? "}") -> SemanticMapping
-=======
-Decorate(MappingLiteral ::= "[" ","? Case# ","? "]") -> SemanticMapping
->>>>>>> 6caa2fdc
+Decorate(MappingLiteral ::= "{" ","? Case# ","? "}") -> SemanticMapping
 	:=(SemanticMapping
 		...ParseList(Case, SemanticCase)
 	);
