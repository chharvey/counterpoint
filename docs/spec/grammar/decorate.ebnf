Decorate(Word ::= IDENTIFIER) -> SemanticKey
	:= (SemanticKey[id=TokenWorth(IDENTIFIER)]);
Decorate(Word ::= KEYWORD) -> SemanticKey
	:= (SemanticKey[id=TokenWorth(KEYWORD)]);



Decorate(PrimitiveLiteral ::= "null") -> SemanticConstant
	:= (SemanticConstant[value=null]);
Decorate(PrimitiveLiteral ::= "false") -> SemanticConstant
	:= (SemanticConstant[value=false]);
Decorate(PrimitiveLiteral ::= "true") -> SemanticConstant
	:= (SemanticConstant[value=true]);
Decorate(PrimitiveLiteral ::= INTEGER) -> SemanticConstant
	:= (SemanticConstant[value=Integer(TokenWorth(INTEGER))]);
Decorate(PrimitiveLiteral ::= FLOAT) -> SemanticConstant
	:= (SemanticConstant[value=Float(TokenWorth(FLOAT))]);
Decorate(PrimitiveLiteral ::= STRING) -> SemanticConstant
	:= (SemanticConstant[value=String(TokenWorth(STRING))]);



Decorate(TypeKeyword ::= "void") -> SemanticTypeConstant
	:= (SemanticTypeConstant[value=Void]);
Decorate(TypeKeyword ::= "bool") -> SemanticTypeConstant
	:= (SemanticTypeConstant[value=Boolean]);
Decorate(TypeKeyword ::= "int") -> SemanticTypeConstant
	:= (SemanticTypeConstant[value=Integer]);
Decorate(TypeKeyword ::= "float") -> SemanticTypeConstant
	:= (SemanticTypeConstant[value=Float]);
Decorate(TypeKeyword ::= "str") -> SemanticTypeConstant
	:= (SemanticTypeConstant[value=String]);
Decorate(TypeKeyword ::= "obj") -> SemanticTypeConstant
	:= (SemanticTypeConstant[value=Object]);



Decorate(EntryType ::= Type) -> SemanticItemType
	:= (SemanticItemType[optional=false] Decorate(Type));
Decorate(EntryType_Optional ::= Type) -> SemanticItemType
	:= (SemanticItemType[optional=true] Decorate(Type));
Decorate(EntryType_Named ::= Word ":" Type) -> SemanticPropertyType
	:= (SemanticPropertyType[optional=false]
<<<<<<< HEAD
		Decorate(Word)
		Decorate(Type)
	);
Decorate(EntryType_Named_Optional ::= Word "?:" Type) -> SemanticPropertyType
	:= (SemanticPropertyType[optional=true]
=======
>>>>>>> 285f3787
		Decorate(Word)
		Decorate(Type)
	);
Decorate(EntryType_Named_Optional ::= Word "?:" Type) -> SemanticPropertyType
	:= (SemanticPropertyType[optional=true]
		Decorate(Word)
		Decorate(Type)
	);



Decorate(ItemsType ::= EntryType# ","?) -> Sequence<SemanticItemType>
	:= ParseList(EntryType, SemanticItemType);
Decorate(ItemsType ::= EntryType_Optional# ","?) -> Sequence<SemanticItemType>
	:= ParseList(EntryType_Optional, SemanticItemType);
Decorate(ItemsType ::= EntryType# "," EntryType_Optional# ","?) -> Sequence<SemanticItemType>
	:= [
		...ParseList(EntryType,          SemanticItemType),
		...ParseList(EntryType_Optional, SemanticItemType),
	];

Decorate(PropertiesType ::= EntryType_Named# ","?) -> Sequence<SemanticPropertyType>
	:= ParseList(EntryType_Named, SemanticPropertyType);
Decorate(PropertiesType ::= EntryType_Named_Optional# ","?) -> Sequence<SemanticPropertyType>
	:= ParseList(EntryType_Named_Optional, SemanticPropertyType);



Decorate(ItemsType ::= EntryType# ","?) -> Sequence<SemanticItemType>
	:= ParseList(EntryType, SemanticItemType);
Decorate(ItemsType ::= EntryType_Optional# ","?) -> Sequence<SemanticItemType>
	:= ParseList(EntryType_Optional, SemanticItemType);
Decorate(ItemsType ::= EntryType# "," EntryType_Optional# ","?) -> Sequence<SemanticItemType>
	:= [
		...ParseList(EntryType,          SemanticItemType),
		...ParseList(EntryType_Optional, SemanticItemType),
	];

Decorate(PropertiesType ::= EntryType_Named# ","?) -> Sequence<SemanticPropertyType>
	:= ParseList(EntryType_Named, SemanticPropertyType);
Decorate(PropertiesType ::= EntryType_Named_Optional# ","?) -> Sequence<SemanticPropertyType>
	:= ParseList(EntryType_Named_Optional, SemanticPropertyType);



Decorate(TypeTupleLiteral ::= "[" "]") -> SemanticTypeTuple
	:= (SemanticTypeTuple);
Decorate(TypeTupleLiteral ::= "[" ","? ItemsType "]") -> SemanticTypeTuple
	:= (SemanticTypeTuple
		...Decorate(ItemsType)
	);

Decorate(TypeRecordLiteral ::= "[" ","? PropertiesType "]") -> SemanticTypeRecord
	:= (SemanticTypeRecord
		...Decorate(PropertiesType)
	);



Decorate(TypeUnit ::= IDENTIFIER) -> SemanticTypeAlias
	:= (SemanticTypeAlias[id=TokenWorth(IDENTIFIER)]);
Decorate(TypeUnit ::= PrimitiveLiteral) -> SemanticTypeConstant
	:= (SemanticTypeConstant[value=ToType(Decorate(PrimitiveLiteral).value)]);
Decorate(TypeUnit ::= TypeKeyword) -> SemanticTypeConstant
	:= Decorate(TypeKeyword);
Decorate(TypeUnit ::= TypeTupleLiteral) -> SemanticTypeTuple
	:= Decorate(TypeTupleLiteral);
Decorate(TypeUnit ::= TypeRecordLiteral) -> SemanticTypeRecord
	:= Decorate(TypeRecordLiteral);
Decorate(TypeUnit ::= "(" Type ")") -> SemanticType
	:= Decorate(Type);



Decorate(PropertyAccessType ::= "." INTEGER) -> SemanticIndexType
	:= (SemanticIndexType
		(SemanticTypeConstant[value=ToType(Integer(TokenWorth(INTEGER)))])
	);
Decorate(PropertyAccessType ::= "." Word) -> SemanticKey
	:= Decorate(Word);



Decorate(TypeCompound ::= TypeUnit) -> SemanticType
	:= Decorate(TypeUnit);
Decorate(TypeCompound ::= TypeCompound PropertyAccessType) -> SemanticTypeAccess
	:= (SemanticTypeAccess
		Decorate(TypeCompound)
		Decorate(PropertyAccessType)
	);



Decorate(TypeUnarySymbol ::= TypeCompound) -> SemanticType
	:= Decorate(TypeCompound);
Decorate(TypeUnarySymbol ::= TypeUnarySymbol "?") -> SemanticTypeOperation
	:= (SemanticTypeOperation[operator=ORNULL]
		Decorate(TypeUnarySymbol)
	);
Decorate(TypeUnarySymbol ::= TypeUnarySymbol "!") -> SemanticTypeOperation
	:= (SemanticTypeOperation[operator=OREXCP]
		Decorate(TypeUnarySymbol)
	);



Decorate(TypeIntersection ::= TypeUnarySymbol) -> SemanticType
	:= Decorate(TypeUnarySymbol);
Decorate(TypeIntersection ::= TypeIntersection "&" TypeUnarySymbol) -> SemanticTypeOperation
	:= (SemanticTypeOperation[operator=AND]
		Decorate(TypeIntersection)
		Decorate(TypeUnarySymbol)
	);



Decorate(TypeUnion ::= TypeIntersection) -> SemanticType
	:= Decorate(TypeIntersection);
Decorate(TypeUnion ::= TypeUnion "|" TypeIntersection) -> SemanticTypeOperation
	:= (SemanticTypeOperation[operator=OR]
		Decorate(TypeUnion)
		Decorate(TypeIntersection)
	);



Decorate(Type ::= TypeUnion) -> SemanticType
	:= Decorate(TypeUnion);



Decorate(StringTemplate ::= TEMPLATE_FULL) -> SemanticTemplate
	:= (SemanticTemplate
		(SemanticConstant[value=String(TokenWorth(TEMPLATE_FULL))])
	);
Decorate(StringTemplate ::= TEMPLATE_HEAD TEMPLATE_TAIL) -> SemanticTemplate
	:= (SemanticTemplate
		(SemanticConstant[value=String(TokenWorth(TEMPLATE_HEAD))])
		(SemanticConstant[value=String(TokenWorth(TEMPLATE_TAIL))])
	);
Decorate(StringTemplate ::= TEMPLATE_HEAD Expression TEMPLATE_TAIL) -> SemanticTemplate
	:= (SemanticTemplate
		(SemanticConstant[value=String(TokenWorth(TEMPLATE_HEAD))])
		Decorate(Expression)
		(SemanticConstant[value=String(TokenWorth(TEMPLATE_TAIL))])
	);
Decorate(StringTemplate ::= TEMPLATE_HEAD StringTemplate__0__List TEMPLATE_TAIL) -> SemanticTemplate
	:= (SemanticTemplate
		(SemanticConstant[value=String(TokenWorth(TEMPLATE_HEAD))])
		...Decorate(StringTemplate__0__List)
		(SemanticConstant[value=String(TokenWorth(TEMPLATE_TAIL))])
	);
Decorate(StringTemplate ::= TEMPLATE_HEAD Expression StringTemplate__0__List TEMPLATE_TAIL) -> SemanticTemplate
	:= (SemanticTemplate
		(SemanticConstant[value=String(TokenWorth(TEMPLATE_HEAD))])
		Decorate(Expression)
		...Decorate(StringTemplate__0__List)
		(SemanticConstant[value=String(TokenWorth(TEMPLATE_TAIL))])
	);

	Decorate(StringTemplate__0__List ::= TEMPLATE_MIDDLE) -> Vector<SemanticConstant>
		:= [SemanticConstant[value=String(TokenWorth(TEMPLATE_MIDDLE))]];
	Decorate(StringTemplate__0__List ::= TEMPLATE_MIDDLE Expression) -> Vector<SemanticConstant, SemanticExpression>
		:= [
			(SemanticConstant[value=String(TokenWorth(TEMPLATE_MIDDLE))]),
			Decorate(Expression),
		];
	Decorate(StringTemplate__0__List ::= StringTemplate__0__List TEMPLATE_MIDDLE) -> Sequence<...Vector<SemanticConstant, SemanticExpression?>>
		:= [
			...Decorate(StringTemplate__0__List),
			(SemanticConstant[value=String(TokenWorth(TEMPLATE_MIDDLE))]),
		];
	Decorate(StringTemplate__0__List ::= StringTemplate__0__List TEMPLATE_MIDDLE Expression) -> Sequence<...Vector<SemanticConstant, SemanticExpression?>>
		:= [
			...Decorate(StringTemplate__0__List),
			(SemanticConstant[value=String(TokenWorth(TEMPLATE_MIDDLE))]),
			Decorate(Expression),
		];



Decorate(Property ::= Word "=" Expression) -> SemanticProperty
	:= (SemanticProperty
		Decorate(Word)
		Decorate(Expression)
	);

Decorate(Case ::= Expression "|->" Expression) -> SemanticCase
	:= (SemanticCase
		Decorate(Expression)
		Decorate(Expression)
	);

Decorate(TupleLiteral ::= "[" "]") -> SemanticTuple
	:= (SemanticTuple);
Decorate(TupleLiteral ::= "[" ","? Expression# ","? "]") -> SemanticTuple
	:= (SemanticTuple
		...ParseList(Expression, SemanticExpression)
	);

Decorate(RecordLiteral ::= "[" ","? Property# ","? "]") -> SemanticRecord
	:= (SemanticRecord
		...ParseList(Property, SemanticProperty)
	);

<<<<<<< HEAD
Decorate(MappingLiteral ::= "[" ","? Case# ","? "]") -> SemanticMapping
=======
Decorate(MappingLiteral ::= "{" ","? Case# ","? "}") -> SemanticMapping
>>>>>>> 285f3787
	:=(SemanticMapping
		...ParseList(Case, SemanticCase)
	);



Decorate(ExpressionUnit ::= IDENTIFIER) -> SemanticVariable
	:= (SemanticVariable[id=TokenWorth(IDENTIFIER)]);
Decorate(ExpressionUnit ::= PrimitiveLiteral) -> SemanticConstant
	:= Decorate(PrimitiveLiteral);
Decorate(ExpressionUnit ::= StringTemplate) -> SemanticTemplate
	:= Decorate(StringTemplate);
Decorate(ExpressionUnit ::= TupleLiteral) -> SemanticTuple
	:= Decorate(TupleLiteral);
Decorate(ExpressionUnit ::= RecordLiteral) -> SemanticRecord
	:= Decorate(RecordLiteral);
Decorate(ExpressionUnit ::= MappingLiteral) -> SemanticMapping
	:= Decorate(MappingLiteral);
Decorate(ExpressionUnit ::= "(" Expression ")") -> SemanticExpression
	:= Decorate(Expression);



<<<<<<< HEAD
Decorate(PropertyAccess ::= ("." | "?.") INTEGER) -> SemanticIndex
	:= (SemanticIndex
		(SemanticConstant[value=Integer(TokenWorth(INTEGER))])
	);
Decorate(PropertyAccess ::= ("." | "?.") Word) -> SemanticKey
	:= Decorate(Word);
Decorate(PropertyAccess ::= ("." | "?.") "[" Expression "]") -> SemanticExpression
=======
Decorate(PropertyAccess ::= "." INTEGER) -> SemanticIndex
	:= (SemanticIndex
		(SemanticConstant[value=Integer(TokenWorth(INTEGER))])
	);
Decorate(PropertyAccess ::= "." Word) -> SemanticKey
	:= Decorate(Word);
Decorate(PropertyAccess ::= "." "[" Expression "]") -> SemanticExpression
>>>>>>> 285f3787
	:= Decorate(Expression);



Decorate(ExpressionCompound ::= ExpressionUnit) -> SemanticExpression
	:= Decorate(ExpressionUnit);
Decorate(ExpressionCompound ::= ExpressionCompound PropertyAccess) -> SemanticAccess
<<<<<<< HEAD
	:= (SemanticAccess[optional=IsOptionalAccess(PropertyAccess)]
=======
	:= (SemanticAccess
>>>>>>> 285f3787
		Decorate(ExpressionCompound)
		Decorate(PropertyAccess)
	);



Decorate(ExpressionUnarySymbol ::= ExpressionCompound) -> SemanticExpression
	:= Decorate(ExpressionCompound);
Decorate(ExpressionUnarySymbol ::= "!" ExpressionUnarySymbol) -> SemanticOperation
	:= (SemanticOperation[operator=NOT]
		Decorate(ExpressionUnarySymbol)
	);
Decorate(ExpressionUnarySymbol ::= "?" ExpressionUnarySymbol) -> SemanticOperation
	:= (SemanticOperation[operator=EMP]
		Decorate(ExpressionUnarySymbol)
	);
Decorate(ExpressionUnarySymbol ::= "+" ExpressionUnarySymbol) -> SemanticExpression
	:= Decorate(ExpressionUnarySymbol);
Decorate(ExpressionUnarySymbol ::= "-" ExpressionUnarySymbol) -> SemanticOperation
	:= (SemanticOperation[operator=NEG]
		Decorate(ExpressionUnarySymbol)
	);



Decorate(ExpressionExponential ::= ExpressionUnarySymbol) -> SemanticExpression
	:= Decorate(ExpressionUnarySymbol);
Decorate(ExpressionExponential ::= ExpressionUnarySymbol "^" ExpressionExponential) -> SemanticOperation
	:= (SemanticOperation[operator=EXP]
		Decorate(ExpressionUnarySymbol)
		Decorate(ExpressionExponential)
	);



Decorate(ExpressionMultiplicative ::= ExpressionExponential) -> SemanticExpression
	:= Decorate(ExpressionExponential);
Decorate(ExpressionMultiplicative ::= ExpressionMultiplicative "*" ExpressionExponential) -> SemanticOperation
	:= (SemanticOperation[operator=MUL]
		Decorate(ExpressionMultiplicative)
		Decorate(ExpressionExponential)
	);
Decorate(ExpressionMultiplicative ::= ExpressionMultiplicative "/" ExpressionExponential) -> SemanticOperation
	:= (SemanticOperation[operator=DIV]
		Decorate(ExpressionMultiplicative)
		Decorate(ExpressionExponential)
	);



Decorate(ExpressionAdditive ::= ExpressionMultiplicative) -> SemanticExpression
	:= Decorate(ExpressionMultiplicative);
Decorate(ExpressionAdditive ::= ExpressionAdditive "+" ExpressionMultiplicative) -> SemanticOperation
	:= (SemanticOperation[operator=ADD]
		Decorate(ExpressionAdditive)
		Decorate(ExpressionMultiplicative)
	);
Decorate(ExpressionAdditive ::= ExpressionAdditive "-" ExpressionMultiplicative) -> SemanticOperation
	:= (SemanticOperation[operator=ADD]
		Decorate(ExpressionAdditive)
		(SemanticOperation[operator=NEG] Decorate(ExpressionMultiplicative))
	);



Decorate(ExpressionComparative ::= ExpressionAdditive) -> SemanticOperation
	:= Decorate(ExpressionAdditive);
Decorate(ExpressionComparative ::= ExpressionComparative "<" ExpressionAdditive) -> SemanticOperation
	:= (SemanticOperation[operator=LT]
		Decorate(ExpressionComparative)
		Decorate(ExpressionAdditive)
	);
Decorate(ExpressionComparative ::= ExpressionComparative ">" ExpressionAdditive) -> SemanticOperation
	:= (SemanticOperation[operator=GT]
		Decorate(ExpressionComparative)
		Decorate(ExpressionAdditive)
	);
Decorate(ExpressionComparative ::= ExpressionComparative "<=" ExpressionAdditive) -> SemanticOperation
	:= (SemanticOperation[operator=LE]
		Decorate(ExpressionComparative)
		Decorate(ExpressionAdditive)
	);
Decorate(ExpressionComparative ::= ExpressionComparative ">=" ExpressionAdditive) -> SemanticOperation
	:= (SemanticOperation[operator=GE]
		Decorate(ExpressionComparative)
		Decorate(ExpressionAdditive)
	);
Decorate(ExpressionComparative ::= ExpressionComparative "!<" ExpressionAdditive) -> SemanticOperation
	:= (SemanticOperation[operator=NOT]
		(SemanticOperation[operator=LT]
			Decorate(ExpressionComparative)
			Decorate(ExpressionAdditive)
		)
	);
Decorate(ExpressionComparative ::= ExpressionComparative "!>" ExpressionAdditive) -> SemanticOperation
	:= (SemanticOperation[operator=NOT]
		(SemanticOperation[operator=GT]
			Decorate(ExpressionComparative)
			Decorate(ExpressionAdditive)
		)
	);
Decorate(ExpressionComparative ::= ExpressionComparative "is" ExpressionAdditive) -> SemanticOperation
	:= (SemanticOperation[operator=IS]
		Decorate(ExpressionComparative)
		Decorate(ExpressionAdditive)
	);
Decorate(ExpressionComparative ::= ExpressionComparative "isnt" ExpressionAdditive) -> SemanticOperation
	:= (SemanticOperation[operator=NOT]
		(SemanticOperation[operator=IS]
			Decorate(ExpressionComparative)
			Decorate(ExpressionAdditive)
		)
	);



Decorate(ExpressionEquality ::= ExpressionComparative) -> SemanticOperation
	:= Decorate(ExpressionComparative);
Decorate(ExpressionEquality ::= ExpressionEquality "===" ExpressionComparative) -> SemanticOperation
	:= (SemanticOperation[operator=ID]
		Decorate(ExpressionEquality)
		Decorate(ExpressionComparative)
	);
Decorate(ExpressionEquality ::= ExpressionEquality "!==" ExpressionComparative) -> SemanticOperation
	:= (SemanticOperation[operator=NOT]
		(SemanticOperation[operator=ID]
			Decorate(ExpressionEquality)
			Decorate(ExpressionComparative)
		)
	);
Decorate(ExpressionEquality ::= ExpressionEquality "==" ExpressionComparative) -> SemanticOperation
	:= (SemanticOperation[operator=EQ]
		Decorate(ExpressionEquality)
		Decorate(ExpressionComparative)
	);
Decorate(ExpressionEquality ::= ExpressionEquality "!=" ExpressionComparative) -> SemanticOperation
	:= (SemanticOperation[operator=NOT]
		(SemanticOperation[operator=EQ]
			Decorate(ExpressionEquality)
			Decorate(ExpressionComparative)
		)
	);



Decorate(ExpressionConjunctive ::= ExpressionEquality) -> SemanticExpression
	:= Decorate(ExpressionEquality);
Decorate(ExpressionConjunctive ::= ExpressionConjunctive "&&" ExpressionEquality) -> SemanticOperation
	:= (SemanticOperation[operator=AND]
		Decorate(ExpressionConjunctive)
		Decorate(ExpressionEquality)
	);
Decorate(ExpressionConjunctive ::= ExpressionConjunctive "!&" ExpressionEquality) -> SemanticOperation
	:= (SemanticOperation[operator=NOT]
		(SemanticOperation[operator=AND]
			Decorate(ExpressionConjunctive)
			Decorate(ExpressionEquality)
		)
	);



Decorate(ExpressionDisjunctive ::= ExpressionConjunctive) -> SemanticOperation
	:= Decorate(ExpressionConjunctive);
Decorate(ExpressionDisjunctive ::= ExpressionDisjunctive "||" ExpressionConjunctive) -> SemanticOperation
	:= (SemanticOperation[operator=OR]
		Decorate(ExpressionDisjunctive)
		Decorate(ExpressionConjunctive)
	);
Decorate(ExpressionDisjunctive ::= ExpressionDisjunctive "!|" ExpressionConjunctive) -> SemanticOperation
	:= (SemanticOperation[operator=NOT]
		(SemanticOperation[operator=OR]
			Decorate(ExpressionDisjunctive)
			Decorate(ExpressionConjunctive)
		)
	);



Decorate(ExpressionConditional ::= "if" Expression__0 "then" Expression__1 "else" Expression__2)
	:= (SemanticOperation[operator=COND]
		Decorate(Expression__0)
		Decorate(Expression__1)
		Decorate(Expression__2)
	);



Decorate(Expression ::= ExpressionDisjunctive) -> SemanticExpression
	:= Decorate(ExpressionDisjunctive);
Decorate(Expression ::= ExpressionConditional) -> SemanticExpression
	:= Decorate(ExpressionConditional);



Decorate(DeclarationType ::= "type" IDENTIFIER "=" Type ";") -> SemanticDeclarationType
	:= (SemanticDeclarationType
		(SemanticTypeAlias[id=TokenWorth(IDENTIFIER)])
		Decorate(Type)
	);



Decorate(DeclarationVariable ::= "let" IDENTIFIER ":" Type "=" Expression ";") -> SemanticDeclarationVariable
	:= (SemanticDeclarationVariable[unfixed=false]
		(SemanticVariable[id=TokenWorth(IDENTIFIER)])
		Decorate(Type)
		Decorate(Expression)
	);
Decorate(DeclarationVariable ::= "let" "unfixed" IDENTIFIER ":" Type "=" Expression ";") -> SemanticDeclarationVariable
	:= (SemanticDeclarationVariable[unfixed=true]
		(SemanticVariable[id=TokenWorth(IDENTIFIER)])
		Decorate(Type)
		Decorate(Expression)
	);



Decorate(Declaration ::= DeclarationType) -> SemanticDeclarationType
	:= Decorate(DeclarationType);
Decorate(Declaration ::= DeclarationVariable) -> SemanticDeclarationVariable
	:= Decorate(DeclarationVariable);



Decorate(Assignee ::= IDENTIFIER) -> SemanticVariable
	:= (SemanticVariable[id=TokenWorth(IDENTIFIER)]);

Decorate(StatementAssignment ::= Assignee "=" Expression ";") -> SemanticAssignment
	:= (SemanticAssignment
		Decorate(Assignee)
		Decorate(Expression)
	);



Decorate(Statement ::= ";") -> SemanticStatementExpression
	:= (SemanticStatementExpression);
Decorate(Statement ::= Expression ";") -> SemanticStatementExpression
	:= (SemanticStatementExpression Decorate(Expression));
Decorate(Statement ::= Declaration) -> SemanticDeclaration
	:= Decorate(Declaration);
Decorate(Statement ::= StatementAssignment) -> SemanticAssignment
	:= Decorate(StatementAssignment);



Decorate(Goal ::= #x02 #x03) -> SemanticGoal
	:= (SemanticGoal);
Decorate(Goal ::= #x02 Statement+ #x03) -> SemanticGoal
	:= (SemanticGoal
		...ParseList(Statement, SemanticStatement)
	);
<<<<<<< HEAD



ParseList(ParseNode, ASTNode)(ParseNode__List ::= ParseNode) -> Sequence<ASTNode>
	:= [Decorate(ParseNode)];
ParseList(ParseNode, ASTNode)(ParseNode__List ::= ParseNode__List ","? ParseNode) -> Sequence<ASTNode>
	:= [
		...Decorate(ParseNode__List),
		Decorate(ParseNode),
	];



IsOptionalAccess(PropertyAccess ::= "." (INTEGER | Word | "[" Expression "]")) -> Boolean
	::= false;
IsOptionalAccess(PropertyAccess ::= "?." (INTEGER | Word | "[" Expression "]")) -> Boolean
	::= true;
=======



ParseList(ParseNode, ASTNode)(ParseNode__List ::= ParseNode) -> Sequence<ASTNode>
	:= [Decorate(ParseNode)];
ParseList(ParseNode, ASTNode)(ParseNode__List ::= ParseNode__List ","? ParseNode) -> Sequence<ASTNode>
	:= [
		...Decorate(ParseNode__List),
		Decorate(ParseNode),
	];
>>>>>>> 285f3787
<|MERGE_RESOLUTION|>--- conflicted
+++ resolved
@@ -41,14 +41,6 @@
 	:= (SemanticItemType[optional=true] Decorate(Type));
 Decorate(EntryType_Named ::= Word ":" Type) -> SemanticPropertyType
 	:= (SemanticPropertyType[optional=false]
-<<<<<<< HEAD
-		Decorate(Word)
-		Decorate(Type)
-	);
-Decorate(EntryType_Named_Optional ::= Word "?:" Type) -> SemanticPropertyType
-	:= (SemanticPropertyType[optional=true]
-=======
->>>>>>> 285f3787
 		Decorate(Word)
 		Decorate(Type)
 	);
@@ -57,23 +49,6 @@
 		Decorate(Word)
 		Decorate(Type)
 	);
-
-
-
-Decorate(ItemsType ::= EntryType# ","?) -> Sequence<SemanticItemType>
-	:= ParseList(EntryType, SemanticItemType);
-Decorate(ItemsType ::= EntryType_Optional# ","?) -> Sequence<SemanticItemType>
-	:= ParseList(EntryType_Optional, SemanticItemType);
-Decorate(ItemsType ::= EntryType# "," EntryType_Optional# ","?) -> Sequence<SemanticItemType>
-	:= [
-		...ParseList(EntryType,          SemanticItemType),
-		...ParseList(EntryType_Optional, SemanticItemType),
-	];
-
-Decorate(PropertiesType ::= EntryType_Named# ","?) -> Sequence<SemanticPropertyType>
-	:= ParseList(EntryType_Named, SemanticPropertyType);
-Decorate(PropertiesType ::= EntryType_Named_Optional# ","?) -> Sequence<SemanticPropertyType>
-	:= ParseList(EntryType_Named_Optional, SemanticPropertyType);
 
 
 
@@ -254,11 +229,7 @@
 		...ParseList(Property, SemanticProperty)
 	);
 
-<<<<<<< HEAD
-Decorate(MappingLiteral ::= "[" ","? Case# ","? "]") -> SemanticMapping
-=======
 Decorate(MappingLiteral ::= "{" ","? Case# ","? "}") -> SemanticMapping
->>>>>>> 285f3787
 	:=(SemanticMapping
 		...ParseList(Case, SemanticCase)
 	);
@@ -282,7 +253,6 @@
 
 
 
-<<<<<<< HEAD
 Decorate(PropertyAccess ::= ("." | "?.") INTEGER) -> SemanticIndex
 	:= (SemanticIndex
 		(SemanticConstant[value=Integer(TokenWorth(INTEGER))])
@@ -290,15 +260,6 @@
 Decorate(PropertyAccess ::= ("." | "?.") Word) -> SemanticKey
 	:= Decorate(Word);
 Decorate(PropertyAccess ::= ("." | "?.") "[" Expression "]") -> SemanticExpression
-=======
-Decorate(PropertyAccess ::= "." INTEGER) -> SemanticIndex
-	:= (SemanticIndex
-		(SemanticConstant[value=Integer(TokenWorth(INTEGER))])
-	);
-Decorate(PropertyAccess ::= "." Word) -> SemanticKey
-	:= Decorate(Word);
-Decorate(PropertyAccess ::= "." "[" Expression "]") -> SemanticExpression
->>>>>>> 285f3787
 	:= Decorate(Expression);
 
 
@@ -306,11 +267,7 @@
 Decorate(ExpressionCompound ::= ExpressionUnit) -> SemanticExpression
 	:= Decorate(ExpressionUnit);
 Decorate(ExpressionCompound ::= ExpressionCompound PropertyAccess) -> SemanticAccess
-<<<<<<< HEAD
 	:= (SemanticAccess[optional=IsOptionalAccess(PropertyAccess)]
-=======
-	:= (SemanticAccess
->>>>>>> 285f3787
 		Decorate(ExpressionCompound)
 		Decorate(PropertyAccess)
 	);
@@ -564,7 +521,6 @@
 	:= (SemanticGoal
 		...ParseList(Statement, SemanticStatement)
 	);
-<<<<<<< HEAD
 
 
 
@@ -581,16 +537,4 @@
 IsOptionalAccess(PropertyAccess ::= "." (INTEGER | Word | "[" Expression "]")) -> Boolean
 	::= false;
 IsOptionalAccess(PropertyAccess ::= "?." (INTEGER | Word | "[" Expression "]")) -> Boolean
-	::= true;
-=======
-
-
-
-ParseList(ParseNode, ASTNode)(ParseNode__List ::= ParseNode) -> Sequence<ASTNode>
-	:= [Decorate(ParseNode)];
-ParseList(ParseNode, ASTNode)(ParseNode__List ::= ParseNode__List ","? ParseNode) -> Sequence<ASTNode>
-	:= [
-		...Decorate(ParseNode__List),
-		Decorate(ParseNode),
-	];
->>>>>>> 285f3787
+	::= true;