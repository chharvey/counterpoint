--- conflicted
+++ resolved
@@ -67,17 +67,11 @@
 
 
 
-<<<<<<< HEAD
+Decorate(TypeTupleLiteral ::= "[" "]") -> SemanticTypeTuple
+	:= (SemanticTypeTuple);
 Decorate(TypeTupleLiteral ::= "[" ","? ItemsType "]") -> SemanticTypeList
 	:= (SemanticTypeList
 		...Decorate(ItemsType)
-=======
-Decorate(TypeTupleLiteral ::= "[" "]") -> SemanticTypeTuple
-	:= (SemanticTypeTuple);
-Decorate(TypeTupleLiteral ::= "[" ","? TypeTupleLiteral__0__List ","? "]") -> SemanticTypeTuple
-	:= (SemanticTypeTuple
-		...Decorate(TypeTupleLiteral__0__List)
->>>>>>> 5fea211c
 	);
 
 Decorate(TypeRecordLiteral ::= "[" ","? PropertiesType "]") -> SemanticTypeRecord
@@ -202,31 +196,14 @@
 		Decorate(Expression)
 	);
 
-<<<<<<< HEAD
-Decorate(ListLiteral ::= "[" ","? Expression# ","? "]") -> SemanticList
-	:= (SemanticList
-		...ParseList(Expression, SemanticExpression)
-	);
-
-Decorate(RecordLiteral ::= "[" ","? Property# ","? "]") -> SemanticRecord
-=======
 Decorate(TupleLiteral ::= "[" "]") -> SemanticTuple
 	:= (SemanticTuple);
-Decorate(TupleLiteral ::= "[" ","? TupleLiteral__0__List ","? "]") -> SemanticTuple
+Decorate(TupleLiteral ::= "[" ","? Expression# ","? "]") -> SemanticTuple
 	:= (SemanticTuple
-		...Decorate(TupleLiteral__0__List)
-	);
-
-	Decorate(TupleLiteral__0__List ::= Expression) -> Sequence<SemanticExpression>
-		:= [Decorate(Expression)];
-	Decorate(TupleLiteral__0__List ::= TupleLiteral__0__List "," Expression) -> Sequence<SemanticExpression>
-		:= [
-			...Decorate(TupleLiteral__0__List),
-			Decorate(Expression),
-		];
-
-Decorate(RecordLiteral ::= "[" ","? RecordLiteral__0__List ","? "]") -> SemanticRecord
->>>>>>> 5fea211c
+		...ParseList(Expression, SemanticExpression)
+	);
+
+Decorate(RecordLiteral ::= "[" ","? Property# ","? "]") -> SemanticRecord
 	:= (SemanticRecord
 		...ParseList(Property, SemanticProperty)
 	);
