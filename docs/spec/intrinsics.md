# Intrinsics
This chapter describes the objects built in to the standard “core” Counterpoint library.



## Primitive and Composite Objects
Primitive objects are unbreakable and are instances of `Null`, `Boolean`, `Integer`, `Float`, or `String`.
These types are discussed in the [Data Types](./data-types.md#simple-types) chapter.

Composite objects are not primitive objects and are composed of other objects (of any kind).

Countable objects are composite objects that allow iteration over their component parts.
They have a **count**, static or dynamic, which is the number of objects they contain.
The maximum count of any countable object is the maximum Integer value, *32,767*.
This is likely to change in future versions of Counterpoint:
if unsigned integers are supported, the maximum count would be increased to *65,535*.

<<<<<<< HEAD
## Tuple
`Tuple` objects are fixed-size ordered lists of indexed values, with indices starting at `0`.
The values of tuples are Counterpoint Language Values.
=======


## Value Objects and Reference Objects
Value objects are described completely by their value and have no identity;
they are [identical](./algorithms.md#identical) if and only if they have the “same value”.
Primitive objects are value objects because two primitive objects that have the same value are one in the same.
When a value object is assigned to a variable or parameter, a copy of its value is assigned.
All value objects are immutable.

Reference objects have an identity and are identifiable by reference;
they are [identical](./algorithms.md#identical) if and only if they have the same reference.
Reference objects that have the “same value” are not necessarily identical.
When a reference object is assigned to a variable or parameter, a new reference to the object is assigned,
and any change to the object is observable in every reference.



## `Object`
`Object` is the top class from which all other classes derive.
All objects, primitive and composite, are instances of `Object`.
The Object type is discussed in the [Data Types](./data-types.md#object) chapter.
Most instances of `Object` are reference objects, unless otherwise specified.



## `Null`
There is only one `Null` object: `null`.



## `Boolean`
`Boolean` objects are the binary logical values `true` and `false`.



## `Integer`
`Integer` objects are integer numbers with 16-bit encodings.



## `Float`
`Float` objects are rational numbers encoded in IEEE 754-2019 format.



## `String`
`String` objects are textual data encoded as sequences of bytes (in UTF-8 format).



## `Tuple`
`Tuple` objects are fixed-size ordered lists of indexed values, with indices starting at *0*.
The values of tuples are Solid Language Values.
>>>>>>> c101d8f8



## `Record`
`Record` objects are fixed-size unordered lists of keyed values, with identifier keys.
The values of records are Counterpoint Language Values.



<<<<<<< HEAD
## List
`List` objects are variable-size ordered lists of indexed values, with indices starting at `0`.
The values of lists are Counterpoint Language Values.
=======
## `List`
`List` objects are variable-size ordered lists of indexed values, with indices starting at *0*.
The values of lists are Solid Language Values.
>>>>>>> c101d8f8



## `Dict`
`Dict` objects are variable-size unordered lists of keyed values, with identifier keys.
The values of dicts are Counterpoint Language Values.



## `Set`
`Set` objects are variable-size unordered lists of values.
The values of sets are Counterpoint Language Values.



## `Map`
`Map` objects are variable-size unordered associations of values.
The antecedents and consequents of maps are Counterpoint Language Values.<|MERGE_RESOLUTION|>--- conflicted
+++ resolved
@@ -15,11 +15,6 @@
 This is likely to change in future versions of Counterpoint:
 if unsigned integers are supported, the maximum count would be increased to *65,535*.
 
-<<<<<<< HEAD
-## Tuple
-`Tuple` objects are fixed-size ordered lists of indexed values, with indices starting at `0`.
-The values of tuples are Counterpoint Language Values.
-=======
 
 
 ## Value Objects and Reference Objects
@@ -72,8 +67,7 @@
 
 ## `Tuple`
 `Tuple` objects are fixed-size ordered lists of indexed values, with indices starting at *0*.
-The values of tuples are Solid Language Values.
->>>>>>> c101d8f8
+The values of tuples are Counterpoint Language Values.
 
 
 
@@ -83,15 +77,9 @@
 
 
 
-<<<<<<< HEAD
-## List
-`List` objects are variable-size ordered lists of indexed values, with indices starting at `0`.
-The values of lists are Counterpoint Language Values.
-=======
 ## `List`
 `List` objects are variable-size ordered lists of indexed values, with indices starting at *0*.
-The values of lists are Solid Language Values.
->>>>>>> c101d8f8
+The values of lists are Counterpoint Language Values.
 
 
 
