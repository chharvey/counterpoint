--- conflicted
+++ resolved
@@ -42,14 +42,10 @@
 
 ## Map
 `Map` objects are variable-size unordered associations of values.
-<<<<<<< HEAD
-The antecedents and consequents of maps are Solid Language Values.
+The antecedents and consequents of maps are Counterpoint Language Values.
 
 
 
 ## Function
-`Function` objects encapsulate parameterized Solid code closed over a lexical environment
-and support the dynamic execution of that code.
-=======
-The antecedents and consequents of maps are Counterpoint Language Values.
->>>>>>> 662aee47
+`Function` objects encapsulate parameterized Counterpoint code closed over a lexical environment
+and support the dynamic execution of that code.