# Expressions and Operators
This chapter describes operator syntax, semantics, and precedence in expressions and types.



## Value Operators


### Summary Table
In the table below, the horizontal ellipsis character `…` represents an allowed syntax.

<table>
	<thead>
		<tr>
			<th>Precedence<br/><small>(1 is highest)</small></th>
			<th>Operator Name</th>
			<th>Arity &amp; Position</th>
			<th>Grouping</th>
			<th>Symbols</th>
		</tr>
	</thead>
	<tbody>
		<tr>
			<th rowspan="3">1</th>
			<td rowspan="3">Grouping</td>
			<td rowspan="3">unary wrap</td>
			<td rowspan="3">inner-to-outer</td>
			<td><code>( … )</code></td>
		</tr>
		<tr>
			<td><code>[ … ]</code></td>
		</tr>
		<tr>
			<td><code>{ … }</code></td>
		</tr>
		<tr>
			<th rowspan="6">2</th>
			<td>Property Access</td>
			<td rowspan="6">unary postfix</td>
			<td rowspan="6">left-to-right</td>
			<td><code>… . …</code></td>
		</tr>
		<tr>
			<td>Computed Property Access</td>
			<td><code>… .[ … ]</code></td>
		</tr>
		<tr>
			<td>Optional Access</td>
			<td><code>… ?. …</code></td>
		</tr>
		<tr>
			<td>Computed Optional Access</td>
			<td><code>… ?.[ … ]</code></td>
		</tr>
		<tr>
			<td>Claim Access</td>
			<td><code>… !. …</code></td>
		</tr>
		<tr>
			<td>Computed Claim Access</td>
			<td><code>… !.[ … ]</code></td>
		</tr>
		<tr>
			<th rowspan="4">3</th>
			<td>Logical Negation</td>
			<td rowspan="4">unary prefix</td>
			<td rowspan="4">right-to-left</td>
			<td><code>! …</code></td>
		</tr>
		<tr>
			<td>Emptiness</td>
			<td><code>? …</code></td>
		</tr>
		<tr>
			<td>Mathematical Affirmation</td>
			<td><code>+ …</code></td>
		</tr>
		<tr>
			<td>Mathematical Negation</td>
			<td><code>- …</code></td>
		</tr>
		<tr>
			<th>4</th>
			<td>Exponentiation</td>
			<td>binary infix</td>
			<td>right-to-left</td>
			<td><code>… ^ …</code></td>
		</tr>
		<tr>
			<th rowspan="2">5</th>
			<td>Multiplication</td>
			<td rowspan="2">binary infix</td>
			<td rowspan="2">left-to-right</td>
			<td><code>… * …</code></td>
		</tr>
		<tr>
			<td>Division</td>
			<td><code>… / …</code></td>
		</tr>
		<tr>
			<th rowspan="2">6</th>
			<td>Addition</td>
			<td rowspan="2">binary infix</td>
			<td rowspan="2">left-to-right</td>
			<td><code>… + …</code></td>
		</tr>
		<tr>
			<td>Subtraction</td>
			<td><code>… - …</code></td>
		</tr>
		<tr>
			<th rowspan="8">7</th>
			<td>Less Than</td>
			<td rowspan="8">binary infix</td>
			<td rowspan="8">left-to-right</td>
			<td><code>… < …</code></td>
		</tr>
		<tr>
			<td>Greater Than</td>
			<td><code>… > …</code></td>
		</tr>
		<tr>
			<td>Less Than or Equal To</td>
			<td><code>… <= …</code></td>
		</tr>
		<tr>
			<td>Greater Than or Equal To</td>
			<td><code>… >= …</code></td>
		</tr>
		<tr>
			<td>Not Less Than</td>
			<td><code>… !< …</code></td>
		</tr>
		<tr>
			<td>Not Greater Than</td>
			<td><code>… !> …</code></td>
		</tr>
		<tr>
			<td>TBA</td>
			<td><code>… is …</code></td>
		</tr>
		<tr>
			<td>TBA</td>
			<td><code>… isnt …</code></td>
		</tr>
		<tr>
			<th rowspan="4">8</th>
			<td>Identity</td>
			<td rowspan="4">binary infix</td>
			<td rowspan="4">left-to-right</td>
			<td><code>… === …</code></td>
		</tr>
		<tr>
			<td>Non-Identity</td>
			<td><code>… !== …</code></td>
		</tr>
		<tr>
			<td>Equality</td>
			<td><code>… == …</code></td>
		</tr>
		<tr>
			<td>Non-Equality</td>
			<td><code>… != …</code></td>
		</tr>
		<tr>
			<th rowspan="2">9</th>
			<td>Conjunction</td>
			<td rowspan="2">binary infix</td>
			<td rowspan="2">left-to-right</td>
			<td><code>… && …</code></td>
		</tr>
		<tr>
			<td>Alternative Denial</td>
			<td><code>… !& …</code></td>
		</tr>
		<tr>
			<th rowspan="2">10</th>
			<td>Disjunction</td>
			<td rowspan="2">binary infix</td>
			<td rowspan="2">left-to-right</td>
			<td><code>… || …</code></td>
		</tr>
		<tr>
			<td>Joint Denial</td>
			<td><code>… !| …</code></td>
		</tr>
		<tr>
			<th>11</th>
			<td>Conditional</td>
			<td>ternary infix</td>
			<td>n/a</td>
			<td><code>if … then … else …</code></td>
		</tr>
	</tbody>
</table>

The **Grouping** column indicates the direction of application of *grouping symbols*,
where none are present.
For example, exponentiation is grouped right-to-left, so the ambiguous expression
`a ^ b ^ c` is interpreted as `a ^ (b ^ c)`, and not as `(a ^ b) ^ c`.
Operations that have the same precedence, like multiplication and division,
are grouped together:
`a / b * c` is interpreted left-to-right as `(a / b) * c`.

Sometimes you might see the above notion expressed as the term “associativity”,
but in this documentation we use “grouping” instead to differentiate it from
the mathematical definition of “associativity”, which has a related meaning.
Some binary operations are truly **associative**, which means that any grouping interpretation,
whether left-to-right or right-to-left, would yield the same mathematical result.
Addition is an example of this. Whether we group *left-to-right* `(a + b) + c`
or *right-to-left* `a + (b + c)`, the output remains the same.
Operations that are associative are indicated as so in their respective sections below.


### Grouping
Read about Tuples, Records, Sets, and Maps in the [Types](./types.md) chapter.


### Property Access
```
<obj> `.` int-literal
<obj> `.` word
<obj> `.` `[` <obj> `]`

<obj> `?.` int-literal
<obj> `?.` word
<obj> `?.` `[` <obj> `]`

<obj> `!.` int-literal
<obj> `!.` word
<obj> `!.` `[` <obj> `]`
```
The **property accesss** syntax is a unary operator on an object.
The object it operates on is called the **binding object** and
the property it accesses is called the **bound property** (or index, field, member, etc.).
There are two flavors of the operator: literal access and computed access.

Literal access requires a literal (integer or word) and can be used to access a literal bound property.
Tuples/lists take integer literal properties and records/dicts take word (key) properties.
For example: `tuple.3` and `record.prop`.

Computed access must be used when the bound property name is computed,
such as an operation of expressions, e.g., `map.[expr]`.
The expression in the brackets evaluates to an item index, element, or case antecedent
of the binding object and must be of the correct type.

More information about property access when used on collections
can be found in the [Types](./types) chapter.

#### Optional Access
The **optional access** syntax is almost the same as property access, except that
the operator produces the `null` value if and when there is no such bound property
on the binding object at runtime. This operator is designed to work with
optional entries on types, such as optional properties on a record type.

Given a record `record` of type `[a: bool, b?: int]`,
the expression `record.b` will produce that value if it exists,
but will result in a runtime error if there’s no actual value at that location.
Using the optional access operator though, `record?.b` will produce `record.b`
if it exists, but otherwise will produce `null` and avoid the error.
An equivalent syntax exists for dynamic access: `map?.[expr]`, etc.

Note that if `foo?.bar` produces `null`, it either means that `foo.bar` does exist and is equal to `null`,
or that there’s no value for the `bar` property bound to `foo`,
and the optional access operator is doing its job.

If the *binding object is `null`*, then the optional access operator also produces `null`.
For example, `null.property` is a type error (and if the compiler were bypassed,
it would cause a runtime error), but `null?.property` will simply produce `null`.
This facet makes optional access safe to use when chained.

When the optional access operator is chained, it should be chained down the line, e.g., `x?.y?.z`.
This is equivalent to `(x?.y)?.z`, and if `x?.y` (or `x.y` for that matter) is `null`,
then the whole expression also results in `null`.
However, `x?.y.z` (which can be thought of as `(x?.y).z`) is not the same,
and will result in a runtime error if `x?.y` is `null`.

#### Claim Access
The **claim access** syntax is just like regular property access, except that
it makes a **claim** (a compile-time type assertion) that the accessed property
is not of type `void`. This is useful when accessing optional entries of compound types.

Claim access has the same runtime behavior of regular property access.
Its purpose is to tell the type-checker,
“I know what I’m doing; This property exists and its type is not type `void`.”
```
let unfixed item: [str, ?: int] = ["apples", 42];
let quantity: int = item!.1;
```
The expression `item!.1` has type `int`, despite being an optional entry.
It will produce the value `42` at runtime.
Note that bypassing the compiler’s type-checking process should be done carefully.
If not used correctly, it could lead to runtime errors.
```
let unfixed item: [str, ?: int] = ["apples"];
let quantity: int = item!.1; % runtime error!
```
An equivalent syntax exists for dynamic access: `item!.[expr]`, etc.


### Logical Negation, Emptiness
```
`!` <unknown>
`?` <unknown>
```
The **logical negation** operator, `!`, returns the opposite boolean value of the operand’s “logical value”.

A value’s “logical value” is the boolean value that most closely corresponds to that value.
A value is said to be “falsy” if its “logical value” is `false`. Otherwise the value is said to be “truthy”.

The operator `!` logically negates the “logical value” of the operand.
If the value is “falsy”, `true` is produced; otherwise `false` is produced.

The **emptiness operator**, `?`, determines whether a value is considered “empty”.
A value is “empty” if it’s “falsy”, if it’s a zero numeric value (`0`, `0.0`, or `-0.0`),
or if it’s an empty string or empty collection (such as an array or set).

| “Falsy” Values | “Empty” Values | “Truthy” Values |
| -------------- | -------------- | --------------- |
| `null`         | `null`         |                 |
| `false`        | `false`        | `true`          |
|                | `0`            | all integers    |
|                | `0.0`, `-0.0`  | all floats      |
|                | `""`           | all strings     |
|                | `[]`, `{}`     | all collections |
|                |                | any other value |


### Mathematical Affirmation, Mathematical Negation
```
`+` <int | float>
`-` <int | float>
```
The **mathematical affirmation** operator, `+`, and
the **mathematical negation** operator, `-`,
are valid only on number types.
The affirmation is a no-op (the number itself is produced),
and the negation computes the additive inverse, or “negation”, of the number.
Any integer base can be used.

These operators can be chained, and when done so, are grouped right-to-left.
For example, `-+-8` is equivalent to `-(+(-8))`.

```
let int_p = 512;
let int_n = -\x200;

+int_p; %== 512
+int_n; %== -512

-int_p; %== -512
-int_n; %== 512
```

Recognize that number tokens can begin with **U+002B PLUS SIGN** or **U+002D HYPHEN-MINUS**,
even if they’re prefixed with a radix.
For example, `-\x200` is lexed as a single token, and not two tokens `-` and `\x200`.
The same is true for `+\x200`.
Even though these tokens’ values are the same as the computed values of
the expressions `-(\x200)` and `+(\x200)`,
this is important to mention because it could affect how we write
[additive expressions](#parsing-additive-expressions).


### Exponentiation
```
<int | float> `^` <int | float>
```
The **exponentiation** operator is valid only on number types.
It produces the result of raising the left-hand operand to the power of the right-hand operand.
Integer bases as well as integers and floats can be mixed.

```
3 ^ 2;    %== 9
2 ^ \b11; %== 8
```

Expressions involving exponentiation can be imprecise.
For example, the mathematical value of *3<sup>-2</sup>* is one-ninth, approximately 0.111111,
which is not an integer. Since integers are truncated, `3 ^ -2` will produce `0`.

Exponentiation is *grouped right-to-left*.
This means that where grouping is ambiguous, the expression is evaluated from right to left.
For example, `a ^ b ^ c` is equivalent to `a ^ (b ^ c)` and not `(a ^ b) ^ c`.
This is consistent with mathematical notation,
where *a<sup>b<sup>c</sup></sup>* is interpreted as *a<sup>(b<sup>c</sup>)</sup>*.

#### Exponentiation: Order of Operations
In mathematics, exponents are applied before negation (which is multiplication).
However, in Counterpoint, [mathematical negation](#mathematical-affirmation-mathematical-negation)
is a unary operator, which is stronger than any binary operator.
**Mathematical negation is not considered multiplication**,
even if it indeed produces the same mathematical result of multiplying by -1.
Therefore, we can end up with confusing syntax such as this:
```
-3 ^ 2
```
While *mathematically*, *&minus;3<sup>2</sup>* is equivalent to *&minus;1&middot;3<sup>2</sup>*,
producing *&minus;9*, the Counterpoint expression `-3 ^ 2`, is *not equivalent*.
Mathematical negation is stronger than exponentiation, so Counterpoint will compute `-3`
first as a unary operation (or, in this case, as a single token),
and then raise that value to the power of `2`, producing `9`.
Writing such an ambiguous syntax could cause developers to scratch their heads
wondering why `-3 ^ 2` is `9`.

As a recommendation,
though expressions like `-3 ^ 2` are well-formed and will produce a numerical result,
it’s best practice to place parentheses where they’ll reduce ambiguity and improve readability.
So if raising `-3` to the power of `2` is intended, the expression is best written
```
(-3) ^ 2
```
On the other hand, if the intention is actually to raise `3` to the power of `2` first,
and then negate, the expression should be written `-(3 ^ 2)` or `-1 * 3 ^ 2`.


### Multiplicative
```
<int | float> `*` <int | float>
<int | float> `/` <int | float>
```
The **multiplication** operator, `*`, and
the **division** operator, `/`,
are valid only on number types.
They produce the respective mathematical product and quotient of the operands.
Integer bases as well as integers and floats can be mixed.

Multiplication is **associative**, which means the following expressions produce the same result,
for any numbers `‹a›`, `‹b›`, and `‹c›`:
```
‹a› * ‹b› * ‹c›
(‹a› * ‹b›) * ‹c›
‹a› * (‹b› * ‹c›)
```

Multiplication and division perform the standard arithmetic operations,
keeping in mind that the result of division `/` on integers are truncated,
and division by `0` will result in an error.
```
\o12 / \q11; % produces `2`
3 / 2;       % produces `1`, since 1.5 gets truncated
4 / 0;       % runtime error
```


### Additive
```
<int | float> `+` <int | float>
<int | float> `-` <int | float>
```
The **addition** operator, `+`, and
the **subtraction** operator, `-`,
are valid only on number types.
They produce the respective mathematical sum and difference of the operands.
Integer bases as well as integers and floats can be mixed.

Addition is **associative**, which means the following expressions produce the same result,
for any numbers `‹a›`, `‹b›`, and `‹c›`:
```
‹a› + ‹b› + ‹c›
(‹a› + ‹b›) + ‹c›
‹a› + (‹b› + ‹c›)
```

Addition and subtraction perform the standard arithmetic operations,
keeping in mind that integer overflow is possible
when going beyond the maximum/minimum integer values.

#### Parsing Additive Expressions
[Previously in this chapter](#mathematical-affirmation-mathematical-negation)
we saw that number tokens can begin with **U+002B PLUS SIGN** or **U+002D HYPHEN-MINUS**.
Since those characters are the same as the additive operator symbols,
this could affect how additive expressions are parsed.

```
3+1
```
In the code above, our intention was to write the sum of `3` and `1`.
The lexer will however produce two number tokens: `3` and `+1`,
since it thinks `+1` is a single token.
This will lead the parser to fail, since a number token cannot follow another number token
in the formal grammar.

To fix the error, we must use whitespace indicate token boundaries.
```
3 + 1
```
Now the lexer produces three tokens: a number `3`, a punctuator `+`, and a number `1`.
The parser receives these tokens and produces the correct expression.
(Note that the code `3+ 1` would be sufficient, but perhaps not as readable.)


### Comparative
```
<int | float> `<`  <int | float>
<int | float> `>`  <int | float>
<int | float> `<=` <int | float>
<int | float> `>=` <int | float>
<int | float> `!<` <int | float>
<int | float> `!>` <int | float>

<obj> `is`   <obj>
<obj> `isnt` <obj>
```
The numerical comparative operators,

- **less than** `<`
- **greater than** `>`
- **less than or equal to** `<=`
- **greater than or equal to** `>=`
- **not less than** `!<`
- **not greater than** `!>`

compare number types in the usual sense. The result is a boolean value.
Integer bases as well as integers and floats can be mixed.

In numerical uses, `!<` is equivalent to `>=`, and `!>` is equivalent to `<=`.
In general, however, this might not hold for future operator overloads.
For instance, if the relational operators were overloaded to mean “subset” for sets,
then `a !< b` (“`a` is not a strict subset of `b`”) does not necessarily mean
that `a >= b` (“`a` is a superset of ”).

The object comparative operators `is` and `isnt` are not currently available,
but they are reserved for future semantics.


### Equality
```
<unknown> `===`  <unknown>
<unknown> `!==`  <unknown>
<unknown> `==`   <unknown>
<unknown> `!=`   <unknown>
```
These operators compare two values.
Any type of operands are valid. The result is a boolean value.
Integer bases as well as integers and floats can be mixed.

<<<<<<< HEAD
The **identity** operator `===` determines whether two operands are exactly “the same”.
This means different things for value types and reference types.
For primitive types, which are value types, the operator produces `true` when the two operands
have the same bitwise encoding. Non-primitive value types are compared by their constituent parts.

For reference types, this operator produces `true` when both operands point to the same object in memory.
For these types, identity and equality might not necessarily be the same:
=======
The **identity** operator `===` determines whether two operands are the exactly same object.
It produces `true` if both operands are references to (point to) the same object in memory,
or if they are indistinguishable at run-time.
Primitive values such as `null`, boolean values, number values, and string values
are compared by value, so any two of “the same” values will be identical.
For other types, identity and equality might not necessarily be the same:
>>>>>>> 54169a9f
objects that are considered equal might not be identical.

Per the [IEEE-754-2019] specification, the floating-point values `0.0` and `-0.0` do not have
the same bitwise representation; therefore the expression `0.0 === -0.0` evaluates to `false`.
Floating-point values and integer values are never identical, so the expression `42 === 42.0` is also `false`.

The **equality** operator `==` determines whether two operands are considered “equal” by some definition,
based on the type of the operands.
For `null`, boolean, and string values, equality is one in the same with identity.
For number values, equality is determined by mathematical quantity, thus `0.0 == -0.0` is `true`.
Mixed number types of the same quantity are equal, so `42 == 42.0` is also `true`.

The non-identity operator `!==` is simply the logical negation of `===`, and
the non-equality operator `!=` is simply the logical negation of `==`.

All four of these operators are **commutative**, meaning the order of operands does not change the resulting value.
```
‹a› === ‹b›; % same as `‹b› === ‹a›`
‹a› !== ‹b›; % same as `‹b› !== ‹a›`
‹a› ==  ‹b›; % same as `‹b› ==  ‹a›`
‹a› !=  ‹b›; % same as `‹b› !=  ‹a›`
```
Remember: Expressions are always evaluated from left to right, so side-effects could still be observed.

#### Equality by Composition
The equality operator `==` compares compound objects by their entries.
Two compound objects are equal if they contain equal values.
For tuples and lists, entries are compared index by index; for records and dicts, key by key;
and for maps, antecedent–consequent pairs are compared recursively (as they may be objects themselves).
Sets are equal if they contain each others’ elements.

Counterpoint takes an “innocent until proven guilty” approach:
values that are indistinguishable are considered equal until determined otherwise.
For example, if two reference objects contain properties that point to each other,
the compiler will assume they’re equal until it can find a property that mismatches.
If it can’t, it’ll just return true instead of diving down an infinitely long rabbit hole.

Of course, the identity operator (`===`) *always* compares reference objects by reference,
but compound value objects are still compared compositionally, and the same principle applies —
assume equal until determined otherwise.


### Conjunctive
```
<unknown> `&&` <unknown>
<unknown> `!&` <unknown>
```
The **logical conjunction** operator `&&` (”and”) produces the left-hand operand if it is “falsy”;
otherwise it produces the right-hand operand. The operands may be of any type.

The `&&` operator short-circuits, in that evaluation of the right-hand operand does not take place
if it does not need to. If the left-hand operand of an `&&` operation is “falsy”,
then that operand is produced and the right-hand operand is not evaluated.
Short-circuiting can speed up runtime computation if the “simpler” expression is on the left.

Logical conjunction is **associative**, which means the following expressions produce the same result,
for any values `‹a›`, `‹b›`, and `‹c›`:
```
‹a› && ‹b› && ‹c›
(‹a› && ‹b›) && ‹c›
‹a› && (‹b› && ‹c›)
```

The **logical alternative denial** operator `!&` (“nand”) is the logical negation of conjunction.
```
a !& b; % sugar for `!(a && b)`
```


### Disjunctive
```
<unknown> `||` <unknown>
<unknown> `!|` <unknown>
```
The **logical disjunction** operator `||` (“or”) produces the left-hand operand if it is “truthy”;
otherwise it produces the right-hand operand. The operands may be of any type.

The `||` operator short-circuits, in that evaluation of the right-hand operand does not take place
if it does not need to. If the left-hand operand of an `||` operation is “truthy”,
then that operand is produced and the right-hand operand is not evaluated.
Short-circuiting can speed up runtime computation if the “simpler” expression is on the left.

Logical disjunction is **associative**, which means the following expressions produce the same result,
for any values `‹a›`, `‹b›`, and `‹c›`:
```
‹a› || ‹b› || ‹c›
(‹a› || ‹b›) || ‹c›
‹a› || (‹b› || ‹c›)
```

The **logical joint denial** operator `!|` (“nor”) is the logical negation of disjunction.
```
a !| b; % sugar for `!(a || b)`
```


### Conditional
```
`if` <bool> `then` <unknown> `else` <unknown>
```
The conditional operator is a ternary operator that takes three operand expressions:
a condition, a consequent, and an alternative.
The condition must be a boolean expression, and the consequent and alternative may be of any type.
The consequent and alternative expressions are sometimes called “branches”:
the “then branch” and the “else branch” respectively.

The result of the conditional expression is either the consequent or the alterantive,
depending on the value of the condition.
If the condition is true, the consequent is produced, otherwise the alternative is produced.

Evaluation of a conditional expression is short-circuited: Only the produced branch is evaluated.
For example, if the condition evalutes to `false`, then only the alternative is evaluated and then produced;
the consequent does not even get evaluated.
This is meaningful when evaluation of an expression produces side-effects, such as a routine call.
Because one of the branches is not evaluated, its side-effects (if any) will not occur.



## Type Operators


### Summary Table
In the table below, the horizontal ellipsis character `…` represents an allowed syntax.
<table>
	<thead>
		<tr>
			<th>Precedence<br/><small>(1 is highest)</small></th>
			<th>Operator Name</th>
			<th>Arity &amp; Position</th>
			<th>Grouping</th>
			<th>Symbols</th>
		</tr>
	</thead>
	<tbody>
		<tr>
			<th rowspan="3">1</th>
			<td rowspan="3">Grouping</td>
			<td rowspan="3">unary wrap</td>
			<td rowspan="3">inner-to-outer</td>
			<td><code>( … )</code></td>
		</tr>
		<tr>
			<td><code>[ … ]</code></td>
		</tr>
		<tr>
			<td><code>{ … }</code></td>
		</tr>
		<tr>
			<th>2</th>
			<td>Type Property Access</td>
			<td>unary postfix</td>
			<td>left-to-right</td>
			<td><code>… . …</code></td>
		</tr>
		<tr>
			<th rowspan="5">3</th>
			<td>Nullish</td>
			<td rowspan="5">unary postfix</td>
			<td rowspan="5">left-to-right</td>
			<td><code>… ?</code></td>
		</tr>
		<tr>
			<td>TBA</td>
			<td><code>… !</code></td>
		</tr>
		<tr>
			<td>List</td>
			<td><code>… []</code></td>
		</tr>
		<tr>
			<td>Tuple</td>
			<td><code>… […]</code></td>
		</tr>
		<tr>
			<td>Set</td>
			<td><code>… {}</code></td>
		</tr>
		<tr>
			<th>4</th>
			<td>Mutable</td>
			<td>unary prefix</td>
			<td>right-to-left</td>
			<td><code>mutable …</code></td>
		</tr>
		<tr>
			<th>5</th>
			<td>Intersection</td>
			<td>binary infix</td>
			<td>left-to-right</td>
			<td><code>… & …</code></td>
		</tr>
		<tr>
			<th>6</th>
			<td>Union</td>
			<td>binary infix</td>
			<td>left-to-right</td>
			<td><code>… | …</code></td>
		</tr>
	</tbody>
</table>


### Grouping
Read about Tuples, Records, Sets, and Maps in the [Types](./types.md) chapter.


### Type Property Access
```
<Type> `.` int-literal
<Type> `.` word
```
The **type property accesss** syntax for types is analogous to the property access syntax of values.
It accesses the index or key of a tuple or record type respectively.
```
type T = [bool, int, str];
type T1 = T.1;             %== int
type T_1 = T.-1;           %== str
type T3 = T.3;             %> TypeError

type R = [a: bool, b?: int, c: str];
type Ra = R.a;                       %== bool
type Rc = R.b;                       %== int | void
type Rd = R.d;                       %> TypeError
```


### Nullish
```
<Type> `?`
```
The **nullish** operator creates a [union](#union) of the operand and the `null` type.
```
type T = int?; % equivalent to `type T = int | null;`
```
This operator is useful for describing values that might be null.
```
let unfixed hello: str? = null;
hello = "world";
```


### TBA
```
<Type> `!`
```
To be announced.


### List
```
<Type> `[]`
```
The **List** operator `T[]` is shorthand for `List.<T>`.


### Tuple
```
<Type> `[` <Integer> `]`
```
The **Tuple** operator `T[‹n›]` (where `‹n›` is 0 or greater) is shorthand for a tuple type with repeated entries of `T`.
E.g., `int[3]` is shorthand for `[int, int, int]`.


### Set
```
<Type> `{}`
```
The **Set** operator `T{}` is shorthand for `Set.<T>`.


### Mutable
```
`mutable` <Type>
```
The `mutable` type operator allows properties in a complex type to be reassigned.
It allows us to modify composite objects by adding, removing, and changing entries.
It will also allow us to reassign fields and call mutating methods on class instances.
```
let elements: mutable str{} = {"water", "earth", "fire", "wind"};
elements.["wind"] = false;
elements.["air"]  = true;
elements; %== {"water", "earth", "fire", "air"}
```
If `elements` were just of type `str{}` (without `mutable`),
then attempting to modify it would result in a [Mutability Error](./errors.md#mutability-errors-24xx).


### Intersection
```
<Type> `&` <Type>
```
The **intersection** operator creates a strict combination of the operands.
```
type T = [foo: bool] & [bar: int];
let v: T = [
	foo= false,
	bar= 42,
];
```

When accessing an *intersection* of record types, we can access the *union* of the properties of each type.
```
type Employee = [
	name:        str,
	id:          int,
	jobTitle:    str,
	hoursWorked: float,
];
type Volunteer = [
	name:        str,
	agency:      str,
	hoursWorked: float,
];
% claim alice: Employee & Volunteer;
alice.name;        %: str
alice.id;          %: int
alice.jobTitle;    %: str
alice.hoursWorked; %: float
alice.agency;      %: str
```
Type `Employee & Volunteer` is *both* an employee *and* a volunteer,
so we’re guaranteed it will have the properties that are present in *either* type.

Overlapping properties in an intersection are themselves intersected.
```
type A = [
	key:    1 | 2 | 3,
	valueA: int,
];
type B = [
	key:    2 | 3 | 4,
	valueB: float,
];
% claim data: A & B;
data.key;    %: 2 | 3 % `(1 | 2 | 3) & (2 | 3 | 4)`
data.valueA; %: int
data.valueB; %: float
```

This holds for tuple types as well, accounting for indices rather than keys.


### Union
```
<Type> `|` <Type>
```
The **union** operator creates a type that is either one operand, or the other, or some combination of both.
```
type T = bool | int;
let unfixed v: T = false;
v = 42;
```

When accessing a *union* of record types, we can only access the *intersection* of the properties of each type.
```
type Employee = [
	name:        str,
	id:          int,
	jobTitle:    str,
	hoursWorked: float,
];
type Volunteer = [
	name:        str,
	agency:      str,
	hoursWorked: float,
];
% claim bob: Employee | Volunteer;
bob.name;        %: str
bob.hoursWorked; %: float
bob.id;          %> TypeError
bob.jobTitle;    %> TypeError
bob.agency;      %> TypeError
```
Type `Employee | Volunteer` is *either* an employee *or* a volunteer,
so we’re only guaranteed it will have the properties that are present in *both* types.
We can’t access properties that are in one type but not the other.

Overlapping properties in a union are themselves unioned.
```
type A = [
	key:    1 | 2 | 3,
	valueA: int,
];
type B = [
	key:    2 | 3 | 4,
	valueB: float,
];
% claim data: A | B;
data.key; %: 1 | 2 | 3 | 4 % `(1 | 2 | 3) | (2 | 3 | 4)`
```

This holds for tuple types as well, accounting for indices rather than keys.<|MERGE_RESOLUTION|>--- conflicted
+++ resolved
@@ -535,22 +535,12 @@
 Any type of operands are valid. The result is a boolean value.
 Integer bases as well as integers and floats can be mixed.
 
-<<<<<<< HEAD
 The **identity** operator `===` determines whether two operands are exactly “the same”.
 This means different things for value types and reference types.
 For primitive types, which are value types, the operator produces `true` when the two operands
-have the same bitwise encoding. Non-primitive value types are compared by their constituent parts.
-
+are indistinguishable at run-time. Non-primitive value types are compared by their constituent parts.
 For reference types, this operator produces `true` when both operands point to the same object in memory.
-For these types, identity and equality might not necessarily be the same:
-=======
-The **identity** operator `===` determines whether two operands are the exactly same object.
-It produces `true` if both operands are references to (point to) the same object in memory,
-or if they are indistinguishable at run-time.
-Primitive values such as `null`, boolean values, number values, and string values
-are compared by value, so any two of “the same” values will be identical.
-For other types, identity and equality might not necessarily be the same:
->>>>>>> 54169a9f
+For some types, identity and equality might not necessarily return the same result:
 objects that are considered equal might not be identical.
 
 Per the [IEEE-754-2019] specification, the floating-point values `0.0` and `-0.0` do not have
