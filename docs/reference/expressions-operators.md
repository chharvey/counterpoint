--- conflicted
+++ resolved
@@ -587,7 +587,6 @@
 			<td><code>[ … ]</code></td>
 		</tr>
 		<tr>
-<<<<<<< HEAD
 			<th>2</th>
 			<td>Type Property Access</td>
 			<td>unary postfix</td>
@@ -595,10 +594,7 @@
 			<td><code>… . …</code></td>
 		</tr>
 		<tr>
-			<th>3</th>
-=======
-			<th rowspan="2">2</th>
->>>>>>> 0c29ada4
+			<th rowspan="2">3</th>
 			<td>Nullish</td>
 			<td rowspan="2">unary postfix</td>
 			<td rowspan="2">left-to-right</td>
