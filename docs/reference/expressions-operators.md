--- conflicted
+++ resolved
@@ -90,11 +90,7 @@
 			<td><code>… - …</code></td>
 		</tr>
 		<tr>
-<<<<<<< HEAD
-			<th rowspan="6">7</th>
-=======
-			<th rowspan="8">6</th>
->>>>>>> b81d6bfa
+			<th rowspan="8">7</th>
 			<td>Less Than</td>
 			<td rowspan="8">binary infix</td>
 			<td rowspan="8">left-to-right</td>
@@ -121,9 +117,6 @@
 			<td><code>… !> …</code></td>
 		</tr>
 		<tr>
-<<<<<<< HEAD
-			<th rowspan="4">8</th>
-=======
 			<td>TBA</td>
 			<td><code>… is …</code></td>
 		</tr>
@@ -132,8 +125,7 @@
 			<td><code>… isnt …</code></td>
 		</tr>
 		<tr>
-			<th rowspan="4">7</th>
->>>>>>> b81d6bfa
+			<th rowspan="4">8</th>
 			<td>Identity</td>
 			<td rowspan="4">binary infix</td>
 			<td rowspan="4">left-to-right</td>
