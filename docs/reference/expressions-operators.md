# Expressions and Operators
This chapter describes operator syntax, semantics, and precedence in expressions and types.



## Value Operators


### Summary Table
In the table below, the horizontal ellipsis character `…` represents an allowed syntax.

<table>
	<thead>
		<tr>
			<th>Precedence<br/><small>(1 is highest)</small></th>
			<th>Operator Name</th>
			<th>Arity &amp; Position</th>
			<th>Grouping</th>
			<th>Symbols</th>
		</tr>
	</thead>
	<tbody>
		<tr>
			<th rowspan="3">1</th>
			<td rowspan="3">Grouping</td>
			<td rowspan="3">unary wrap</td>
			<td rowspan="3">inner-to-outer</td>
			<td><code>( … )</code></td>
		</tr>
		<tr>
			<td><code>[ … ]</code></td>
		</tr>
		<tr>
			<td><code>{ … }</code></td>
		</tr>
		<tr>
			<th rowspan="6">2</th>
			<td>Property Access</td>
			<td rowspan="6">unary postfix</td>
			<td rowspan="6">left-to-right</td>
			<td><code>… . …</code></td>
		</tr>
		<tr>
			<td>Computed Property Access</td>
			<td><code>… .[ … ]</code></td>
		</tr>
		<tr>
			<td>Optional Access</td>
			<td><code>… ?. …</code></td>
		</tr>
		<tr>
			<td>Computed Optional Access</td>
			<td><code>… ?.[ … ]</code></td>
		</tr>
		<tr>
			<td>Claim Access</td>
			<td><code>… !. …</code></td>
		</tr>
		<tr>
			<td>Computed Claim Access</td>
			<td><code>… !.[ … ]</code></td>
		</tr>
		<tr>
			<th rowspan="4">3</th>
			<td>Logical Negation</td>
			<td rowspan="4">unary prefix</td>
			<td rowspan="4">right-to-left</td>
			<td><code>! …</code></td>
		</tr>
		<tr>
			<td>Emptiness</td>
			<td><code>? …</code></td>
		</tr>
		<tr>
			<td>Mathematical Affirmation</td>
			<td><code>+ …</code></td>
		</tr>
		<tr>
			<td>Mathematical Negation</td>
			<td><code>- …</code></td>
		</tr>
		<tr>
			<th>4</th>
			<td>Type Claim</td>
			<td>unary prefix</td>
			<td>right-to-left</td>
			<td><code>&lt; … &gt; …</code></td>
		</tr>
		<tr>
			<th>5</th>
			<td>Exponentiation</td>
			<td>binary infix</td>
			<td>right-to-left</td>
			<td><code>… ^ …</code></td>
		</tr>
		<tr>
			<th rowspan="2">6</th>
			<td>Multiplication</td>
			<td rowspan="2">binary infix</td>
			<td rowspan="2">left-to-right</td>
			<td><code>… * …</code></td>
		</tr>
		<tr>
			<td>Division</td>
			<td><code>… / …</code></td>
		</tr>
		<tr>
			<th rowspan="2">7</th>
			<td>Addition</td>
			<td rowspan="2">binary infix</td>
			<td rowspan="2">left-to-right</td>
			<td><code>… + …</code></td>
		</tr>
		<tr>
			<td>Subtraction</td>
			<td><code>… - …</code></td>
		</tr>
		<tr>
			<th rowspan="8">8</th>
			<td>Less Than</td>
			<td rowspan="8">binary infix</td>
			<td rowspan="8">left-to-right</td>
			<td><code>… < …</code></td>
		</tr>
		<tr>
			<td>Greater Than</td>
			<td><code>… > …</code></td>
		</tr>
		<tr>
			<td>Less Than or Equal To</td>
			<td><code>… <= …</code></td>
		</tr>
		<tr>
			<td>Greater Than or Equal To</td>
			<td><code>… >= …</code></td>
		</tr>
		<tr>
			<td>Not Less Than</td>
			<td><code>… !< …</code></td>
		</tr>
		<tr>
			<td>Not Greater Than</td>
			<td><code>… !> …</code></td>
		</tr>
		<tr>
			<td>TBA</td>
			<td><code>… is …</code></td>
		</tr>
		<tr>
			<td>TBA</td>
			<td><code>… isnt …</code></td>
		</tr>
		<tr>
			<th rowspan="4">9</th>
			<td>Identity</td>
			<td rowspan="4">binary infix</td>
			<td rowspan="4">left-to-right</td>
			<td><code>… === …</code></td>
		</tr>
		<tr>
			<td>Non-Identity</td>
			<td><code>… !== …</code></td>
		</tr>
		<tr>
			<td>Equality</td>
			<td><code>… == …</code></td>
		</tr>
		<tr>
			<td>Non-Equality</td>
			<td><code>… != …</code></td>
		</tr>
		<tr>
			<th rowspan="2">10</th>
			<td>Conjunction</td>
			<td rowspan="2">binary infix</td>
			<td rowspan="2">left-to-right</td>
			<td><code>… && …</code></td>
		</tr>
		<tr>
			<td>Alternative Denial</td>
			<td><code>… !& …</code></td>
		</tr>
		<tr>
			<th rowspan="2">11</th>
			<td>Disjunction</td>
			<td rowspan="2">binary infix</td>
			<td rowspan="2">left-to-right</td>
			<td><code>… || …</code></td>
		</tr>
		<tr>
			<td>Joint Denial</td>
			<td><code>… !| …</code></td>
		</tr>
		<tr>
			<th>12</th>
			<td>Conditional</td>
			<td>ternary infix</td>
			<td>n/a</td>
			<td><code>if … then … else …</code></td>
		</tr>
	</tbody>
</table>

The **Grouping** column indicates the direction of application of *grouping symbols*,
where none are present.
For example, exponentiation is grouped right-to-left, so the ambiguous expression
`a ^ b ^ c` is interpreted as `a ^ (b ^ c)`, and not as `(a ^ b) ^ c`.
Operations that have the same precedence, like multiplication and division,
are grouped together:
`a / b * c` is interpreted left-to-right as `(a / b) * c`.

Sometimes you might see the above notion expressed as the term “associativity”,
but in this documentation we use “grouping” instead to differentiate it from
the mathematical definition of “associativity”, which has a related meaning.
Some binary operations are truly **associative**, which means that any grouping interpretation,
whether left-to-right or right-to-left, would yield the same mathematical result.
Addition is an example of this. Whether we group *left-to-right* `(a + b) + c`
or *right-to-left* `a + (b + c)`, the output remains the same.
Operations that are associative are indicated as so in their respective sections below.


### Grouping
Read about Tuples, Records, Sets, and Maps in the [Types](./types.md) chapter.


### Property Access
```
<obj> `.` int-literal
<obj> `.` word
<obj> `.` `[` <obj> `]`

<obj> `?.` int-literal
<obj> `?.` word
<obj> `?.` `[` <obj> `]`

<obj> `!.` int-literal
<obj> `!.` word
<obj> `!.` `[` <obj> `]`
```
The **property accesss** syntax is a unary operator on an object.
The object it operates on is called the **binding object** and
the property it accesses is called the **bound property** (or index, field, member, etc.).
There are two flavors of the operator: literal access and computed access.

Literal access requires a literal (integer or word) and can be used to access a literal bound property.
Tuples/lists take integer literal properties and records/dicts take word (key) properties.
For example: `tuple.3` and `record.prop`.

Computed access must be used when the bound property name is computed,
such as an operation of expressions, e.g., `map.[expr]`.
The expression in the brackets evaluates to an item index, element, or case antecedent
of the binding object and must be of the correct type.

More information about property access when used on collections
can be found in the [Types](./types) chapter.

#### Optional Access
The **optional access** syntax is almost the same as property access, except that
the operator produces the `null` value if and when there is no such bound property
on the binding object at runtime. This operator is designed to work with
optional entries on types, such as optional properties on a record type.

Given a record `record` of type `[a: bool, b?: int]`,
the expression `record.b` will produce that value if it exists,
but will result in a runtime error if there’s no actual value at that location.
Using the optional access operator though, `record?.b` will produce `record.b`
if it exists, but otherwise will produce `null` and avoid the error.
An equivalent syntax exists for dynamic access: `map?.[expr]`, etc.

Note that if `foo?.bar` produces `null`, it either means that `foo.bar` does exist and is equal to `null`,
or that there’s no value for the `bar` property bound to `foo`,
and the optional access operator is doing its job.

If the *binding object is `null`*, then the optional access operator also produces `null`.
For example, `null.property` is a type error (and if the compiler were bypassed,
it would cause a runtime error), but `null?.property` will simply produce `null`.
This facet makes optional access safe to use when chained.

When the optional access operator is chained, it should be chained down the line, e.g., `x?.y?.z`.
This is equivalent to `(x?.y)?.z`, and if `x?.y` (or `x.y` for that matter) is `null`,
then the whole expression also results in `null`.
However, `x?.y.z` (which can be thought of as `(x?.y).z`) is not the same,
and will result in a runtime error if `x?.y` is `null`.

#### Claim Access
The **claim access** syntax is just like regular property access, except that
it makes a **claim** (a compile-time type assertion) that the accessed property
is not of type `void`. This is useful when accessing optional entries of compound types.

Claim access has the same runtime behavior of regular property access.
Its purpose is to tell the type-checker,
“I know what I’m doing; This property exists and its type is not type `void`.”
```
let unfixed item: [str, ?: int] = ["apples", 42];
let quantity: int = item!.1;
```
The expression `item!.1` has type `int`, despite being an optional entry.
It will produce the value `42` at runtime.
Note that bypassing the compiler’s type-checking process should be done carefully.
If not used correctly, it could lead to runtime errors.
```
let unfixed item: [str, ?: int] = ["apples"];
let quantity: int = item!.1; % runtime error!
```
An equivalent syntax exists for dynamic access: `item!.[expr]`, etc.


### Logical Negation, Emptiness
```
`!` <unknown>
`?` <unknown>
```
The **logical negation** operator, `!`, returns the opposite boolean value of the operand’s “logical value”.

A value’s “logical value” is the boolean value that most closely corresponds to that value.
A value is said to be “falsy” if its “logical value” is `false`. Otherwise the value is said to be “truthy”.

The operator `!` logically negates the “logical value” of the operand.
If the value is “falsy”, `true` is produced; otherwise `false` is produced.

The **emptiness operator**, `?`, determines whether a value is considered “empty”.
A value is “empty” if it’s “falsy”, if it’s a zero numeric value (`0`, `0.0`, or `-0.0`),
or if it’s an empty string or empty collection (such as an array or set).

| “Falsy” Values | “Empty” Values | “Truthy” Values |
| -------------- | -------------- | --------------- |
| `null`         | `null`         |                 |
| `false`        | `false`        | `true`          |
|                | `0`            | all integers    |
|                | `0.0`, `-0.0`  | all floats      |
|                | `""`           | all strings     |
|                | `[]`, `{}`     | all collections |
|                |                | any other value |


### Mathematical Affirmation, Mathematical Negation
```
`+` <int | float>
`-` <int | float>
```
The **mathematical affirmation** operator, `+`, and
the **mathematical negation** operator, `-`,
are valid only on number types.
The affirmation is a no-op (the number itself is produced),
and the negation computes the additive inverse, or “negation”, of the number.
Any integer base can be used.

These operators can be chained, and when done so, are grouped right-to-left.
For example, `-+-8` is equivalent to `-(+(-8))`.

```
let int_p = 512;
let int_n = -\x200;

+int_p; %== 512
+int_n; %== -512

-int_p; %== -512
-int_n; %== 512
```

Recognize that number tokens can begin with **U+002B PLUS SIGN** or **U+002D HYPHEN-MINUS**,
even if they’re prefixed with a radix.
For example, `-\x200` is lexed as a single token, and not two tokens `-` and `\x200`.
The same is true for `+\x200`.
Even though these tokens’ values are the same as the computed values of
the expressions `-(\x200)` and `+(\x200)`,
this is important to mention because it could affect how we write
[additive expressions](#parsing-additive-expressions).


### Type Claim
```
`<` <Type> `>` <obj>
```
The expression `<T>expr` tells the type system to treat `expr` as type `T`,
even though it might have been computed as a different type.
This is called a **type claim**, because we’re *claiming* that `expr` is of type `T`.
(We say “claim” instead of “assert”, which is an unrelated concept.)

Normally, the compiler will compute the type of an expression, but sometimes the compiler gets it wrong,
or we as programmers know more than the compiler does, based on conditions or circumstances of our code.
We can use a claim to tell the compiler, “I know what I’m doing and the type should be *that*.”

Type claims are a general form of [Claim Access](#claim-access).
For example, we could use claim access to say that an optional entry exists on an object:
```
let unfixed item: [str, ?: int] = ['apples', 42];
let quantity: int = item!.1;
```
The more general form of this is claiming that `item.1` is of type `int`:
```
let unfixed item: [str, ?: int] = ['apples', 42];
let quantity: int = <int>item.1;
```

Type claims can be used in situations where claim access cannot.
Whereas claim access can only tell the compiler that a property *exists*,
type claims can widen, narrow, or shift the type of an expression.
```
let unfixed item: [str, int | str] = ['apples', 42];
let ingredient: obj        = <obj>item.0;        % widening
let quantity:   int        = <int>item.1;        % narrowing
let in_stock:   int | bool = <int | bool>item.1; % shifting
```

The compiler will throw an error when encountering a type claim if its operand’s computed type
and its claimed type are disjoint (i.e. if there’s no overlap).
```
<str>42; %> TypeError
```

A note of caution: Like claim access, **type claims should never be used to “hack” the compiler**.
Using type claims to “just get your code to compile” is never recommended,
because it won’t prevent runtime errors and it will most likely cause more problems down the road.
But there are cases in which human reasoning about type safety outsmarts the compiler,
so in those cases we may use type claims to write good code.



### Exponentiation
```
<int | float> `^` <int | float>
```
The **exponentiation** operator is valid only on number types.
It produces the result of raising the left-hand operand to the power of the right-hand operand.
Integer bases as well as integers and floats can be mixed.

```
3 ^ 2;    %== 9
2 ^ \b11; %== 8
```

Expressions involving exponentiation can be imprecise.
For example, the mathematical value of *3<sup>-2</sup>* is one-ninth, approximately 0.111111,
which is not an integer. Since integers are truncated, `3 ^ -2` will produce `0`.

Exponentiation is *grouped right-to-left*.
This means that where grouping is ambiguous, the expression is evaluated from right to left.
For example, `a ^ b ^ c` is equivalent to `a ^ (b ^ c)` and not `(a ^ b) ^ c`.
This is consistent with mathematical notation,
where *a<sup>b<sup>c</sup></sup>* is interpreted as *a<sup>(b<sup>c</sup>)</sup>*.

#### Exponentiation: Order of Operations
In mathematics, exponents are applied before negation (which is multiplication).
However, in Counterpoint, [mathematical negation](#mathematical-affirmation-mathematical-negation)
is a unary operator, which is stronger than any binary operator.
**Mathematical negation is not considered multiplication**,
even if it indeed produces the same mathematical result of multiplying by -1.
Therefore, we can end up with confusing syntax such as this:
```
-3 ^ 2
```
While *mathematically*, *&minus;3<sup>2</sup>* is equivalent to *&minus;1&middot;3<sup>2</sup>*,
producing *&minus;9*, the Counterpoint expression `-3 ^ 2`, is *not equivalent*.
Mathematical negation is stronger than exponentiation, so Counterpoint will compute `-3`
first as a unary operation (or, in this case, as a single token),
and then raise that value to the power of `2`, producing `9`.
Writing such an ambiguous syntax could cause developers to scratch their heads
wondering why `-3 ^ 2` is `9`.

As a recommendation,
though expressions like `-3 ^ 2` are well-formed and will produce a numerical result,
it’s best practice to place parentheses where they’ll reduce ambiguity and improve readability.
So if raising `-3` to the power of `2` is intended, the expression is best written
```
(-3) ^ 2
```
On the other hand, if the intention is actually to raise `3` to the power of `2` first,
and then negate, the expression should be written `-(3 ^ 2)` or `-1 * 3 ^ 2`.


### Multiplicative
```
<int | float> `*` <int | float>
<int | float> `/` <int | float>
```
The **multiplication** operator, `*`, and
the **division** operator, `/`,
are valid only on number types.
They produce the respective mathematical product and quotient of the operands.
Integer bases as well as integers and floats can be mixed.

Multiplication is **associative**, which means the following expressions produce the same result,
for any numbers `‹a›`, `‹b›`, and `‹c›`:
```
‹a› * ‹b› * ‹c›
(‹a› * ‹b›) * ‹c›
‹a› * (‹b› * ‹c›)
```

Multiplication and division perform the standard arithmetic operations,
keeping in mind that the result of division `/` on integers are truncated,
and division by `0` will result in an error.
```
\o12 / \q11; % produces `2`
3 / 2;       % produces `1`, since 1.5 gets truncated
4 / 0;       % runtime error
```


### Additive
```
<int | float> `+` <int | float>
<int | float> `-` <int | float>
```
The **addition** operator, `+`, and
the **subtraction** operator, `-`,
are valid only on number types.
They produce the respective mathematical sum and difference of the operands.
Integer bases as well as integers and floats can be mixed.

Addition is **associative**, which means the following expressions produce the same result,
for any numbers `‹a›`, `‹b›`, and `‹c›`:
```
‹a› + ‹b› + ‹c›
(‹a› + ‹b›) + ‹c›
‹a› + (‹b› + ‹c›)
```

Addition and subtraction perform the standard arithmetic operations,
keeping in mind that integer overflow is possible
when going beyond the maximum/minimum integer values.

#### Parsing Additive Expressions
[Previously in this chapter](#mathematical-affirmation-mathematical-negation)
we saw that number tokens can begin with **U+002B PLUS SIGN** or **U+002D HYPHEN-MINUS**.
Since those characters are the same as the additive operator symbols,
this could affect how additive expressions are parsed.

```
3+1
```
In the code above, our intention was to write the sum of `3` and `1`.
The lexer will however produce two number tokens: `3` and `+1`,
since it thinks `+1` is a single token.
This will lead the parser to fail, since a number token cannot follow another number token
in the formal grammar.

To fix the error, we must use whitespace indicate token boundaries.
```
3 + 1
```
Now the lexer produces three tokens: a number `3`, a punctuator `+`, and a number `1`.
The parser receives these tokens and produces the correct expression.
(Note that the code `3+ 1` would be sufficient, but perhaps not as readable.)


### Comparative
```
<int | float> `<`  <int | float>
<int | float> `>`  <int | float>
<int | float> `<=` <int | float>
<int | float> `>=` <int | float>
<int | float> `!<` <int | float>
<int | float> `!>` <int | float>

<obj> `is`   <obj>
<obj> `isnt` <obj>
```
The numerical comparative operators,

- **less than** `<`
- **greater than** `>`
- **less than or equal to** `<=`
- **greater than or equal to** `>=`
- **not less than** `!<`
- **not greater than** `!>`

compare number types in the usual sense. The result is a boolean value.
Integer bases as well as integers and floats can be mixed.

In numerical uses, `!<` is equivalent to `>=`, and `!>` is equivalent to `<=`.
In general, however, this might not hold for future operator overloads.
For instance, if the relational operators were overloaded to mean “subset” for sets,
then `a !< b` (“`a` is not a strict subset of `b`”) does not necessarily mean
that `a >= b` (“`a` is a superset of ”).

The object comparative operators `is` and `isnt` are not currently available,
but they are reserved for future semantics.


### Equality
```
<unknown> `===`  <unknown>
<unknown> `!==`  <unknown>
<unknown> `==`   <unknown>
<unknown> `!=`   <unknown>
```
These operators compare two values.
Any type of operands are valid. The result is a boolean value.
Integer bases as well as integers and floats can be mixed.

The **identity** operator `===` determines whether two operands are exactly “the same”.
This means different things for value types and reference types.
For primitive types, which are value types, the operator produces `true` when the two operands
have the same bitwise encoding. Non-primitive value types are compared by their constituent parts.

For reference types, this operator produces `true` when both operands point to the same object in memory.
For these types, identity and equality might not necessarily be the same:
objects that are considered equal might not be identical.

Per the [IEEE-754-2019] specification, the floating-point values `0.0` and `-0.0` do not have
the same bitwise representation; therefore the expression `0.0 === -0.0` evaluates to `false`.
Floating-point values and integer values are never identical, so the expression `42 === 42.0` is also `false`.

The **equality** operator `==` determines whether two operands are considered “equal” by some definition,
based on the type of the operands.
For `null`, boolean, and string values, equality is one in the same with identity.
For number values, equality is determined by mathematical quantity, thus `0.0 == -0.0` is `true`.
Mixed number types of the same quantity are equal, so `42 == 42.0` is also `true`.

The non-identity operator `!==` is simply the logical negation of `===`, and
the non-equality operator `!=` is simply the logical negation of `==`.

All four of these operators are **commutative**, meaning the order of operands does not change the resulting value.
```
‹a› === ‹b›; % same as `‹b› === ‹a›`
‹a› !== ‹b›; % same as `‹b› !== ‹a›`
‹a› ==  ‹b›; % same as `‹b› ==  ‹a›`
‹a› !=  ‹b›; % same as `‹b› !=  ‹a›`
```
Remember: Expressions are always evaluated from left to right, so side-effects could still be observed.


### Conjunctive
```
<unknown> `&&` <unknown>
<unknown> `!&` <unknown>
```
The **logical conjunction** operator `&&` (”and”) produces the left-hand operand if it is “falsy”;
otherwise it produces the right-hand operand. The operands may be of any type.

The `&&` operator short-circuits, in that evaluation of the right-hand operand does not take place
if it does not need to. If the left-hand operand of an `&&` operation is “falsy”,
then that operand is produced and the right-hand operand is not evaluated.
Short-circuiting can speed up runtime computation if the “simpler” expression is on the left.

Logical conjunction is **associative**, which means the following expressions produce the same result,
for any values `‹a›`, `‹b›`, and `‹c›`:
```
‹a› && ‹b› && ‹c›
(‹a› && ‹b›) && ‹c›
‹a› && (‹b› && ‹c›)
```

The **logical alternative denial** operator `!&` (“nand”) is the logical negation of conjunction.
```
a !& b; % sugar for `!(a && b)`
```


### Disjunctive
```
<unknown> `||` <unknown>
<unknown> `!|` <unknown>
```
The **logical disjunction** operator `||` (“or”) produces the left-hand operand if it is “truthy”;
otherwise it produces the right-hand operand. The operands may be of any type.

The `||` operator short-circuits, in that evaluation of the right-hand operand does not take place
if it does not need to. If the left-hand operand of an `||` operation is “truthy”,
then that operand is produced and the right-hand operand is not evaluated.
Short-circuiting can speed up runtime computation if the “simpler” expression is on the left.

Logical disjunction is **associative**, which means the following expressions produce the same result,
for any values `‹a›`, `‹b›`, and `‹c›`:
```
‹a› || ‹b› || ‹c›
(‹a› || ‹b›) || ‹c›
‹a› || (‹b› || ‹c›)
```

The **logical joint denial** operator `!|` (“nor”) is the logical negation of disjunction.
```
a !| b; % sugar for `!(a || b)`
```


### Conditional
```
`if` <bool> `then` <unknown> `else` <unknown>
```
The conditional operator is a ternary operator that takes three operand expressions:
a condition, a consequent, and an alternative.
The condition must be a boolean expression, and the consequent and alternative may be of any type.
The consequent and alternative expressions are sometimes called “branches”:
the “then branch” and the “else branch” respectively.

The result of the conditional expression is either the consequent or the alterantive,
depending on the value of the condition.
If the condition is true, the consequent is produced, otherwise the alternative is produced.

Evaluation of a conditional expression is short-circuited: Only the produced branch is evaluated.
For example, if the condition evalutes to `false`, then only the alternative is evaluated and then produced;
the consequent does not even get evaluated.
This is meaningful when evaluation of an expression produces side-effects, such as a routine call.
Because one of the branches is not evaluated, its side-effects (if any) will not occur.



## Type Operators


### Summary Table
In the table below, the horizontal ellipsis character `…` represents an allowed syntax.
<table>
	<thead>
		<tr>
			<th>Precedence<br/><small>(1 is highest)</small></th>
			<th>Operator Name</th>
			<th>Arity &amp; Position</th>
			<th>Grouping</th>
			<th>Symbols</th>
		</tr>
	</thead>
	<tbody>
		<tr>
			<th rowspan="3">1</th>
			<td rowspan="3">Grouping</td>
			<td rowspan="3">unary wrap</td>
			<td rowspan="3">inner-to-outer</td>
			<td><code>( … )</code></td>
		</tr>
		<tr>
			<td><code>[ … ]</code></td>
		</tr>
		<tr>
			<td><code>{ … }</code></td>
		</tr>
		<tr>
			<th>2</th>
			<td>Type Property Access</td>
			<td>unary postfix</td>
			<td>left-to-right</td>
			<td><code>… . …</code></td>
		</tr>
		<tr>
			<th rowspan="5">3</th>
			<td>Nullish</td>
			<td rowspan="5">unary postfix</td>
			<td rowspan="5">left-to-right</td>
			<td><code>… ?</code></td>
		</tr>
		<tr>
			<td>TBA</td>
			<td><code>… !</code></td>
		</tr>
		<tr>
			<td>List</td>
			<td><code>… []</code></td>
		</tr>
		<tr>
			<td>Tuple</td>
			<td><code>… […]</code></td>
		</tr>
		<tr>
			<td>Set</td>
			<td><code>… {}</code></td>
		</tr>
		<tr>
			<th>4</th>
			<td>Mutable</td>
			<td>unary prefix</td>
			<td>right-to-left</td>
			<td><code>mutable …</code></td>
		</tr>
		<tr>
			<th>5</th>
			<td>Intersection</td>
			<td>binary infix</td>
			<td>left-to-right</td>
			<td><code>… & …</code></td>
		</tr>
		<tr>
			<th>6</th>
			<td>Union</td>
			<td>binary infix</td>
			<td>left-to-right</td>
			<td><code>… | …</code></td>
		</tr>
	</tbody>
</table>


### Grouping
Read about Tuples, Records, Sets, and Maps in the [Types](./types.md) chapter.


### Type Property Access
```
<Type> `.` int-literal
<Type> `.` word
```
The **type property accesss** syntax for types is analogous to the property access syntax of values.
It accesses the index or key of a tuple or record type respectively.
```
type T = [bool, int, str];
type T1 = T.1;             %== int
type T_1 = T.-1;           %== str
type T3 = T.3;             %> TypeError

type R = [a: bool, b?: int, c: str];
type Ra = R.a;                       %== bool
type Rc = R.b;                       %== int | void
type Rd = R.d;                       %> TypeError
```


### Nullish
```
<Type> `?`
```
The **nullish** operator creates a [union](#union) of the operand and the `null` type.
```
type T = int?; % equivalent to `type T = int | null;`
```
This operator is useful for describing values that might be null.
```
let unfixed hello: str? = null;
<<<<<<< HEAD
set hello = 'world';
=======
hello = "world";
>>>>>>> 2b496436
```


### TBA
```
<Type> `!`
```
To be announced.


### List
```
<Type> `[]`
```
The **List** operator `T[]` is shorthand for `List.<T>`.


### Tuple
```
<Type> `[` <Integer> `]`
```
The **Tuple** operator `T[‹n›]` (where `‹n›` is 0 or greater) is shorthand for a tuple type with repeated entries of `T`.
E.g., `int[3]` is shorthand for `[int, int, int]`.


### Set
```
<Type> `{}`
```
The **Set** operator `T{}` is shorthand for `Set.<T>`.


### Mutable
```
`mutable` <Type>
```
The `mutable` type operator allows properties in a complex type to be reassigned.
It allows us to modify composite objects by adding, removing, and changing entries.
It will also allow us to reassign fields and call mutating methods on class instances.
```
let elements: mutable str{} = {"water", "earth", "fire", "wind"};
elements.["wind"] = false;
elements.["air"]  = true;
elements; %== {"water", "earth", "fire", "air"}
```
If `elements` were just of type `str{}` (without `mutable`),
then attempting to modify it would result in a [Mutability Error](./errors.md#mutability-errors-24xx).


### Intersection
```
<Type> `&` <Type>
```
The **intersection** operator creates a strict combination of the operands.
```
type T = [foo: bool] & [bar: int];
let v: T = [
	foo= false,
	bar= 42,
];
```

When accessing an *intersection* of record types, we can access the *union* of the properties of each type.
```
type Employee = [
	name:        str,
	id:          int,
	jobTitle:    str,
	hoursWorked: float,
];
type Volunteer = [
	name:        str,
	agency:      str,
	hoursWorked: float,
];
% claim alice: Employee & Volunteer;
alice.name;        %: str
alice.id;          %: int
alice.jobTitle;    %: str
alice.hoursWorked; %: float
alice.agency;      %: str
```
Type `Employee & Volunteer` is *both* an employee *and* a volunteer,
so we’re guaranteed it will have the properties that are present in *either* type.

Overlapping properties in an intersection are themselves intersected.
```
type A = [
	key:    1 | 2 | 3,
	valueA: int,
];
type B = [
	key:    2 | 3 | 4,
	valueB: float,
];
% claim data: A & B;
data.key;    %: 2 | 3 % `(1 | 2 | 3) & (2 | 3 | 4)`
data.valueA; %: int
data.valueB; %: float
```

This holds for tuple types as well, accounting for indices rather than keys.


### Union
```
<Type> `|` <Type>
```
The **union** operator creates a type that is either one operand, or the other, or some combination of both.
```
type T = bool | int;
let unfixed v: T = false;
set v = 42;
```

When accessing a *union* of record types, we can only access the *intersection* of the properties of each type.
```
type Employee = [
	name:        str,
	id:          int,
	jobTitle:    str,
	hoursWorked: float,
];
type Volunteer = [
	name:        str,
	agency:      str,
	hoursWorked: float,
];
% claim bob: Employee | Volunteer;
bob.name;        %: str
bob.hoursWorked; %: float
bob.id;          %> TypeError
bob.jobTitle;    %> TypeError
bob.agency;      %> TypeError
```
Type `Employee | Volunteer` is *either* an employee *or* a volunteer,
so we’re only guaranteed it will have the properties that are present in *both* types.
We can’t access properties that are in one type but not the other.

Overlapping properties in a union are themselves unioned.
```
type A = [
	key:    1 | 2 | 3,
	valueA: int,
];
type B = [
	key:    2 | 3 | 4,
	valueB: float,
];
% claim data: A | B;
data.key; %: 1 | 2 | 3 | 4 % `(1 | 2 | 3) | (2 | 3 | 4)`
```

This holds for tuple types as well, accounting for indices rather than keys.<|MERGE_RESOLUTION|>--- conflicted
+++ resolved
@@ -818,11 +818,7 @@
 This operator is useful for describing values that might be null.
 ```
 let unfixed hello: str? = null;
-<<<<<<< HEAD
-set hello = 'world';
-=======
-hello = "world";
->>>>>>> 2b496436
+set hello = "world";
 ```
 
 
