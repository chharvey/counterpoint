# Types
This chapter describes types of values in the Solid Language.

Solid is a strongly-typed language, meaning that types of values are determined at compile-time.
A strong type system can help prevent many runtime errors.

Solid Language Types are described in the [formal specification](../spec/data-types.md#solid-language-types).
This reference takes a more informative approach.



## Never
The Never type is the Bottom type in the type hierarchy —
it contains no values and is a subtype of every other type.

The Never type is used to describe the return type of functions that never return,
or the type of an expression that never evaluates.

The Never type is most commonly a result of a type operation that produces the Bottom type,
for example, the intersection of two disjoint types.

There are no values assignble to the Never type.
Currently, there are no expressions assignable to it either, but
future versions of Solid will support expressions of type Never.

Since Never is a subtype of every other type, expressions of type Never
will be accepted anywhere.



## Null
The Null type has exactly one value, called `null`.
The meaning of the `null` value is not specified, but it’s most commonly used as a placeholder
when no other value is appropriate.

The Null type has no supertypes other than [Object](#object) and [Unknown](#unknown).



## Boolean
The Boolean type has two logical values, called `true` and `false`.
These values are used for binary states.



## Integer
Integers are whole numbers, their negatives, and zero.

Integers are written as a series of digits, such as `0123`,
optionally preceded by a negative sign (`-0123`).
`0` and `-0` are identical.

Integers may be written in five other bases in addition to the default base 10:
bases 2, 4, 8, 16, and 36.

Raw Input  | Base | Mathematical Value (in decimal)
---------  | ---- | -------------------------------
`42`       | 10   | 42
`\d42`     | 10   | 42
`\b101010` |  2   | 42
`\q222`    |  4   | 42
`\o52`     |  8   | 42
`\x2a`     | 16   | 42
`\z16`     | 36   | 42

We may also include the underscore as a numeric separator symbol, to visually group digits.
```
\b1_0011_1000_1000;
\q103_2020;
\o11_610;
\d5_000;
\x13_88;
\z3_u_w;
```
The numeric separator cannot appear at the beginning or end of an integer,
nor can it appear consecutively.

Integers can be added, subtracted, and multiplied like normal numbers.
However, when dividing integers, if getting a non-integer value, we will truncate the decimal
(round towards zero). Dividing by zero is an error.
In all operations on integers, bases can be mixed.
```
3 / 2;        %== 1
-3 / 2;       %== -1
\b110 * \q12; %== 36
```



## Float
Floating-point numbers are decimals, which offer finer precision for numerical data than integers do.
(In computers, there are no irrational (non-fractional) numbers, but we approximate them well.)

Floating numbers cannot be declared in any base other than decimal (10).
Exactly one decimal point must be present in a float literal.
```
0.25;
0.5;     % the leading whole number part is required
1.;      % but we can omit the trailing fractional part
0 . 5;   %> Error
```

We can write floats in “scientific-like notation”, such as `6.022e23`.
This represents *6.022 &times; 10<sup>23</sup>*.
This notation consts of the following parts:
- the whole part (an integer)
- a decimal point (`.`)
- the fractional part (the decimal places)
- the symbol `e`
- the exponent part (an integer)

We say “scientific-like notation” because it’s technically not scientific notation:
The coefficient need not be between 1 and 10. `-42e-1` is a valid floating-point value.

Floating-point values can be operated on just as integers can.
There is no truncation for division, but dividing by zero still raises an error.

Float values are considered “contageous” in that they “infect” any integers they are operated with.
For example, in the expression `1 + 2.3`, the integer `1` is *coerced* into the float `1.0`,
giving the same result as `1.0 + 2.3`.
If an expression contains *any* float value anywhere, then
*all* the integers in the expression are coerced into floats.



## String
The String type represents textual data.

A “raw string” is the code written to construct the string, whereas
the “cooked string” is the actual string value.
“Cooking” is the process of transforming a raw string into its value,
which follows certain rules based on the kind of string.

There are two kinds of strings: string literals and string templates.


### String Literals
String literals are static and known at compile-time.
They’re delimited with single-quotes (`'` **U+0027 APOSTROPHE**).
```
let greeting: str = 'Hello, world!';
```

String literals may contain line breaks, which are preserved during “cooking”.
```
let pangram: str = 'The quick brown fox
jumps over the lazy dog.';
```
> 'The quick brown fox\
jumps over the lazy dog.'

#### Line Continuations
**Line continuations** let us hard-wrap long strings into several lines
in source code, without rendering the line breaks in the strings’ cooked values.
When we escape the line break with a backslash (`\` **U+005C REVERSE SOLIDUS**),
the line break is converted into a space.
```
let pangram: str = 'The quick brown fox\
jumps over the lazy dog.';
```
> 'The quick brown fox jumps over the lazy dog.'

#### Escaping Characters
Some characters are not allowed in string literals, and others are not easily typed.
The following special characters may be escaped:

Raw Input | Output Character     | Output Code
--------- | -------------------- | ------------
`\s`      | SPACE                | U+0020
`\t`      | CHARACTER TABULATION | U+0009
`\n`      | LINE FEED (LF)       | U+000A
`\r`      | CARRIAGE RETURN (CR) | U+000D
`\'`      | APOSTROPHE           | U+0027
`\%`      | PERCENT SIGN         | U+0025
`\\`      | REVERSE SOLIDUS      | U+005C
`\u{24}`  | DOLLAR SIGN          | U+0024

The code `\'` prints a literal apostrophe character without closing the string,
and `\\` prints a literal backslash character without escaping the following one.
```
'I am using apostrophes: I love \'strings\'!';
'I am using backslashes: I love \\nighttime coding\\!';
```
> 'I am using apostrophes: I love 'strings'!'
>
> 'I am using backslashes: I love \nighttime coding\\!'

(Note that the code `\nighttime` would be cooked as a line feed followed by “ighttime”,
since `\n` is the line feed character.)

The code `\%` prints a literal percent sign without initiating an [in-string comment](#in-string-comments).
```
'The 10\% discount was not enough.';
```
> 'The 10% discount was not enough.'

The code `\u{‹cp›}` escapes unicode characters, where ‹cp› is the code point of the character.
For example, `\u{24}` escapes the dollar sign symbol, since its code point is **U+0024**.
```
let price: str = '\u{24}3.99';
```
> '$3.99'

This is useful for writing non-ASCII characters in code.
```
'I\u{2019}m happy! \u{1_f600}';
```
> 'I’m happy! 😀'

Code points must be written as any number of lowercase hexadecimal digits
intermixed with underscores `[0-9a-f_]`.
(If no code point is supplied, **U+0000 NULL** is assumed.)

Other than for the special cases listed above, a backslash has no effect.
```
'I am using escaped quotation marks: I love \"strings\"!';
'I am using unescaped quotation marks: I love "strings"!';
'\Any non-special \character \may \be \escaped.';
```
> 'I am using escaped quotation marks: I love "strings"!'
>
> 'I am using unescaped quotation marks: I love "strings"!'
>
> 'Any non-special character may be escaped.'

#### In-String Comments
String literals may contain Solid comments.
Line comments begin with `%` (**U+0025 PERCENT SIGN**) and continue until (but not including) the next line break, and
multiline comments begin with `%%` and continue until (and including) the next `%%`.
Both kinds of comments will continue until their end delimiter unless the end of the string is reached first.
The commented content is removed from the string’s cooked value.

-
	```
	'The five boxing wizards % jump quickly.';
	```
	> 'The five boxing wizards '
-
	```
	'The five % boxing wizards
	jump quickly.';
	```
	> 'The five \
	> jump quickly.'
-
	```
	'The five %% boxing wizards %% jump quickly.';
	```
	> 'The five  jump quickly.'
-
	```
	'The five %% boxing
	wizards %% jump
	quickly.';
	```
	> 'The five  jump\
	> quickly.'

Multiline comments cannot be nested.
```
'The %% five %% boxing %% wizards %% jump quickly.';
```
> 'The  boxing  jump quickly.'


### String Templates
String templates are dynamic and may contain interpolated expressions.
They’re delimited with three single-quotes (`'''`).
```
let years: int = 10;
let greeting: str = '''I’ve been coding for {{ years }} years.
That’s about {{ 365 * years }} days.''';
```

#### Interpolation
String templates may contain interpolated expressions, which are enclosed within double-braces `{{ … }}`.
An interpolated expression is an expression that computes to a string.
```
<<<<<<< HEAD
let twelve: str = '12!';
=======
let twelve: string = '12';
>>>>>>> 313da478
'''3 times 4 is {{ twelve }}''';
```
> '3 times 4 is 12'

If the type of an interpolated expression is not a string, it’s **coerced** into a string at run-time.
```
'''3 times 4 is {{ 3 * 4 }}''';
```
> '3 times 4 is 12'

If an interpolated expression is absent, the empty string is assumed.
```
'''3 times 4 is {{  }} twelve''';   %== '3 times 4 is  twelve'
'''3 times 4 is {{ '' }} twelve'''; %== '3 times 4 is  twelve'
```

Comments in interpolated expressions are ignored.
```
'''Pack {{ %% a multline comment %% }} my box
with five dozen {{ %% another
multiline comment %% 'liquor' }} jugs.''';
```
> 'Pack &nbsp;my box\
with five dozen liquor jugs.'

Be careful with single-line comments.
```
'''Hello {{ % a line comment }} world.'''; %> ParseError

'''Hello {{ % a line comment
}} world.''';                % ok
```

Comments *within* string templates are *not* ignored.
```
'''
Sphinx of black quartz,    % not a comment
judge my vow.              \% also not a comment

Sphinx of    %% also not a comment %%           black quartz,
judge        \%\% and this isn’t either \%\%    my vow.
''';
```

#### No Escapes
String templates may contain line breaks, but line continuations are not possible.
```
let pangram: str = '''Watch “Jeopardy!”,\
Alex Trebek’s fun TV quiz game.''';
```
> 'Watch “Jeopardy!”,\\\
Alex Trebek’s fun TV quiz game.'

In fact, no character escapes are possible inside string templates.
The cooked value of a string template matches its raw code.

Probably one of the most common uses of string templates is that they can contain DSLs,
“domain-specific languages”. For example, we might want to encode a CSS snippet in a string template:
```
let css_code: str = '''
	h1, h2, h3 {
		font-weight: bold;
	}
	blockquote {
		margin-left: 0.5in;
	}
''';
```
Because there are no character escapes, DSLs very easy to read and write in string templates.
```
let latex_code: str = '''
	\paragraph{The following equations explain how \emph{matter} and \emph{energy} are related.}
	\begin{align}
		E_0 &= mc^2 \\
		E   &= \frac{mc^2}{\sqrt{1-\frac{v^2}{c^2}}}
	\end{align}
''';
let javascript_code: str = '''
	var nonempty_string = 'Look, ma, no escaping (the apostrophes)!'
	var empty_string = ''
''';
```

If we want to escape special characters like code points or curly braces,
we can use string interpolation.
```
'''
We can’t escape code points: \u{24} will not print a dollar sign.
But we can interpolate a string literal: {{ '\u{24}' }}.

We also can’t escape \{\{ curly_braces \}\},
but we can {{ '{{ interpolate }}' }}.

Apostrophes can’t be escaped either: \'\'\' will print as it looks.
But here are three, interpolated: {{ '\'\'\'' }}

I {{ '\u{2764}' }} Unicode!
'''
```
> '\
> We can’t escape code points: \u{24} will not print a dollar sign.\
> But we can interpolate a string literal: $.\
> \
> We also can’t escape \\{\\{ curly_braces \\}\\},\
> but we can {{ interpolate }}.\
> \
> Apostrophes can’t be escaped either: \\'\\'\\' will print as it looks.\
> But here are three, interpolated: '''\
> \
> I ❤ Unicode!\
> '



## Object
The Object type is the type of all values, that is, every value is assignable to the Object type.
The Object type is written `obj` in type declarations.



## Unknown
The Unknown type is the Top type in the type hierarchy —
it contains every value and expression, and is a supertype of every other type.

The Unknown type is used to describe a value or expression about which nothing is known.
Therefore, the compiler will not assume it has any properties or valid in some operations.

Every value and expression is assignble to the Unknown type.
Currently, since there are no valueless expressions,
the Unknown type is equivalent to the [Object](#object) type.
However, future versions of Solid will support expressions assignable to Unknown
that are not assignable to Object.<|MERGE_RESOLUTION|>--- conflicted
+++ resolved
@@ -276,11 +276,7 @@
 String templates may contain interpolated expressions, which are enclosed within double-braces `{{ … }}`.
 An interpolated expression is an expression that computes to a string.
 ```
-<<<<<<< HEAD
-let twelve: str = '12!';
-=======
-let twelve: string = '12';
->>>>>>> 313da478
+let twelve: str = '12';
 '''3 times 4 is {{ twelve }}''';
 ```
 > '3 times 4 is 12'
