# Variables
This chapter describes declaring and accessing local variables and types.



## Variable Declaration
Values in Solid can be stored in variables and then accessed later.
In order to use a variable, it must be **declared** first,
in what we call a **variable declaration statement**.
We declare variables with the keyword `let`.
```
let my_var: str = 'Hello, world!';
```
When we declare a variable, we must assign it a value, using the **assignment operator** `=`.
In some languages, declaring a variable and at the same time assigning it a value is called **initialization**.
In Solid, this is mandatory — It’s not possible to declare a value without initializing it.
The assignment operator is an equals sign, but it does not represent equality in the mathematical sense.
It means we’re setting the value on the right-hand side to the variable on the left.
In programming terms, we say, “the variable `my_var` is **assigned the value** `'Hello, world!'`”,
or, “the value `'Hello, world!'` is **assigned *to* the variable** `my_var`”.

When we access the variable, we reference the value it’s assigned.
```
my_var; %== 'Hello, world!'
```

Variables can be declared only once within a given scope.
Attempting to declare a new varible with the same name will result in a semantic error.
```
let my_var: str = 'Hello, world!';
let my_var: str = '¡Hola, mundo!'; %> AssignmentError
```
> AssignmentError: Duplicate declaration: `my_var` is already declared.

All **basic** variable names *must* start with an uppercase or lowercase letter or an underscore.
The rest of the basic variable name may include letters, digits, and underscores.
By convention, variables are named in *snake_case*, but it’s not required.
Basic variable names cannot be any of the reserved keywords in the Solid language.
Variable names don’t have to be “basic” — we can write variables with
[Unicode characters](#unicode-identifiers) as well.


### Temporal Dead Zone
Attempting to access an undeclared variable results in a compile-time error:
```
my_other_var; %> ReferenceError
```
> ReferenceError: `my_other_var` is never declared.

Even if the variable is declared further down in the code, we get the same error.
This region of code between where a variable is accessed and where it’s declared
is called a **temporal dead zone**.
Solid does not hoist variables.
```
my_other_var;              %> ReferenceError
%%------------------------
--- TEMPORAL DEAD ZONE ---
------------------------%%
let my_other_var: str = 'Hello, programmer!';
```
> ReferenceError: `my_other_var` is used before it is declared.



## Variable Reassignment
By default, variables are **fixed** in that they cannot be reassigned.
```
let my_var: str = 'Hello, world!';
set my_var = '¡Hola, mundo!';      %> AssignmentError
```
> AssignmentError: Reassignment of a fixed variable: `my_var`.

In some programming disciplines this pattern is generally encouraged, because
variables holding different values at different points in runtime could lead to unpredictability.
However, changing a variable’s value is useful in some cases, such as in loops or for storing state.

Therefore, we can declare a variables with the keywords `let unfixed`,
which allows us to assign it a new value later.
The variable is reassigned with the keyword `set`.
```
let unfixed my_var = 'Hello, world!';
my_var;                               %== 'Hello, world!'
set my_var = '¡Hola, mundo!';
my_var;                               %== '¡Hola, mundo!'
```
The statement `set my_var = '¡Hola, mundo!';` is called a **variable reassignment statement**.
An unfixed variable can be reassigned anywhere in the scope in which it’s visible.


### Pointers
Variables are pointers, which reference preexisting values.
When we access a variable, we reference the value that it points to.
```
let my_var: str = 'Hello, world!';
my_var;                            % references the string `'Hello, world!'`
```

When a variable is assigned another variable, it points to the evaluated value of that variable.
```
let a: int = 42;
let b: int = a;
a;               %== 42
b;               % also `42`
```
If that first variable is ever reassigned, the second variable will keep its pointer
to the original value, until it itself is reassigned.
```
let unfixed a: int = 42;
let unfixed b: int = a;
a;                       %== 42
b;                       % also `42`
set a = 420;
a;                       % now `420`
b;                       % still `42`
```



## Type Claim Declarations
A type claim declaration is a [type claim](./expressions-operators.md#type-claim) for a variable at the block level.
After a variable `expr` has been declared, we may want to **claim** that it has type `T` throughout the block,
so we would declare the following:
```
claim expr: T;
```
This is convenient because we don’t have to claim the expression everywhere it’s used in the block.

The code below has to claim that `item.1` is of type `int` every time it’s referenced.
```
let item: mutable [str, int | str] = ['apples', 42];
'''
	Clerk: How many {{ item.0 }} would you like?
	Customer: {{ <int>item.1 }} please.
	Clerk: Wow, {{ <int>item.1 }} is a lot!
''';
```
One way to simplify this would be to declare a new variable:
```
let item: mutable [str, int | str] = ['apples', 42];
let quantity: int = <int>item.1;
'''
	Clerk: How many {{ item.0 }} would you like?
	Customer: {{ quantity }} please.
	Clerk: Wow, {{ quantity }} is a lot!
''';
```
But a new variable could take up space on the runtime machine.
The only purpose of `quantity` is to make a type claim, so it’s not necessary at runtime.
Instead, we should claim the expression’s type in a claim statement.
Type claims take place only in the compiler, so no memory is wasted.
```
let item: mutable [str, int | str] = ['apples', 42];
claim item.1: int;
'''
	Clerk: How many {{ item.0 }} would you like?
	Customer: {{ item.1 }} please.
	Clerk: Wow, {{ item.1 }} is a lot!
''';
```

<<<<<<< HEAD
=======
Type claim declarations only apply to statements below, not to previous statements.
```
let unfixed x: bool | int = false;
set x = true;
claim x: int;
```
Even though we claimed `x` as type `int` on line 3, the reassignment to a boolean on line 2 is still valid.

Any reassignments after a claim are still held to that claim, though.
```
let unfixed x: bool | int = false;
claim x: int;
set x = true; %> TypeError
```
Since we claimed `x` as type `int`, we cannot reassign it to a boolean after the claim is made.

>>>>>>> bf3882b3


## Unicode Identifiers
Identifiers exist to name variables, among other programming constructs.
**Basic identifiers** take the form of a single upper- or lower-case letter or underscore,
followed by any number of upper- or lower-case letters, digits, and underscores.

This constraint is quite limited and could be a pain point for non-English speakers.
Many other languages have characters in their alphabet that are not allowed by this rule.
Therefore, Solid offers a flexible mechanism for allowing identifiers with
almost any character in the Unicode character set: **Unicode identifiers**.

By wrapping the identifier name with \`back-ticks\`,
we can include non-ASCII letters.
```
let `español`: str = 'Spanish for “Spanish”';
```
In the identifier above, notice the letter `ñ`.
We can access the variable just like any other, as long as we include the name in back-tick delimiters.
```
`español`; %== 'Spanish for “Spanish”'
```

When an identifier is written with back-ticks, it must always be referred to as such,
even if it doesn’t contain “special characters”. The converse is true as well.
```
let `foo`: int = 42;
foo * 2;             %> ReferenceError
let bar: int = 420;
`bar` * 2;           %> ReferenceError
```
> ReferenceError: `foo` is never declared.
>
> ReferenceError: `` `bar` `` is never declared.

This means that the identifiers `foo` and `` `foo` `` can refer to different values.
```
let foo:   int = 42;
let `foo`: int = 420;
```

We can use Unicode identifiers to name variables with words that appear in the set of reserved keywords.
```
let let: int = 42; %> ParseError
```
> ParseError: Unexpeted token `let`.

The reserved keyword `let` cannot be used as an identifier name,
but we can turn it into a Unicode identifier to work around this limitation.
```
let `let`: int = 42;
```

With Unicode identifiers, we can insert almost any character,
including spaces and punctuation symbols.
```
let `Svaret på den ultimata frågan.`: int = 42;
`Svaret på den ultimata frågan.` / 2;           %== 21
```

Unicode identifiers may also contain no characters: The token `` `​` `` is a valid identifier.
```
let ``: str = 'What’s my name?';
```

Note that Unicode identifiers *are not strings*; they’re simply names of declared variables.
Even though Unicode identifiers are not strings, they’re tokenized the same way
that template literals are, with a few differences.

Like template literals,

- Unicode identifiers are not “cooked”, so there are no escape sequences.
	That is, an identifier named `` `1\u{24}2` `` remains exactly as typed;
	it does not become `` `1$2` `` and cannot be accessed as such.
	`` `1\u{24}2` `` and `` `1$2` `` are two different identifiers.
- Line breaks, whitespace, and non-printing characters are allowed in Unicode identifiers,
	however, keep in mind that this might result in very unreadable code.
- The character **U+0003 END OF TEXT** is not allowed in Unicode identifiers
	(or any token for that matter) and will cause a lexical error.

But unlike template literals,

- Unicode identifiers may contain the character sequences `'''` and `{{` in them,
	since they are not delimited by those characters.
- Unicode identifiers must not contain the character `` ` `` **U+0060 GRAVE ACCENT**,
	as that would end the token. There is no way to escape this character.



## Type Declaration
Types can be declared as variables that refer to types at compile-time.
They’re like regular variables, but instead of holding runtime values, they hold types.
The variable that a type is stored in is called a **type alias**.
```
type MyType = int | float;
```
By convention, type aliases are named in *PascalCase*.

Type aliases are initialized when they’re declared, and they’re always fixed — they can never be reassigned.
```
type MyType = int | float;
set MyType = int;          % raises a ParseError or ReferenceError (depending on type expression)
```

Type aliases can be declared only once within a given scope.
Attempting to declare a new type alias with the same name will result in a semantic error.
This behavior is identical to that of regular variables.
```
type MyType = str;
type MyType = int; %> AssignmentError
```
> AssignmentError: Duplicate declaration: `MyType` is already declared.


Also like variables, type aliases can create temporal dead zones.
Solid does not hoist type aliases.
*(NOTE: This may change in future versions.)*
```
let my_first_var: MyFirstType = 'Hello, world!';      %> ReferenceError [1]
let my_next_var:  MyNextType  = 'Hello, programmer!'; %> ReferenceError [2]
%%------------------------
--- TEMPORAL DEAD ZONE ---
------------------------%%
type MyType = str;
```
> 1. ReferenceError: `MyFirstType` is never declared.
> 2. ReferenceError: `MyNextType` is used before it is declared.

We get an error if an identifier is declared as a type but accessed as a regular variable (a “value variable”).
The same is true conversely.
*(NOTE: This may change in future versions.)*
```
type MyFirstType = float;
let my_first_var: unknown = MyFirstType; %> ReferenceError [1]

let my_next_var: float = 4.2;
type MyNextType = my_next_var | int;  %> ReferenceError [2]
```
> 1. ReferenceError: `MyFirstType` refers to a type, but is used as a value.
> 2. ReferenceError: `my_next_var` refers to a value, but is used as a type.<|MERGE_RESOLUTION|>--- conflicted
+++ resolved
@@ -158,8 +158,6 @@
 ''';
 ```
 
-<<<<<<< HEAD
-=======
 Type claim declarations only apply to statements below, not to previous statements.
 ```
 let unfixed x: bool | int = false;
@@ -176,7 +174,6 @@
 ```
 Since we claimed `x` as type `int`, we cannot reassign it to a boolean after the claim is made.
 
->>>>>>> bf3882b3
 
 
 ## Unicode Identifiers
