--- conflicted
+++ resolved
@@ -109,11 +109,7 @@
 			/*
 				<TypeTupleLiteral>
 					<PUNCTUATOR>[</PUNCTUATOR>
-<<<<<<< HEAD
-					<TypeTupleLiteral__1__List source="T, U | V, W & X!">...</TypeTupleLiteral__1__List>
-=======
 					<TypeTupleLiteral__0__List source="T, U | V, W & X!">...</TypeTupleLiteral__0__List>
->>>>>>> 0ae9b119
 					<PUNCTUATOR>]</PUNCTUATOR>
 				</TypeTupleLiteral>
 			*/
@@ -153,25 +149,6 @@
 					[Punctuator.BRAK_OPN, `T , U | V , W & X !`, Punctuator.COMMA, Punctuator.BRAK_CLS],
 				);
 			});
-<<<<<<< HEAD
-			specify('TypeTupleLiteral__1__List ::= TypeTupleLiteral__1__List "," Type', () => {
-				/*
-					<TypeTupleLiteral__1__List>
-						<TypeTupleLiteral__1__List>
-							<TypeTupleLiteral__1__List>
-								<Type source="T">...</Type>
-							</TypeTupleLiteral__1__List>
-							<PUNCTUATOR>,</PUNCTUATOR>
-							<Type source="U | V">...</Type>
-						</TypeTupleLiteral__1__List>
-						<PUNCTUATOR>,</PUNCTUATOR>
-						<Type source="W & X!">...</Type>
-					</TypeTupleLiteral__1__List>
-				*/
-				const tuple: PARSER.ParseNodeTypeTupleLiteral = h.tupleTypeFromString(`[T, U | V, W & X!]`);
-				assert_arrayLength(tuple.children, 3);
-				const type_list: PARSER.ParseNodeTypeTupleLiteral__1__List = tuple.children[1];
-=======
 			specify('TypeTupleLiteral__0__List ::= TypeTupleLiteral__0__List "," Type', () => {
 				/*
 					<TypeTupleLiteral__0__List>
@@ -189,7 +166,6 @@
 				const tuple: PARSER.ParseNodeTypeTupleLiteral = h.tupleTypeFromString(`[T, U | V, W & X!]`);
 				assert_arrayLength(tuple.children, 3);
 				const type_list: PARSER.ParseNodeTypeTupleLiteral__0__List = tuple.children[1];
->>>>>>> 0ae9b119
 				h.hashListSources(type_list, `T`, `U | V`, `W & X !`);
 			});
 		});
@@ -198,11 +174,7 @@
 			/*
 				<TypeRecordLiteral>
 					<PUNCTUATOR>[</PUNCTUATOR>
-<<<<<<< HEAD
-					<TypeRecordLiteral__1__List source="a: T, b: U | V, c: W & X!">...</TypeRecordLiteral__1__List>
-=======
 					<TypeRecordLiteral__0__List source="a: T, b: U | V, c: W & X!">...</TypeRecordLiteral__0__List>
->>>>>>> 0ae9b119
 					<PUNCTUATOR>]</PUNCTUATOR>
 				</TypeRecordLiteral>
 			*/
@@ -242,25 +214,6 @@
 					[Punctuator.BRAK_OPN, `a : T , b : U | V , c : W & X !`, Punctuator.COMMA, Punctuator.BRAK_CLS],
 				);
 			});
-<<<<<<< HEAD
-			specify('TypeRecordLiteral__1__List ::= TypeRecordLiteral__1__List "," TypeProperty', () => {
-				/*
-					<TypeRecordLiteral__1__List>
-						<TypeRecordLiteral__1__List>
-							<TypeRecordLiteral__1__List>
-								<TypeProperty source="a: T">...</TypeProperty>
-							</TypeRecordLiteral__1__List>
-							<PUNCTUATOR>,</PUNCTUATOR>
-							<TypeProperty source="b: U | V">...</TypeProperty>
-						</TypeRecordLiteral__1__List>
-						<PUNCTUATOR>,</PUNCTUATOR>
-						<TypeProperty source="c: W & X!">...</TypeProperty>
-					</TypeRecordLiteral__1__List>
-				*/
-				const record: PARSER.ParseNodeTypeRecordLiteral = h.recordTypeFromString(`[a: T, b: U | V, c: W & X!]`);
-				assert_arrayLength(record.children, 3);
-				const property_list: PARSER.ParseNodeTypeRecordLiteral__1__List = record.children[1];
-=======
 			specify('TypeRecordLiteral__0__List ::= TypeRecordLiteral__0__List "," TypeProperty', () => {
 				/*
 					<TypeRecordLiteral__0__List>
@@ -278,7 +231,6 @@
 				const record: PARSER.ParseNodeTypeRecordLiteral = h.recordTypeFromString(`[a: T, b: U | V, c: W & X!]`);
 				assert_arrayLength(record.children, 3);
 				const property_list: PARSER.ParseNodeTypeRecordLiteral__0__List = record.children[1];
->>>>>>> 0ae9b119
 				h.hashListSources(property_list, `a : T`, `b : U | V`, `c : W & X !`);
 			});
 		});
@@ -563,11 +515,7 @@
 					<RecordLiteral>
 						<PUNCTUATOR>[</PUNCTUATOR>
 						<PUNCTUATOR>,</PUNCTUATOR>
-<<<<<<< HEAD
-						<RecordLiteral__1__List source="let = true, foobar = 42">...</RecordLiteral__1__List>
-=======
 						<RecordLiteral__0__List source="let = true, foobar = 42">...</RecordLiteral__0__List>
->>>>>>> 0ae9b119
 						<PUNCTUATOR>]</PUNCTUATOR>
 					</RecordLiteral>
 				*/
@@ -578,27 +526,12 @@
 					];
 				`);
 				assert_arrayLength(unit.children, 4);
-<<<<<<< HEAD
-				assert.ok(unit.children[2] instanceof PARSER.ParseNodeRecordLiteral__1__List);
-=======
 				assert.ok(unit.children[2] instanceof PARSER.ParseNodeRecordLiteral__0__List);
->>>>>>> 0ae9b119
 				assert.deepStrictEqual(
 					unit.children.map((c) => c.source),
 					[Punctuator.BRAK_OPN, Punctuator.COMMA, `let = true , foobar = 42`, Punctuator.BRAK_CLS],
 				);
 			});
-<<<<<<< HEAD
-			specify('RecordLiteral__1__List ::= RecordLiteral__1__List "," Property', () => {
-				/*
-					<RecordLiteral__1__List>
-						<RecordLiteral__1__List>
-							<Property source="let = true">...</Property>
-						</RecordLiteral__1__List>
-						<PUNCTUATOR>,</PUNCTUATOR>
-						<Property source="foobar = 42">...</Property>
-					</RecordLiteral__1__List>
-=======
 			specify('RecordLiteral__0__List ::= RecordLiteral__0__List "," Property', () => {
 				/*
 					<RecordLiteral__0__List>
@@ -608,7 +541,6 @@
 						<PUNCTUATOR>,</PUNCTUATOR>
 						<Property source="foobar = 42">...</Property>
 					</RecordLiteral__0__List>
->>>>>>> 0ae9b119
 				*/
 				const unit: PARSER.ParseNodeRecordLiteral = h.recordLiteralFromSource(`[let = true, foobar = 42];`);
 				assert_arrayLength(unit.children, 3);
@@ -621,11 +553,7 @@
 				/*
 					<MappingLiteral>
 						<PUNCTUATOR>[</PUNCTUATOR>
-<<<<<<< HEAD
-						<MappingLiteral__1__List source="1, 2, 3 |-> null, 4, 5, 6 |-> false, 7, 8 |-> true, 9, 0 |-> 42.0">...</MappingLiteral__1__List>
-=======
 						<MappingLiteral__0__List source="1, 2, 3 |-> null, 4, 5, 6 |-> false, 7, 8 |-> true, 9, 0 |-> 42.0">...</MappingLiteral__0__List>
->>>>>>> 0ae9b119
 						<PUNCTUATOR>,</PUNCTUATOR>
 						<PUNCTUATOR>]</PUNCTUATOR>
 					</MappingLiteral>
@@ -639,35 +567,12 @@
 					];
 				`);
 				assert_arrayLength(unit.children, 4);
-<<<<<<< HEAD
-				assert.ok(unit.children[1] instanceof PARSER.ParseNodeMappingLiteral__1__List);
-=======
 				assert.ok(unit.children[1] instanceof PARSER.ParseNodeMappingLiteral__0__List);
->>>>>>> 0ae9b119
 				assert.deepStrictEqual(
 					unit.children.map((c) => c.source),
 					[Punctuator.BRAK_OPN, `1 , 2 , 3 |-> null , 4 , 5 , 6 |-> false , 7 , 8 |-> true , 9 , 0 |-> 42.0`, Punctuator.COMMA, Punctuator.BRAK_CLS],
 				);
 			});
-<<<<<<< HEAD
-			specify('MappingLiteral__1__List ::= MappingLiteral__1__List "," Case', () => {
-				/*
-					<MappingLiteral__1__List>
-						<MappingLiteral__1__List>
-							<MappingLiteral__1__List>
-								<MappingLiteral__1__List>
-									<Case source="1, 2, 3 |-> null">...</Case>
-								</MappingLiteral__1__List>
-								<PUNCTUATOR>,</PUNCTUATOR>
-								<Case source="4, 5, 6 |-> false">...</Case>
-							</MappingLiteral__1__List>
-							<PUNCTUATOR>,</PUNCTUATOR>
-							<Case source="7, 8 |-> true">...</Case>
-						</MappingLiteral__1__List>
-						<PUNCTUATOR>,</PUNCTUATOR>
-						<Case source="9, 0 |-> 42.0">...</Case>
-					</MappingLiteral__1__List>
-=======
 			specify('MappingLiteral__0__List ::= MappingLiteral__0__List "," Case', () => {
 				/*
 					<MappingLiteral__0__List>
@@ -685,7 +590,6 @@
 						<PUNCTUATOR>,</PUNCTUATOR>
 						<Case source="9, 0 |-> 42.0">...</Case>
 					</MappingLiteral__0__List>
->>>>>>> 0ae9b119
 				*/
 				const unit: PARSER.ParseNodeMappingLiteral = h.mappingLiteralFromSource(`[1, 2, 3 |-> null, 4, 5, 6 |-> false, 7, 8 |-> true, 9, 0 |-> 42.0];`);
 				assert_arrayLength(unit.children, 3);
