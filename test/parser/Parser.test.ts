--- conflicted
+++ resolved
@@ -39,34 +39,7 @@
 			});
 		});
 
-<<<<<<< HEAD
-		Dev.supports('literalCollection') && describe('TypeTupleLiteral ::= "[" ","? ItemsType "]"', () => {
-=======
-		Dev.supports('literalCollection') && describe('PropertyType ::= Word ":" Type;', () => {
-			it('makes a PropertyType node.', () => {
-				/*
-					<PropertyType>
-						<Word source="let">...</Word>
-						<PUNCTUATOR>:</PUNCTUATOR>
-						<Type source="T">...</Type>
-					</PropertyType>
-				*/
-				const srcs: Map<string, string> = new Map([
-					[`let`,        `str`],
-					[`fontWeight`, `int`],
-					[`fontStyle`,  `Normal | Italic | Oblique`],
-					[`fontSize`,   `float`],
-					[`fontFamily`, `str`],
-				]);
-				assert.deepStrictEqual(
-					[...srcs].map(([prop, typ]) => h.propertyTypeFromString(`${ prop }: ${ typ }`).children.map((c) => c.source)),
-					[...srcs].map(([prop, typ]) => [prop, Punctuator.ISTYPE, typ]),
-				);
-			});
-		});
-
-		Dev.supports('literalCollection') && describe('TypeTupleLiteral ::= "[" (","? Type# ","?)? "]"', () => {
->>>>>>> 5fea211c
+		Dev.supports('literalCollection') && describe('TypeTupleLiteral ::= "[" (","? ItemsType)? "]"', () => {
 			/*
 				<TypeTupleLiteral>
 					<PUNCTUATOR>[</PUNCTUATOR>
