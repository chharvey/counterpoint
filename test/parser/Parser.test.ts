import * as assert from 'assert'
import * as xjs from 'extrajs';
import {
	Dev,
	Filebound,
	Punctuator,
	Keyword,
	Token,
	TokenFilebound,
	TOKEN_SOLID as TOKEN,
	ParseNode,
	PARSENODE_EBNF,
	PARSENODE_SOLID,
	PARSER_SOLID as PARSER,
	PARSER_EBNF,
	ParseError01,
} from '../../src/index.js';
import {Parser} from '../../src/parser/Parser.js';
import {
	assert_arrayLength,
} from '../assert-helpers.js';
import * as h from '../helpers-parse.js';



describe('Parser', () => {
	describe('.fromJSON', () => {
		it('returns a string representing a new subclass of Parser.', () => {
			assert.strictEqual(Parser.fromJSON(JSON.parse(`
				[
					{
						"name": "Unit",
						"defn": [
							[{"term":"NUMBER"}],
							["(", {"term":"OPERATOR"}, {"prod":"Unit"}, {"prod":"Unit"}, ")"]
						]
					},
					{
						"name": "Goal",
						"defn": [
							["\\u0002", "\\u0003"],
							["\\u0002", {"prod":"Unit"}, "\\u0003"]
						]
					}
				]
			`)), (xjs.String.dedent`
				export const PARSER: Parser<ParseNodeGoal> = new Parser<ParseNodeGoal>(
					LEXER,
					GRAMMAR,
					new Map<Production, typeof ParseNode>([
						[ProductionUnit.instance, ParseNodeUnit],
						[ProductionGoal.instance, ParseNodeGoal],
					]),
				);
			`));
		});
	});


	describe('#parse', () => {
		it('rejects unexpected tokens.', () => {
			assert.throws(() => PARSER.parse(`(+ 3 4 5);`), ParseError01);
		});
	});
});



describe('ParserSolid', () => {
	describe('#parse', () => {
		describe('Word ::= KEYWORD | IDENTIFIER', () => {
			it('makes a Word node.', () => {
				/*
					<Word>
						<KEYWORD>unfixed</KEYWORD> or <IDENTIFIER>foobar</IDENTIFIER>
					</Word>
				*/
				const srcs: string[] = [
					`unfixed`,
					`foobar`,
				];
				assert.deepStrictEqual(srcs.map((src) =>
					h.wordFromString(src).source
				), srcs);
			});
		});

		describe('TypeGrouped ::= "(" Type ")"', () => {
			it('makes an TypeUnit node containing a Type node.', () => {
				/*
					<TypeGrouped>
						<PUNCTUATOR>(</PUNCTUATOR>
						<Type source="(obj | int) & float">...</Type>
						<PUNCTUATOR>)</PUNCTUATOR>
					</TypeGrouped>
				*/
				const type_grouped: PARSENODE_SOLID.ParseNodeTypeGrouped = h.groupedTypeFromString(`(obj | int & float)`);
				assert_arrayLength(type_grouped.children, 3);
				const [open, typ, close]: readonly [Token, PARSENODE_SOLID.ParseNodeType, Token] = type_grouped.children;
				assert.ok(open  instanceof TOKEN.TokenPunctuator)
				assert.ok(close instanceof TOKEN.TokenPunctuator)
				assert.deepStrictEqual(
					[open.source, typ.source, close.source],
					[Punctuator.GRP_OPN, [
						Keyword.OBJ,
						Punctuator.UNION,
						Keyword.INT,
						Punctuator.INTER,
						Keyword.FLOAT,
					].join(' '), Punctuator.GRP_CLS],
				)
			})
		})

		describe('TypeTupleLiteral ::= "[" (","? ItemsType)? "]"', () => {
			/*
				<TypeTupleLiteral>
					<PUNCTUATOR>[</PUNCTUATOR>
					<ItemsType source="T, U | V, W & X!">...</ItemsType>
					<PUNCTUATOR>]</PUNCTUATOR>
				</TypeTupleLiteral>
			*/
			it('with no leading comma.', () => {
				const tuple: PARSENODE_SOLID.ParseNodeTypeTupleLiteral = h.tupleTypeFromString(`[T, U | V, W & X!]`);
				assert_arrayLength(tuple.children, 3);
				assert.deepStrictEqual(
					tuple.children.map((c) => c.source),
					[Punctuator.BRAK_OPN, `T , U | V , W & X !`, Punctuator.BRAK_CLS],
				);
			});
			it('with leading comma.', () => {
				const tuple: PARSENODE_SOLID.ParseNodeTypeTupleLiteral = h.tupleTypeFromString(`
					[
						, T
						, U | V
						, W & X!
					]
				`);
				assert_arrayLength(tuple.children, 4);
				assert.deepStrictEqual(
					tuple.children.map((c) => c.source),
					[Punctuator.BRAK_OPN, Punctuator.COMMA, `T , U | V , W & X !`, Punctuator.BRAK_CLS],
				);
			});
		});

		describe('TypeRecordLiteral ::= "[" ","? PropertiesType "]"', () => {
			/*
				<TypeRecordLiteral>
					<PUNCTUATOR>[</PUNCTUATOR>
					<PropertiesType source="a: T, b: U | V, c: W & X!">...</PropertiesType>
					<PUNCTUATOR>]</PUNCTUATOR>
				</TypeRecordLiteral>
			*/
			it('with no leading comma.', () => {
				const record: PARSENODE_SOLID.ParseNodeTypeRecordLiteral = h.recordTypeFromString(`[a: T, b: U | V, c: W & X!]`);
				assert_arrayLength(record.children, 3);
				assert.deepStrictEqual(
					record.children.map((c) => c.source),
					[Punctuator.BRAK_OPN, `a : T , b : U | V , c : W & X !`, Punctuator.BRAK_CLS],
				);
			});
			it('with leading comma.', () => {
				const record: PARSENODE_SOLID.ParseNodeTypeRecordLiteral = h.recordTypeFromString(`
					[
						, a: T
						, b: U | V
						, c: W & X!
					]
				`);
				assert_arrayLength(record.children, 4);
				assert.deepStrictEqual(
					record.children.map((c) => c.source),
					[Punctuator.BRAK_OPN, Punctuator.COMMA, `a : T , b : U | V , c : W & X !`, Punctuator.BRAK_CLS],
				);
			});
		});

		describe('TypeUnit ::= IDENTIFIER', () => {
			it('parses type identifiers.', () => {
				assert.deepStrictEqual([
					`T`,
					`U`,
					`V`,
				].map((src) => h.tokenIdentifierFromTypeString(src).source), [
					`T`,
					`U`,
					`V`,
				]);
			});
		});

		describe('TypeUnit ::= PrimitiveLiteral', () => {
			it('parses NULL, BOOLEAN, INTEGER, FLOAT, or STRING.', () => {
				assert.deepStrictEqual(([
					[`null`,   TOKEN.TokenKeyword],
					[`false`,  TOKEN.TokenKeyword],
					[`true`,   TOKEN.TokenKeyword],
					[`42`,     TOKEN.TokenNumber],
					[`4.2e+1`, TOKEN.TokenNumber],
				] as [string, typeof TOKEN.TokenKeyword | typeof TOKEN.TokenNumber][]).map(([src, tokentype]) => {
					const token: TOKEN.TokenKeyword | TOKEN.TokenNumber | TOKEN.TokenString = h.tokenLiteralFromTypeString(src)
					assert.ok(token instanceof tokentype)
					return token.source
				}), [
					Keyword.NULL,
					Keyword.FALSE,
					Keyword.TRUE,
					'42',
					'4.2e+1',
				]);
			})
		})

		describe('TypeUnit ::= TypeKeyword', () => {
			it('parses keywords `bool`, `int`, `float`, `str`, `obj`.', () => {
				assert.deepStrictEqual(([
					`bool`,
					`int`,
					`float`,
					`str`,
					`obj`,
				]).map((src) => h.tokenKeywordFromTypeString(src).source), [
					Keyword.BOOL,
					Keyword.INT,
					Keyword.FLOAT,
					Keyword.STR,
					Keyword.OBJ,
				]);
			})
			it('throws when given a non-type keyword.', () => {
				assert.throws(() => h.tokenLiteralFromTypeString(`isnt`), ParseError01)
			})
		})

		specify('TypeUnit ::= TypeTupleLiteral', () => {
			h.tupleTypeFromString(`[T, U | V, W & X!]`); // assert does not throw
		});

		specify('TypeUnit ::= TypeRecordLiteral', () => {
			h.recordTypeFromString(`[a: T, b: U | V, c: W & X!]`); // assert does not throw
		});

		describe('TypeCompound ::= TypeCompound (PropertyAccessType | GenericCall)', () => {
			it('ok.', () => {
				[
					`A`,
					`[A, B]`,
					`[a: A, b: B]`,
					`[:A]`,
					`{A -> B}`,
					`(A?)`,
					`(A!)`,
					`(A[])`,
					`(A[3])`,
					`(A{})`,
					`(A & B)`,
					`(A | B)`,
				].flatMap((base) => [
					`.1`,
					`.b`,
					`.<X, Y>`,
				].map((dot) => `${ base }${ dot }`)).forEach((src) => {
					assert.doesNotThrow(() => h.compoundTypeFromString(src), src);
				});
			});
			it('chained integer access is not lexed as a float.', () => {
				return assert.doesNotThrow(() => h.compoundTypeFromString(`A.1.b`), `A.1.b`);
			});
			it('integers chained side-by-side parsed as float.', () => {
				return assert.throws(() => h.compoundTypeFromString(`A.1.2`), ParseError01);
			});
		});

		describe('TypeUnarySymbol ::= TypeUnarySymbol ("?" | "!")', () => {
			it('makes a ParseNodeTypeUnarySymbol node.', () => {
				/*
					<TypeUnarySymbol>
						<TypeUnarySymbol source="int">...</TypeUnarySymbol>
						<PUNCTUATOR>?</PUNCTUATOR>
					</TypeUnarySymbol>
				*/
				assert.deepStrictEqual([
					`int?`,
					`float!`,
				].map((src) => {
					const type_unary: PARSENODE_SOLID.ParseNodeTypeUnarySymbol = h.unarySymbolTypeFromString(src);
					assert_arrayLength(type_unary.children, 2);
					const [unary, op]: readonly [PARSENODE_SOLID.ParseNodeTypeUnarySymbol, Token] = type_unary.children;
					assert.ok(op instanceof TOKEN.TokenPunctuator);
					return [unary.source, op.source];
				}), [
					[Keyword.INT,   Punctuator.ORNULL],
					[Keyword.FLOAT, Punctuator.OREXCP],
				]);
			})
		})

		describe('TypeUnion ::= TypeUnion "|" TypeIntersection', () => {
			it('makes a ParseNodeTypeUnion node.', () => {
				/*
					<TypeUnion>
						<TypeUnion source="int">...</TypeUnion>
						<PUNCTUATOR>|</PUNCTUATOR>
						<TypeIntersection source="float">...</TypeIntersection>
					</TypeUnion>
				*/
				const type_union: PARSENODE_SOLID.ParseNodeTypeUnion = h.unionTypeFromString(`int | float`);
				assert_arrayLength(type_union.children, 3)
				const [left, op, right]: readonly [PARSENODE_SOLID.ParseNodeTypeUnion, Token, PARSENODE_SOLID.ParseNodeTypeIntersection] = type_union.children;
				assert.ok(op instanceof TOKEN.TokenPunctuator)
				assert.deepStrictEqual(
					[left.source, op.source,        right.source],
					[Keyword.INT, Punctuator.UNION, Keyword.FLOAT],
				)
			})
		})

		Dev.supports('stringTemplate-parse') && describe('StringTemplate', () => {
			specify('StringTemplate ::= TEMPLATE_FULL', () => {
				h.templateSources(h.stringTemplateFromSource(`
					'''full1''';
				`), `'''full1'''`);
			});
			specify('StringTemplate ::= TEMPLATE_HEAD TEMPLATE_TAIL', () => {
				h.templateSources(h.stringTemplateFromSource(`
					'''head1{{}}tail1''';
				`), `'''head1{{`, `}}tail1'''`);
			});
			specify('StringTemplate ::= TEMPLATE_HEAD Expression TEMPLATE_TAIL', () => {
				h.templateSources(h.stringTemplateFromSource(`
					'''head1{{ '''full1''' }}tail1''';
				`), `'''head1{{`, `'''full1'''`, `}}tail1'''`);
			});
			specify('StringTemplate ::= TEMPLATE_HEAD StringTemplate__0__List TEMPLATE_TAIL', () => {
				h.templateSources(h.stringTemplateFromSource(`
					'''head1{{}}midd1{{}}tail1''';
				`), `'''head1{{`, `}}midd1{{`, `}}tail1'''`);
			});
			specify('StringTemplate ::= TEMPLATE_HEAD Expression StringTemplate__0__List TEMPLATE_TAIL', () => {
				h.templateSources(h.stringTemplateFromSource(`
					'''head1{{ '''full1''' }}midd1{{}}tail1''';
				`), `'''head1{{`, `'''full1'''`, `}}midd1{{`, `}}tail1'''`);
			});

			specify('StringTemplate__0__List ::= TEMPLATE_MIDDLE Expression', () => {
				h.templateSources(h.stringTemplateFromSource(`
					'''head1{{ '''full1''' }}midd1{{ '''full2''' }}tail1''';
				`), `'''head1{{`, `'''full1'''`, `}}midd1{{`, `'''full2'''`, `}}tail1'''`);
			});
			specify('StringTemplate__0__List ::= StringTemplate__0__List TEMPLATE_MIDDLE', () => {
				h.templateSources(h.stringTemplateFromSource(`
					'''head1{{ '''full1''' }}midd1{{ '''full2''' }}midd2{{}}tail1''';
				`), `'''head1{{`, `'''full1'''`, `}}midd1{{`, `'''full2'''`, `}}midd2{{`, `}}tail1'''`);
			});
			specify('StringTemplate__0__List ::= StringTemplate__0__List TEMPLATE_MIDDLE Expression', () => {
				h.templateSources(h.stringTemplateFromSource(`
					'''head1{{ '''full1''' }}midd1{{ '''full2''' }}midd2{{ '''head2{{ '''full3''' }}tail2''' }}tail1''';
				`), `'''head1{{`, `'''full1'''`, `}}midd1{{`, `'''full2'''`, `}}midd2{{`, `'''head2{{ '''full3''' }}tail2'''`, `}}tail1'''`);
			});

			it('throws when reaching an orphaned head.', () => {
				assert.throws(() => PARSER.parse(`
					'''A string template head token not followed by a middle or tail {{ 1;
				`), ParseError01);
			})
			it('throws when reaching an orphaned middle.', () => {
				assert.throws(() => PARSER.parse(`
					2 }} a string template middle token not preceded by a head/middle and not followed by a middle/tail {{ 3;
				`), ParseError01);
			})
			it('throws when reaching an orphaned tail.', () => {
				assert.throws(() => PARSER.parse(`
					4 }} a string template tail token not preceded by a head or middle''';
				`), ParseError01);
			})
		});

		describe('Property ::= Word "=" Expression', () => {
			it('makes a Property node.', () => {
				/*
					<Property>
						<Word source="unfixed">...</Word>
						<PUNCTUATOR>=</PUNCTUATOR>
						<Expression source="42">...</Expression>
					</Property>
				*/
				const srcs: string[] = [
					`unfixed`,
					`foobar`,
				];
				assert.deepStrictEqual(
					srcs.map((src) => h.propertyFromString(`${ src }= 42`).children.map((c) => c.source)),
					srcs.map((src) => [src, Punctuator.ASSIGN, `42`]),
				);
			});
		});

		describe('Case ::= Expression "->" Expression', () => {
			it('makes a Case node.', () => {
				/*
					<Case>
						<Expression source="42">...</Expression>
						<PUNCTUATOR>-></PUNCTUATOR>
						<Expression source="null || false">...</Expression>
					</Case>
				*/
				assert.deepStrictEqual(
					h.caseFromString(`42 -> null || false`).children.map((c) => c.source),
					[`42`, Punctuator.MAPTO, `null || false`],
				);
			});
		});

<<<<<<< HEAD
		context('ExpressionGrouped ::= "(" Expression ")"', () => {
			it('makes an ExpressionGrouped node containing an Expression node.', () => {
				/*
					<ExpressionGrouped>
						<PUNCTUATOR>(</PUNCTUATOR>
						<Expression source="2 + -3">...</Expression>
						<PUNCTUATOR>)</PUNCTUATOR>
					</ExpressionGrouped>
				*/
				const expression_grouped: PARSENODE_SOLID.ParseNodeExpressionGrouped = h.groupedExpressionFromSource(`(2 + -3);`);
				assert_arrayLength(expression_grouped.children, 3);
				const [open, expr, close]: readonly [Token, PARSENODE_SOLID.ParseNodeExpression, Token] = expression_grouped.children;
				assert.ok(open  instanceof TOKEN.TokenPunctuator)
				assert.ok(close instanceof TOKEN.TokenPunctuator)
				assert.deepStrictEqual(
					[open.source,        expr.source, close.source],
					[Punctuator.GRP_OPN, `2 + -3`,    Punctuator.GRP_CLS],
				)
			})
		})

		describe('TupleLiteral ::= "[" (","? Expression# ","?)? "]"', () => {
=======
		describe('TupleLiteral<-Variable> ::= "@" "[" (","? Expression<-Variable># ","?)? "]"', () => {
>>>>>>> a6af25fc
			it('with no leading or trailing comma.', () => {
				/*
					<TupleLiteral>
						<PUNCTUATOR>@</PUNCTUATOR>
						<PUNCTUATOR>[</PUNCTUATOR>
						<TupleLiteral__0__List source="42, true, null || false">...</TupleLiteral__0__List>
						<PUNCTUATOR>]</PUNCTUATOR>
					</TupleLiteral>
				*/
				const unit: PARSENODE_SOLID.ParseNodeTupleLiteral$ = h.tupleLiteralFromSource(`@[42, true, null || false];`);
				assert_arrayLength(unit.children, 4);
				assert.deepStrictEqual(
					unit.children.map((c) => c.source),
					[Punctuator.CONST, Punctuator.BRAK_OPN, `42 , true , null || false`, Punctuator.BRAK_CLS],
				);
			});
			it('with leading comma.', () => {
				const unit: PARSENODE_SOLID.ParseNodeTupleLiteral$ = h.tupleLiteralFromSource(`
					@[
						, 42
						, true
						, null || false
					];
				`);
				assert_arrayLength(unit.children, 5);
				assert.deepStrictEqual(
					unit.children.map((c) => c.source),
					[Punctuator.CONST, Punctuator.BRAK_OPN, Punctuator.COMMA, `42 , true , null || false`, Punctuator.BRAK_CLS],
				);
			});
			it('with trailing comma.', () => {
				const unit: PARSENODE_SOLID.ParseNodeTupleLiteral$ = h.tupleLiteralFromSource(`
					@[
						42,
						true,
						null || false,
					];
				`);
				assert_arrayLength(unit.children, 5);
				assert.deepStrictEqual(
					unit.children.map((c) => c.source),
					[Punctuator.CONST, Punctuator.BRAK_OPN, `42 , true , null || false`, Punctuator.COMMA, Punctuator.BRAK_CLS],
				);
			});
			specify('TupleLiteral__0__List ::= TupleLiteral__0__List "," Expression', () => {
				/*
					<TupleLiteral__0__List>
						<TupleLiteral__0__List>
							<TupleLiteral__0__List>
								<Expression source="42">...</Expression>
							</TupleLiteral__0__List>
							<PUNCTUATOR>,</PUNCTUATOR>
							<Expression source="true">...</Expression>
						</TupleLiteral__0__List>
						<PUNCTUATOR>,</PUNCTUATOR>
						<Expression source="null || false">...</Expression>
					</TupleLiteral__0__List>
				*/
				const unit: PARSENODE_SOLID.ParseNodeTupleLiteral$ = h.tupleLiteralFromSource(`@[42, true, null || false];`);
				assert.ok(unit instanceof PARSENODE_SOLID.ParseNodeTupleLiteral);
				assert_arrayLength(unit.children, 4);
				h.hashListSources(unit.children[2], `42`, `true`, `null || false`);
			});
			it('throws when containing variable expression.', () => {
				assert.throws(() => h.tupleLiteralFromSource(`@[42, x, null || false];`),         ParseError01);
				assert.throws(() => h.tupleLiteralFromSource(`@[42, true, x || false];`),         ParseError01);
				assert.throws(() => h.tupleLiteralFromSource(`@[42, a.b.(c), null || false];`),   ParseError01);
				assert.throws(() => h.tupleLiteralFromSource(`@[42, [true], null || false];`),    ParseError01);
				assert.throws(() => h.tupleLiteralFromSource(`@[42, [v= true], null || false];`), ParseError01);
			});
		});

		describe('TupleLiteral<+Variable> ::= "[" (","? Expression<+Variable># ","?)? "]"', () => {
			/*
				<TupleLiteral_Variable>
					<PUNCTUATOR>[</PUNCTUATOR>
					<TupleLiteral_Variable__0__List source="42, @[true], null || false">...</TupleLiteral_Variable__0__List>
					<PUNCTUATOR>]</PUNCTUATOR>
				</TupleLiteral_Variable>
			*/
			it('with no variable expressions.', () => {
				const unit: PARSENODE_SOLID.ParseNodeTupleLiteral$ = h.tupleLiteralFromSource(`[42, @[true], null || false];`);
				assert_arrayLength(unit.children, 3);
				assert.deepStrictEqual(
					unit.children.map((c) => c.source),
					[Punctuator.BRAK_OPN, `42 , @ [ true ] , null || false`, Punctuator.BRAK_CLS],
				);
			});
			it('with variable expressions.', () => {
				const unit: PARSENODE_SOLID.ParseNodeTupleLiteral$ = h.tupleLiteralFromSource(`[x, [true], a.b.(c)];`);
				assert_arrayLength(unit.children, 3);
				assert.deepStrictEqual(
					unit.children.map((c) => c.source),
					[Punctuator.BRAK_OPN, `x , [ true ] , a . b . ( c )`, Punctuator.BRAK_CLS],
				);
			});
		});

		describe('RecordLiteral<-Variable> ::= "@" "[" ","? Property<-Variable># ","? "]"', () => {
			it('with leading comma.', () => {
				/*
					<RecordLiteral>
						<PUNCTUATOR>@</PUNCTUATOR>
						<PUNCTUATOR>[</PUNCTUATOR>
						<PUNCTUATOR>,</PUNCTUATOR>
						<RecordLiteral__0__List source="let= true, foobar= 42">...</RecordLiteral__0__List>
						<PUNCTUATOR>]</PUNCTUATOR>
					</RecordLiteral>
				*/
				const unit: PARSENODE_SOLID.ParseNodeRecordLiteral$ = h.recordLiteralFromSource(`
					@[
						, let= true
						, foobar= 42
					];
				`);
				assert_arrayLength(unit.children, 5);
				assert.ok(unit.children[3] instanceof PARSENODE_SOLID.ParseNodeRecordLiteral$__0__List);
				assert.deepStrictEqual(
					unit.children.map((c) => c.source),
					[Punctuator.CONST, Punctuator.BRAK_OPN, Punctuator.COMMA, `let = true , foobar = 42`, Punctuator.BRAK_CLS],
				);
			});
			specify('RecordLiteral__0__List ::= RecordLiteral__0__List "," Property', () => {
				/*
					<RecordLiteral__0__List>
						<RecordLiteral__0__List>
							<Property source="let= true">...</Property>
						</RecordLiteral__0__List>
						<PUNCTUATOR>,</PUNCTUATOR>
						<Property source="foobar= 42">...</Property>
					</RecordLiteral__0__List>
				*/
				const unit: PARSENODE_SOLID.ParseNodeRecordLiteral$ = h.recordLiteralFromSource(`@[let= true, foobar= 42];`);
				assert.ok(unit instanceof PARSENODE_SOLID.ParseNodeRecordLiteral);
				assert_arrayLength(unit.children, 4);
				h.hashListSources(unit.children[2], `let = true`, `foobar = 42`);
			});
			it('throws when containing variable expression.', () => {
				assert.throws(() => h.tupleLiteralFromSource(`@[let= 42, foobar= x];`),          ParseError01);
				assert.throws(() => h.tupleLiteralFromSource(`@[let= 42, foobar= x || false];`), ParseError01);
				assert.throws(() => h.tupleLiteralFromSource(`@[let= 42, foobar= a.b.(c)];`),    ParseError01);
				assert.throws(() => h.tupleLiteralFromSource(`@[let= 42, foobar= [true]];`),     ParseError01);
				assert.throws(() => h.tupleLiteralFromSource(`@[let= 42, foobar= [v= true]];`),  ParseError01);
			});
		});

		describe('RecordLiteral<+Variable> ::= "[" ","? Property<+Variable># ","? "]"', () => {
			/*
				<RecordLiteral_Variable>
					<PUNCTUATOR>[/</PUNCTUATOR>
					<PUNCTUATOR>,</PUNCTUATOR>
					<RecordLiteral_Variable__0__List source="let= true, foobar= 42">...</RecordLiteral_Variable__0__List>
					<PUNCTUATOR>/]</PUNCTUATOR>
				</RecordLiteral>
			*/
			it('with no variable expressions.', () => {
				const unit: PARSENODE_SOLID.ParseNodeRecordLiteral$ = h.recordLiteralFromSource(`[let= true, foobar= 42];`);
				assert_arrayLength(unit.children, 3);
				assert.ok(unit.children[1] instanceof PARSENODE_SOLID.ParseNodeRecordLiteral$__0__List);
				assert.deepStrictEqual(
					unit.children.map((c) => c.source),
					[Punctuator.BRAK_OPN, `let = true , foobar = 42`, Punctuator.BRAK_CLS],
				);
			});
			it('with variable expressions.', () => {
				const unit: PARSENODE_SOLID.ParseNodeRecordLiteral$ = h.recordLiteralFromSource(`[let= [true], foobar= a.b.(c) || 42];`);
				assert_arrayLength(unit.children, 3);
				assert.ok(unit.children[1] instanceof PARSENODE_SOLID.ParseNodeRecordLiteral$__0__List);
				assert.deepStrictEqual(
					unit.children.map((c) => c.source),
					[Punctuator.BRAK_OPN, `let = [ true ] , foobar = a . b . ( c ) || 42`, Punctuator.BRAK_CLS],
				);
			});
		});

		context('ExpressionUnit ::= PrimitiveLiteral', () => {
			it('parses IDENTIFIER.', () => {
				assert.strictEqual(h.tokenIdentifierFromSource(`ident;`).source, 'ident')
			})
			it('parses NULL, BOOLEAN, INTEGER, FLOAT, or STRING.', () => {
				assert.deepStrictEqual(([
					[`null;`,   TOKEN.TokenKeyword],
					[`false;`,  TOKEN.TokenKeyword],
					[`true;`,   TOKEN.TokenKeyword],
					[`42;`,     TOKEN.TokenNumber],
					[`4.2e+1;`, TOKEN.TokenNumber],
				] as [string, typeof TOKEN.TokenKeyword | typeof TOKEN.TokenNumber][]).map(([src, tokentype]) => {
					const token: TOKEN.TokenKeyword | TOKEN.TokenNumber | TOKEN.TokenString = h.tokenLiteralFromSource(src)
					assert.ok(token instanceof tokentype)
					return token.source
				}), [
					Keyword.NULL,
					Keyword.FALSE,
					Keyword.TRUE,
					'42',
					'4.2e+1',
				]);
			})
		})

		specify('ExpressionUnit ::= TupleLiteral', () => {
			h.tupleLiteralFromSource(`[, 42, true, null || false,];`); // assert does not throw
		});

		specify('ExpressionUnit ::= RecordLiteral', () => {
			h.recordLiteralFromSource(`
				[
					, let= true
					, foobar= 42
					,
				];
			`); // assert does not throw
		});

<<<<<<< HEAD
=======
		context('ExpressionUnit ::= "(" Expression ")"', () => {
			it('makes an ExpressionUnit node containing an Expression node.', () => {
				/*
					<ExpressionUnit>
						<PUNCTUATOR>(</PUNCTUATOR>
						<Expression source="2 + -3">...</Expression>
						<PUNCTUATOR>)</PUNCTUATOR>
					</ExpressionUnit>
				*/
				const expression_unit: PARSENODE_SOLID.ParseNodeExpressionUnit$ = h.unitExpressionFromSource(`(2 + -3);`);
				assert_arrayLength(expression_unit.children, 3)
				const [open, expr, close]: readonly [Token, PARSENODE_SOLID.ParseNodeExpression$, Token] = expression_unit.children;
				assert.ok(open  instanceof TOKEN.TokenPunctuator)
				assert.ok(close instanceof TOKEN.TokenPunctuator)
				assert.deepStrictEqual(
					[open.source,        expr.source, close.source],
					[Punctuator.GRP_OPN, `2 + -3`,    Punctuator.GRP_CLS],
				)
			})
		})

>>>>>>> a6af25fc
		describe('ExpressionCompound ::= ExpressionCompound (PropertyAccess | FunctionCall)', () => {
			it('ok.', () => {
				[
					`a`,
					`[a, b]`,
					`[x= a, y= b]`,
					`{a -> b}`,
					`(!a)`,
					`(?a)`,
					`(+a)`,
					`(-a)`,
					`(a ^ b)`,
					`(a || b)`,
				].flatMap((base) => [
					`.1`,
					`.x`,
					`.(x, y)`,
					`.<X, Y>(x, y)`,
				].map((dot) => `${ base }${ dot };`)).forEach((src) => {
					assert.doesNotThrow(() => h.compoundExpressionFromSource(src), src);
				});
			});
			it('chained integer access is not lexed as a float.', () => {
				return assert.doesNotThrow(() => h.compoundExpressionFromSource(`a.1.b;`), `a.1.b;`);
			});
			it('integers chained side-by-side parsed as float.', () => {
				return assert.throws(() => h.compoundExpressionFromSource(`a.1.2;`), ParseError01);
			});
		});

		describe('Assignee ::= IDENTIFIER', () => {
			/*
				<Assignee>
					<IDENTIFIER>this_answer</IDENTIFIER>
				</Assignee>
			*/
			it('makes a ParseNodeAssignee node.', () => {
				const assignee: PARSENODE_SOLID.ParseNodeAssignee = h.assigneeFromSource(`this_answer  =  that_answer  -  40;`);
				assert_arrayLength(assignee.children, 1);
				const id: Token = assignee.children[0];
				assert.ok(id instanceof TOKEN.TokenIdentifier);
				assert.strictEqual(id.source, `this_answer`);
			});
		});

		describe('Assignee ::= ExpressionCompound PropertyAssign', () => {
			/*
				<Assignee>
					<ExpressionCompound source="x.().y">...</ExpressionCompound>
					<PropertyAssign source=".z">...</PropertyAssign>
				</Assignee>
			*/
			it('makes a ParseNodeAssignee node.', () => {
				const assignee: PARSENODE_SOLID.ParseNodeAssignee = h.assigneeFromSource(`x.().y.z = a;`);
				assert_arrayLength(assignee.children, 2);
				const [compound, assign]: readonly [PARSENODE_SOLID.ParseNodeExpressionCompound$, PARSENODE_SOLID.ParseNodePropertyAssign] = assignee.children;
				assert.deepStrictEqual(
					[compound.source, assign.source],
					[`x . ( ) . y`,   `. z`],
				);
			});
		});

		specify('ExpressionClaim ::= "<" Type ">" ExpressionClaim', () => {
			/*
				<ExpressionClaim>
					<PUNCTUATOR>&lt;</PUNCTUATOR>
					<Type source="float">...</Type>
					<PUNCTUATOR>&gt;</PUNCTUATOR>
					<ExpressionClaim source="3">...</ExpressionClaim>
				</ExpressionClaim>
			*/
			const expression_claim: PARSENODE_SOLID.ParseNodeExpressionClaim = h.claimExpressionFromSource(`<float>3;`);
			assert_arrayLength(expression_claim.children, 4, 'claim expression should have 4 children');
			const [ang_opn, typ, ang_cls, expr]: readonly [Token, PARSENODE_SOLID.ParseNodeType, Token, PARSENODE_SOLID.ParseNodeExpressionClaim] = expression_claim.children;
			assert.ok(ang_opn instanceof TOKEN.TokenPunctuator);
			assert.ok(ang_cls instanceof TOKEN.TokenPunctuator);
			assert.deepStrictEqual(
				[ang_opn.source, typ.source, ang_cls.source, expr.source],
				[Punctuator.LT,  'float',    Punctuator.GT,  '3'],
			);
		});

		context('ExpressionExponential ::= ExpressionClaim "^" ExpressionExponential', () => {
			it('makes a ParseNodeExpressionExponential node.', () => {
				/*
					<ExpressionExponential>
						<ExpressionClaim source="2">...</ExpressionClaim>
						<PUNCTUATOR>^</PUNCTUATOR>
						<ExpressionExponential source="-3">...</ExpressionExponential>
					</ExpressionExponential>
				*/
				const expression_exp: PARSENODE_SOLID.ParseNodeExpressionExponential$ = h.exponentialExpressionFromSource(`2 ^ -3;`);
				assert_arrayLength(expression_exp.children, 3, 'exponential expression should have 3 children')
<<<<<<< HEAD
				const [left, op, right]: readonly [PARSENODE_SOLID.ParseNodeExpressionClaim, Token, PARSENODE_SOLID.ParseNodeExpressionExponential] = expression_exp.children;
=======
				const [left, op, right]: readonly [PARSENODE_SOLID.ParseNodeExpressionUnarySymbol$, Token, PARSENODE_SOLID.ParseNodeExpressionExponential$] = expression_exp.children;
>>>>>>> a6af25fc
				assert.ok(op instanceof TOKEN.TokenPunctuator)
				assert.deepStrictEqual(
					[left.source, op.source,      right.source],
					['2',         Punctuator.EXP, '-3'],
				)
			})
		})

		context('ExpressionMultiplicative ::= ExpressionMultiplicative ("*" | "/") ExpressionExponential', () => {
			it('makes a ParseNodeExpressionMultiplicative node.', () => {
				/*
					<ExpressionMultiplicative>
						<ExpressionMultiplicative source="2">...</ExpressionMultiplicative>
						<PUNCTUATOR>*</PUNCTUATOR>
						<ExpressionExponential source="-3">...</ExpressionExponential>
					</ExpressionMultiplicative>
				*/
				const expression_mul: PARSENODE_SOLID.ParseNodeExpressionMultiplicative$ = h.multiplicativeExpressionFromSource(`2 * -3;`);
				assert_arrayLength(expression_mul.children, 3, 'multiplicative expression should have 3 children')
				const [left, op, right]: readonly [PARSENODE_SOLID.ParseNodeExpressionMultiplicative$, Token, PARSENODE_SOLID.ParseNodeExpressionExponential$] = expression_mul.children;
				assert.ok(op instanceof TOKEN.TokenPunctuator)
				assert.deepStrictEqual(
					[left.source, op.source,      right.source],
					['2',         Punctuator.MUL, '-3'],
				)
			})
		})

		context('ExpressionAdditive ::= ExpressionAdditive ("+" | "-") ExpressionMultiplicative', () => {
			it('makes a ParseNodeExpressionAdditive node.', () => {
				/*
					<ExpressionAdditive>
						<ExpressionAdditive source="2">...</ExpressionAdditive>
						<PUNCTUATOR>+</PUNCTUATOR>
						<ExpressionMultiplicative source="-3">...</ExpressionMultiplicative>
					</ExpressionAdditive>
				*/
				const expression_add: PARSENODE_SOLID.ParseNodeExpressionAdditive$ = h.additiveExpressionFromSource(`2 + -3;`);
				assert_arrayLength(expression_add.children, 3, 'additive expression should have 3 children')
				const [left, op, right]: readonly [PARSENODE_SOLID.ParseNodeExpressionAdditive$, Token, PARSENODE_SOLID.ParseNodeExpressionMultiplicative$] = expression_add.children;
				assert.ok(op instanceof TOKEN.TokenPunctuator)
				assert.deepStrictEqual(
					[left.source, op.source,      right.source],
					['2',         Punctuator.ADD, '-3'],
				)
			})
		})

		context('ExpressionComparative ::= ExpressionComparative ("<" | ">" | "<=" | ">=" | "!<" | "!>" | "is" | "isnt") ExpressionAdditive', () => {
			it('makes a ParseNodeExpressionComparative node.', () => {
				/*
					<ExpressionComparative>
						<ExpressionComparative source="2">...</ExpressionComparative>
						<PUNCTUATOR>&lt;</PUNCTUATOR>
						<ExpressionAdditive source="-3">...</ExpressionAdditive>
					</ExpressionComparative>
				*/
				assert.deepStrictEqual([
					`2 < -3;`,
					`2 is -3;`,
				].map((src, i) => {
					const expression_compare: PARSENODE_SOLID.ParseNodeExpressionComparative$ = h.comparativeExpressionFromSource(src);
					assert_arrayLength(expression_compare.children, 3, 'comparative expression should have 3 children');
					const [left, op, right]: readonly [PARSENODE_SOLID.ParseNodeExpressionComparative$, Token, PARSENODE_SOLID.ParseNodeExpressionAdditive$] = expression_compare.children;
					assert.ok(op instanceof [TOKEN.TokenPunctuator, TOKEN.TokenKeyword][i]);
					return [left.source, op.source, right.source];
				}), [
					['2', Punctuator.LT, '-3'],
					['2', Keyword.IS,    '-3'],
				]);
			})
			it('allows chaining of `<` and `>`.', () => {
				const expression_compare: PARSENODE_SOLID.ParseNodeExpressionComparative$ = h.comparativeExpressionFromSource(`2 < 3 > 4;`);
				assert_arrayLength(expression_compare.children, 3, 'comparative expression should have 3 children')
				const [left, op, right]: readonly [PARSENODE_SOLID.ParseNodeExpressionComparative$, Token, PARSENODE_SOLID.ParseNodeExpressionAdditive$] = expression_compare.children;
				assert.ok(op instanceof TOKEN.TokenPunctuator)
				assert.deepStrictEqual(
					[left.source, op.source,     right.source],
					['2 < 3',     Punctuator.GT, '4'],
				)
			})
		})

		context('ExpressionEquality ::= ExpressionEquality ("===" | "!==" | "==" | "!=") ExpressionComparative', () => {
			it('makes a ParseNodeExpressionEquality node.', () => {
				/*
					<ExpressionEquality>
						<ExpressionEquality source="2">...</ExpressionEquality>
						<PUNCTUATOR>===</PUNCTUATOR>
						<ExpressionComparative source="-3">...</ExpressionComparative>
					</ExpressionEquality>
				*/
				assert.deepStrictEqual([
					`2 === -3;`,
					`2 == -3;`,
				].map((src) => {
					const expression_eq: PARSENODE_SOLID.ParseNodeExpressionEquality$ = h.equalityExpressionFromSource(src);
					assert_arrayLength(expression_eq.children, 3, 'equality expression should have 3 children')
					const [left, op, right]: readonly [PARSENODE_SOLID.ParseNodeExpressionEquality$, Token, PARSENODE_SOLID.ParseNodeExpressionComparative$] = expression_eq.children;
					assert.ok(op instanceof TOKEN.TokenPunctuator);
					return [left.source, op.source, right.source]
				}), [
					['2', Punctuator.ID, '-3'],
					['2', Punctuator.EQ, '-3'],
				])
			})
		})

		context('ExpressionConjunctive ::= ExpressionConjunctive ("&&" | "!&") ExpressionEquality', () => {
			it('makes a ParseNodeExpressionConjunctive node.', () => {
				/*
					<ExpressionConjunctive>
						<ExpressionConjunctive source="2">...</ExpressionConjunctive>
						<PUNCTUATOR>&&</PUNCTUATOR>
						<ExpressionAdditive source="-3">...</ExpressionAdditive>
					</ExpressionConjunctive>
				*/
				const expression_conj: PARSENODE_SOLID.ParseNodeExpressionConjunctive$ = h.conjunctiveExpressionFromSource(`2 && -3;`);
				assert_arrayLength(expression_conj.children, 3, 'conjunctive expression should have 3 children')
				const [left, op, right]: readonly [PARSENODE_SOLID.ParseNodeExpressionConjunctive$, Token, PARSENODE_SOLID.ParseNodeExpressionEquality$] = expression_conj.children;
				assert.ok(op instanceof TOKEN.TokenPunctuator)
				assert.deepStrictEqual(
					[left.source, op.source,      right.source],
					['2',         Punctuator.AND, '-3'],
				)
			})
		})

		context('ExpressionDisjunctive ::= ExpressionDisjunctive ("||" | "!|") ExpressionConjunctive', () => {
			it('makes a ParseNodeExpressionDisjunctive node.', () => {
				/*
					<ExpressionDisjunctive>
						<ExpressionDisjunctive source="2">...</ExpressionDisjunctive>
						<PUNCTUATOR>||</PUNCTUATOR>
						<ExpressionConjunctive source="-3">...</ExpressionConjunctive>
					</ExpressionDisjunctive>
				*/
				const expression_disj: PARSENODE_SOLID.ParseNodeExpressionDisjunctive$ = h.disjunctiveExpressionFromSource(`2 || -3;`);
				assert_arrayLength(expression_disj.children, 3, 'disjunctive expression should have 3 children')
				const [left, op, right]: readonly [PARSENODE_SOLID.ParseNodeExpressionDisjunctive$, Token, PARSENODE_SOLID.ParseNodeExpressionConjunctive$] = expression_disj.children;
				assert.ok(op instanceof TOKEN.TokenPunctuator)
				assert.deepStrictEqual(
					[left.source, op.source,     right.source],
					['2',         Punctuator.OR, '-3'],
				)
			})
		})

		context('ExpressionConditional ::= "if" Expression "then" Expression "else" Expression', () => {
			it('makes a ParseNodeExpressionConditional node.', () => {
				/*
					<ExpressionConditional>
						<KEYWORD>if</KEYWORD>
						<Expression source="true">...</Expression>
						<KEYWORD>then</KEYWORD>
						<Expression source="2">...</Expression>
						<KEYWORD>else</KEYWORD>
						<Expression source="3">...</Expression>
					</ExpressionConditional>
				*/
				const expression_cond: PARSENODE_SOLID.ParseNodeExpressionConditional$ = h.conditionalExpressionFromSource(`
					if true then 2 else 3;
				`)
				const
					[_if,   condition,                            _then, consequent,                           _else, alternative]: readonly
					[Token, PARSENODE_SOLID.ParseNodeExpression$, Token, PARSENODE_SOLID.ParseNodeExpression$, Token, PARSENODE_SOLID.ParseNodeExpression$] = expression_cond.children;
				assert.ok(_if   instanceof TOKEN.TokenKeyword)
				assert.ok(_then instanceof TOKEN.TokenKeyword)
				assert.ok(_else instanceof TOKEN.TokenKeyword)
				assert.deepStrictEqual(
					[_if.source, condition.source, _then.source, consequent.source, _else.source, alternative.source],
					[Keyword.IF, `true`,           Keyword.THEN, `2`,               Keyword.ELSE, `3`],
				)
			})
		})

		describe('DeclarationType ::= "type" IDENTIFIER "=" Type ";"', () => {
			/*
				<Statement>
					<DeclarationType>
						<KEYWORD>type</KEYWORD>
						<IDENTIFIER>T</IDENTIFIER>
						<PUNCTUATOR>=</PUNCTUATOR>
						<Type source="int | float">...</Type>
						<PUNCTUATOR>;</PUNCTUATOR>
					</DeclarationType>
				</Statement>
			*/
			it('makes a ParseNodeDeclarationType node.', () => {
				const decl: PARSENODE_SOLID.ParseNodeDeclarationType = h.typeDeclarationFromSource(`
					type  T  =  int | float;
				`);
				assert.deepStrictEqual(decl.children.map((child) => child.source), [
					'type', 'T', '=', 'int | float', ';',
				]);
			});
		});

		describe('DeclarationVariable ::= "let" "unfixed"? IDENTIFIER ":" Type "=" Expression ";"', () => {
			/*
				<Statement>
					<DeclarationVariable>
						<KEYWORD>let</KEYWORD>
						<KEYWORD>unfixed</KEYWORD>
						<IDENTIFIER>the_answer</IDENTIFIER>
						<PUNCTUATOR>:</PUNCTUATOR>
						<Type source="int | float">...</Type>
						<PUNCTUATOR>=</PUNCTUATOR>
						<Expression source="21 * 2">...</Expression>
						<PUNCTUATOR>;</PUNCTUATOR>
					</DeclarationVariable>
				</Statement>
			*/
			it('makes a ParseNodeDeclarationVariable node with 7 children (not unfixed).', () => {
				const decl: PARSENODE_SOLID.ParseNodeDeclarationVariable = h.variableDeclarationFromSource(`
					let  the_answer:  int | float =  21  *  2;
				`)
				assert_arrayLength(decl.children, 7)
				assert.deepStrictEqual(decl.children.map((child) => child.source), [
					'let', 'the_answer', ':', 'int | float', '=', '21 * 2', ';',
				])
			})
			it('makes a ParseNodeDeclarationVariable node with 8 children (unfixed).', () => {
				const decl: PARSENODE_SOLID.ParseNodeDeclarationVariable = h.variableDeclarationFromSource(`
					let  unfixed  the_answer:  int!  =  21  *  2;
				`)
				assert_arrayLength(decl.children, 8)
				assert.deepStrictEqual(decl.children.map((child) => child.source), [
					'let', 'unfixed', 'the_answer', ':', 'int !', '=', '21 * 2', ';',
				])
			})
		})

		describe('StatementAssignment ::= Assignee "=" Expression ";"', () => {
			/*
				<StatementAssignment>
					<Assignee source="this_answer">...</Assignee>
					<PUNCTUATOR>=</PUNCTUATOR>
					<Expression source="that_answer - 40">...</Expression>
					<PUNCTUATOR>;</PUNCTUATOR>
				</StatementAssignment>
			*/
			it('makes a ParseNodeStatementAssignment node.', () => {
				const assn: PARSENODE_SOLID.ParseNodeStatementAssignment = h.assignmentFromSource(`this_answer  =  that_answer  -  40;`);
				assert.deepStrictEqual(assn.children.map((child) => child.source), [
					'this_answer', '=', 'that_answer - 40', ';',
				])
			})
		})

		context('StatementExpression ::= ";"', () => {
			it('returns a statement with only a punctuator.', () => {
				/*
					<StatementExpression line="1" col="1" source=";">
						<PUNCTUATOR line="1" col="1" value="7">;</PUNCTUATOR>
					</StatementExpression>
				*/
				const statexpr: PARSENODE_SOLID.ParseNodeStatementExpression = h.statementExpressionFromSource(`;`);
				assert_arrayLength(statexpr.children, 1);
				const token: Token = statexpr.children[0];
				assert.ok(token instanceof TOKEN.TokenPunctuator)
				assert.strictEqual(token.source, Punctuator.ENDSTAT)
			})
		})

		context('Goal ::= #x02 #x03', () => {
			it('returns only file bounds.', () => {
				/*
					<Goal>
						<FILEBOUND.../>...</FILEBOUND>
						<FILEBOUND.../>...</FILEBOUND>
					</Goal>
				*/
				const goal: PARSENODE_SOLID.ParseNodeGoal = PARSER.parse(``);
				assert.strictEqual(goal.children.length, 2);
				goal.children.forEach((c) => assert.ok(c instanceof TokenFilebound));
			});
		});

		context('Goal ::= #x02 Statement* #x03', () => {
			it('parses multiple statements.', () => {
				/*
					<Goal>
						<FILEBOUND.../>...</FILEBOUND>
						<Goal__0__List>
							<Goal__0__List>
								<Statement source="42 ;">...</Statement>
							</Goal__0__List>
							<Statement source="420 ;"/>...</Statement>
						</Goal__0__List>
						<FILEBOUND.../>...</FILEBOUND>
					</Goal>
				*/
				const goal: PARSENODE_SOLID.ParseNodeGoal = h.goalFromSource(`42; 420;`);
				assert_arrayLength(goal.children, 3, 'goal should have 3 children')
				const stat_list: PARSENODE_SOLID.ParseNodeGoal__0__List = goal.children[1];
				assert_arrayLength(stat_list.children, 2, 'stat_list should have 2 children')
				const stat0: PARSENODE_SOLID.ParseNodeStatement = (() => {
					const stat_list_sub: PARSENODE_SOLID.ParseNodeGoal__0__List = stat_list.children[0];
					assert_arrayLength(stat_list_sub.children, 1)
					return stat_list_sub.children[0]
				})()
				const stat1: PARSENODE_SOLID.ParseNodeStatement = stat_list.children[1];
				assert.strictEqual(stat0.source, '42 ;')
				assert.strictEqual(stat1.source, '420 ;')
			})
		})
	})
})



describe('ParserEbnf', () => {
	describe('#parse', () => {
		specify('Goal ::= #x02 Production* #x03;', () => {
			const goal: ParseNode = PARSER_EBNF.parse(`
				Unit ::= NUMBER | "(" OPERATOR Unit Unit ")";
				Goal ::= #x02 Unit? #x03;
			`);
			/*
				<Goal>
					<FILEBOUND>␂</FILEBOUND>
					<Goal__0__List>
						<Goal__0__List>
							<Production source='Unit ::= NUMBER | "(" OPERATOR Unit Unit ")" ;'>...</Production>
						</Goal__0__List>
						<Production source='Goal ::= #x02 Unit ? #x03 ;'>...</Production>
					</Goal__0__List>
					<FILEBOUND>␃</FILEBOUND>
				</Goal>
			*/
			assert.ok(goal instanceof PARSENODE_EBNF.ParseNodeGoal);
			assert_arrayLength(goal.children, 3, 'goal should have 3 children');
			const [sot, prod_list, eot]: readonly [Token, PARSENODE_EBNF.ParseNodeGoal__0__List, Token] = goal.children;
			assert.ok(sot instanceof TokenFilebound);
			assert.ok(eot instanceof TokenFilebound);
			assert.deepStrictEqual(
				[sot.source,    eot.source],
				[Filebound.SOT, Filebound.EOT],
			);
			assert_arrayLength(prod_list.children, 2, 'outer production list should have 2 children');
			const [first, second]: readonly [PARSENODE_EBNF.ParseNodeGoal__0__List, PARSENODE_EBNF.ParseNodeProduction] = prod_list.children;
			assert_arrayLength(first.children, 1, 'inner production list should have 1 child');
			const prod: PARSENODE_EBNF.ParseNodeProduction = first.children[0];
			assert.deepStrictEqual(
				[prod.source,                                      second.source],
				[`Unit ::= NUMBER | "(" OPERATOR Unit Unit ")" ;`, `Goal ::= #x02 Unit ? #x03 ;`],
			);
		});

		specify('Production ::= NonterminalName "::=" Definition ";";', () => {
			const prod: PARSENODE_EBNF.ParseNodeProduction = (PARSER_EBNF.parse(`
				Unit ::=
					| NUMBER
					| "(" OPERATOR Unit Unit ")"
				;
			`)
				.children[1] as PARSENODE_EBNF.ParseNodeGoal__0__List)
				.children[0] as PARSENODE_EBNF.ParseNodeProduction
			;
			/*
				<Production>
					<NonterminalName source="Unit">...<NonterminalName>
					<PUNCTUATOR>::=<PUNCTUATOR>
					<Definition source='| NUMBER | "(" OPERATOR Unit Unit ")"'>...<Definition>
					<PUNCTUATOR>;<PUNCTUATOR>
				</Production>
			*/
			assert_arrayLength(prod.children, 4, 'production should have 4 children');
			const children: readonly [PARSENODE_EBNF.ParseNodeNonterminalName, Token, PARSENODE_EBNF.ParseNodeDefinition, Token] = prod.children;
			assert.deepStrictEqual(
				children.map((c) => c.source),
				['Unit', '::=', '| NUMBER | "(" OPERATOR Unit Unit ")"', ';'],
			);
		});

		specify('Definition ::= "." Altern;', () => {
			const defn: PARSENODE_EBNF.ParseNodeDefinition = ((PARSER_EBNF.parse(`
				Unit ::=
					. NUMBER | "(" OPERATOR Unit Unit ")"
				;
			`)
				.children[1] as PARSENODE_EBNF.ParseNodeGoal__0__List)
				.children[0] as PARSENODE_EBNF.ParseNodeProduction)
				.children[2] as PARSENODE_EBNF.ParseNodeDefinition
			;
			/*
				<Definition>
					<PUNCTUATOR>.<PUNCTUATOR>
					<Altern source='NUMBER | "(" OPERATOR Unit Unit ")"'>...</Altern>
				</Definition>
			*/
			assert_arrayLength(defn.children, 2, 'defn should have 2 children');
			const children: readonly [Token, PARSENODE_EBNF.ParseNodeAltern] | readonly [PARSENODE_EBNF.ParseNodeAltern, Token] = defn.children;
			assert.ok(children[0] instanceof Token);
			assert.ok(children[1] instanceof PARSENODE_EBNF.ParseNodeAltern);
			assert.deepStrictEqual(
				children.map((c) => c.source),
				['.', 'NUMBER | "(" OPERATOR Unit Unit ")"'],
			);
		});

		specify('Definition ::= "&" Altern;', () => {
			const defn: PARSENODE_EBNF.ParseNodeDefinition = ((PARSER_EBNF.parse(`
				Unit ::=
					& NUMBER | "(" OPERATOR Unit Unit ")"
				;
			`)
				.children[1] as PARSENODE_EBNF.ParseNodeGoal__0__List)
				.children[0] as PARSENODE_EBNF.ParseNodeProduction)
				.children[2] as PARSENODE_EBNF.ParseNodeDefinition
			;
			/*
				<Definition>
					<PUNCTUATOR>&<PUNCTUATOR>
					<Altern source='NUMBER | "(" OPERATOR Unit Unit ")"'>...</Altern>
				</Definition>
			*/
			assert_arrayLength(defn.children, 2, 'defn should have 2 children');
			const children: readonly [Token, PARSENODE_EBNF.ParseNodeAltern] | readonly [PARSENODE_EBNF.ParseNodeAltern, Token] = defn.children;
			assert.ok(children[0] instanceof Token);
			assert.ok(children[1] instanceof PARSENODE_EBNF.ParseNodeAltern);
			assert.deepStrictEqual(
				children.map((c) => c.source),
				['&', 'NUMBER | "(" OPERATOR Unit Unit ")"'],
			);
		});

		specify('Definition ::= "|" Altern;', () => {
			const defn: PARSENODE_EBNF.ParseNodeDefinition = ((PARSER_EBNF.parse(`
				Unit ::=
					| NUMBER
					| "(" OPERATOR Unit Unit ")"
				;
			`)
				.children[1] as PARSENODE_EBNF.ParseNodeGoal__0__List)
				.children[0] as PARSENODE_EBNF.ParseNodeProduction)
				.children[2] as PARSENODE_EBNF.ParseNodeDefinition
			;
			/*
				<Definition>
					<PUNCTUATOR>|<PUNCTUATOR>
					<Altern source='NUMBER | "(" OPERATOR Unit Unit ")"'>...</Altern>
				</Definition>
			*/
			assert_arrayLength(defn.children, 2, 'defn should have 2 children');
			const children: readonly [Token, PARSENODE_EBNF.ParseNodeAltern] | readonly [PARSENODE_EBNF.ParseNodeAltern, Token] = defn.children;
			assert.ok(children[0] instanceof Token);
			assert.ok(children[1] instanceof PARSENODE_EBNF.ParseNodeAltern);
			assert.deepStrictEqual(
				children.map((c) => c.source),
				['|', 'NUMBER | "(" OPERATOR Unit Unit ")"'],
			);
		});

		specify('Altern ::= Altern "|" Concat;', () => {
			const altern: PARSENODE_EBNF.ParseNodeAltern = (((PARSER_EBNF.parse(`
				Unit ::=
					| NUMBER
					| "(" OPERATOR Unit Unit ")"
				;
			`)
				.children[1] as PARSENODE_EBNF.ParseNodeGoal__0__List)
				.children[0] as PARSENODE_EBNF.ParseNodeProduction)
				.children[2] as PARSENODE_EBNF.ParseNodeDefinition)
				.children[1] as PARSENODE_EBNF.ParseNodeAltern
			;
			/*
				<Altern>
					<Altern source="NUMBER">...<Altern>
					<PUNCTUATOR>|<PUNCTUATOR>
					<Concat source='"(" OPERATOR Unit Unit ")"'>...<Concat>
				</Altern>
			*/
			assert_arrayLength(altern.children, 3, 'altern should have 3 children');
			const children: readonly [PARSENODE_EBNF.ParseNodeAltern, Token, PARSENODE_EBNF.ParseNodeConcat] = altern.children;
			assert.deepStrictEqual(
				children.map((c) => c.source),
				['NUMBER', '|', '"(" OPERATOR Unit Unit ")"'],
			);
		});

		specify('Concat ::= Concat "&" Order;', () => {
			const concat: PARSENODE_EBNF.ParseNodeConcat = ((((PARSER_EBNF.parse(`
				Unit ::=
					| NUMBER
					| NULL & "(" OPERATOR Unit Unit ")"
				;
			`)
				.children[1] as PARSENODE_EBNF.ParseNodeGoal__0__List)
				.children[0] as PARSENODE_EBNF.ParseNodeProduction)
				.children[2] as PARSENODE_EBNF.ParseNodeDefinition)
				.children[1] as PARSENODE_EBNF.ParseNodeAltern)
				.children[2] as PARSENODE_EBNF.ParseNodeConcat
			;
			/*
				<Concat>
					<Concat source="NULL">...<Concat>
					<PUNCTUATOR>&<PUNCTUATOR>
					<Order source='"(" OPERATOR Unit Unit ")"'>...<Order>
				</Concat>
			*/
			assert_arrayLength(concat.children, 3, 'concat should have 3 children');
			const children: readonly [PARSENODE_EBNF.ParseNodeConcat, Token, PARSENODE_EBNF.ParseNodeOrder] = concat.children;
			assert.deepStrictEqual(
				children.map((c) => c.source),
				['NULL', '&', '"(" OPERATOR Unit Unit ")"'],
			);
		});

		specify('Order ::= Order Item;', () => {
			const order: PARSENODE_EBNF.ParseNodeOrder = (((((PARSER_EBNF.parse(`
				Unit ::=
					| NUMBER
					| "(" OPERATOR Unit Unit ")"
				;
			`)
				.children[1] as PARSENODE_EBNF.ParseNodeGoal__0__List)
				.children[0] as PARSENODE_EBNF.ParseNodeProduction)
				.children[2] as PARSENODE_EBNF.ParseNodeDefinition)
				.children[1] as PARSENODE_EBNF.ParseNodeAltern)
				.children[2] as PARSENODE_EBNF.ParseNodeConcat)
				.children[0] as PARSENODE_EBNF.ParseNodeOrder
			;
			/*
				<Order>
					<Order source='"(" OPERATOR Unit Unit'>...<Order>
					<Item source='")"'>...<Item>
				</Order>
			*/
			assert_arrayLength(order.children, 2, 'order should have 2 children');
			const children: readonly [PARSENODE_EBNF.ParseNodeOrder, PARSENODE_EBNF.ParseNodeItem] = order.children;
			assert.deepStrictEqual(
				children.map((c) => c.source),
				['"(" OPERATOR Unit Unit', '")"'],
			);
		});
	});
});<|MERGE_RESOLUTION|>--- conflicted
+++ resolved
@@ -412,19 +412,18 @@
 			});
 		});
 
-<<<<<<< HEAD
-		context('ExpressionGrouped ::= "(" Expression ")"', () => {
+		context('ExpressionGrouped<Variable> ::= "(" Expression<?Variable> ")"', () => {
 			it('makes an ExpressionGrouped node containing an Expression node.', () => {
 				/*
-					<ExpressionGrouped>
+					<ExpressionGrouped$>
 						<PUNCTUATOR>(</PUNCTUATOR>
-						<Expression source="2 + -3">...</Expression>
+						<Expression$ source="2 + -3">...</Expression$>
 						<PUNCTUATOR>)</PUNCTUATOR>
-					</ExpressionGrouped>
-				*/
-				const expression_grouped: PARSENODE_SOLID.ParseNodeExpressionGrouped = h.groupedExpressionFromSource(`(2 + -3);`);
+					</ExpressionGrouped$>
+				*/
+				const expression_grouped: PARSENODE_SOLID.ParseNodeExpressionGrouped$ = h.groupedExpressionFromSource(`(2 + -3);`);
 				assert_arrayLength(expression_grouped.children, 3);
-				const [open, expr, close]: readonly [Token, PARSENODE_SOLID.ParseNodeExpression, Token] = expression_grouped.children;
+				const [open, expr, close]: readonly [Token, PARSENODE_SOLID.ParseNodeExpression$, Token] = expression_grouped.children;
 				assert.ok(open  instanceof TOKEN.TokenPunctuator)
 				assert.ok(close instanceof TOKEN.TokenPunctuator)
 				assert.deepStrictEqual(
@@ -434,10 +433,7 @@
 			})
 		})
 
-		describe('TupleLiteral ::= "[" (","? Expression# ","?)? "]"', () => {
-=======
 		describe('TupleLiteral<-Variable> ::= "@" "[" (","? Expression<-Variable># ","?)? "]"', () => {
->>>>>>> a6af25fc
 			it('with no leading or trailing comma.', () => {
 				/*
 					<TupleLiteral>
@@ -652,30 +648,6 @@
 			`); // assert does not throw
 		});
 
-<<<<<<< HEAD
-=======
-		context('ExpressionUnit ::= "(" Expression ")"', () => {
-			it('makes an ExpressionUnit node containing an Expression node.', () => {
-				/*
-					<ExpressionUnit>
-						<PUNCTUATOR>(</PUNCTUATOR>
-						<Expression source="2 + -3">...</Expression>
-						<PUNCTUATOR>)</PUNCTUATOR>
-					</ExpressionUnit>
-				*/
-				const expression_unit: PARSENODE_SOLID.ParseNodeExpressionUnit$ = h.unitExpressionFromSource(`(2 + -3);`);
-				assert_arrayLength(expression_unit.children, 3)
-				const [open, expr, close]: readonly [Token, PARSENODE_SOLID.ParseNodeExpression$, Token] = expression_unit.children;
-				assert.ok(open  instanceof TOKEN.TokenPunctuator)
-				assert.ok(close instanceof TOKEN.TokenPunctuator)
-				assert.deepStrictEqual(
-					[open.source,        expr.source, close.source],
-					[Punctuator.GRP_OPN, `2 + -3`,    Punctuator.GRP_CLS],
-				)
-			})
-		})
-
->>>>>>> a6af25fc
 		describe('ExpressionCompound ::= ExpressionCompound (PropertyAccess | FunctionCall)', () => {
 			it('ok.', () => {
 				[
@@ -748,9 +720,9 @@
 					<ExpressionClaim source="3">...</ExpressionClaim>
 				</ExpressionClaim>
 			*/
-			const expression_claim: PARSENODE_SOLID.ParseNodeExpressionClaim = h.claimExpressionFromSource(`<float>3;`);
+			const expression_claim: PARSENODE_SOLID.ParseNodeExpressionClaim$ = h.claimExpressionFromSource(`<float>3;`);
 			assert_arrayLength(expression_claim.children, 4, 'claim expression should have 4 children');
-			const [ang_opn, typ, ang_cls, expr]: readonly [Token, PARSENODE_SOLID.ParseNodeType, Token, PARSENODE_SOLID.ParseNodeExpressionClaim] = expression_claim.children;
+			const [ang_opn, typ, ang_cls, expr]: readonly [Token, PARSENODE_SOLID.ParseNodeType, Token, PARSENODE_SOLID.ParseNodeExpressionClaim$] = expression_claim.children;
 			assert.ok(ang_opn instanceof TOKEN.TokenPunctuator);
 			assert.ok(ang_cls instanceof TOKEN.TokenPunctuator);
 			assert.deepStrictEqual(
@@ -770,11 +742,7 @@
 				*/
 				const expression_exp: PARSENODE_SOLID.ParseNodeExpressionExponential$ = h.exponentialExpressionFromSource(`2 ^ -3;`);
 				assert_arrayLength(expression_exp.children, 3, 'exponential expression should have 3 children')
-<<<<<<< HEAD
-				const [left, op, right]: readonly [PARSENODE_SOLID.ParseNodeExpressionClaim, Token, PARSENODE_SOLID.ParseNodeExpressionExponential] = expression_exp.children;
-=======
-				const [left, op, right]: readonly [PARSENODE_SOLID.ParseNodeExpressionUnarySymbol$, Token, PARSENODE_SOLID.ParseNodeExpressionExponential$] = expression_exp.children;
->>>>>>> a6af25fc
+				const [left, op, right]: readonly [PARSENODE_SOLID.ParseNodeExpressionClaim$, Token, PARSENODE_SOLID.ParseNodeExpressionExponential$] = expression_exp.children;
 				assert.ok(op instanceof TOKEN.TokenPunctuator)
 				assert.deepStrictEqual(
 					[left.source, op.source,      right.source],
