--- conflicted
+++ resolved
@@ -576,30 +576,6 @@
 			`); // assert does not throw
 		});
 
-<<<<<<< HEAD
-=======
-		context('ExpressionUnit ::= "(" Expression ")"', () => {
-			it('makes an ExpressionUnit node containing an Expression node.', () => {
-				/*
-					<ExpressionUnit>
-						<PUNCTUATOR>(</PUNCTUATOR>
-						<Expression source="2 + -3">...</Expression>
-						<PUNCTUATOR>)</PUNCTUATOR>
-					</ExpressionUnit>
-				*/
-				const expression_unit: PARSENODE_SOLID.ParseNodeExpressionUnit = h.unitExpressionFromSource(`(2 + -3)`);
-				assert_arrayLength(expression_unit.children, 3)
-				const [open, expr, close]: readonly [Token, PARSENODE_SOLID.ParseNodeExpression, Token] = expression_unit.children;
-				assert.ok(open  instanceof TOKEN.TokenPunctuator)
-				assert.ok(close instanceof TOKEN.TokenPunctuator)
-				assert.deepStrictEqual(
-					[open.source,        expr.source, close.source],
-					[Punctuator.GRP_OPN, `2 + -3`,    Punctuator.GRP_CLS],
-				)
-			})
-		})
-
->>>>>>> 9919af5e
 		describe('ExpressionCompound ::= ExpressionCompound (PropertyAccess | FunctionCall)', () => {
 			it('ok.', () => {
 				[
