import type {
	Token,
} from '@chharvey/parser';
import * as assert from 'assert'

<<<<<<< HEAD
import SolidConfig, {CONFIG_DEFAULT} from '../../src/SolidConfig'
import Util     from '../../src/class/Util.class'
import Dev      from '../../src/class/Dev.class'
=======
import {
	CONFIG_DEFAULT,
	Dev,
	Util,
} from '../../src/core/';
>>>>>>> b2b79d0c
import {
	CookValueType,
	TOKEN,
	LexerSolid as Lexer,
} from '../../src/parser/';



describe('TokenSolid', () => {
	describe('#cook', () => {
		context('TokenPunctuator', () => {
			it('assigns values 0n–127n to punctuator tokens.', () => {
				const cooked: bigint[] = [...new Lexer(TOKEN.TokenPunctuator.PUNCTUATORS.join(' '), CONFIG_DEFAULT).generate()]
					.filter((token): token is TOKEN.TokenPunctuator => token instanceof TOKEN.TokenPunctuator)
					.map((punctuator) => punctuator.cook())
				const expected: bigint[] = [...new Array(128)].map((_, i) => BigInt(i)).slice(0, TOKEN.TokenPunctuator.PUNCTUATORS.length)
				assert.deepStrictEqual(cooked, expected)
				cooked.forEach((value) => {
					assert.ok(0n <= value, 'cooked value should be >= 0n.')
					assert.ok(value < 128n, 'cooked value should be < 128n.')
				})
			})
		})

		context('TokenKeyword', () => {
			it('assigns values 128n–255n to reserved keywords.', () => {
				const cooked: bigint[] = [...new Lexer(TOKEN.TokenKeyword.KEYWORDS.join(' '), CONFIG_DEFAULT).generate()]
					.filter((token): token is TOKEN.TokenKeyword => token instanceof TOKEN.TokenKeyword)
					.map((keyword) => keyword.cook())
				const expected: bigint[] = [...new Array(128)].map((_, i) => BigInt(i + 128)).slice(0, TOKEN.TokenKeyword.KEYWORDS.length)
				assert.deepStrictEqual(cooked, expected)
				cooked.forEach((value) => {
					assert.ok(128n <= value, 'cooked value should be >= 128n.')
					assert.ok(value < 256n, 'cooked value should be < 256n.')
				})
			})
		})

		Dev.supports('variables') && context('TokenIdentifier', () => {
			context('TokenIdentifierBasic', () => {
				const cooked: (bigint|null)[] = [...new Lexer(`
					this be a word
					_words _can _start _with _underscores
					_and0 _can1 contain2 numb3rs

					a word _can repeat _with the same id
				`, CONFIG_DEFAULT).generate()]
					.filter((token): token is TOKEN.TokenIdentifier => token instanceof TOKEN.TokenIdentifier)
					.map((identifier) => identifier.cook())
				it('assigns values 256n or greater.', () => {
					cooked.forEach((value) => {
						assert.ok(value !== null, 'cooked value should not be null.')
						assert.ok(value ! >= 256n, 'cooked value should be >= 256n.')
					})
				})
				it('assigns the same value to identical identifier names.', () => {
					assert.deepStrictEqual([
						cooked[2],
						cooked[3],
						cooked[5],
						cooked[7],
					], [
						cooked[13],
						cooked[14],
						cooked[15],
						cooked[17],
					])
				})
			})

			context('TokenIdentifierUnicode', () => {
				const cooked: (bigint|null)[] = [...new Lexer(`
					\`this\` \`is\` \`a\` \`unicode word\`
					\`any\` \`unicode word\` \`can\` \`contain\` \`any\` \`character\`
					\`except\` \`back-ticks\` \`.\`
				`, CONFIG_DEFAULT).generate()]
					.filter((token): token is TOKEN.TokenIdentifierUnicode => token instanceof TOKEN.TokenIdentifierUnicode)
					.map((identifier) => identifier.cook())
				it('assigns values 256n or greater.', () => {
					cooked.forEach((value) => {
						assert.ok(value !== null, 'cooked value should not be null.')
						assert.ok(value ! >= 256n, 'cooked value should be >= 256n.')
					})
				})
				it('assigns the same value to identical identifier names.', () => {
					assert.deepStrictEqual([
						cooked[3],
						cooked[4],
					], [
						cooked[5],
						cooked[8],
					])
				})
			})
		})

		context('TokenNumber', () => {
			;[...new Map<string, [string, number[]]>([
				['implicit radix integers', [`
					370  037  +9037  -9037  +06  -06
				`, [
					370, 37, 9037, -9037, 6, -6,
				]]],
				['explicit radix integers', [`
					\\b100  \\b001  +\\b1000  -\\b1000  +\\b01  -\\b01
					\\q320  \\q032  +\\q1032  -\\q1032  +\\q03  -\\q03
					\\o370  \\o037  +\\o1037  -\\o1037  +\\o06  -\\o06
					\\d370  \\d037  +\\d9037  -\\d9037  +\\d06  -\\d06
					\\xe70  \\x0e7  +\\x90e7  -\\x90e7  +\\x06  -\\x06
					\\ze70  \\z0e7  +\\z90e7  -\\z90e7  +\\z06  -\\z06
				`, [
						    4,  1,       8,      -8, 1, -1,
						   56, 14,      78,     -78, 3, -3,
						  248, 31,     543,    -543, 6, -6,
						  370, 37,    9037,   -9037, 6, -6,
						 3696, 231,  37095,  -37095, 6, -6,
						18396, 511, 420415, -420415, 6, -6,
				]]],
				['floats', [`
					55.  -55.  033.  -033.  2.007  -2.007
					91.27e4  -91.27e4  91.27e-4  -91.27e-4
					-0.  -0.0  6.8e+0  6.8e-0  0.0e+0  -0.0e-0
				`, [
					55.0, -55.0, 33.0, -33.0, 2.007, -2.007,
					91.27e4, -91.27e4, 91.27e-4, -91.27e-4,
					-0.0, -0.0, 6.8, 6.8, 0.0, -0.0,
				]]],
				['implicit radix integers with separators', [`
					12_345  +12_345  -12_345  0123_4567  +0123_4567  -0123_4567  012_345_678  +012_345_678  -012_345_678
				`, [
					12345, 12345, -12345, 1234567, 1234567, -1234567, 12345678, 12345678, -12345678,
				]]],
				['explicit radix integers with separators', [`
					\\b1_00  \\b0_01  +\\b1_000  -\\b1_000  +\\b0_1  -\\b0_1
					\\q3_20  \\q0_32  +\\q1_032  -\\q1_032  +\\q0_3  -\\q0_3
					\\o3_70  \\o0_37  +\\o1_037  -\\o1_037  +\\o0_6  -\\o0_6
					\\d3_70  \\d0_37  +\\d9_037  -\\d9_037  +\\d0_6  -\\d0_6
					\\xe_70  \\x0_e7  +\\x9_0e7  -\\x9_0e7  +\\x0_6  -\\x0_6
					\\ze_70  \\z0_e7  +\\z9_0e7  -\\z9_0e7  +\\z0_6  -\\z0_6
				`, [
						    4,  1,       8,      -8, 1, -1,
						   56, 14,      78,     -78, 3, -3,
						  248, 31,     543,    -543, 6, -6,
						  370, 37,    9037,   -9037, 6, -6,
						 3696, 231,  37095,  -37095, 6, -6,
						18396, 511, 420415, -420415, 6, -6,
				]]],
			])].forEach(([name, [source, values]]) => {
				it(`correctly cooks ${name}.`, () => {
					assert.deepStrictEqual([...new Lexer(source, {
						...CONFIG_DEFAULT,
						languageFeatures: {
							...CONFIG_DEFAULT.languageFeatures,
							integerRadices: true,
							numericSeparators: true,
						},
					}).generate()]
						.filter((token) => token instanceof TOKEN.TokenNumber)
						.map((token) => (token as TOKEN.TokenNumber).cook()), values)
				})
			})
		})

		Dev.supports('literalString-cook') && context('TokenString', () => {
			it('produces the cooked string value.', () => {
				assert.deepStrictEqual([...new Lexer(Util.dedent(`
					5 + 03 + '' * 'hello' *  -2;
					'0 \\' 1 \\\\ 2 \\s 3 \\t 4 \\n 5 \\r 6';
					'0 \\u{24} 1 \\u{005f} 2 \\u{} 3';
					'012\\
					345\\%
					678';
					'\u{10001}' '\\\u{10001}' '\\u{10001}';
				`), CONFIG_DEFAULT).generate()]
					.filter((token): token is TOKEN.TokenSolid => token instanceof TOKEN.TokenSolid)
					.map((token) => token.cook())
					.filter((_, i) => [
						4, 6,
						10,
						12,
						14,
						16, 17, 18,
					].includes(i))
				, [
					``,
					`hello`,
					`0 ' 1 \\ 2 \u0020 3 \t 4 \n 5 \r 6`,
					`0 $ 1 _ 2 \0 3`,
					`012 345%\n678`,
					`\u{10001}`, `\u{10001}`, `\u{10001}`,
				]);
			})
			describe('In-String Comments', () => {
				function cook(config: SolidConfig): CookValueType[] {
					return [...new Lexer(Util.dedent(`
						'The five boxing wizards % jump quickly.'

						'The five % boxing wizards
						jump quickly.'

						'The five boxing wizards %
						jump quickly.'

						'The five boxing wizards jump quickly.%
						'

						'The five %% boxing wizards %% jump quickly.'

						'The five boxing wizards %%%% jump quickly.'

						'The five %% boxing
						wizards %% jump
						quickly.'

						'The five boxing
						wizards %% jump
						quickly.%%'

						'The five boxing
						wizards %% jump
						quickly.'
					`), config).generate()]
						.filter((token): token is TOKEN.TokenString => token instanceof TOKEN.TokenString)
						.map((token) => token.cook())
					;
				}
				it('with comments enabled.', () => {
					const data: {testdesc: string, expected: string}[] = [
						{testdesc: 'removes a line comment not ending in a LF.',   expected: 'The five boxing wizards '},
						{testdesc: 'preserves a LF when line comment ends in LF.', expected: 'The five \njump quickly.'},
						{testdesc: 'preserves a LF with empty line comment.',      expected: 'The five boxing wizards \njump quickly.'},
						{testdesc: 'preserves a LF with last empty line comment.', expected: 'The five boxing wizards jump quickly.\n'},
						{testdesc: 'removes multiline comments.',                  expected: 'The five  jump quickly.'},
						{testdesc: 'removes empty multiline comments.',            expected: 'The five boxing wizards  jump quickly.'},
						{testdesc: 'removes multiline comments containing LFs.',   expected: 'The five  jump\nquickly.'},
						{testdesc: 'removes last multiline comment.',              expected: 'The five boxing\nwizards '},
						{testdesc: 'removes multiline comment without end delim.', expected: 'The five boxing\nwizards '},
					];
					cook(CONFIG_DEFAULT).forEach((actual, i) => {
						it(data[i].testdesc, () => {
							assert.strictEqual(actual, data[i].expected);
						});
					})
				});
				it('with comments disabled.', () => {
					assert.deepStrictEqual(cook({
						...CONFIG_DEFAULT,
						languageFeatures: {
							...CONFIG_DEFAULT.languageFeatures,
							comments: false,
						},
					}), [
						'The five boxing wizards % jump quickly.',
						'The five % boxing wizards\njump quickly.',
						'The five boxing wizards %\njump quickly.',
						'The five boxing wizards jump quickly.%\n',
						'The five %% boxing wizards %% jump quickly.',
						'The five boxing wizards %%%% jump quickly.',
						'The five %% boxing\nwizards %% jump\nquickly.',
						'The five boxing\nwizards %% jump\nquickly.%%',
						'The five boxing\nwizards %% jump\nquickly.',
					]);
				});
			});
		})

		Dev.supports('literalTemplate-cook') && context('TokenTemplate', () => {
			it('produces the cooked template value.', () => {
				assert.deepStrictEqual(
					[...new Lexer(Util.dedent(`
						600  /  '''''' * 3 + '''hello''' *  2;
						3 + '''head{{ * 2
						3 + }}midl{{ * 2
						3 + }}tail''' * 2
						'''0 \\\` 1''';
						'''0 \\' 1 \\\\ 2 \\s 3 \\t 4 \\n 5 \\r 6 \\\\\` 7''';
						'''0 \\u{24} 1 \\u{005f} 2 \\u{} 3''';
						'''012\\
						345
						678''';
					`), CONFIG_DEFAULT).generate()]
						.filter((token): token is TOKEN.TokenSolid => token instanceof TOKEN.TokenSolid)
						.map((token) => token.cook())
						.filter((_, i) => [
							2, 6,
							12,
							17,
							22,
							25,
							27,
							29,
							31,
						].includes(i))
					,
					[
						``, `hello`,
						`head`,
						`midl`,
						`tail`,
						`0 \\\` 1`,
						`0 \\' 1 \\\\ 2 \\s 3 \\t 4 \\n 5 \\r 6 \\\\\` 7`,
						`0 \\u{24} 1 \\u{005f} 2 \\u{} 3`,
						`012\\\n345\n678`,
					],
				);
			})
		})

		Dev.supports('literalString-cook') && it('`String.fromCodePoint` throws when UTF-8 encoding input is out of range.', () => {
			const stringtoken: TOKEN.TokenString = [...new Lexer(Util.dedent(`
				'a string literal with a unicode \\u{a00061} escape sequence out of range';
			`), CONFIG_DEFAULT).generate()][2] as TOKEN.TokenString;
			assert.throws(() => stringtoken.cook(), RangeError)
		})
	})

	describe('#serialize', () => {
		specify('TokenCommentLine', () => {
			assert.strictEqual([...new Lexer(Util.dedent(`
				500  +  30; ;  % line comment  *  2
				8;
			`), CONFIG_DEFAULT).generate()][11].serialize(), Util.dedent(`
				<COMMENT line="1" col="16">% line comment  *  2\n</COMMENT>
			`).trim())
		})
		specify('TokenCommentMulti', () => {
			assert.strictEqual([...new Lexer(Util.dedent(`
				%% multiline
				that has a
				comment %%
			`), CONFIG_DEFAULT).generate()][2].serialize(), Util.dedent(`
				<COMMENT line="1" col="1">%% multiline
				that has a
				comment %%</COMMENT>
			`).trim())
		})
	})
})<|MERGE_RESOLUTION|>--- conflicted
+++ resolved
@@ -3,17 +3,12 @@
 } from '@chharvey/parser';
 import * as assert from 'assert'
 
-<<<<<<< HEAD
-import SolidConfig, {CONFIG_DEFAULT} from '../../src/SolidConfig'
-import Util     from '../../src/class/Util.class'
-import Dev      from '../../src/class/Dev.class'
-=======
 import {
+	SolidConfig,
 	CONFIG_DEFAULT,
 	Dev,
 	Util,
 } from '../../src/core/';
->>>>>>> b2b79d0c
 import {
 	CookValueType,
 	TOKEN,
