--- conflicted
+++ resolved
@@ -10,14 +10,9 @@
 	Dev,
 } from '../../src/core/index.js';
 import {
-<<<<<<< HEAD
 	// {TokenPunctuator, TokenKeyword, ...} as TOKEN,
-	LexerSolid as Lexer,
-=======
-	TOKEN,
 	LexerSolid,
 	LEXER,
->>>>>>> 1b7f6262
 } from '../../src/parser/index.js';
 import * as TOKEN from '../../src/parser/token/index.js'; // HACK
 
