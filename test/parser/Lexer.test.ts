import {
	Token,
	TokenWhitespace,
	LexError01,
	LexError02,
} from '@chharvey/parser';
import * as assert from 'assert'
import * as xjs from 'extrajs';
import {
	CONFIG_DEFAULT,
	Dev,
} from '../../src/core/index.js';
import {
	TemplatePosition,
<<<<<<< HEAD
	// {TokenPunctuator, TokenKeyword, ...} as TOKEN,
	LexerSolid as Lexer,
=======
	TOKEN,
	LexerSolid,
	LEXER,
>>>>>>> 1b7f6262
} from '../../src/parser/index.js'
import * as TOKEN from '../../src/parser/token/index.js'; // HACK
import {
	LexError03,
	LexError04,
	LexError05,
} from '../../src/error/index.js';



describe('LexerSolid', () => {
	describe('#generate', () => {
		it('rejects unrecognized characters.', () => {
			`~ # $ @ "`.split(' ').forEach((c) => {
				assert.throws(() => [...LEXER.generate(`
				5  +  30
				+ 6 ^ - (${c} - 37 *
			`)], LexError01);
			})
		})

		context('unfinished tokens.', () => {
			;[...new Map<string, string[]>([
				['line comment', [`
					% line \u0003 comment containing U+0003 END OF TEXT
					8;
				`]],
				['multiline comment', [`
					%%unfinished multiline
					comment
				`, `
					%%unfinished multiline containing U+0003 END OF TEXT
					\u0003
					comment
				`]],
					['unicode identifier', [`
						\`unicode identifier without end delimiter
					`, `
						\`unicode identifier with end delimiter but contains \u0003 U+0003 END OF TEXT character\`
					`]],
				...(Dev.supports('literalString-lex') ? [
					['string', [`
						'string without end delimiter
					`, `
						'string with end delimiter but contains \u0003 U+0003 END OF TEXT character'
						8;
					`]] as [string, string[]],
				] : []),
				...(Dev.supports('literalTemplate-lex') ? [
					['template', [`
						'''template without end delimiter
					`, `
						'''template with end delimiter but contains \u0003 U+0003 END OF TEXT character'''
						8;
					`]] as [string, string[]],
				] : []),
			])].forEach(([name, sources]) => {
				it(`throws when ${name} token is unfinished.`, () => {
					sources.forEach((source) => {
						assert.throws(() => [...LEXER.generate(source)], LexError02);
					})
				})
			})
		})

		context('recgnizes `TokenComment` conditions.', () => {
			const LEXER_COMMENTS_OFF: LexerSolid = new LexerSolid({
				...CONFIG_DEFAULT,
				languageFeatures: {
					...CONFIG_DEFAULT.languageFeatures,
					comments: false,
				},
			});
			context('TokenCommentLine', () => {
				specify('Empty line comment.', () => {
					const comment: Token = [...LEXER.generate(`
						%
						8;
					`)][2];
					assert.ok(comment instanceof TOKEN.TokenCommentLine)
					assert.strictEqual(comment.source, '%\n')
				})
				specify('Basic line comment.', () => {
					assert.ok([...LEXER.generate(`
						500  +  30; ;  % line comment  *  2
						8;
					`)][11] instanceof TOKEN.TokenCommentLine);
				})
				specify('Line comment at end of file not followed by LF.', () => {
					assert.doesNotThrow(() => [...LEXER.generate(`
						% line comment not followed by LF
					`.trimEnd())]);
				})
				it('throws when `config.languageFeatures.comments` is turned off.', () => {
					assert.throws(() => [...LEXER_COMMENTS_OFF.generate(`
						%
						8;
					`)], LexError01);
				})
			})
			context('TokenCommentMulti', () => {
				specify('Empty multiline comment.', () => {
					const tokens: Token[] = [...LEXER.generate(`
						%%%%
						%% %%
					`)];
					assert.ok(tokens[2] instanceof TOKEN.TokenCommentMulti)
					assert.ok(tokens[4] instanceof TOKEN.TokenCommentMulti)
					assert.strictEqual(tokens[2].source, '%%%%')
					assert.strictEqual(tokens[4].source, '%% %%')
				})
				specify('Nonempty multiline comment.', () => {
					const comment: Token = [...LEXER.generate(`
						%% multiline
						that has contents
						comment %%
					`)][2];
					assert.ok(comment instanceof TOKEN.TokenCommentMulti)
				})
				specify('Simulate inline documentation comment.', () => {
					const tokens: Token[] = [...LEXER.generate(`
						%%% The third power of 2. %%
						8;
					`)];
					assert.ok(tokens[2] instanceof TOKEN.TokenCommentMulti)
					assert.strictEqual(tokens[2].source, `%%% The third power of 2. %%`)
					assert.strictEqual(tokens[4].source, '8')
				})
				specify('Simulate block documentation comment.', () => {
					const tokens: Token[] = [...LEXER.generate(xjs.String.dedent`
						%%%
						The third power of 2.
						%%%
						8;
					`)];
					assert.ok(tokens[2] instanceof TOKEN.TokenCommentMulti)
					assert.ok(tokens[3] instanceof TOKEN.TokenCommentLine)
					assert.strictEqual(tokens[2].source, xjs.String.dedent`
						%%%
						The third power of 2.
						%%
					`.trim());
					assert.strictEqual(tokens[3].source, `%\n`)
					assert.strictEqual(tokens[4].source, '8')
				})
				it('throws when `config.languageFeatures.comments` is turned off.', () => {
					assert.throws(() => [...LEXER_COMMENTS_OFF.generate(`
						%% multiline
						comment %%
					`)], LexError01);
				})
			})
		})

		it('recognizes `TokenPunctuator` conditions.', () => {
			[...LEXER.generate(TOKEN.TokenPunctuator.PUNCTUATORS.join(' '))].slice(1, -1).filter((token) => !(token instanceof TokenWhitespace)).forEach((value) => {
				assert.ok(value instanceof TOKEN.TokenPunctuator)
			})
		})

		it('recognizes `TokenKeyword` conditions.', () => {
			[...LEXER.generate(TOKEN.TokenKeyword.KEYWORDS.join(' '))].slice(1, -1).filter((token) => !(token instanceof TokenWhitespace)).forEach((token) => {
				assert.ok(token instanceof TOKEN.TokenKeyword)
			})
		})

		context('recognizes `TokenIdentifier` conditions.', () => {
			context('recognizes `TokenIdentifierBasic` conditions.', () => {
				specify('Basic identifier beginners.', () => {
					[...LEXER.generate(`
						A B C D E F G H I J K L M N O P Q R S T U V W X Y Z a b c d e f g h i j k l m n o p q r s t u v w x y z _
					`)].slice(1, -1).filter((token) => !(token instanceof TokenWhitespace)).forEach((token) => {
						assert.ok(token instanceof TOKEN.TokenIdentifierBasic)
					})
				})
				specify('Identifier continuations.', () => {
					const tokens: Token[] = [...LEXER.generate(`
						this be a word
						_words _can _start _with _underscores
						_and0 _can1 contain2 numb3rs
					`)]
						.slice(1, -1).filter((token) => !(token instanceof TokenWhitespace))
					tokens.forEach((token) => {
						assert.ok(token instanceof TOKEN.TokenIdentifierBasic)
					})
					assert.strictEqual(tokens.length, 13)
				})
				specify('Identifiers cannot start with a digit.', () => {
					assert.deepStrictEqual([...LEXER.generate(`
						this be 0a word
						_words 1c_an _start 2w_ith _underscores
						_and0 3c_an1 contain2 44numb3rs
					`)].slice(1, -1).filter((token) => token instanceof TOKEN.TokenIdentifierBasic).map((token) => token.source), `
						this be a word _words c_an _start w_ith _underscores _and0 c_an1 contain2 numb3rs
					`.trim().split(' '))
				})
			})
			context('recognizes `TokenIdentifierUnicode` conditions.', () => {
				specify('Identifier boundaries.', () => {
					let tokens: Token[] = [...LEXER.generate(`
						\`this\` \`is\` \`a\` \`unicode word\`
						\`any\` \`unicode word\` \`can\` \`contain\` \`any\` \`character\`
						\`except\` \`back-ticks\` \`.\`
						\`<hello world>\` \`Æther\` \`5 × 3\` \`\\u{24}hello\` \`\`
					`)];
					tokens = tokens.slice(1, -1).filter((token) => !(token instanceof TokenWhitespace))
					tokens.forEach((token) => {
						assert.ok(token instanceof TOKEN.TokenIdentifierUnicode)
					})
					assert.strictEqual(tokens.length, 18)
				})
				it('should throw if Unicode identifier contains U+0060 GRAVE ACCENT.', () => {
					assert.throws(() => [...LEXER.generate(`
						\`a \\\` grave accent\`
					`)], LexError02);
				})
			})
		})

		context('recognizes `TokenNumber` conditions.', () => {
			const LEXER_RADICES_ON: LexerSolid = new LexerSolid({
				...CONFIG_DEFAULT,
				languageFeatures: {
					...CONFIG_DEFAULT.languageFeatures,
					integerRadices: true,
				},
			});
			const LEXER_SEPARATORS_ON: LexerSolid = new LexerSolid({
				...CONFIG_DEFAULT,
				languageFeatures: {
					...CONFIG_DEFAULT.languageFeatures,
					numericSeparators: true,
				},
			});
			specify('implicit radix integers.', () => {
				[...LEXER.generate(TOKEN.TokenNumber.DIGITS.get(TOKEN.TokenNumber.RADIX_DEFAULT)!.join(' '))]
					.slice(1, -1).filter((token) => !(token instanceof TokenWhitespace)).forEach((token) => {
						assert.ok(token instanceof TOKEN.TokenNumber)
					})
				const tokens: Token[] = [...LEXER.generate(`
					+  55  -  33  2  007  700  +91  -27  +091  -0027
				`)];
				assert.strictEqual(tokens[ 4].source, `55`)
				assert.strictEqual(tokens[ 8].source, `33`)
				assert.strictEqual(tokens[10].source, `2`)
				assert.strictEqual(tokens[12].source, `007`)
				assert.strictEqual(tokens[14].source, `700`)
				assert.strictEqual(tokens[16].source, `+91`)
				assert.strictEqual(tokens[18].source, `-27`)
				assert.strictEqual(tokens[20].source, `+091`)
				assert.strictEqual(tokens[22].source, `-0027`)
			})
			context('explicit radix integers.', () => {
				it('throws when `config.languageFeatures.integerRadices` is turned off.', () => {
					assert.throws(() => [...LEXER.generate(`
						\\b100  \\b001  +\\b1000  -\\b1000  +\\b01  -\\b01
						\\q320  \\q032  +\\q1032  -\\q1032  +\\q03  -\\q03
						\\o370  \\o037  +\\o1037  -\\o1037  +\\o06  -\\o06
						\\d370  \\d037  +\\d9037  -\\d9037  +\\d06  -\\d06
						\\xe70  \\x0e7  +\\x90e7  -\\x90e7  +\\x06  -\\x06
						\\ze70  \\z0e7  +\\z90e7  -\\z90e7  +\\z06  -\\z06
					`)], LexError01);
				})
				it('recognizes radix prefix as the start of a number token.', () => {
					[...TOKEN.TokenNumber.BASES].flatMap(([base, radix]) => [...LEXER_RADICES_ON.generate(
						TOKEN.TokenNumber.DIGITS.get(radix)!.map((d) => `\\${ base }${ d }`).join(' '),
					)].slice(1, -1)).filter((token) => !(token instanceof TokenWhitespace)).forEach((token) => {
						assert.ok(token instanceof TOKEN.TokenNumber)
					})
				})
				it('`config.languageFeatures.integerRadices` allows integers with explicit radices.', () => {
					const source: string = `
						\\b100  \\b001  +\\b1000  -\\b1000  +\\b01  -\\b01
						\\q320  \\q032  +\\q1032  -\\q1032  +\\q03  -\\q03
						\\o370  \\o037  +\\o1037  -\\o1037  +\\o06  -\\o06
						\\d370  \\d037  +\\d9037  -\\d9037  +\\d06  -\\d06
						\\xe70  \\x0e7  +\\x90e7  -\\x90e7  +\\x06  -\\x06
						\\ze70  \\z0e7  +\\z90e7  -\\z90e7  +\\z06  -\\z06
					`.replace(/\n\t+/g, '  ').trim();
					[...LEXER_RADICES_ON.generate(source)].slice(1, -1).filter((token) => !(token instanceof TokenWhitespace)).forEach((token, i) => {
						assert.ok(token instanceof TOKEN.TokenNumber)
						assert.strictEqual(token.source, source.split('  ')[i])
					})
				})
				specify('invalid sequence.', () => {
					assert.deepStrictEqual([...LEXER_RADICES_ON.generate(`
							\\d39c
					`)].slice(2, -2).map((token) => token.source), ['\\d39', 'c']);
				})
				specify('invalid escape characters.', () => {
					`
						\\a0  \\c0  \\e0  \\f0  \\g0  \\h0  \\i0  \\j0  \\k0  \\l0  \\m0  \\n0  \\p0  \\r0  \\s0  \\t0  \\u0  \\v0  \\w0  \\y0  \\
						+\\a0 +\\c0 +\\e0 +\\f0 +\\g0 +\\h0 +\\i0 +\\j0 +\\k0 +\\l0 +\\m0 +\\n0 +\\p0 +\\r0 +\\s0 +\\t0 +\\u0 +\\v0 +\\w0 +\\y0 +\\
						-\\a0 -\\c0 -\\e0 -\\f0 -\\g0 -\\h0 -\\i0 -\\j0 -\\k0 -\\l0 -\\m0 -\\n0 -\\p0 -\\r0 -\\s0 -\\t0 -\\u0 -\\v0 -\\w0 -\\y0 -\\
					`.trim().split(' ').filter((src) => src !== '').forEach((src) => {
						assert.throws(() => [...LEXER_RADICES_ON.generate(src)], LexError03);
					})
				})
				specify('integers with invalid digits start a new token.', () => {
					assert.deepStrictEqual([...LEXER_RADICES_ON.generate(`
						\\b100400000  \\q1231423  \\o12345678
					`)].filter((token) => token instanceof TOKEN.TokenNumber).map((token) => token.source), [
						'\\b100', '400000', '\\q1231', '423', '\\o1234567', '8'
					])
				})
			})
			context('floats.', () => {
				it('tokenizes floats.', () => {
					const tokens: Token[] = [...LEXER.generate(`
						55.  -55.  033.  -033.  2.007  -2.007
						91.27e4  -91.27e4  91.27e-4  -91.27e-4
						-0.  -0.0  6.8e+0  6.8e-0  0.0e+0  -0.0e-0
						34.-78
					`)];
					assert.strictEqual(tokens[ 2].source, `55.`)
					assert.strictEqual(tokens[ 4].source, `-55.`)
					assert.strictEqual(tokens[ 6].source, `033.`)
					assert.strictEqual(tokens[ 8].source, `-033.`)
					assert.strictEqual(tokens[10].source, `2.007`)
					assert.strictEqual(tokens[12].source, `-2.007`)
					assert.strictEqual(tokens[14].source, `91.27e4`)
					assert.strictEqual(tokens[16].source, `-91.27e4`)
					assert.strictEqual(tokens[18].source, `91.27e-4`)
					assert.strictEqual(tokens[20].source, `-91.27e-4`)
					assert.strictEqual(tokens[22].source, `-0.`)
					assert.strictEqual(tokens[24].source, `-0.0`)
					assert.strictEqual(tokens[26].source, `6.8e+0`)
					assert.strictEqual(tokens[28].source, `6.8e-0`)
					assert.strictEqual(tokens[30].source, `0.0e+0`)
					assert.strictEqual(tokens[32].source, `-0.0e-0`)
					assert.strictEqual(tokens[34].source, `34.`)
					assert.strictEqual(tokens[35].source, `-78`)
				})
				it('recognizes exponent part not following fraction part as identifier.', () => {
					const tokens: Token[] = [...LEXER.generate(`91.e27`)];
						assert.ok(tokens[2] instanceof TOKEN.TokenNumber)
						assert.strictEqual(tokens[2].source, `91.`)
						assert.ok(tokens[3] instanceof TOKEN.TokenIdentifier)
						assert.strictEqual(tokens[3].source, `e27`)
				})
			})
			context('numbers with separators.', () => {
				it('tokenizes numeric separators as identifiers when `config.languageFeatures.numericSeparators` is turned off.', () => {
					const tokens: Token[] = [...LEXER_RADICES_ON.generate(`
							12_345  +12_345  -12_345  0123_4567  +0123_4567  -0123_4567  012_345_678  +012_345_678  -012_345_678
							\\b1_00  \\q0_32  +\\o1_037  -\\d9_037  +\\x0_6  -\\z0_6
							91.2e4_7  81.2e+4_7  71.2e-4_7  2.00_7  -1.00_7
					`)].slice(1, -1).filter((token) => !(token instanceof TokenWhitespace));
						const expected: string[] = `
							12 +12 -12 0123 +0123 -0123 012 +012 -012
							\\b1 \\q0 +\\o1 -\\d9 +\\x0 -\\z0
							91.2e4 81.2e+4 71.2e-4 2.00 -1.00
						`.replace(/\n\t+/g, ' ').trim().split(' ');
						tokens.filter((_, i) => i % 2 === 0).forEach((token, j) => {
							assert.ok(token instanceof TOKEN.TokenNumber, 'this token instanceof TokenNumber')
							assert.ok(tokens[j * 2 + 1] instanceof TOKEN.TokenIdentifier, 'next token instanceof TokenIdentifierBasic')
							assert.strictEqual(token.source, expected[j])
						})
				})
				it('`config.languageFeatures.numericSeparators` allows numbers with separators.', () => {
					const source: string = `
						12_345  +12_345  -12_345  0123_4567  +0123_4567  -0123_4567  012_345_678  +012_345_678  -012_345_678
						\\b1_00  \\b0_01  +\\b1_000  -\\b1_000  +\\b0_1  -\\b0_1
						\\q3_20  \\q0_32  +\\q1_032  -\\q1_032  +\\q0_3  -\\q0_3
						\\o3_70  \\o0_37  +\\o1_037  -\\o1_037  +\\o0_6  -\\o0_6
						\\d3_70  \\d0_37  +\\d9_037  -\\d9_037  +\\d0_6  -\\d0_6
						\\xe_70  \\x0_e7  +\\x9_0e7  -\\x9_0e7  +\\x0_6  -\\x0_6
						\\ze_70  \\z0_e7  +\\z9_0e7  -\\z9_0e7  +\\z0_6  -\\z0_6
						5_5.  -5_5.  2.00_7  -2.00_7
						91.2e4_7  91.2e+4_7  91.2e-4_7
					`.replace(/\n\t+/g, '  ').trim();
					[...new LexerSolid({
						...CONFIG_DEFAULT,
						languageFeatures: {
							...CONFIG_DEFAULT.languageFeatures,
							integerRadices:    true,
							numericSeparators: true,
						},
					}).generate(source)].slice(1, -1).filter((token) => !(token instanceof TokenWhitespace)).forEach((token, i) => {
						assert.ok(token instanceof TOKEN.TokenNumber)
						assert.strictEqual(token.source, source.split('  ')[i])
					})
				})
				specify('numeric separator cannot appear at end of token.', () => {
					assert.throws(() => [...LEXER_SEPARATORS_ON.generate(`12_345_`)], LexError04);
				})
				specify('numeric separators cannot appear consecutively.', () => {
					assert.throws(() => [...LEXER_SEPARATORS_ON.generate(`12__345`)], LexError04);
				})
				specify('numeric separator at beginning of token is an identifier.', () => {
					assert.throws(() => [...LEXER_SEPARATORS_ON.generate(`6.7e_12345`)],  LexError05);
					assert.throws(() => [...LEXER_SEPARATORS_ON.generate(`6.7e-_12345`)], LexError05);
						function tokenTypeAndSource(index: number, type: NewableFunction, source: string) {
							assert.ok(tokens[index] instanceof type, `Token \`${ tokens[index].source }\` (${ index }) is not instance of ${ type.name }.`)
							assert.strictEqual(tokens[index].source, source)
						}
					const tokens: Token[] = [...LEXER_SEPARATORS_ON.generate(`
							_12345  -_12345  6._12345  6.-_12345
					`, )];
						tokenTypeAndSource(2, TOKEN.TokenIdentifier, `_12345`)

						tokenTypeAndSource(4, TOKEN.TokenPunctuator, `-`)
						tokenTypeAndSource(5, TOKEN.TokenIdentifier, `_12345`)

						tokenTypeAndSource(7, TOKEN.TokenNumber, `6.`)
						tokenTypeAndSource(8, TOKEN.TokenIdentifier, `_12345`)

						tokenTypeAndSource(10, TOKEN.TokenNumber, `6.`)
						tokenTypeAndSource(11, TOKEN.TokenPunctuator, `-`)
						tokenTypeAndSource(12, TOKEN.TokenIdentifier, `_12345`)
				})
			})
		})

		Dev.supports('literalString-lex') && context('recognizes `TokenString` conditions.', () => {
			specify('Basic strings.', () => {
				const tokens: Token[] = [...LEXER.generate(`
					3 - 50 + * 2
					5 + 03 + '' * 'hello' *  -2
					600  /  3  *  2
					600  /  (3  *  2
					4 * 2 ^ 3
				`)];
				assert.ok(tokens[22] instanceof TOKEN.TokenString)
				assert.strictEqual(tokens[22].source.length, 2)
				assert.ok(tokens[26] instanceof TOKEN.TokenString)
				assert.strictEqual(tokens[26].source, `'hello'`)
			})
			specify('Escaped characters.', () => {
				const tokenstring: Token = [...LEXER.generate(`
					'0 \\' 1 \\\\ 2 \\% 7 \\s 3 \\t 4 \\n 5 \\r 6';
				`)][2];
				assert.strictEqual(tokenstring.source.slice( 3,  5), `\\'`)
				assert.strictEqual(tokenstring.source.slice( 8, 10), `\\\\`)
				assert.strictEqual(tokenstring.source.slice(13, 15), `\\%`);
				assert.strictEqual(tokenstring.source.slice(18, 20), `\\s`);
				assert.strictEqual(tokenstring.source.slice(23, 25), `\\t`);
				assert.strictEqual(tokenstring.source.slice(28, 30), `\\n`);
				assert.strictEqual(tokenstring.source.slice(33, 35), `\\r`);
			})
			specify('Escaped character sequences.', () => {
				const tokenstring: Token = [...LEXER.generate(`
					'0 \\u{24} 1 \\u{005f} 2 \\u{} 3';
				`)][2];
				assert.strictEqual(tokenstring.source.slice( 3,  9), `\\u{24}`)
				assert.strictEqual(tokenstring.source.slice(12, 20), `\\u{005f}`)
				assert.strictEqual(tokenstring.source.slice(23, 27), `\\u{}`)
			})
			it('may contain an escaped `u` anywhere.', () => {
				assert.strictEqual([...LEXER.generate(`
					'abc\\udef\\u';
				`)][2].source, `'abc\\udef\\u'`);
			});
			specify('Line continuation.', () => {
				const tokenstring: Token = [...LEXER.generate(`
					'012\\
					345
					678';
				`)][2];
				assert.strictEqual(tokenstring.source.slice( 4,  6), `\\\n`)
				assert.strictEqual(tokenstring.source.slice(14, 15), `\n`)
			})
			specify('Strings containing comment syntax.', () => {
				;[`
					'Here is a string % that contains a line comment start marker.'
				`, `
					'Here is a string %% that contains %% a multiline comment.'
				`, `
					'Here is a string %% that contains a comment start marker but no end.'
				`].forEach((src) => {
					assert.doesNotThrow(() => [...LEXER.generate(src)]);
				})
			})
			specify('Invalid escape sequences.', () => {
				;[`
					'a string literal with \\u{6g} an invalid escape sequence'
				`, `
					'a string literal with \\u{61 an invalid escape sequence'
				`, `
					'escaped percent: \\% invalid unicode: \\u{24u done.'
				`].forEach((src) => {
					assert.throws(() => [...LEXER.generate(src)], LexError03);
				})
			})
			it('invalid escape sequences within in-string comments.', () => {
				const src: string = `
					'in-string comment: % invalid unicode: \\u{24u done.'
				`;
				assert.doesNotThrow(() => [...LEXER.generate(src)], 'with comments enabled');
				assert.throws(() => [...new LexerSolid({
						...CONFIG_DEFAULT,
						languageFeatures: {
							...CONFIG_DEFAULT.languageFeatures,
							comments: false,
						},
					}).generate(src)], LexError03, 'with comments disabled');
			});
		})

		Dev.supports('literalTemplate-lex') && context('recognizes `TokenTemplate` conditions.', () => {
			specify('Basic templates.', () => {
				const tokens: Token[] = [...LEXER.generate(`
					600  /  '''''' * 3 + '''hello''' *  2
				`)];
				assert.ok(tokens[ 6] instanceof TOKEN.TokenTemplate)
				assert.strictEqual((tokens[ 6] as TOKEN.TokenTemplate).position, TemplatePosition.FULL)
				assert.strictEqual(tokens[ 6].source.length, 6)
				assert.ok(tokens[14] instanceof TOKEN.TokenTemplate)
				assert.strictEqual((tokens[14] as TOKEN.TokenTemplate).position, TemplatePosition.FULL)
				assert.strictEqual(tokens[14].source, `'''hello'''`)
			})
			specify('Template interpolation.', () => {
				const tokens: Token[] = [...LEXER.generate(`
					3 + '''head{{ * 2
					3 + }}midl{{ * 2
					3 + }}tail''' * 2
				`)];
				assert.ok(tokens[ 6] instanceof TOKEN.TokenTemplate)
				assert.strictEqual((tokens[ 6] as TOKEN.TokenTemplate).position, TemplatePosition.HEAD)
				assert.strictEqual(tokens[ 6].source, `'''head{{`)
				assert.ok(tokens[16] instanceof TOKEN.TokenTemplate)
				assert.strictEqual((tokens[16] as TOKEN.TokenTemplate).position, TemplatePosition.MIDDLE)
				assert.strictEqual(tokens[16].source, `}}midl{{`)
				assert.ok(tokens[26] instanceof TOKEN.TokenTemplate)
				assert.strictEqual((tokens[26] as TOKEN.TokenTemplate).position, TemplatePosition.TAIL)
				assert.strictEqual(tokens[26].source, `}}tail'''`)
			})
			specify('Empty/comment interpolation.', () => {
				const tokens: Token[] = [...LEXER.generate(`
					'''abc{{ }}def'''
					'''ghi{{}}jkl'''
					'''mno{{ %% pqr %% }}stu'''
				`)];
				assert.ok(tokens[ 2] instanceof TOKEN.TokenTemplate)
				assert.strictEqual((tokens[ 2] as TOKEN.TokenTemplate).position, TemplatePosition.HEAD)
				assert.strictEqual(tokens[ 2].source, `'''abc{{`)
				assert.ok(tokens[ 4] instanceof TOKEN.TokenTemplate)
				assert.strictEqual((tokens[ 4] as TOKEN.TokenTemplate).position, TemplatePosition.TAIL)
				assert.strictEqual(tokens[ 4].source, `}}def'''`)
				assert.ok(tokens[ 6] instanceof TOKEN.TokenTemplate)
				assert.strictEqual((tokens[ 6] as TOKEN.TokenTemplate).position, TemplatePosition.HEAD)
				assert.strictEqual(tokens[ 6].source, `'''ghi{{`)
				assert.ok(tokens[ 7] instanceof TOKEN.TokenTemplate)
				assert.strictEqual((tokens[ 7] as TOKEN.TokenTemplate).position, TemplatePosition.TAIL)
				assert.strictEqual(tokens[ 7].source, `}}jkl'''`)
				assert.ok(tokens[ 9] instanceof TOKEN.TokenTemplate)
				assert.strictEqual((tokens[ 9] as TOKEN.TokenTemplate).position, TemplatePosition.HEAD)
				assert.strictEqual(tokens[ 9].source, `'''mno{{`)
				assert.ok(tokens[13] instanceof TOKEN.TokenTemplate)
				assert.strictEqual((tokens[13] as TOKEN.TokenTemplate).position, TemplatePosition.TAIL)
				assert.strictEqual(tokens[13].source, `}}stu'''`)
			})
			specify('Nested interpolation.', () => {
				const tokens: Token[] = [...LEXER.generate(`
					1 + '''head1 {{ 2 + '''head2 {{ 3 ^ 3 }} tail2''' * 2 }} tail1''' * 1
				`)];
				assert.ok(tokens[ 6] instanceof TOKEN.TokenTemplate)
				assert.strictEqual((tokens[ 6] as TOKEN.TokenTemplate).position, TemplatePosition.HEAD)
				assert.strictEqual(tokens[ 6].source, `'''head1 {{`)
				assert.ok(tokens[12] instanceof TOKEN.TokenTemplate)
				assert.strictEqual((tokens[12] as TOKEN.TokenTemplate).position, TemplatePosition.HEAD)
				assert.strictEqual(tokens[12].source, `'''head2 {{`)
				assert.ok(tokens[20] instanceof TOKEN.TokenTemplate)
				assert.strictEqual((tokens[20] as TOKEN.TokenTemplate).position, TemplatePosition.TAIL)
				assert.strictEqual(tokens[20].source, `}} tail2'''`)
				assert.ok(tokens[26] instanceof TOKEN.TokenTemplate)
				assert.strictEqual((tokens[26] as TOKEN.TokenTemplate).position, TemplatePosition.TAIL)
				assert.strictEqual(tokens[26].source, `}} tail1'''`)
			})
			specify('Non-escaped characters.', () => {
				const tokentemplate: Token = [...LEXER.generate(`
					'''0 \\' 1 \\\\ 2 \\s 3 \\t 4 \\n 5 \\r 6 \\\\\` 7''';
				`)][2];
				assert.strictEqual(tokentemplate.source.slice( 5,  7), `\\'`)
				assert.strictEqual(tokentemplate.source.slice(10, 12), `\\\\`)
				assert.strictEqual(tokentemplate.source.slice(15, 17), `\\s`)
				assert.strictEqual(tokentemplate.source.slice(20, 22), `\\t`)
				assert.strictEqual(tokentemplate.source.slice(25, 27), `\\n`)
				assert.strictEqual(tokentemplate.source.slice(30, 32), `\\r`)
				assert.strictEqual(tokentemplate.source.slice(35, 38), `\\\\\``)
			})
			specify('Non-escaped character sequences.', () => {
				const tokentemplate: Token = [...LEXER.generate(`
					'''0 \\u{24} 1 \\u{005f} 2 \\u{} 3''';
				`)][2];
				assert.strictEqual(tokentemplate.source.slice( 5, 11), `\\u{24}`)
				assert.strictEqual(tokentemplate.source.slice(14, 22), `\\u{005f}`)
				assert.strictEqual(tokentemplate.source.slice(25, 29), `\\u{}`)
			})
			specify('Line breaks.', () => {
				const tokentemplate: Token = [...LEXER.generate(`
					'''012\\
					345
					678''';
				`)][2];
				assert.strictEqual(tokentemplate.source.slice( 6,  8), `\\\n`)
				assert.strictEqual(tokentemplate.source.slice(16, 17), `\n`)
			})
			describe('Invalid characters at end of template.', () => {
				it('should not recognize `\'\'\'\'` at end of full/tail.', () => {
					;[`
						'''template-full that ends with a single apostrophe ''''
					`, `
						}}template-tail that ends with a single apostrophe ''''
					`].forEach((src) => {
						assert.throws(() => [...LEXER.generate(src)], LexError02);
					})
				})
			})
		})
	})
})<|MERGE_RESOLUTION|>--- conflicted
+++ resolved
@@ -12,14 +12,9 @@
 } from '../../src/core/index.js';
 import {
 	TemplatePosition,
-<<<<<<< HEAD
 	// {TokenPunctuator, TokenKeyword, ...} as TOKEN,
-	LexerSolid as Lexer,
-=======
-	TOKEN,
 	LexerSolid,
 	LEXER,
->>>>>>> 1b7f6262
 } from '../../src/parser/index.js'
 import * as TOKEN from '../../src/parser/token/index.js'; // HACK
 import {
