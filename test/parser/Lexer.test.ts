import {
	Token,
	TokenWhitespace,
	LexError01,
	LexError02,
} from '@chharvey/parser';
import * as assert from 'assert'
import * as xjs from 'extrajs';
import {
	SolidConfig,
	CONFIG_DEFAULT,
	Dev,
} from '../../src/core/index.js';
import {
	TemplatePosition,
	TOKEN,
	LexerSolid as Lexer,
} from '../../src/parser/index.js'
import {
	LexError03,
	LexError04,
	LexError05,
} from '../../src/error/index.js';



describe('LexerSolid', () => {
	describe('#generate', () => {
		it('rejects unrecognized characters.', () => {
<<<<<<< HEAD
			`~ { } # $ @ "`.split(' ').map((c) => new Lexer(`
=======
			`~ # $ @ "`.split(' ').map((c) => new Lexer(`
>>>>>>> 285f3787
				5  +  30
				+ 6 ^ - (${c} - 37 *
			`, CONFIG_DEFAULT)).forEach((lexer) => {
				assert.throws(() => [...lexer.generate()], LexError01)
			})
		})

		context('unfinished tokens.', () => {
			;[...new Map<string, string[]>([
				['line comment', [`
					% line \u0003 comment containing U+0003 END OF TEXT
					8;
				`]],
				['multiline comment', [`
					%%unfinished multiline
					comment
				`, `
					%%unfinished multiline containing U+0003 END OF TEXT
					\u0003
					comment
				`]],
					['unicode identifier', [`
						\`unicode identifier without end delimiter
					`, `
						\`unicode identifier with end delimiter but contains \u0003 U+0003 END OF TEXT character\`
					`]],
				...(Dev.supports('literalString-lex') ? [
					['string', [`
						'string without end delimiter
					`, `
						'string with end delimiter but contains \u0003 U+0003 END OF TEXT character'
						8;
					`]] as [string, string[]],
				] : []),
				...(Dev.supports('literalTemplate-lex') ? [
					['template', [`
						'''template without end delimiter
					`, `
						'''template with end delimiter but contains \u0003 U+0003 END OF TEXT character'''
						8;
					`]] as [string, string[]],
				] : []),
			])].forEach(([name, sources]) => {
				it(`throws when ${name} token is unfinished.`, () => {
					sources.map((source) => new Lexer(source, CONFIG_DEFAULT)).forEach((lexer) => {
						assert.throws(() => [...lexer.generate()], LexError02)
					})
				})
			})
		})

		context('recgnizes `TokenComment` conditions.', () => {
			const comments_off: SolidConfig = {
				...CONFIG_DEFAULT,
				languageFeatures: {
					...CONFIG_DEFAULT.languageFeatures,
					comments: false,
				},
			}
			context('TokenCommentLine', () => {
				specify('Empty line comment.', () => {
					const comment: Token = [...new Lexer(`
						%
						8;
					`, CONFIG_DEFAULT).generate()][2]
					assert.ok(comment instanceof TOKEN.TokenCommentLine)
					assert.strictEqual(comment.source, '%\n')
				})
				specify('Basic line comment.', () => {
					assert.ok([...new Lexer(`
						500  +  30; ;  % line comment  *  2
						8;
					`, CONFIG_DEFAULT).generate()][11] instanceof TOKEN.TokenCommentLine)
				})
				specify('Line comment at end of file not followed by LF.', () => {
					assert.doesNotThrow(() => [...new Lexer(`
						% line comment not followed by LF
					`.trimEnd(), CONFIG_DEFAULT).generate()])
				})
				it('throws when `config.languageFeatures.comments` is turned off.', () => {
					assert.throws(() => [...new Lexer(`
						%
						8;
					`, comments_off).generate()], LexError01)
				})
			})
			context('TokenCommentMulti', () => {
				specify('Empty multiline comment.', () => {
					const tokens: Token[] = [...new Lexer(`
						%%%%
						%% %%
					`, CONFIG_DEFAULT).generate()]
					assert.ok(tokens[2] instanceof TOKEN.TokenCommentMulti)
					assert.ok(tokens[4] instanceof TOKEN.TokenCommentMulti)
					assert.strictEqual(tokens[2].source, '%%%%')
					assert.strictEqual(tokens[4].source, '%% %%')
				})
				specify('Nonempty multiline comment.', () => {
					const comment: Token = [...new Lexer(`
						%% multiline
						that has contents
						comment %%
					`, CONFIG_DEFAULT).generate()][2]
					assert.ok(comment instanceof TOKEN.TokenCommentMulti)
				})
				specify('Simulate inline documentation comment.', () => {
					const tokens: Token[] = [...new Lexer(`
						%%% The third power of 2. %%
						8;
					`, CONFIG_DEFAULT).generate()];
					assert.ok(tokens[2] instanceof TOKEN.TokenCommentMulti)
					assert.strictEqual(tokens[2].source, `%%% The third power of 2. %%`)
					assert.strictEqual(tokens[4].source, '8')
				})
				specify('Simulate block documentation comment.', () => {
					const tokens: Token[] = [...new Lexer(xjs.String.dedent`
						%%%
						The third power of 2.
						%%%
						8;
					`, CONFIG_DEFAULT).generate()];
					assert.ok(tokens[2] instanceof TOKEN.TokenCommentMulti)
					assert.ok(tokens[3] instanceof TOKEN.TokenCommentLine)
					assert.strictEqual(tokens[2].source, xjs.String.dedent`
						%%%
						The third power of 2.
						%%
					`.trim());
					assert.strictEqual(tokens[3].source, `%\n`)
					assert.strictEqual(tokens[4].source, '8')
				})
				it('throws when `config.languageFeatures.comments` is turned off.', () => {
					assert.throws(() => [...new Lexer(`
						%% multiline
						comment %%
					`, comments_off).generate()], LexError01)
				})
			})
		})

		it('recognizes `TokenPunctuator` conditions.', () => {
			;[...new Lexer(TOKEN.TokenPunctuator.PUNCTUATORS.join(' '), CONFIG_DEFAULT).generate()].slice(1, -1).filter((token) => !(token instanceof TokenWhitespace)).forEach((value) => {
				assert.ok(value instanceof TOKEN.TokenPunctuator)
			})
		})

		it('recognizes `TokenKeyword` conditions.', () => {
			;[...new Lexer(TOKEN.TokenKeyword.KEYWORDS.join(' '), CONFIG_DEFAULT).generate()].slice(1, -1).filter((token) => !(token instanceof TokenWhitespace)).forEach((token) => {
				assert.ok(token instanceof TOKEN.TokenKeyword)
			})
		})

		context('recognizes `TokenIdentifier` conditions.', () => {
			context('recognizes `TokenIdentifierBasic` conditions.', () => {
				specify('Basic identifier beginners.', () => {
					;[...new Lexer(`
						A B C D E F G H I J K L M N O P Q R S T U V W X Y Z a b c d e f g h i j k l m n o p q r s t u v w x y z _
					`, CONFIG_DEFAULT).generate()].slice(1, -1).filter((token) => !(token instanceof TokenWhitespace)).forEach((token) => {
						assert.ok(token instanceof TOKEN.TokenIdentifierBasic)
					})
				})
				specify('Identifier continuations.', () => {
					const tokens: Token[] = [...new Lexer(`
						this be a word
						_words _can _start _with _underscores
						_and0 _can1 contain2 numb3rs
					`, CONFIG_DEFAULT).generate()]
						.slice(1, -1).filter((token) => !(token instanceof TokenWhitespace))
					tokens.forEach((token) => {
						assert.ok(token instanceof TOKEN.TokenIdentifierBasic)
					})
					assert.strictEqual(tokens.length, 13)
				})
				specify('Identifiers cannot start with a digit.', () => {
					assert.deepStrictEqual([...new Lexer(`
						this be 0a word
						_words 1c_an _start 2w_ith _underscores
						_and0 3c_an1 contain2 44numb3rs
					`, CONFIG_DEFAULT).generate()].slice(1, -1).filter((token) => token instanceof TOKEN.TokenIdentifierBasic).map((token) => token.source), `
						this be a word _words c_an _start w_ith _underscores _and0 c_an1 contain2 numb3rs
					`.trim().split(' '))
				})
			})
			context('recognizes `TokenIdentifierUnicode` conditions.', () => {
				specify('Identifier boundaries.', () => {
					let tokens: Token[] = [...new Lexer(`
						\`this\` \`is\` \`a\` \`unicode word\`
						\`any\` \`unicode word\` \`can\` \`contain\` \`any\` \`character\`
						\`except\` \`back-ticks\` \`.\`
						\`<hello world>\` \`Æther\` \`5 × 3\` \`\\u{24}hello\` \`\`
					`, CONFIG_DEFAULT).generate()]
					tokens = tokens.slice(1, -1).filter((token) => !(token instanceof TokenWhitespace))
					tokens.forEach((token) => {
						assert.ok(token instanceof TOKEN.TokenIdentifierUnicode)
					})
					assert.strictEqual(tokens.length, 18)
				})
				it('should throw if Unicode identifier contains U+0060 GRAVE ACCENT.', () => {
					assert.throws(() => [...new Lexer(`
						\`a \\\` grave accent\`
					`, CONFIG_DEFAULT).generate()], LexError02)
				})
			})
		})

		context('recognizes `TokenNumber` conditions.', () => {
			const radices_on: SolidConfig = {
				...CONFIG_DEFAULT,
				languageFeatures: {
					...CONFIG_DEFAULT.languageFeatures,
					integerRadices: true,
				},
			}
			const separators_on: SolidConfig = {
				...CONFIG_DEFAULT,
				languageFeatures: {
					...CONFIG_DEFAULT.languageFeatures,
					numericSeparators: true,
				},
			}
			const both_on: SolidConfig = {
				...CONFIG_DEFAULT,
				languageFeatures: {
					...CONFIG_DEFAULT.languageFeatures,
					integerRadices: true,
					numericSeparators: true,
				},
			}
			specify('implicit radix integers.', () => {
				;[...new Lexer(TOKEN.TokenNumber.DIGITS.get(TOKEN.TokenNumber.RADIX_DEFAULT) !.join(' '), CONFIG_DEFAULT).generate()]
					.slice(1, -1).filter((token) => !(token instanceof TokenWhitespace)).forEach((token) => {
						assert.ok(token instanceof TOKEN.TokenNumber)
					})
				const tokens: Token[] = [...new Lexer(`
					+  55  -  33  2  007  700  +91  -27  +091  -0027
				`, CONFIG_DEFAULT).generate()]
				assert.strictEqual(tokens[ 4].source, `55`)
				assert.strictEqual(tokens[ 8].source, `33`)
				assert.strictEqual(tokens[10].source, `2`)
				assert.strictEqual(tokens[12].source, `007`)
				assert.strictEqual(tokens[14].source, `700`)
				assert.strictEqual(tokens[16].source, `+91`)
				assert.strictEqual(tokens[18].source, `-27`)
				assert.strictEqual(tokens[20].source, `+091`)
				assert.strictEqual(tokens[22].source, `-0027`)
			})
			context('explicit radix integers.', () => {
				it('throws when `config.languageFeatures.integerRadices` is turned off.', () => {
					assert.throws(() => [...new Lexer(`
						\\b100  \\b001  +\\b1000  -\\b1000  +\\b01  -\\b01
						\\q320  \\q032  +\\q1032  -\\q1032  +\\q03  -\\q03
						\\o370  \\o037  +\\o1037  -\\o1037  +\\o06  -\\o06
						\\d370  \\d037  +\\d9037  -\\d9037  +\\d06  -\\d06
						\\xe70  \\x0e7  +\\x90e7  -\\x90e7  +\\x06  -\\x06
						\\ze70  \\z0e7  +\\z90e7  -\\z90e7  +\\z06  -\\z06
					`, CONFIG_DEFAULT).generate()], LexError01)
				})
				it('recognizes radix prefix as the start of a number token.', () => {
					;[...TOKEN.TokenNumber.BASES].flatMap(([base, radix]) =>
						[...new Lexer(
							TOKEN.TokenNumber.DIGITS.get(radix)!.map((d) => `\\${ base }${ d }`).join(' '),
							radices_on,
						).generate()].slice(1, -1)
					).filter((token) => !(token instanceof TokenWhitespace)).forEach((token) => {
						assert.ok(token instanceof TOKEN.TokenNumber)
					})
				})
				it('`config.languageFeatures.integerRadices` allows integers with explicit radices.', () => {
					const source: string = `
						\\b100  \\b001  +\\b1000  -\\b1000  +\\b01  -\\b01
						\\q320  \\q032  +\\q1032  -\\q1032  +\\q03  -\\q03
						\\o370  \\o037  +\\o1037  -\\o1037  +\\o06  -\\o06
						\\d370  \\d037  +\\d9037  -\\d9037  +\\d06  -\\d06
						\\xe70  \\x0e7  +\\x90e7  -\\x90e7  +\\x06  -\\x06
						\\ze70  \\z0e7  +\\z90e7  -\\z90e7  +\\z06  -\\z06
					`.replace(/\n\t+/g, '  ').trim();
					;[...new Lexer(source, radices_on).generate()].slice(1, -1).filter((token) => !(token instanceof TokenWhitespace)).forEach((token, i) => {
						assert.ok(token instanceof TOKEN.TokenNumber)
						assert.strictEqual(token.source, source.split('  ')[i])
					})
				})
				specify('invalid sequence.', () => {
						assert.deepStrictEqual([...new Lexer(`
							\\d39c
						`, radices_on).generate()].slice(2, -2).map((token) => token.source), ['\\d39', 'c'])
				})
				specify('invalid escape characters.', () => {
					`
						\\a0  \\c0  \\e0  \\f0  \\g0  \\h0  \\i0  \\j0  \\k0  \\l0  \\m0  \\n0  \\p0  \\r0  \\s0  \\t0  \\u0  \\v0  \\w0  \\y0  \\
						+\\a0 +\\c0 +\\e0 +\\f0 +\\g0 +\\h0 +\\i0 +\\j0 +\\k0 +\\l0 +\\m0 +\\n0 +\\p0 +\\r0 +\\s0 +\\t0 +\\u0 +\\v0 +\\w0 +\\y0 +\\
						-\\a0 -\\c0 -\\e0 -\\f0 -\\g0 -\\h0 -\\i0 -\\j0 -\\k0 -\\l0 -\\m0 -\\n0 -\\p0 -\\r0 -\\s0 -\\t0 -\\u0 -\\v0 -\\w0 -\\y0 -\\
					`.trim().split(' ').filter((src) => src !== '').map((src) => new Lexer(src, radices_on)).forEach((lexer) => {
						assert.throws(() => [...lexer.generate()], LexError03)
					})
				})
				specify('integers with invalid digits start a new token.', () => {
					assert.deepStrictEqual([...new Lexer(`
						\\b100400000  \\q1231423  \\o12345678
					`, radices_on).generate()].filter((token) => token instanceof TOKEN.TokenNumber).map((token) => token.source), [
						'\\b100', '400000', '\\q1231', '423', '\\o1234567', '8'
					])
				})
			})
			context('floats.', () => {
				it('tokenizes floats.', () => {
					const tokens: Token[] = [...new Lexer(`
						55.  -55.  033.  -033.  2.007  -2.007
						91.27e4  -91.27e4  91.27e-4  -91.27e-4
						-0.  -0.0  6.8e+0  6.8e-0  0.0e+0  -0.0e-0
						34.-78
					`, CONFIG_DEFAULT).generate()]
					assert.strictEqual(tokens[ 2].source, `55.`)
					assert.strictEqual(tokens[ 4].source, `-55.`)
					assert.strictEqual(tokens[ 6].source, `033.`)
					assert.strictEqual(tokens[ 8].source, `-033.`)
					assert.strictEqual(tokens[10].source, `2.007`)
					assert.strictEqual(tokens[12].source, `-2.007`)
					assert.strictEqual(tokens[14].source, `91.27e4`)
					assert.strictEqual(tokens[16].source, `-91.27e4`)
					assert.strictEqual(tokens[18].source, `91.27e-4`)
					assert.strictEqual(tokens[20].source, `-91.27e-4`)
					assert.strictEqual(tokens[22].source, `-0.`)
					assert.strictEqual(tokens[24].source, `-0.0`)
					assert.strictEqual(tokens[26].source, `6.8e+0`)
					assert.strictEqual(tokens[28].source, `6.8e-0`)
					assert.strictEqual(tokens[30].source, `0.0e+0`)
					assert.strictEqual(tokens[32].source, `-0.0e-0`)
					assert.strictEqual(tokens[34].source, `34.`)
					assert.strictEqual(tokens[35].source, `-78`)
				})
				it('recognizes exponent part not following fraction part as identifier.', () => {
						const tokens: Token[] = [...new Lexer(`91.e27`, CONFIG_DEFAULT).generate()]
						assert.ok(tokens[2] instanceof TOKEN.TokenNumber)
						assert.strictEqual(tokens[2].source, `91.`)
						assert.ok(tokens[3] instanceof TOKEN.TokenIdentifier)
						assert.strictEqual(tokens[3].source, `e27`)
				})
			})
			context('numbers with separators.', () => {
				it('tokenizes numeric separators as identifiers when `config.languageFeatures.numericSeparators` is turned off.', () => {
						const tokens: Token[] = [...new Lexer(`
							12_345  +12_345  -12_345  0123_4567  +0123_4567  -0123_4567  012_345_678  +012_345_678  -012_345_678
							\\b1_00  \\q0_32  +\\o1_037  -\\d9_037  +\\x0_6  -\\z0_6
							91.2e4_7  81.2e+4_7  71.2e-4_7  2.00_7  -1.00_7
						`, radices_on).generate()].slice(1, -1).filter((token) => !(token instanceof TokenWhitespace))
						const expected: string[] = `
							12 +12 -12 0123 +0123 -0123 012 +012 -012
							\\b1 \\q0 +\\o1 -\\d9 +\\x0 -\\z0
							91.2e4 81.2e+4 71.2e-4 2.00 -1.00
						`.replace(/\n\t+/g, ' ').trim().split(' ');
						tokens.filter((_, i) => i % 2 === 0).forEach((token, j) => {
							assert.ok(token instanceof TOKEN.TokenNumber, 'this token instanceof TokenNumber')
							assert.ok(tokens[j * 2 + 1] instanceof TOKEN.TokenIdentifier, 'next token instanceof TokenIdentifierBasic')
							assert.strictEqual(token.source, expected[j])
						})
				})
				it('`config.languageFeatures.numericSeparators` allows numbers with separators.', () => {
					const source: string = `
						12_345  +12_345  -12_345  0123_4567  +0123_4567  -0123_4567  012_345_678  +012_345_678  -012_345_678
						\\b1_00  \\b0_01  +\\b1_000  -\\b1_000  +\\b0_1  -\\b0_1
						\\q3_20  \\q0_32  +\\q1_032  -\\q1_032  +\\q0_3  -\\q0_3
						\\o3_70  \\o0_37  +\\o1_037  -\\o1_037  +\\o0_6  -\\o0_6
						\\d3_70  \\d0_37  +\\d9_037  -\\d9_037  +\\d0_6  -\\d0_6
						\\xe_70  \\x0_e7  +\\x9_0e7  -\\x9_0e7  +\\x0_6  -\\x0_6
						\\ze_70  \\z0_e7  +\\z9_0e7  -\\z9_0e7  +\\z0_6  -\\z0_6
						5_5.  -5_5.  2.00_7  -2.00_7
						91.2e4_7  91.2e+4_7  91.2e-4_7
					`.replace(/\n\t+/g, '  ').trim();
					;[...new Lexer(source, both_on).generate()].slice(1, -1).filter((token) => !(token instanceof TokenWhitespace)).forEach((token, i) => {
						assert.ok(token instanceof TOKEN.TokenNumber)
						assert.strictEqual(token.source, source.split('  ')[i])
					})
				})
				specify('numeric separator cannot appear at end of token.', () => {
					assert.throws(() => [...new Lexer(`12_345_`, separators_on).generate()], LexError04)
				})
				specify('numeric separators cannot appear consecutively.', () => {
					assert.throws(() => [...new Lexer(`12__345`, separators_on).generate()], LexError04)
				})
				specify('numeric separator at beginning of token is an identifier.', () => {
					assert.throws(() => [...new Lexer(`6.7e_12345`,  separators_on).generate()], LexError05)
					assert.throws(() => [...new Lexer(`6.7e-_12345`, separators_on).generate()], LexError05)
						function tokenTypeAndSource(index: number, type: NewableFunction, source: string) {
							assert.ok(tokens[index] instanceof type, `Token \`${ tokens[index].source }\` (${ index }) is not instance of ${ type.name }.`)
							assert.strictEqual(tokens[index].source, source)
						}
						const tokens: Token[] = [...new Lexer(`
							_12345  -_12345  6._12345  6.-_12345
						`, separators_on).generate()]
						tokenTypeAndSource(2, TOKEN.TokenIdentifier, `_12345`)

						tokenTypeAndSource(4, TOKEN.TokenPunctuator, `-`)
						tokenTypeAndSource(5, TOKEN.TokenIdentifier, `_12345`)

						tokenTypeAndSource(7, TOKEN.TokenNumber, `6.`)
						tokenTypeAndSource(8, TOKEN.TokenIdentifier, `_12345`)

						tokenTypeAndSource(10, TOKEN.TokenNumber, `6.`)
						tokenTypeAndSource(11, TOKEN.TokenPunctuator, `-`)
						tokenTypeAndSource(12, TOKEN.TokenIdentifier, `_12345`)
				})
			})
		})

		Dev.supports('literalString-lex') && context('recognizes `TokenString` conditions.', () => {
			specify('Basic strings.', () => {
				const tokens: Token[] = [...new Lexer(`
					3 - 50 + * 2
					5 + 03 + '' * 'hello' *  -2
					600  /  3  *  2
					600  /  (3  *  2
					4 * 2 ^ 3
				`, CONFIG_DEFAULT).generate()]
				assert.ok(tokens[22] instanceof TOKEN.TokenString)
				assert.strictEqual(tokens[22].source.length, 2)
				assert.ok(tokens[26] instanceof TOKEN.TokenString)
				assert.strictEqual(tokens[26].source, `'hello'`)
			})
			specify('Escaped characters.', () => {
				const tokenstring: Token = [...new Lexer(`
					'0 \\' 1 \\\\ 2 \\% 7 \\s 3 \\t 4 \\n 5 \\r 6';
				`, CONFIG_DEFAULT).generate()][2]
				assert.strictEqual(tokenstring.source.slice( 3,  5), `\\'`)
				assert.strictEqual(tokenstring.source.slice( 8, 10), `\\\\`)
				assert.strictEqual(tokenstring.source.slice(13, 15), `\\%`);
				assert.strictEqual(tokenstring.source.slice(18, 20), `\\s`);
				assert.strictEqual(tokenstring.source.slice(23, 25), `\\t`);
				assert.strictEqual(tokenstring.source.slice(28, 30), `\\n`);
				assert.strictEqual(tokenstring.source.slice(33, 35), `\\r`);
			})
			specify('Escaped character sequences.', () => {
				const tokenstring: Token = [...new Lexer(`
					'0 \\u{24} 1 \\u{005f} 2 \\u{} 3';
				`, CONFIG_DEFAULT).generate()][2]
				assert.strictEqual(tokenstring.source.slice( 3,  9), `\\u{24}`)
				assert.strictEqual(tokenstring.source.slice(12, 20), `\\u{005f}`)
				assert.strictEqual(tokenstring.source.slice(23, 27), `\\u{}`)
			})
			it('may contain an escaped `u` anywhere.', () => {
				assert.strictEqual([...new Lexer(`
					'abc\\udef\\u';
				`, CONFIG_DEFAULT).generate()][2].source, `'abc\\udef\\u'`);
			});
			specify('Line continuation.', () => {
				const tokenstring: Token = [...new Lexer(`
					'012\\
					345
					678';
				`, CONFIG_DEFAULT).generate()][2]
				assert.strictEqual(tokenstring.source.slice( 4,  6), `\\\n`)
				assert.strictEqual(tokenstring.source.slice(14, 15), `\n`)
			})
			specify('Strings containing comment syntax.', () => {
				;[`
					'Here is a string % that contains a line comment start marker.'
				`, `
					'Here is a string %% that contains %% a multiline comment.'
				`, `
					'Here is a string %% that contains a comment start marker but no end.'
				`].map((source) => new Lexer(source, CONFIG_DEFAULT)).forEach((lexer) => {
					assert.doesNotThrow(() => [...lexer.generate()])
				})
			})
			specify('Invalid escape sequences.', () => {
				;[`
					'a string literal with \\u{6g} an invalid escape sequence'
				`, `
					'a string literal with \\u{61 an invalid escape sequence'
				`, `
					'escaped percent: \\% invalid unicode: \\u{24u done.'
				`].map((source) => new Lexer(source, CONFIG_DEFAULT)).forEach((lexer) => {
					assert.throws(() => [...lexer.generate()], LexError03)
				})
			})
			it('invalid escape sequences within in-string comments.', () => {
				const src: string = `
					'in-string comment: % invalid unicode: \\u{24u done.'
				`;
				assert.doesNotThrow(() => [...new Lexer(src, CONFIG_DEFAULT).generate()], 'with comments enabled');
				assert.throws(() => [...new Lexer(src, {
						...CONFIG_DEFAULT,
						languageFeatures: {
							...CONFIG_DEFAULT.languageFeatures,
							comments: false,
						},
					}).generate()], LexError03, 'with comments disabled');
			});
		})

		Dev.supports('literalTemplate-lex') && context('recognizes `TokenTemplate` conditions.', () => {
			specify('Basic templates.', () => {
				const tokens: Token[] = [...new Lexer(`
					600  /  '''''' * 3 + '''hello''' *  2
				`, CONFIG_DEFAULT).generate()]
				assert.ok(tokens[ 6] instanceof TOKEN.TokenTemplate)
				assert.strictEqual((tokens[ 6] as TOKEN.TokenTemplate).position, TemplatePosition.FULL)
				assert.strictEqual(tokens[ 6].source.length, 6)
				assert.ok(tokens[14] instanceof TOKEN.TokenTemplate)
				assert.strictEqual((tokens[14] as TOKEN.TokenTemplate).position, TemplatePosition.FULL)
				assert.strictEqual(tokens[14].source, `'''hello'''`)
			})
			specify('Template interpolation.', () => {
				const tokens: Token[] = [...new Lexer(`
					3 + '''head{{ * 2
					3 + }}midl{{ * 2
					3 + }}tail''' * 2
				`, CONFIG_DEFAULT).generate()]
				assert.ok(tokens[ 6] instanceof TOKEN.TokenTemplate)
				assert.strictEqual((tokens[ 6] as TOKEN.TokenTemplate).position, TemplatePosition.HEAD)
				assert.strictEqual(tokens[ 6].source, `'''head{{`)
				assert.ok(tokens[16] instanceof TOKEN.TokenTemplate)
				assert.strictEqual((tokens[16] as TOKEN.TokenTemplate).position, TemplatePosition.MIDDLE)
				assert.strictEqual(tokens[16].source, `}}midl{{`)
				assert.ok(tokens[26] instanceof TOKEN.TokenTemplate)
				assert.strictEqual((tokens[26] as TOKEN.TokenTemplate).position, TemplatePosition.TAIL)
				assert.strictEqual(tokens[26].source, `}}tail'''`)
			})
			specify('Empty/comment interpolation.', () => {
				const tokens: Token[] = [...new Lexer(`
					'''abc{{ }}def'''
					'''ghi{{}}jkl'''
					'''mno{{ %% pqr %% }}stu'''
				`, CONFIG_DEFAULT).generate()]
				assert.ok(tokens[ 2] instanceof TOKEN.TokenTemplate)
				assert.strictEqual((tokens[ 2] as TOKEN.TokenTemplate).position, TemplatePosition.HEAD)
				assert.strictEqual(tokens[ 2].source, `'''abc{{`)
				assert.ok(tokens[ 4] instanceof TOKEN.TokenTemplate)
				assert.strictEqual((tokens[ 4] as TOKEN.TokenTemplate).position, TemplatePosition.TAIL)
				assert.strictEqual(tokens[ 4].source, `}}def'''`)
				assert.ok(tokens[ 6] instanceof TOKEN.TokenTemplate)
				assert.strictEqual((tokens[ 6] as TOKEN.TokenTemplate).position, TemplatePosition.HEAD)
				assert.strictEqual(tokens[ 6].source, `'''ghi{{`)
				assert.ok(tokens[ 7] instanceof TOKEN.TokenTemplate)
				assert.strictEqual((tokens[ 7] as TOKEN.TokenTemplate).position, TemplatePosition.TAIL)
				assert.strictEqual(tokens[ 7].source, `}}jkl'''`)
				assert.ok(tokens[ 9] instanceof TOKEN.TokenTemplate)
				assert.strictEqual((tokens[ 9] as TOKEN.TokenTemplate).position, TemplatePosition.HEAD)
				assert.strictEqual(tokens[ 9].source, `'''mno{{`)
				assert.ok(tokens[13] instanceof TOKEN.TokenTemplate)
				assert.strictEqual((tokens[13] as TOKEN.TokenTemplate).position, TemplatePosition.TAIL)
				assert.strictEqual(tokens[13].source, `}}stu'''`)
			})
			specify('Nested interpolation.', () => {
				const tokens: Token[] = [...new Lexer(`
					1 + '''head1 {{ 2 + '''head2 {{ 3 ^ 3 }} tail2''' * 2 }} tail1''' * 1
				`, CONFIG_DEFAULT).generate()]
				assert.ok(tokens[ 6] instanceof TOKEN.TokenTemplate)
				assert.strictEqual((tokens[ 6] as TOKEN.TokenTemplate).position, TemplatePosition.HEAD)
				assert.strictEqual(tokens[ 6].source, `'''head1 {{`)
				assert.ok(tokens[12] instanceof TOKEN.TokenTemplate)
				assert.strictEqual((tokens[12] as TOKEN.TokenTemplate).position, TemplatePosition.HEAD)
				assert.strictEqual(tokens[12].source, `'''head2 {{`)
				assert.ok(tokens[20] instanceof TOKEN.TokenTemplate)
				assert.strictEqual((tokens[20] as TOKEN.TokenTemplate).position, TemplatePosition.TAIL)
				assert.strictEqual(tokens[20].source, `}} tail2'''`)
				assert.ok(tokens[26] instanceof TOKEN.TokenTemplate)
				assert.strictEqual((tokens[26] as TOKEN.TokenTemplate).position, TemplatePosition.TAIL)
				assert.strictEqual(tokens[26].source, `}} tail1'''`)
			})
			specify('Non-escaped characters.', () => {
				const tokentemplate: Token = [...new Lexer(`
					'''0 \\' 1 \\\\ 2 \\s 3 \\t 4 \\n 5 \\r 6 \\\\\` 7''';
				`, CONFIG_DEFAULT).generate()][2]
				assert.strictEqual(tokentemplate.source.slice( 5,  7), `\\'`)
				assert.strictEqual(tokentemplate.source.slice(10, 12), `\\\\`)
				assert.strictEqual(tokentemplate.source.slice(15, 17), `\\s`)
				assert.strictEqual(tokentemplate.source.slice(20, 22), `\\t`)
				assert.strictEqual(tokentemplate.source.slice(25, 27), `\\n`)
				assert.strictEqual(tokentemplate.source.slice(30, 32), `\\r`)
				assert.strictEqual(tokentemplate.source.slice(35, 38), `\\\\\``)
			})
			specify('Non-escaped character sequences.', () => {
				const tokentemplate: Token = [...new Lexer(`
					'''0 \\u{24} 1 \\u{005f} 2 \\u{} 3''';
				`, CONFIG_DEFAULT).generate()][2]
				assert.strictEqual(tokentemplate.source.slice( 5, 11), `\\u{24}`)
				assert.strictEqual(tokentemplate.source.slice(14, 22), `\\u{005f}`)
				assert.strictEqual(tokentemplate.source.slice(25, 29), `\\u{}`)
			})
			specify('Line breaks.', () => {
				const tokentemplate: Token = [...new Lexer(`
					'''012\\
					345
					678''';
				`, CONFIG_DEFAULT).generate()][2]
				assert.strictEqual(tokentemplate.source.slice( 6,  8), `\\\n`)
				assert.strictEqual(tokentemplate.source.slice(16, 17), `\n`)
			})
			describe('Invalid characters at end of template.', () => {
				it('should not recognize `\'\'\'\'` at end of full/tail.', () => {
					;[`
						'''template-full that ends with a single apostrophe ''''
					`, `
						}}template-tail that ends with a single apostrophe ''''
					`].map((source) => new Lexer(source, CONFIG_DEFAULT)).forEach((lexer) => {
						assert.throws(() => [...lexer.generate()], LexError02)
					})
				})
			})
		})
	})
})<|MERGE_RESOLUTION|>--- conflicted
+++ resolved
@@ -27,11 +27,7 @@
 describe('LexerSolid', () => {
 	describe('#generate', () => {
 		it('rejects unrecognized characters.', () => {
-<<<<<<< HEAD
-			`~ { } # $ @ "`.split(' ').map((c) => new Lexer(`
-=======
 			`~ # $ @ "`.split(' ').map((c) => new Lexer(`
->>>>>>> 285f3787
 				5  +  30
 				+ 6 ^ - (${c} - 37 *
 			`, CONFIG_DEFAULT)).forEach((lexer) => {
