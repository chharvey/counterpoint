--- conflicted
+++ resolved
@@ -392,121 +392,6 @@
 					assert.ok(stype.isSubtypeOf(TYPE.STR), `${ stype }`);
 				});
 			});
-<<<<<<< HEAD
-			it('unit Tuple types should be subtype of a tuple type instance.', () => {
-				new Map<OBJ.Tuple, TYPE.TypeTuple>([
-					[new OBJ.Tuple(),                                              TYPE.TypeTuple.fromTypes()],
-					[new OBJ.Tuple([new OBJ.Integer(42n)]),                        TYPE.TypeTuple.fromTypes([TYPE.INT])],
-					[new OBJ.Tuple([new OBJ.Float(4.2), new OBJ.String('hello')]), TYPE.TypeTuple.fromTypes([TYPE.FLOAT, TYPE.STR])],
-				]).forEach((tupletype, value) => {
-					assert.ok(new TYPE.TypeUnit(value).isSubtypeOf(tupletype), `let x: ${ tupletype } = ${ value };`);
-				});
-			});
-			it('unit Record types should be subtype of a record type instance.', () => {
-				new Map<OBJ.Record, TYPE.TypeRecord>([
-					[new OBJ.Record(new Map<bigint, OBJ.Object>([[0x100n, new OBJ.Integer(42n)]])),                                  TYPE.TypeRecord.fromTypes(new Map<bigint, TYPE.Type>([[0x100n, TYPE.INT]]))],
-					[new OBJ.Record(new Map<bigint, OBJ.Object>([[0x100n, new OBJ.Float(4.2)], [0x101n, new OBJ.String('hello')]])), TYPE.TypeRecord.fromTypes(new Map<bigint, TYPE.Type>([[0x100n, TYPE.FLOAT], [0x101n, TYPE.STR]]))],
-					[new OBJ.Record(new Map<bigint, OBJ.Object>([[0x100n, new OBJ.String('hello')], [0x101n, new OBJ.Float(4.2)]])), TYPE.TypeRecord.fromTypes(new Map<bigint, TYPE.Type>([[0x100n, TYPE.STR], [0x101n, TYPE.FLOAT]]))],
-				]).forEach((recordtype, value) => {
-					assert.ok(new TYPE.TypeUnit(value).isSubtypeOf(recordtype), `let x: ${ recordtype } = ${ value };`);
-				});
-			});
-			it('unit Vect types should be subtype of a vect type instance.', () => {
-				new Map<OBJ.Vect, TYPE.TypeVect>([
-					[new OBJ.Vect(),                                              TYPE.TypeVect.fromTypes()],
-					[new OBJ.Vect([new OBJ.Integer(42n)]),                        TYPE.TypeVect.fromTypes([TYPE.INT])],
-					[new OBJ.Vect([new OBJ.Float(4.2), new OBJ.String('hello')]), TYPE.TypeVect.fromTypes([TYPE.FLOAT, TYPE.STR])],
-				]).forEach((vecttype, value) => {
-					assert.ok(new TYPE.TypeUnit(value).isSubtypeOf(vecttype), `let x: ${ vecttype } = ${ value };`);
-				});
-			});
-			it('unit Struct types should be subtype of a struct type instance.', () => {
-				new Map<OBJ.Struct, TYPE.TypeStruct>([
-					[new OBJ.Struct(new Map<bigint, OBJ.Object>([[0x100n, new OBJ.Integer(42n)]])),                                  TYPE.TypeStruct.fromTypes(new Map<bigint, TYPE.Type>([[0x100n, TYPE.INT]]))],
-					[new OBJ.Struct(new Map<bigint, OBJ.Object>([[0x100n, new OBJ.Float(4.2)], [0x101n, new OBJ.String('hello')]])), TYPE.TypeStruct.fromTypes(new Map<bigint, TYPE.Type>([[0x100n, TYPE.FLOAT], [0x101n, TYPE.STR]]))],
-					[new OBJ.Struct(new Map<bigint, OBJ.Object>([[0x100n, new OBJ.String('hello')], [0x101n, new OBJ.Float(4.2)]])), TYPE.TypeStruct.fromTypes(new Map<bigint, TYPE.Type>([[0x100n, TYPE.STR], [0x101n, TYPE.FLOAT]]))],
-				]).forEach((structtype, value) => {
-					assert.ok(new TYPE.TypeUnit(value).isSubtypeOf(structtype), `let x: ${ structtype } = ${ value };`);
-				});
-			});
-			it('unit List types should be subtype of a list type instance.', () => {
-				const input = [
-					null,
-					[new OBJ.Integer(42n)],
-					[new OBJ.Float(4.2), new OBJ.String('hello')],
-				] as const;
-				const output: TYPE.TypeList[] = [
-					TYPE.NEVER,
-					TYPE.INT,
-					TYPE.FLOAT.union(TYPE.STR),
-				].map((t) => new TYPE.TypeList(t));
-				new Map<OBJ.Object, TYPE.TypeList>([
-					[new OBJ.List(),         output[0]],
-					[new OBJ.List(input[1]), output[1]],
-					[new OBJ.List(input[2]), output[2]],
-				]).forEach((listtype, value) => {
-					assert.ok(new TYPE.TypeUnit(value).isSubtypeOf(listtype), `let x: ${ listtype } = ${ value };`);
-				});
-			});
-			it('unit Dict types should be subtype of a dict type instance.', () => {
-				const input = [
-					new Map<bigint, OBJ.Object>([
-						[0x100n, new OBJ.Integer(42n)],
-					]),
-					new Map<bigint, OBJ.Object>([
-						[0x100n, new OBJ.Float(4.2)],
-						[0x101n, new OBJ.String('hello')],
-					]),
-					new Map<bigint, OBJ.Object>([
-						[0x100n, new OBJ.String('hello')],
-						[0x101n, new OBJ.Float(4.2)],
-					]),
-				] as const;
-				const output: TYPE.TypeDict[] = [
-					TYPE.INT,
-					TYPE.FLOAT.union(TYPE.STR),
-					TYPE.STR.union(TYPE.FLOAT),
-				].map((t) => new TYPE.TypeDict(t));
-				new Map<OBJ.Object, TYPE.TypeDict>([
-					[new OBJ.Dict(input[0]), output[0]],
-					[new OBJ.Dict(input[1]), output[1]],
-					[new OBJ.Dict(input[2]), output[2]],
-				]).forEach((dicttype, value) => {
-					assert.ok(new TYPE.TypeUnit(value).isSubtypeOf(dicttype), `let x: ${ dicttype } = ${ value };`);
-				});
-			});
-			it('unit Set types should be subtype of a set type instance.', () => {
-				const values = [
-					new OBJ.Integer(42n),
-					new OBJ.Float(4.2),
-					new OBJ.String('hello'),
-				] as const;
-				new Map<OBJ.Object, TYPE.TypeSet>([
-					[new OBJ.Set(),                                new TYPE.TypeSet(TYPE.NEVER)],
-					[new OBJ.Set(new Set([values[0]])),            new TYPE.TypeSet(values[0].toType())],
-					[new OBJ.Set(new Set([values[1], values[2]])), new TYPE.TypeSet(values[1].toType().union(values[2].toType()))],
-				]).forEach((settype, value) => {
-					assert.ok(new TYPE.TypeUnit(value).isSubtypeOf(settype), `let x: ${ settype } = ${ value };`);
-				});
-			});
-			it('unit Map types should be subtype of a map type instance.', () => {
-				const values = [
-					new OBJ.Integer(42n),
-					new OBJ.Float(4.2),
-					new OBJ.String('hello'),
-					new OBJ.Integer(0x100n),
-					new OBJ.Integer(0x101n),
-				] as const;
-				new Map<OBJ.Object, TYPE.TypeMap>([
-					[new OBJ.Map(new Map<OBJ.Object, OBJ.Object>([[values[3], values[0]]])),                         new TYPE.TypeMap(values[3].toType(),                           TYPE.INT)],
-					[new OBJ.Map(new Map<OBJ.Object, OBJ.Object>([[values[3], values[1]], [values[4], values[2]]])), new TYPE.TypeMap(values[3].toType().union(values[4].toType()), TYPE.FLOAT.union(TYPE.STR))],
-					[new OBJ.Map(new Map<OBJ.Object, OBJ.Object>([[values[2], values[3]], [values[1], values[4]]])), new TYPE.TypeMap(values[2].toType().union(values[1].toType()), TYPE.INT)],
-				]).forEach((maptype, value) => {
-					assert.ok(new TYPE.TypeUnit(value).isSubtypeOf(maptype), `let x: ${ maptype } = ${ value };`);
-				});
-			});
-=======
->>>>>>> c98230af
 		});
 
 		describe('Type{Tuple,Vect}', () => {
