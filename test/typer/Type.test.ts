--- conflicted
+++ resolved
@@ -1,15 +1,12 @@
 import * as assert from 'assert';
-<<<<<<< HEAD
 import binaryen from 'binaryen';
-=======
-import {assert_instanceof} from '../../src/lib/index.js';
->>>>>>> 128ea0a1
 import {
 	type TypeEntry,
 	OBJ,
 	TYPE,
 	Builder,
 } from '../../src/index.js';
+import {assert_instanceof} from '../../src/lib/index.js';
 import {
 	typeUnitInt,
 	typeUnitFloat,
