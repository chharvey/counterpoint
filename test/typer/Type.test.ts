--- conflicted
+++ resolved
@@ -30,28 +30,6 @@
 		});
 	}
 	const builtin_types: TYPE.Type[] = [
-<<<<<<< HEAD
-		TYPE.Type.NEVER,
-		TYPE.Type.UNKNOWN,
-		TYPE.Type.VOID,
-		TYPE.Type.OBJ,
-		TYPE.Type.NULL,
-		TYPE.Type.BOOL,
-		TYPE.Type.INT,
-		TYPE.Type.FLOAT,
-		TYPE.Type.STR,
-	];
-	const t0: TYPE.TypeInterface = new TYPE.TypeInterface(new Map<string, TYPE.Type>([
-		['foo', TYPE.Type.OBJ],
-		['bar', TYPE.Type.NULL],
-		['diz', TYPE.Type.BOOL],
-	]));
-	const t1: TYPE.TypeInterface = new TYPE.TypeInterface(new Map<string, TYPE.Type>([
-		['foo', TYPE.Type.OBJ],
-		['qux', TYPE.Type.INT.union(TYPE.Type.FLOAT)],
-		['diz', TYPE.Type.STR],
-	]));
-=======
 		TYPE.NEVER,
 		TYPE.UNKNOWN,
 		TYPE.VOID,
@@ -61,18 +39,17 @@
 		TYPE.INT,
 		TYPE.FLOAT,
 		TYPE.STR,
-	]
+	];
 	const t0: TYPE.TypeInterface = new TYPE.TypeInterface(new Map<string, TYPE.Type>([
 		['foo', TYPE.OBJ],
 		['bar', TYPE.NULL],
 		['diz', TYPE.BOOL],
-	]))
+	]));
 	const t1: TYPE.TypeInterface = new TYPE.TypeInterface(new Map<string, TYPE.Type>([
 		['foo', TYPE.OBJ],
 		['qux', TYPE.INT.union(TYPE.FLOAT)],
 		['diz', TYPE.STR],
-	]))
->>>>>>> 36e310ae
+	]));
 
 
 	describe('#includes', () => {
@@ -113,25 +90,14 @@
 	describe('#intersect', () => {
 		it('1-5 | `T  & never   == never`', () => {
 			builtin_types.forEach((t) => {
-<<<<<<< HEAD
-				assert.ok(t.intersect(TYPE.Type.NEVER).equals(TYPE.Type.NEVER), `${ t }`);
-			});
-		});
-		it('1-6 | `T  & unknown == T`', () => {
-			builtin_types.forEach((t) => {
-				assert.ok(t.intersect(TYPE.Type.UNKNOWN).equals(t), `${ t }`);
-			});
-		});
-=======
 				assert.ok(t.intersect(TYPE.NEVER).equals(TYPE.NEVER), `${ t }`);
-			})
-		})
+			});
+		});
 		it('1-6 | `T  & unknown == T`', () => {
 			builtin_types.forEach((t) => {
 				assert.ok(t.intersect(TYPE.UNKNOWN).equals(t), `${ t }`);
-			})
-		})
->>>>>>> 36e310ae
+			});
+		});
 		it('2-1 | `A  & B == B  & A`', () => {
 			predicate2(builtin_types, (a, b) => {
 				assert.ok(a.intersect(b).equals(b.intersect(a)), `${ a }, ${ b }`);
@@ -148,11 +114,10 @@
 			});
 		});
 		it('extracts constituents of discriminated unions.', () => {
-<<<<<<< HEAD
 			assert.ok(
-				TYPE.Type.NULL.union(TYPE.Type.BOOL).union(TYPE.Type.INT)
-					.intersect(TYPE.Type.BOOL.union(TYPE.Type.INT).union(TYPE.Type.FLOAT))
-					.equals(TYPE.Type.BOOL.union(TYPE.Type.INT)),
+				TYPE.NULL.union(TYPE.BOOL).union(TYPE.INT)
+					.intersect(TYPE.BOOL.union(TYPE.INT).union(TYPE.FLOAT))
+					.equals(TYPE.BOOL.union(TYPE.INT)),
 				`
 					(null | bool | int) & (bool | int | float)
 					==
@@ -162,25 +127,9 @@
 		});
 		describe('TypeUnion', () => {
 			it('distributes union operands over intersection: `(B \| C)  & A == (B  & A) \| (C  & A)`.', () => {
-				const expr = TYPE.Type.NULL.union(TYPE.Type.INT).intersect(TYPE.Type.VOID.union(TYPE.Type.NULL).union(OBJ.Boolean.FALSETYPE));
-				assert.ok(expr.equals(TYPE.Type.NULL), '(null | int) & (void | null | false) == null');
-				assert.deepStrictEqual(expr, TYPE.Type.NULL);
-=======
-			assert.ok(TYPE.NULL.union(TYPE.BOOL).union(TYPE.INT)
-				.intersect(TYPE.BOOL.union(TYPE.INT).union(TYPE.FLOAT))
-				.equals(TYPE.BOOL.union(TYPE.INT))
-			, `
-				(null | bool | int) & (bool | int | float)
-				==
-				(bool | int)
-			`);
-		});
-		describe('TypeUnion', () => {
-			it('distributes union operands over intersection: `(B \| C)  & A == (B  & A) \| (C  & A)`.', () => {
 				const expr = TYPE.NULL.union(TYPE.INT).intersect(TYPE.VOID.union(TYPE.NULL).union(OBJ.Boolean.FALSETYPE));
-				assert.ok(expr.equals(TYPE.NULL), `(null | int) & (void | null | false) == null`);
+				assert.ok(expr.equals(TYPE.NULL), '(null | int) & (void | null | false) == null');
 				assert.deepStrictEqual(expr, TYPE.NULL);
->>>>>>> 36e310ae
 			});
 		});
 	});
@@ -189,25 +138,14 @@
 	describe('#union', () => {
 		it('1-7 | `T \| never   == T`', () => {
 			builtin_types.forEach((t) => {
-<<<<<<< HEAD
-				assert.ok(t.union(TYPE.Type.NEVER).equals(t), `${ t }`);
-			});
-		});
-		it('1-8 | `T \| unknown == unknown`', () => {
-			builtin_types.forEach((t) => {
-				assert.ok(t.union(TYPE.Type.UNKNOWN).equals(TYPE.Type.UNKNOWN), `${ t }`);
-			});
-		});
-=======
 				assert.ok(t.union(TYPE.NEVER).equals(t), `${ t }`);
-			})
-		})
+			});
+		});
 		it('1-8 | `T \| unknown == unknown`', () => {
 			builtin_types.forEach((t) => {
 				assert.ok(t.union(TYPE.UNKNOWN).equals(TYPE.UNKNOWN), `${ t }`);
-			})
-		})
->>>>>>> 36e310ae
+			});
+		});
 		it('2-2 | `A \| B == B \| A`', () => {
 			predicate2(builtin_types, (a, b) => {
 				assert.ok(a.union(b).equals(b.union(a)), `${ a }, ${ b }`);
@@ -224,27 +162,16 @@
 			});
 		});
 		it('extracts constituents of discriminated unions.', () => {
-<<<<<<< HEAD
 			assert.ok(
-				TYPE.Type.NULL.union(TYPE.Type.BOOL).union(TYPE.Type.INT)
-					.union(TYPE.Type.BOOL.union(TYPE.Type.INT).union(TYPE.Type.FLOAT))
-					.equals(TYPE.Type.NULL.union(TYPE.Type.BOOL).union(TYPE.Type.INT).union(TYPE.Type.FLOAT)),
+				TYPE.NULL.union(TYPE.BOOL).union(TYPE.INT)
+					.union(TYPE.BOOL.union(TYPE.INT).union(TYPE.FLOAT))
+					.equals(TYPE.NULL.union(TYPE.BOOL).union(TYPE.INT).union(TYPE.FLOAT)),
 				`
 					(null | bool | int) | (bool | int | float)
 					==
 					(null | bool | int | float)
 				`,
 			);
-=======
-			assert.ok(TYPE.NULL.union(TYPE.BOOL).union(TYPE.INT)
-				.union(TYPE.BOOL.union(TYPE.INT).union(TYPE.FLOAT))
-				.equals(TYPE.NULL.union(TYPE.BOOL).union(TYPE.INT).union(TYPE.FLOAT))
-			, `
-				(null | bool | int) | (bool | int | float)
-				==
-				(null | bool | int | float)
-			`);
->>>>>>> 36e310ae
 		});
 	});
 
@@ -296,25 +223,14 @@
 	describe('#isSubtypeOf', () => {
 		it('1-1 | `never <: T`', () => {
 			builtin_types.forEach((t) => {
-<<<<<<< HEAD
-				assert.ok(TYPE.Type.NEVER.isSubtypeOf(t), `${ t }`);
-			});
-		});
-		it('1-2 | `T     <: unknown`', () => {
-			builtin_types.forEach((t) => {
-				assert.ok(t.isSubtypeOf(TYPE.Type.UNKNOWN), `${ t }`);
-			});
-		});
-=======
 				assert.ok(TYPE.NEVER.isSubtypeOf(t), `${ t }`);
-			})
-		})
+			});
+		});
 		it('1-2 | `T     <: unknown`', () => {
 			builtin_types.forEach((t) => {
 				assert.ok(t.isSubtypeOf(TYPE.UNKNOWN), `${ t }`);
-			})
-		})
->>>>>>> 36e310ae
+			});
+		});
 		it('1-3 | `T       <: never  <->  T == never`', () => {
 			builtin_types.forEach((t) => {
 				if (t.isSubtypeOf(TYPE.NEVER)) {
@@ -397,21 +313,12 @@
 				}
 			});
 			assert.ok(
-<<<<<<< HEAD
-				   TYPE.Type.NULL.union(TYPE.Type.INT).isSubtypeOf(TYPE.Type.NULL.union(TYPE.Type.INT))
-				&& !TYPE.Type.NULL.union(TYPE.Type.INT).isSubtypeOf(TYPE.Type.NULL)
-				&& !TYPE.Type.NULL.union(TYPE.Type.INT).isSubtypeOf(TYPE.Type.INT),
+				   TYPE.NULL.union(TYPE.INT).isSubtypeOf(TYPE.NULL.union(TYPE.INT))
+				&& !TYPE.NULL.union(TYPE.INT).isSubtypeOf(TYPE.NULL)
+				&& !TYPE.NULL.union(TYPE.INT).isSubtypeOf(TYPE.INT),
 				'exists A, C, D s.t. `A <: C | D` but `!(A <: C)` and `!(A <: D)`',
 			);
 		});
-=======
-				TYPE.NULL.union(TYPE.INT).isSubtypeOf(TYPE.NULL.union(TYPE.INT)) &&
-				!TYPE.NULL.union(TYPE.INT).isSubtypeOf(TYPE.NULL) &&
-				!TYPE.NULL.union(TYPE.INT).isSubtypeOf(TYPE.INT),
-				'exists A, C, D s.t. `A <: C | D` but `!(A <: C)` and `!(A <: D)`'
-			)
-		})
->>>>>>> 36e310ae
 		it('3-7 | `A <: C    &&  B <: C  <->  A \| B <: C`', () => {
 			predicate3(builtin_types, (a, b, c) => {
 				if (a.isSubtypeOf(c) && b.isSubtypeOf(c)) {
@@ -429,39 +336,21 @@
 				}
 			});
 			assert.ok(
-<<<<<<< HEAD
-				   TYPE.Type.NULL.intersect(TYPE.Type.INT).isSubtypeOf(TYPE.Type.NULL.intersect(TYPE.Type.INT))
-				&& !TYPE.Type.NULL.isSubtypeOf(TYPE.Type.NULL.intersect(TYPE.Type.INT))
-				&& !TYPE.Type.INT.isSubtypeOf(TYPE.Type.NULL.intersect(TYPE.Type.INT)),
+				   TYPE.NULL.intersect(TYPE.INT).isSubtypeOf(TYPE.NULL.intersect(TYPE.INT))
+				&& !TYPE.NULL.isSubtypeOf(TYPE.NULL.intersect(TYPE.INT))
+				&& !TYPE.INT.isSubtypeOf(TYPE.NULL.intersect(TYPE.INT)),
 				'exists A, B, C s.t. `A & B <: C` but `!(A <: C)` and `!(B <: C)`',
 			);
 		});
 
 		it('discrete types.', () => {
 			[
-				TYPE.Type.VOID,
-				TYPE.Type.NULL,
-				TYPE.Type.BOOL,
-				TYPE.Type.INT,
-				TYPE.Type.FLOAT,
-				TYPE.Type.STR,
-=======
-				TYPE.NULL.intersect(TYPE.INT).isSubtypeOf(TYPE.NULL.intersect(TYPE.INT)) &&
-				!TYPE.NULL.isSubtypeOf(TYPE.NULL.intersect(TYPE.INT)) &&
-				!TYPE.INT.isSubtypeOf(TYPE.NULL.intersect(TYPE.INT)),
-				'exists A, B, C s.t. `A & B <: C` but `!(A <: C)` and `!(B <: C)`'
-			)
-		})
-
-		it('discrete types.', () => {
-			;[
 				TYPE.VOID,
 				TYPE.NULL,
 				TYPE.BOOL,
 				TYPE.INT,
 				TYPE.FLOAT,
 				TYPE.STR,
->>>>>>> 36e310ae
 			].forEach((t, _, arr) => {
 				arr.filter((u) => u !== t).forEach((u) => {
 					assert.ok(!u.isSubtypeOf(t), `${ u }, ${ t }`);
@@ -471,35 +360,19 @@
 
 		describe('TypeUnit', () => {
 			it('constant Boolean types should be subtypes of `bool`.', () => {
-<<<<<<< HEAD
-				assert.ok(OBJ.Boolean.FALSETYPE.isSubtypeOf(TYPE.Type.BOOL), 'Boolean.FALSETYPE');
-				assert.ok(OBJ.Boolean.TRUETYPE .isSubtypeOf(TYPE.Type.BOOL), 'Boolean.TRUETYPE');
+				assert.ok(OBJ.Boolean.FALSETYPE.isSubtypeOf(TYPE.BOOL), 'Boolean.FALSETYPE');
+				assert.ok(OBJ.Boolean.TRUETYPE .isSubtypeOf(TYPE.BOOL), 'Boolean.TRUETYPE');
 			});
 			it('constant Integer types should be subtypes of `int`.', () => {
 				[42n, -42n, 0n, -0n].map((v) => typeUnitInt(v)).forEach((itype) => {
-					assert.ok(itype.isSubtypeOf(TYPE.Type.INT), `${ itype }`);
+					assert.ok(itype.isSubtypeOf(TYPE.INT), `${ itype }`);
 				});
 			});
 			it('constant Float types should be subtypes of `float`.', () => {
 				[4.2, -4.2e-2, 0.0, -0.0].map((v) => typeUnitFloat(v)).forEach((ftype) => {
-					assert.ok(ftype.isSubtypeOf(TYPE.Type.FLOAT), `${ ftype }`);
-				});
-			});
-=======
-				assert.ok(OBJ.Boolean.FALSETYPE.isSubtypeOf(TYPE.BOOL), 'Boolean.FALSETYPE');
-				assert.ok(OBJ.Boolean.TRUETYPE .isSubtypeOf(TYPE.BOOL), 'Boolean.TRUETYPE');
-			})
-			it('constant Integer types should be subtypes of `int`.', () => {
-				;[42n, -42n, 0n, -0n].map((v) => typeUnitInt(v)).forEach((itype) => {
-					assert.ok(itype.isSubtypeOf(TYPE.INT), `${ itype }`)
-				})
-			})
-			it('constant Float types should be subtypes of `float`.', () => {
-				;[4.2, -4.2e-2, 0.0, -0.0].map((v) => typeUnitFloat(v)).forEach((ftype) => {
-					assert.ok(ftype.isSubtypeOf(TYPE.FLOAT), `${ ftype }`)
-				})
-			})
->>>>>>> 36e310ae
+					assert.ok(ftype.isSubtypeOf(TYPE.FLOAT), `${ ftype }`);
+				});
+			});
 			it('constant String types should be subtypes of `str`.', () => {
 				['a4.2', 'b-4.2e-2', 'c0.0', 'd-0.0'].map((v) => typeUnitStr(v)).forEach((stype) => {
 					assert.ok(stype.isSubtypeOf(TYPE.STR), `${ stype }`);
@@ -592,27 +465,15 @@
 		describe('TypeTuple', () => {
 			it('is a subtype but not a supertype of `obj`.', () => {
 				assert.ok(TYPE.TypeTuple.fromTypes([
-<<<<<<< HEAD
-					TYPE.Type.INT,
-					TYPE.Type.BOOL,
-					TYPE.Type.STR,
-				]).isSubtypeOf(TYPE.Type.OBJ), '[int, bool, str] <: obj;');
-				assert.ok(!TYPE.Type.OBJ.isSubtypeOf(TYPE.TypeTuple.fromTypes([
-					TYPE.Type.INT,
-					TYPE.Type.BOOL,
-					TYPE.Type.STR,
-				])), 'obj !<: [int, bool, str]');
-=======
 					TYPE.INT,
 					TYPE.BOOL,
 					TYPE.STR,
-				]).isSubtypeOf(TYPE.OBJ), `[int, bool, str] <: obj;`);
+				]).isSubtypeOf(TYPE.OBJ), '[int, bool, str] <: obj;');
 				assert.ok(!TYPE.OBJ.isSubtypeOf(TYPE.TypeTuple.fromTypes([
 					TYPE.INT,
 					TYPE.BOOL,
 					TYPE.STR,
-				])), `obj !<: [int, bool, str]`);
->>>>>>> 36e310ae
+				])), 'obj !<: [int, bool, str]');
 			});
 			it('matches per index.', () => {
 				assert.ok(TYPE.TypeTuple.fromTypes([
@@ -620,50 +481,29 @@
 					TYPE.BOOL,
 					TYPE.STR,
 				]).isSubtypeOf(TYPE.TypeTuple.fromTypes([
-<<<<<<< HEAD
-					TYPE.Type.INT.union(TYPE.Type.FLOAT),
-					TYPE.Type.BOOL.union(TYPE.Type.NULL),
-					TYPE.Type.OBJ,
-				])), '[int, bool, str] <: [int | float, bool?, obj];');
-=======
 					TYPE.INT.union(TYPE.FLOAT),
 					TYPE.BOOL.union(TYPE.NULL),
 					TYPE.OBJ,
-				])), `[int, bool, str] <: [int | float, bool?, obj];`);
->>>>>>> 36e310ae
+				])), '[int, bool, str] <: [int | float, bool?, obj];');
 				assert.ok(!TYPE.TypeTuple.fromTypes([
 					TYPE.INT,
 					TYPE.BOOL,
 					TYPE.STR,
 				]).isSubtypeOf(TYPE.TypeTuple.fromTypes([
-<<<<<<< HEAD
-					TYPE.Type.BOOL.union(TYPE.Type.NULL),
-					TYPE.Type.OBJ,
-					TYPE.Type.INT.union(TYPE.Type.FLOAT),
-				])), '[int, bool, str] !<: [bool!, obj, int | float];');
-=======
 					TYPE.BOOL.union(TYPE.NULL),
 					TYPE.OBJ,
 					TYPE.INT.union(TYPE.FLOAT),
-				])), `[int, bool, str] !<: [bool!, obj, int | float];`);
->>>>>>> 36e310ae
+				])), '[int, bool, str] !<: [bool!, obj, int | float];');
 			});
 			it('returns false if assigned is smaller than assignee.', () => {
 				assert.ok(!TYPE.TypeTuple.fromTypes([
 					TYPE.INT,
 					TYPE.BOOL,
 				]).isSubtypeOf(TYPE.TypeTuple.fromTypes([
-<<<<<<< HEAD
-					TYPE.Type.INT.union(TYPE.Type.FLOAT),
-					TYPE.Type.BOOL.union(TYPE.Type.NULL),
-					TYPE.Type.OBJ,
-				])), '[int, bool] !<: [int | float, bool!, obj];');
-=======
 					TYPE.INT.union(TYPE.FLOAT),
 					TYPE.BOOL.union(TYPE.NULL),
 					TYPE.OBJ,
-				])), `[int, bool] !<: [int | float, bool!, obj];`);
->>>>>>> 36e310ae
+				])), '[int, bool] !<: [int | float, bool!, obj];');
 			});
 			it('skips rest if assigned is larger than assignee.', () => {
 				assert.ok(TYPE.TypeTuple.fromTypes([
@@ -671,15 +511,9 @@
 					TYPE.BOOL,
 					TYPE.STR,
 				]).isSubtypeOf(TYPE.TypeTuple.fromTypes([
-<<<<<<< HEAD
-					TYPE.Type.INT.union(TYPE.Type.FLOAT),
-					TYPE.Type.BOOL.union(TYPE.Type.NULL),
-				])), '[int, bool, str] <: [int | float, bool!];');
-=======
 					TYPE.INT.union(TYPE.FLOAT),
 					TYPE.BOOL.union(TYPE.NULL),
-				])), `[int, bool, str] <: [int | float, bool!];`);
->>>>>>> 36e310ae
+				])), '[int, bool, str] <: [int | float, bool!];');
 			});
 			it('with optional entries, checks minimum count only.', () => {
 				assert.ok(new TYPE.TypeTuple([
@@ -688,21 +522,12 @@
 					{type: TYPE.INT, optional: true},
 					{type: TYPE.INT, optional: true},
 				]).isSubtypeOf(new TYPE.TypeTuple([
-<<<<<<< HEAD
-					{type: TYPE.Type.INT, optional: false},
-					{type: TYPE.Type.INT, optional: true},
-					{type: TYPE.Type.INT, optional: true},
-					{type: TYPE.Type.INT, optional: true},
-					{type: TYPE.Type.INT, optional: true},
+					{type: TYPE.INT, optional: false},
+					{type: TYPE.INT, optional: true},
+					{type: TYPE.INT, optional: true},
+					{type: TYPE.INT, optional: true},
+					{type: TYPE.INT, optional: true},
 				])), '[int, int, ?:int, ?:int] <: [int, ?:int, ?:int, ?:int, ?:int]');
-=======
-					{type: TYPE.INT, optional: false},
-					{type: TYPE.INT, optional: true},
-					{type: TYPE.INT, optional: true},
-					{type: TYPE.INT, optional: true},
-					{type: TYPE.INT, optional: true},
-				])), `[int, int, ?:int, ?:int] <: [int, ?:int, ?:int, ?:int, ?:int]`);
->>>>>>> 36e310ae
 				assert.ok(!new TYPE.TypeTuple([
 					{type: TYPE.INT, optional: false},
 					{type: TYPE.INT, optional: true},
@@ -710,58 +535,32 @@
 					{type: TYPE.INT, optional: true},
 					{type: TYPE.INT, optional: true},
 				]).isSubtypeOf(new TYPE.TypeTuple([
-<<<<<<< HEAD
-					{type: TYPE.Type.INT, optional: false},
-					{type: TYPE.Type.INT, optional: false},
-					{type: TYPE.Type.INT, optional: true},
-					{type: TYPE.Type.INT, optional: true},
-				])), '[int, ?:int, ?:int, ?:int, ?:int] !<: [int, int, ?:int, ?:int]');
-			});
-			it('Invariance for mutable tuples: `A == B --> mutable Tuple.<A> <: mutable Tuple.<B>`.', () => {
-				assert.ok(!TYPE.TypeTuple.fromTypes([TYPE.Type.INT, TYPE.Type.FLOAT], true).isSubtypeOf(TYPE.TypeTuple.fromTypes([TYPE.Type.INT.union(TYPE.Type.NULL), TYPE.Type.FLOAT.union(TYPE.Type.NULL)], true)), 'mutable [int, float] !<: mutable [int?, float?]');
-			});
-			it('is not a subtype of List', () => {
-				assert.ok(!TYPE.TypeTuple.fromTypes([TYPE.Type.INT], true).isSubtypeOf(new TYPE.TypeList(TYPE.Type.INT, true)), 'mutable [int] !<: mutable int[]');
-=======
 					{type: TYPE.INT, optional: false},
 					{type: TYPE.INT, optional: false},
 					{type: TYPE.INT, optional: true},
 					{type: TYPE.INT, optional: true},
-				])), `[int, ?:int, ?:int, ?:int, ?:int] !<: [int, int, ?:int, ?:int]`);
+				])), '[int, ?:int, ?:int, ?:int, ?:int] !<: [int, int, ?:int, ?:int]');
 			});
 			it('Invariance for mutable tuples: `A == B --> mutable Tuple.<A> <: mutable Tuple.<B>`.', () => {
-				assert.ok(!TYPE.TypeTuple.fromTypes([TYPE.INT, TYPE.FLOAT], true).isSubtypeOf(TYPE.TypeTuple.fromTypes([TYPE.INT.union(TYPE.NULL), TYPE.FLOAT.union(TYPE.NULL)], true)), `mutable [int, float] !<: mutable [int?, float?]`);
+				assert.ok(!TYPE.TypeTuple.fromTypes([TYPE.INT, TYPE.FLOAT], true).isSubtypeOf(TYPE.TypeTuple.fromTypes([TYPE.INT.union(TYPE.NULL), TYPE.FLOAT.union(TYPE.NULL)], true)), 'mutable [int, float] !<: mutable [int?, float?]');
 			});
 			it('is not a subtype of List', () => {
-				return assert.ok(!TYPE.TypeTuple.fromTypes([TYPE.INT], true).isSubtypeOf(new TYPE.TypeList(TYPE.INT, true)), `mutable [int] !<: mutable int[]`);
->>>>>>> 36e310ae
+				assert.ok(!TYPE.TypeTuple.fromTypes([TYPE.INT], true).isSubtypeOf(new TYPE.TypeList(TYPE.INT, true)), 'mutable [int] !<: mutable int[]');
 			});
 		});
 
 		describe('TypeRecord', () => {
 			it('is a subtype but not a supertype of `obj`.', () => {
 				assert.ok(TYPE.TypeRecord.fromTypes(new Map<bigint, TYPE.Type>([
-<<<<<<< HEAD
-					[0x100n, TYPE.Type.INT],
-					[0x101n, TYPE.Type.BOOL],
-					[0x102n, TYPE.Type.STR],
-				])).isSubtypeOf(TYPE.Type.OBJ), '[x: int, y: bool, z: str] <: obj;');
-				assert.ok(!TYPE.Type.OBJ.isSubtypeOf(TYPE.TypeRecord.fromTypes(new Map<bigint, TYPE.Type>([
-					[0x100n, TYPE.Type.INT],
-					[0x101n, TYPE.Type.BOOL],
-					[0x102n, TYPE.Type.STR],
-				]))), 'obj !<: [x: int, y: bool, z: str]');
-=======
 					[0x100n, TYPE.INT],
 					[0x101n, TYPE.BOOL],
 					[0x102n, TYPE.STR],
-				])).isSubtypeOf(TYPE.OBJ), `[x: int, y: bool, z: str] <: obj;`);
+				])).isSubtypeOf(TYPE.OBJ), '[x: int, y: bool, z: str] <: obj;');
 				assert.ok(!TYPE.OBJ.isSubtypeOf(TYPE.TypeRecord.fromTypes(new Map<bigint, TYPE.Type>([
 					[0x100n, TYPE.INT],
 					[0x101n, TYPE.BOOL],
 					[0x102n, TYPE.STR],
-				]))), `obj !<: [x: int, y: bool, z: str]`);
->>>>>>> 36e310ae
+				]))), 'obj !<: [x: int, y: bool, z: str]');
 			});
 			it('matches per key.', () => {
 				assert.ok(TYPE.TypeRecord.fromTypes(new Map<bigint, TYPE.Type>([
@@ -769,50 +568,29 @@
 					[0x101n, TYPE.BOOL],
 					[0x102n, TYPE.STR],
 				])).isSubtypeOf(TYPE.TypeRecord.fromTypes(new Map<bigint, TYPE.Type>([
-<<<<<<< HEAD
-					[0x101n, TYPE.Type.BOOL.union(TYPE.Type.NULL)],
-					[0x102n, TYPE.Type.OBJ],
-					[0x100n, TYPE.Type.INT.union(TYPE.Type.FLOAT)],
-				]))), '[x: int, y: bool, z: str] <: [y: bool!, z: obj, x: int | float];');
-=======
 					[0x101n, TYPE.BOOL.union(TYPE.NULL)],
 					[0x102n, TYPE.OBJ],
 					[0x100n, TYPE.INT.union(TYPE.FLOAT)],
-				]))), `[x: int, y: bool, z: str] <: [y: bool!, z: obj, x: int | float];`);
->>>>>>> 36e310ae
+				]))), '[x: int, y: bool, z: str] <: [y: bool!, z: obj, x: int | float];');
 				assert.ok(!TYPE.TypeRecord.fromTypes(new Map<bigint, TYPE.Type>([
 					[0x100n, TYPE.INT],
 					[0x101n, TYPE.BOOL],
 					[0x102n, TYPE.STR],
 				])).isSubtypeOf(TYPE.TypeRecord.fromTypes(new Map<bigint, TYPE.Type>([
-<<<<<<< HEAD
-					[0x100n, TYPE.Type.BOOL.union(TYPE.Type.NULL)],
-					[0x101n, TYPE.Type.OBJ],
-					[0x102n, TYPE.Type.INT.union(TYPE.Type.FLOAT)],
-				]))), '[x: int, y: bool, z: str] !<: [x: bool!, y: obj, z: int | float];');
-=======
 					[0x100n, TYPE.BOOL.union(TYPE.NULL)],
 					[0x101n, TYPE.OBJ],
 					[0x102n, TYPE.INT.union(TYPE.FLOAT)],
-				]))), `[x: int, y: bool, z: str] !<: [x: bool!, y: obj, z: int | float];`);
->>>>>>> 36e310ae
+				]))), '[x: int, y: bool, z: str] !<: [x: bool!, y: obj, z: int | float];');
 			});
 			it('returns false if assigned is smaller than assignee.', () => {
 				assert.ok(!TYPE.TypeRecord.fromTypes(new Map<bigint, TYPE.Type>([
 					[0x100n, TYPE.INT],
 					[0x101n, TYPE.BOOL],
 				])).isSubtypeOf(TYPE.TypeRecord.fromTypes(new Map<bigint, TYPE.Type>([
-<<<<<<< HEAD
-					[0x101n, TYPE.Type.BOOL.union(TYPE.Type.NULL)],
-					[0x102n, TYPE.Type.OBJ],
-					[0x100n, TYPE.Type.INT.union(TYPE.Type.FLOAT)],
-				]))), '[x: int, y: bool] !<: [y: bool!, z: obj, x: int | float];');
-=======
 					[0x101n, TYPE.BOOL.union(TYPE.NULL)],
 					[0x102n, TYPE.OBJ],
 					[0x100n, TYPE.INT.union(TYPE.FLOAT)],
-				]))), `[x: int, y: bool] !<: [y: bool!, z: obj, x: int | float];`);
->>>>>>> 36e310ae
+				]))), '[x: int, y: bool] !<: [y: bool!, z: obj, x: int | float];');
 			});
 			it('skips rest if assigned is larger than assignee.', () => {
 				assert.ok(TYPE.TypeRecord.fromTypes(new Map<bigint, TYPE.Type>([
@@ -820,15 +598,9 @@
 					[0x101n, TYPE.BOOL],
 					[0x102n, TYPE.STR],
 				])).isSubtypeOf(TYPE.TypeRecord.fromTypes(new Map<bigint, TYPE.Type>([
-<<<<<<< HEAD
-					[0x101n, TYPE.Type.BOOL.union(TYPE.Type.NULL)],
-					[0x100n, TYPE.Type.INT.union(TYPE.Type.FLOAT)],
-				]))), '[x: int, y: bool, z: str] <: [y: bool!, x: int | float];');
-=======
 					[0x101n, TYPE.BOOL.union(TYPE.NULL)],
 					[0x100n, TYPE.INT.union(TYPE.FLOAT)],
-				]))), `[x: int, y: bool, z: str] <: [y: bool!, x: int | float];`);
->>>>>>> 36e310ae
+				]))), '[x: int, y: bool, z: str] <: [y: bool!, x: int | float];');
 			});
 			it('returns false if assignee contains keys that assigned does not.', () => {
 				assert.ok(!TYPE.TypeRecord.fromTypes(new Map<bigint, TYPE.Type>([
@@ -836,17 +608,10 @@
 					[0x101n, TYPE.BOOL],
 					[0x102n, TYPE.STR],
 				])).isSubtypeOf(TYPE.TypeRecord.fromTypes(new Map<bigint, TYPE.Type>([
-<<<<<<< HEAD
-					[0x101n, TYPE.Type.BOOL.union(TYPE.Type.NULL)],
-					[0x102n, TYPE.Type.OBJ],
-					[0x103n, TYPE.Type.INT.union(TYPE.Type.FLOAT)],
-				]))), '[x: int, y: bool, z: str] !<: [y: bool!, z: obj, w: int | float]');
-=======
 					[0x101n, TYPE.BOOL.union(TYPE.NULL)],
 					[0x102n, TYPE.OBJ],
 					[0x103n, TYPE.INT.union(TYPE.FLOAT)],
-				]))), `[x: int, y: bool, z: str] !<: [y: bool!, z: obj, w: int | float]`);
->>>>>>> 36e310ae
+				]))), '[x: int, y: bool, z: str] !<: [y: bool!, z: obj, w: int | float]');
 			});
 			it('optional entries are not assignable to required entries.', () => {
 				assert.ok(new TYPE.TypeRecord(new Map<bigint, TypeEntry>([
@@ -854,162 +619,89 @@
 					[0x101n, {type: TYPE.INT,  optional: true}],
 					[0x102n, {type: TYPE.BOOL, optional: false}],
 				])).isSubtypeOf(new TYPE.TypeRecord(new Map<bigint, TypeEntry>([
-<<<<<<< HEAD
-					[0x100n, {type: TYPE.Type.STR,  optional: true}],
-					[0x101n, {type: TYPE.Type.INT,  optional: true}],
-					[0x102n, {type: TYPE.Type.BOOL, optional: false}],
-				]))), '[a: str, b?: int, c: bool] <: [a?: str, b?: int, c: bool]');
-=======
 					[0x100n, {type: TYPE.STR,  optional: true}],
 					[0x101n, {type: TYPE.INT,  optional: true}],
 					[0x102n, {type: TYPE.BOOL, optional: false}],
-				]))), `[a: str, b?: int, c: bool] <: [a?: str, b?: int, c: bool]`);
->>>>>>> 36e310ae
+				]))), '[a: str, b?: int, c: bool] <: [a?: str, b?: int, c: bool]');
 				assert.ok(!new TYPE.TypeRecord(new Map<bigint, TypeEntry>([
 					[0x100n, {type: TYPE.STR,  optional: false}],
 					[0x101n, {type: TYPE.INT,  optional: true}],
 					[0x102n, {type: TYPE.BOOL, optional: false}],
 				])).isSubtypeOf(new TYPE.TypeRecord(new Map<bigint, TypeEntry>([
-<<<<<<< HEAD
-					[0x100n, {type: TYPE.Type.STR,  optional: true}],
-					[0x101n, {type: TYPE.Type.INT,  optional: false}],
-					[0x102n, {type: TYPE.Type.BOOL, optional: false}],
-				]))), '[a: str, b?: int, c: bool] !<: [a?: str, b: int, c: bool]');
-=======
 					[0x100n, {type: TYPE.STR,  optional: true}],
 					[0x101n, {type: TYPE.INT,  optional: false}],
 					[0x102n, {type: TYPE.BOOL, optional: false}],
-				]))), `[a: str, b?: int, c: bool] !<: [a?: str, b: int, c: bool]`);
->>>>>>> 36e310ae
+				]))), '[a: str, b?: int, c: bool] !<: [a?: str, b: int, c: bool]');
 			});
 			it('Invariance for mutable records: `A == B --> mutable Record.<A> <: mutable Record.<B>`.', () => {
 				assert.ok(!TYPE.TypeRecord.fromTypes(new Map<bigint, TYPE.Type>([
 					[0x100n, TYPE.INT],
 					[0x101n, TYPE.FLOAT],
 				]), true).isSubtypeOf(TYPE.TypeRecord.fromTypes(new Map<bigint, TYPE.Type>([
-<<<<<<< HEAD
-					[0x100n, TYPE.Type.INT.union(TYPE.Type.NULL)],
-					[0x101n, TYPE.Type.FLOAT.union(TYPE.Type.NULL)],
+					[0x100n, TYPE.INT.union(TYPE.NULL)],
+					[0x101n, TYPE.FLOAT.union(TYPE.NULL)],
 				]), true)), 'mutable [a: int, b: float] !<: mutable [a: int?, b: float?]');
 			});
 			it('is not a subtype of Dict', () => {
 				assert.ok(!TYPE.TypeRecord.fromTypes(new Map<bigint, TYPE.Type>([
-					[0x100n, TYPE.Type.INT],
-				]), true).isSubtypeOf(new TYPE.TypeDict(TYPE.Type.INT, true)), 'mutable [a: int] !<: mutable [: int]');
-=======
-					[0x100n, TYPE.INT.union(TYPE.NULL)],
-					[0x101n, TYPE.FLOAT.union(TYPE.NULL)],
-				]), true)), `mutable [a: int, b: float] !<: mutable [a: int?, b: float?]`);
-			});
-			it('is not a subtype of Dict', () => {
-				return assert.ok(!TYPE.TypeRecord.fromTypes(new Map<bigint, TYPE.Type>([
-					[0x100n, TYPE.INT],
-				]), true).isSubtypeOf(new TYPE.TypeDict(TYPE.INT, true)), `mutable [a: int] !<: mutable [: int]`);
->>>>>>> 36e310ae
+					[0x100n, TYPE.INT],
+				]), true).isSubtypeOf(new TYPE.TypeDict(TYPE.INT, true)), 'mutable [a: int] !<: mutable [: int]');
 			});
 		});
 
 		describe('TypeList', () => {
 			it('is a subtype but not a supertype of `obj`.', () => {
-<<<<<<< HEAD
-				assert.ok(new TYPE.TypeList(TYPE.Type.INT.union(TYPE.Type.BOOL)).isSubtypeOf(TYPE.Type.OBJ), 'List.<int | bool> <: obj;');
-				assert.ok(!TYPE.Type.OBJ.isSubtypeOf(new TYPE.TypeList(TYPE.Type.INT.union(TYPE.Type.BOOL))), 'obj !<: List.<int | bool>');
+				assert.ok(new TYPE.TypeList(TYPE.INT.union(TYPE.BOOL)).isSubtypeOf(TYPE.OBJ), 'List.<int | bool> <: obj;');
+				assert.ok(!TYPE.OBJ.isSubtypeOf(new TYPE.TypeList(TYPE.INT.union(TYPE.BOOL))), 'obj !<: List.<int | bool>');
 			});
 			it('Covariance for immutable lists: `A <: B --> List.<A> <: List.<B>`.', () => {
-				assert.ok(new TYPE.TypeList(TYPE.Type.INT).isSubtypeOf(new TYPE.TypeList(TYPE.Type.INT.union(TYPE.Type.FLOAT))), 'List.<int> <: List.<int | float>');
-				assert.ok(!new TYPE.TypeList(TYPE.Type.INT.union(TYPE.Type.FLOAT)).isSubtypeOf(new TYPE.TypeList(TYPE.Type.INT)), 'List.<int | float> !<: List.<int>');
+				assert.ok(new TYPE.TypeList(TYPE.INT).isSubtypeOf(new TYPE.TypeList(TYPE.INT.union(TYPE.FLOAT))), 'List.<int> <: List.<int | float>');
+				assert.ok(!new TYPE.TypeList(TYPE.INT.union(TYPE.FLOAT)).isSubtypeOf(new TYPE.TypeList(TYPE.INT)), 'List.<int | float> !<: List.<int>');
 			});
 			it('Invariance for mutable lists: `A == B --> mutable List.<A> <: mutable List.<B>`.', () => {
-				assert.ok(!new TYPE.TypeList(TYPE.Type.INT, true).isSubtypeOf(new TYPE.TypeList(TYPE.Type.INT.union(TYPE.Type.FLOAT), true)), 'mutable List.<int> !<: mutable List.<int | float>');
-=======
-				assert.ok(new TYPE.TypeList(TYPE.INT.union(TYPE.BOOL)).isSubtypeOf(TYPE.OBJ), `List.<int | bool> <: obj;`);
-				assert.ok(!TYPE.OBJ.isSubtypeOf(new TYPE.TypeList(TYPE.INT.union(TYPE.BOOL))), `obj !<: List.<int | bool>`);
-			});
-			it('Covariance for immutable lists: `A <: B --> List.<A> <: List.<B>`.', () => {
-				assert.ok(new TYPE.TypeList(TYPE.INT).isSubtypeOf(new TYPE.TypeList(TYPE.INT.union(TYPE.FLOAT))), `List.<int> <: List.<int | float>`);
-				assert.ok(!new TYPE.TypeList(TYPE.INT.union(TYPE.FLOAT)).isSubtypeOf(new TYPE.TypeList(TYPE.INT)), `List.<int | float> !<: List.<int>`);
-			});
-			it('Invariance for mutable lists: `A == B --> mutable List.<A> <: mutable List.<B>`.', () => {
-				assert.ok(!new TYPE.TypeList(TYPE.INT, true).isSubtypeOf(new TYPE.TypeList(TYPE.INT.union(TYPE.FLOAT), true)), `mutable List.<int> !<: mutable List.<int | float>`);
->>>>>>> 36e310ae
+				assert.ok(!new TYPE.TypeList(TYPE.INT, true).isSubtypeOf(new TYPE.TypeList(TYPE.INT.union(TYPE.FLOAT), true)), 'mutable List.<int> !<: mutable List.<int | float>');
 			});
 		});
 
 		describe('TypeDict', () => {
 			it('is a subtype but not a supertype of `obj`.', () => {
-<<<<<<< HEAD
-				assert.ok(new TYPE.TypeDict(TYPE.Type.INT.union(TYPE.Type.BOOL)).isSubtypeOf(TYPE.Type.OBJ), 'Dict.<int | bool> <: obj;');
-				assert.ok(!TYPE.Type.OBJ.isSubtypeOf(new TYPE.TypeDict(TYPE.Type.INT.union(TYPE.Type.BOOL))), 'obj !<: Dict.<int | bool>');
+				assert.ok(new TYPE.TypeDict(TYPE.INT.union(TYPE.BOOL)).isSubtypeOf(TYPE.OBJ), 'Dict.<int | bool> <: obj;');
+				assert.ok(!TYPE.OBJ.isSubtypeOf(new TYPE.TypeDict(TYPE.INT.union(TYPE.BOOL))), 'obj !<: Dict.<int | bool>');
 			});
 			it('Covariance for immutable dicts: `A <: B --> Dict.<A> <: Dict.<B>`.', () => {
-				assert.ok(new TYPE.TypeDict(TYPE.Type.INT).isSubtypeOf(new TYPE.TypeDict(TYPE.Type.INT.union(TYPE.Type.FLOAT))), 'Dict.<int> <: Dict.<int | float>');
-				assert.ok(!new TYPE.TypeDict(TYPE.Type.INT.union(TYPE.Type.FLOAT)).isSubtypeOf(new TYPE.TypeDict(TYPE.Type.INT)), 'Dict.<int | float> !<: Dict.<int>');
+				assert.ok(new TYPE.TypeDict(TYPE.INT).isSubtypeOf(new TYPE.TypeDict(TYPE.INT.union(TYPE.FLOAT))), 'Dict.<int> <: Dict.<int | float>');
+				assert.ok(!new TYPE.TypeDict(TYPE.INT.union(TYPE.FLOAT)).isSubtypeOf(new TYPE.TypeDict(TYPE.INT)), 'Dict.<int | float> !<: Dict.<int>');
 			});
 			it('Invariance for mutable dicts: `A == B --> mutable Dict.<A> <: mutable Dict.<B>`.', () => {
-				assert.ok(!new TYPE.TypeDict(TYPE.Type.INT, true).isSubtypeOf(new TYPE.TypeDict(TYPE.Type.INT.union(TYPE.Type.FLOAT), true)), 'mutable Dict.<int> !<: mutable Dict.<int | float>');
-=======
-				assert.ok(new TYPE.TypeDict(TYPE.INT.union(TYPE.BOOL)).isSubtypeOf(TYPE.OBJ), `Dict.<int | bool> <: obj;`);
-				assert.ok(!TYPE.OBJ.isSubtypeOf(new TYPE.TypeDict(TYPE.INT.union(TYPE.BOOL))), `obj !<: Dict.<int | bool>`);
-			});
-			it('Covariance for immutable dicts: `A <: B --> Dict.<A> <: Dict.<B>`.', () => {
-				assert.ok(new TYPE.TypeDict(TYPE.INT).isSubtypeOf(new TYPE.TypeDict(TYPE.INT.union(TYPE.FLOAT))), `Dict.<int> <: Dict.<int | float>`);
-				assert.ok(!new TYPE.TypeDict(TYPE.INT.union(TYPE.FLOAT)).isSubtypeOf(new TYPE.TypeDict(TYPE.INT)), `Dict.<int | float> !<: Dict.<int>`);
-			});
-			it('Invariance for mutable dicts: `A == B --> mutable Dict.<A> <: mutable Dict.<B>`.', () => {
-				assert.ok(!new TYPE.TypeDict(TYPE.INT, true).isSubtypeOf(new TYPE.TypeDict(TYPE.INT.union(TYPE.FLOAT), true)), `mutable Dict.<int> !<: mutable Dict.<int | float>`);
->>>>>>> 36e310ae
+				assert.ok(!new TYPE.TypeDict(TYPE.INT, true).isSubtypeOf(new TYPE.TypeDict(TYPE.INT.union(TYPE.FLOAT), true)), 'mutable Dict.<int> !<: mutable Dict.<int | float>');
 			});
 		});
 
 		describe('TypeSet', () => {
 			it('is a subtype but not a supertype of `obj`.', () => {
-<<<<<<< HEAD
-				assert.ok(new TYPE.TypeSet(TYPE.Type.INT).isSubtypeOf(TYPE.Type.OBJ), 'Set.<int> <: obj');
-				assert.ok(!TYPE.Type.OBJ.isSubtypeOf(new TYPE.TypeSet(TYPE.Type.INT)), 'obj !<: Set.<int>');
+				assert.ok(new TYPE.TypeSet(TYPE.INT).isSubtypeOf(TYPE.OBJ), 'Set.<int> <: obj');
+				assert.ok(!TYPE.OBJ.isSubtypeOf(new TYPE.TypeSet(TYPE.INT)), 'obj !<: Set.<int>');
 			});
 			it('Covariance or immutable sets: `A <: B --> Set.<A> <: Set.<B>`.', () => {
-				assert.ok(new TYPE.TypeSet(TYPE.Type.INT).isSubtypeOf(new TYPE.TypeSet(TYPE.Type.INT.union(TYPE.Type.FLOAT))), 'Set.<int> <: Set.<int | float>');
-				assert.ok(!new TYPE.TypeSet(TYPE.Type.INT.union(TYPE.Type.FLOAT)).isSubtypeOf(new TYPE.TypeSet(TYPE.Type.INT)), 'Set.<int | float> !<: Set.<int>');
+				assert.ok(new TYPE.TypeSet(TYPE.INT).isSubtypeOf(new TYPE.TypeSet(TYPE.INT.union(TYPE.FLOAT))), 'Set.<int> <: Set.<int | float>');
+				assert.ok(!new TYPE.TypeSet(TYPE.INT.union(TYPE.FLOAT)).isSubtypeOf(new TYPE.TypeSet(TYPE.INT)), 'Set.<int | float> !<: Set.<int>');
 			});
 			it('Invariance for mutable sets: `A == B --> mutable Set.<A> <: mutable Set.<B>`.', () => {
-				assert.ok(!new TYPE.TypeSet(TYPE.Type.INT, true).isSubtypeOf(new TYPE.TypeSet(TYPE.Type.INT.union(TYPE.Type.FLOAT), true)), 'mutable Set.<int> !<: mutable Set.<int | float>');
-=======
-				assert.ok(new TYPE.TypeSet(TYPE.INT).isSubtypeOf(TYPE.OBJ), `Set.<int> <: obj`);
-				assert.ok(!TYPE.OBJ.isSubtypeOf(new TYPE.TypeSet(TYPE.INT)), `obj !<: Set.<int>`);
-			});
-			it('Covariance or immutable sets: `A <: B --> Set.<A> <: Set.<B>`.', () => {
-				assert.ok(new TYPE.TypeSet(TYPE.INT).isSubtypeOf(new TYPE.TypeSet(TYPE.INT.union(TYPE.FLOAT))), `Set.<int> <: Set.<int | float>`);
-				assert.ok(!new TYPE.TypeSet(TYPE.INT.union(TYPE.FLOAT)).isSubtypeOf(new TYPE.TypeSet(TYPE.INT)), `Set.<int | float> !<: Set.<int>`);
-			});
-			it('Invariance for mutable sets: `A == B --> mutable Set.<A> <: mutable Set.<B>`.', () => {
-				assert.ok(!new TYPE.TypeSet(TYPE.INT, true).isSubtypeOf(new TYPE.TypeSet(TYPE.INT.union(TYPE.FLOAT), true)), `mutable Set.<int> !<: mutable Set.<int | float>`);
->>>>>>> 36e310ae
+				assert.ok(!new TYPE.TypeSet(TYPE.INT, true).isSubtypeOf(new TYPE.TypeSet(TYPE.INT.union(TYPE.FLOAT), true)), 'mutable Set.<int> !<: mutable Set.<int | float>');
 			});
 		});
 
 		describe('TypeMap', () => {
 			it('is a subtype but not a supertype of `obj`.', () => {
-<<<<<<< HEAD
-				assert.ok(new TYPE.TypeMap(TYPE.Type.INT, TYPE.Type.BOOL).isSubtypeOf(TYPE.Type.OBJ), 'Map.<int, bool> <: obj');
-				assert.ok(!TYPE.Type.OBJ.isSubtypeOf(new TYPE.TypeMap(TYPE.Type.INT, TYPE.Type.BOOL)), 'obj !<: Map.<int, bool>');
+				assert.ok(new TYPE.TypeMap(TYPE.INT, TYPE.BOOL).isSubtypeOf(TYPE.OBJ), 'Map.<int, bool> <: obj');
+				assert.ok(!TYPE.OBJ.isSubtypeOf(new TYPE.TypeMap(TYPE.INT, TYPE.BOOL)), 'obj !<: Map.<int, bool>');
 			});
 			it('Covariance for immutable maps: `A <: C && B <: D --> Map.<A, B> <: Map.<C, D>`.', () => {
-				assert.ok(new TYPE.TypeMap(TYPE.Type.INT, TYPE.Type.BOOL).isSubtypeOf(new TYPE.TypeMap(TYPE.Type.INT.union(TYPE.Type.FLOAT), TYPE.Type.BOOL.union(TYPE.Type.NULL))), 'Map.<int, bool> <: Map.<int | float, bool | null>');
-				assert.ok(!new TYPE.TypeMap(TYPE.Type.INT.union(TYPE.Type.FLOAT), TYPE.Type.BOOL.union(TYPE.Type.NULL)).isSubtypeOf(new TYPE.TypeMap(TYPE.Type.INT, TYPE.Type.BOOL)), 'Map.<int | float, bool | null> !<: Map.<int, bool>');
+				assert.ok(new TYPE.TypeMap(TYPE.INT, TYPE.BOOL).isSubtypeOf(new TYPE.TypeMap(TYPE.INT.union(TYPE.FLOAT), TYPE.BOOL.union(TYPE.NULL))), 'Map.<int, bool> <: Map.<int | float, bool | null>');
+				assert.ok(!new TYPE.TypeMap(TYPE.INT.union(TYPE.FLOAT), TYPE.BOOL.union(TYPE.NULL)).isSubtypeOf(new TYPE.TypeMap(TYPE.INT, TYPE.BOOL)), 'Map.<int | float, bool | null> !<: Map.<int, bool>');
 			});
 			it('Invariance for mutable maps: `A == C && B == D --> mutable Map.<A, B> <: mutable Map.<C, D>`.', () => {
-				assert.ok(!new TYPE.TypeMap(TYPE.Type.INT, TYPE.Type.BOOL, true).isSubtypeOf(new TYPE.TypeMap(TYPE.Type.INT.union(TYPE.Type.FLOAT), TYPE.Type.BOOL.union(TYPE.Type.NULL), true)), 'mutable Map.<int, bool> !<: mutable Map.<int | float, bool | null>');
-=======
-				assert.ok(new TYPE.TypeMap(TYPE.INT, TYPE.BOOL).isSubtypeOf(TYPE.OBJ), `Map.<int, bool> <: obj`);
-				assert.ok(!TYPE.OBJ.isSubtypeOf(new TYPE.TypeMap(TYPE.INT, TYPE.BOOL)), `obj !<: Map.<int, bool>`);
-			});
-			it('Covariance for immutable maps: `A <: C && B <: D --> Map.<A, B> <: Map.<C, D>`.', () => {
-				assert.ok(new TYPE.TypeMap(TYPE.INT, TYPE.BOOL).isSubtypeOf(new TYPE.TypeMap(TYPE.INT.union(TYPE.FLOAT), TYPE.BOOL.union(TYPE.NULL))), `Map.<int, bool> <: Map.<int | float, bool | null>`);
-				assert.ok(!new TYPE.TypeMap(TYPE.INT.union(TYPE.FLOAT), TYPE.BOOL.union(TYPE.NULL)).isSubtypeOf(new TYPE.TypeMap(TYPE.INT, TYPE.BOOL)), `Map.<int | float, bool | null> !<: Map.<int, bool>`);
-			});
-			it('Invariance for mutable maps: `A == C && B == D --> mutable Map.<A, B> <: mutable Map.<C, D>`.', () => {
-				assert.ok(!new TYPE.TypeMap(TYPE.INT, TYPE.BOOL, true).isSubtypeOf(new TYPE.TypeMap(TYPE.INT.union(TYPE.FLOAT), TYPE.BOOL.union(TYPE.NULL), true)), `mutable Map.<int, bool> !<: mutable Map.<int | float, bool | null>`);
->>>>>>> 36e310ae
+				assert.ok(!new TYPE.TypeMap(TYPE.INT, TYPE.BOOL, true).isSubtypeOf(new TYPE.TypeMap(TYPE.INT.union(TYPE.FLOAT), TYPE.BOOL.union(TYPE.NULL), true)), 'mutable Map.<int, bool> !<: mutable Map.<int | float, bool | null>');
 			});
 		});
 
@@ -1018,26 +710,15 @@
 				assert.ok(!t0.isSubtypeOf(t1));
 				assert.ok(!t1.isSubtypeOf(t0));
 				assert.ok(new TYPE.TypeInterface(new Map<string, TYPE.Type>([
-<<<<<<< HEAD
-					['foo', TYPE.Type.STR],
-					['bar', TYPE.Type.NULL],
-					['diz', TYPE.Type.BOOL],
-					['qux', TYPE.Type.INT.union(TYPE.Type.FLOAT)],
-				])).isSubtypeOf(t0));
-			});
-		});
-	});
-	/* eslint-enable no-useless-escape */
-=======
 					['foo', TYPE.STR],
 					['bar', TYPE.NULL],
 					['diz', TYPE.BOOL],
 					['qux', TYPE.INT.union(TYPE.FLOAT)],
-				])).isSubtypeOf(t0))
-			})
-		})
-	})
->>>>>>> 36e310ae
+				])).isSubtypeOf(t0));
+			});
+		});
+	});
+	/* eslint-enable no-useless-escape */
 
 
 	describe('#mutableOf', () => {
