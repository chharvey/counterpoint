import * as assert from 'assert';
import {
	TypeEntry,
	TYPE,
	OBJ,
} from '../../src/typer/index.js';
import {
	typeUnitInt,
	typeUnitFloat,
	typeUnitStr,
} from '../helpers.js';



describe('Type', () => {
	function predicate2<T>(array: readonly T[], p: (a: T, b: T) => void): void {
		array.forEach((a) => {
			array.forEach((b) => {
				p(a, b);
			});
		});
	}
	function predicate3<T>(array: readonly T[], p: (a: T, b: T, c: T) => void): void {
		array.forEach((a) => {
			array.forEach((b) => {
				array.forEach((c) => {
					p(a, b, c);
				});
			});
		});
	}
	const builtin_types: TYPE.Type[] = [
		TYPE.Type.NEVER,
		TYPE.Type.UNKNOWN,
		TYPE.Type.VOID,
		TYPE.Type.OBJ,
		TYPE.Type.NULL,
		TYPE.Type.BOOL,
		TYPE.Type.INT,
		TYPE.Type.FLOAT,
		TYPE.Type.STR,
	];
	const t0: TYPE.TypeInterface = new TYPE.TypeInterface(new Map<string, TYPE.Type>([
		['foo', TYPE.Type.OBJ],
		['bar', TYPE.Type.NULL],
		['diz', TYPE.Type.BOOL],
	]));
	const t1: TYPE.TypeInterface = new TYPE.TypeInterface(new Map<string, TYPE.Type>([
		['foo', TYPE.Type.OBJ],
		['qux', TYPE.Type.INT.union(TYPE.Type.FLOAT)],
		['diz', TYPE.Type.STR],
	]));


	describe('#includes', () => {
		it('uses `Object#identical` to compare values.', () => {
			function unionOfInts(ns: readonly bigint[]): TYPE.Type {
				return TYPE.Type.unionAll(ns.map((v) => typeUnitInt(v)));
			}
			function unionOfFloats(ns: readonly number[]): TYPE.Type {
				return TYPE.Type.unionAll(ns.map((v) => typeUnitFloat(v)));
			}
			const u1: TYPE.Type = unionOfFloats([4.2, 4.3, 4.4]);
			const u2: TYPE.Type = unionOfFloats([4.3, 4.4, 4.5]);
			const u3: TYPE.Type = unionOfInts([42n, 43n, 44n]);
			const u4: TYPE.Type = unionOfInts([43n, 44n, 45n]);
			assert.deepStrictEqual([
				u1,
				u2,
				u1.intersect(u2),
			].map((typ) => [...typ.values]), [
				[4.2, 4.3, 4.4],
				[4.3, 4.4, 4.5],
				[4.3, 4.4],
			].map((set) => set.map((n) => new OBJ.Float(n))), '(4.2 | 4.3 | 4.4) & (4.3 | 4.4 | 4.5) == (4.3 | 4.4)');
			assert.deepStrictEqual([
				u3,
				u4,
				u3.union(u4),
			].map((t) => [...t.values]), [
				[42n, 43n, 44n],
				[43n, 44n, 45n],
				[42n, 43n, 44n, 45n],
			].map((set) => set.map((n) => new OBJ.Integer(n))), '(42 | 43 | 44) | (43 | 44 | 45) == (42 | 43 | 44 | 45)');
		});
	});


	/* eslint-disable no-useless-escape --- escapes are copied from markdown file; easier for search-and-replace */
	describe('#intersect', () => {
		it('1-5 | `T  & never   == never`', () => {
			builtin_types.forEach((t) => {
				assert.ok(t.intersect(TYPE.Type.NEVER).equals(TYPE.Type.NEVER), `${ t }`);
			});
		});
		it('1-6 | `T  & unknown == T`', () => {
			builtin_types.forEach((t) => {
				assert.ok(t.intersect(TYPE.Type.UNKNOWN).equals(t), `${ t }`);
			});
		});
		it('2-1 | `A  & B == B  & A`', () => {
			predicate2(builtin_types, (a, b) => {
				assert.ok(a.intersect(b).equals(b.intersect(a)), `${ a }, ${ b }`);
			});
		});
		it('2-3 | `(A  & B)  & C == A  & (B  & C)`', () => {
			predicate3(builtin_types, (a, b, c) => {
				assert.ok(a.intersect(b).intersect(c).equals(a.intersect(b.intersect(c))), `${ a }, ${ b }, ${ c }`);
			});
		});
		it('2-5 | `A  & (B \| C) == (A  & B) \| (A  & C)`', () => {
			predicate3(builtin_types, (a, b, c) => {
				assert.ok(a.intersect(b.union(c)).equals(a.intersect(b).union(a.intersect(c))), `${ a }, ${ b }, ${ c }`);
			});
		});
		it('extracts constituents of discriminated unions.', () => {
			assert.ok(
				TYPE.Type.NULL.union(TYPE.Type.BOOL).union(TYPE.Type.INT)
					.intersect(TYPE.Type.BOOL.union(TYPE.Type.INT).union(TYPE.Type.FLOAT))
					.equals(TYPE.Type.BOOL.union(TYPE.Type.INT)),
				`
					(null | bool | int) & (bool | int | float)
					==
					(bool | int)
				`,
			);
		});
		describe('TypeUnion', () => {
			it('distributes union operands over intersection: `(B \| C)  & A == (B  & A) \| (C  & A)`.', () => {
				const expr = TYPE.Type.NULL.union(TYPE.Type.INT).intersect(TYPE.Type.VOID.union(TYPE.Type.NULL).union(OBJ.Boolean.FALSETYPE));
				assert.ok(expr.equals(TYPE.Type.NULL), '(null | int) & (void | null | false) == null');
				assert.deepStrictEqual(expr, TYPE.Type.NULL);
			});
		});
	});


	describe('#union', () => {
		it('1-7 | `T \| never   == T`', () => {
			builtin_types.forEach((t) => {
				assert.ok(t.union(TYPE.Type.NEVER).equals(t), `${ t }`);
			});
		});
		it('1-8 | `T \| unknown == unknown`', () => {
			builtin_types.forEach((t) => {
				assert.ok(t.union(TYPE.Type.UNKNOWN).equals(TYPE.Type.UNKNOWN), `${ t }`);
			});
		});
		it('2-2 | `A \| B == B \| A`', () => {
			predicate2(builtin_types, (a, b) => {
				assert.ok(a.union(b).equals(b.union(a)), `${ a }, ${ b }`);
			});
		});
		it('2-4 | `(A \| B) \| C == A \| (B \| C)`', () => {
			predicate3(builtin_types, (a, b, c) => {
				assert.ok(a.union(b).union(c).equals(a.union(b.union(c))), `${ a }, ${ b }, ${ c }`);
			});
		});
		it('2-6 | `A \| (B  & C) == (A \| B)  & (A \| C)`', () => {
			predicate3(builtin_types, (a, b, c) => {
				assert.ok(a.union(b.intersect(c)).equals(a.union(b).intersect(a.union(c))), `${ a }, ${ b }, ${ c }`);
			});
		});
		it('extracts constituents of discriminated unions.', () => {
			assert.ok(
				TYPE.Type.NULL.union(TYPE.Type.BOOL).union(TYPE.Type.INT)
					.union(TYPE.Type.BOOL.union(TYPE.Type.INT).union(TYPE.Type.FLOAT))
					.equals(TYPE.Type.NULL.union(TYPE.Type.BOOL).union(TYPE.Type.INT).union(TYPE.Type.FLOAT)),
				`
					(null | bool | int) | (bool | int | float)
					==
					(null | bool | int | float)
				`,
			);
		});
	});


	describe('#subtract', () => {
		it('4-1 | `A - B == A  <->  A & B == never`', () => {
			predicate2(builtin_types, (a, b) => {
				if (a.intersect(b).isBottomType) {
					assert.ok(a.subtract(b).equals(a), `forward: ${ a }, ${ b }`);
				}
				if (a.subtract(b).equals(a)) {
					assert.ok(a.intersect(b).isBottomType, `backward: ${ a }, ${ b }`);
				}
			});
		});
		it('4-2 | `A - B == never  <->  A <: B`', () => {
			predicate2(builtin_types, (a, b) => {
				if (a.isSubtypeOf(b)) {
					assert.ok(a.subtract(b).isBottomType, `forward: ${ a }, ${ b }`);
				}
				if (a.subtract(b).isBottomType) {
					assert.ok(a.isSubtypeOf(b), `forward: ${ a }, ${ b }`);
				}
			});
		});
		it('4-3 | `A <: B - C  <->  A <: B  &&  A & C == never`', () => {
			predicate3(builtin_types, (a, b, c) => {
				if (a.isSubtypeOf(b.subtract(c))) {
					assert.ok(a.isSubtypeOf(b) && a.intersect(c).isBottomType, `forward: ${ a }, ${ b }, ${ c }`);
				}
				if (a.isSubtypeOf(b) && a.intersect(c).isBottomType) {
					assert.ok(a.isSubtypeOf(b.subtract(c)), `forward: ${ a }, ${ b }, ${ c }`);
				}
			});
		});
		it('4-4 | `(A \| B) - C == (A - C) \| (B - C)`', () => {
			predicate3(builtin_types, (a, b, c) => {
				assert.ok(a.union(b).subtract(c).equals(a.subtract(c).union(b.subtract(c))), `${ a }, ${ b }, ${ c }`);
			});
		});
		it('4-5 | `A - (B \| C) == (A - B)  & (A - C)`', () => {
			predicate3(builtin_types, (a, b, c) => {
				assert.ok(a.subtract(b.union(c)).equals(a.subtract(b).intersect(a.subtract(c))), `${ a }, ${ b }, ${ c }`);
			});
		});
	});


	describe('#isSubtypeOf', () => {
		it('1-1 | `never <: T`', () => {
			builtin_types.forEach((t) => {
				assert.ok(TYPE.Type.NEVER.isSubtypeOf(t), `${ t }`);
			});
		});
		it('1-2 | `T     <: unknown`', () => {
			builtin_types.forEach((t) => {
				assert.ok(t.isSubtypeOf(TYPE.Type.UNKNOWN), `${ t }`);
			});
		});
		it('1-3 | `T       <: never  <->  T == never`', () => {
			builtin_types.forEach((t) => {
				if (t.isSubtypeOf(TYPE.Type.NEVER)) {
					assert.ok(t.equals(TYPE.Type.NEVER), `${ t }`);
				}
			});
		});
		it('1-4 | `unknown <: T      <->  T == unknown`', () => {
			builtin_types.forEach((t) => {
				if (TYPE.Type.UNKNOWN.isSubtypeOf(t)) {
					assert.ok(t.equals(TYPE.Type.UNKNOWN), `${ t }`);
				}
			});
		});
		it('2-7 | `A <: A`', () => {
			builtin_types.forEach((a) => {
				assert.ok(a.isSubtypeOf(a), `${ a }`);
			});
		});
		it('2-8 | `A <: B  &&  B <: A  -->  A == B`', () => {
			predicate2(builtin_types, (a, b) => {
				if (a.isSubtypeOf(b) && b.isSubtypeOf(a)) {
					assert.ok(a.equals(b), `${ a }, ${ b }`);
				}
			});
		});
		it('2-9 | `A <: B  &&  B <: C  -->  A <: C`', () => {
			predicate3(builtin_types, (a, b, c) => {
				if (a.isSubtypeOf(b) && b.isSubtypeOf(c)) {
					assert.ok(a.isSubtypeOf(c), `${ a }, ${ b }, ${ c }`);
				}
			});
		});
		it('3-1 | `A  & B <: A  &&  A  & B <: B`', () => {
			predicate2(builtin_types, (a, b) => {
				assert.ok(a.intersect(b).isSubtypeOf(a), `${ a }, ${ b }`);
				assert.ok(a.intersect(b).isSubtypeOf(b), `${ a }, ${ b }`);
			});
		});
		it('3-2 | `A <: A \| B  &&  B <: A \| B`', () => {
			predicate2(builtin_types, (a, b) => {
				assert.ok(a.isSubtypeOf(a.union(b)), `${ a }, ${ b }`);
				assert.ok(b.isSubtypeOf(a.union(b)), `${ a }, ${ b }`);
			});
		});
		it('3-3 | `A <: B  <->  A  & B == A`', () => {
			predicate2(builtin_types, (a, b) => {
				if (a.isSubtypeOf(b)) {
					assert.ok(a.intersect(b).equals(a), `forward: ${ a }, ${ b }`);
				}
				if (a.intersect(b).equals(a)) {
					assert.ok(a.isSubtypeOf(b), `backward: ${ a }, ${ b }`);
				}
			});
		});
		it('3-4 | `A <: B  <->  A \| B == B`', () => {
			predicate2(builtin_types, (a, b) => {
				if (a.isSubtypeOf(b)) {
					assert.ok(a.union(b).equals(b), `forward: ${ a }, ${ b }`);
				}
				if (a.union(b).equals(b)) {
					assert.ok(a.isSubtypeOf(b), `backward: ${ a }, ${ b }`);
				}
			});
		});
		it('3-5 | `A <: C    &&  A <: D  <->  A <: C  & D`', () => {
			predicate3(builtin_types, (a, c, d) => {
				if (a.isSubtypeOf(c) && a.isSubtypeOf(d)) {
					assert.ok(a.isSubtypeOf(c.intersect(d)), `forward: ${ a }, ${ c }, ${ d }`);
				}
				if (a.isSubtypeOf(c.intersect(d))) {
					assert.ok(a.isSubtypeOf(c) && a.isSubtypeOf(d), `backward: ${ a }, ${ c }, ${ d }`);
				}
			});
		});
		it('3-6 | `A <: C  \|\|  A <: D  -->  A <: C \| D`', () => {
			predicate3(builtin_types, (a, c, d) => {
				if (a.isSubtypeOf(c) || a.isSubtypeOf(d)) {
					assert.ok(a.isSubtypeOf(c.union(d)), `${ a }, ${ c }, ${ d }`);
				}
			});
			assert.ok(
				   TYPE.Type.NULL.union(TYPE.Type.INT).isSubtypeOf(TYPE.Type.NULL.union(TYPE.Type.INT))
				&& !TYPE.Type.NULL.union(TYPE.Type.INT).isSubtypeOf(TYPE.Type.NULL)
				&& !TYPE.Type.NULL.union(TYPE.Type.INT).isSubtypeOf(TYPE.Type.INT),
				'exists A, C, D s.t. `A <: C | D` but `!(A <: C)` and `!(A <: D)`',
			);
		});
		it('3-7 | `A <: C    &&  B <: C  <->  A \| B <: C`', () => {
			predicate3(builtin_types, (a, b, c) => {
				if (a.isSubtypeOf(c) && b.isSubtypeOf(c)) {
					assert.ok(a.union(b).isSubtypeOf(c), `forward: ${ a }, ${ b }, ${ c }`);
				}
				if (a.union(b).isSubtypeOf(c)) {
					assert.ok(a.isSubtypeOf(c) && b.isSubtypeOf(c), `backward: ${ a }, ${ b }, ${ c }`);
				}
			});
		});
		it('3-8 | `A <: C  \|\|  B <: C  -->  A  & B <: C`', () => {
			predicate3(builtin_types, (a, b, c) => {
				if (a.isSubtypeOf(c) || b.isSubtypeOf(c)) {
					assert.ok(a.intersect(b).isSubtypeOf(c), `${ a }, ${ b }, ${ c }`);
				}
			});
			assert.ok(
				   TYPE.Type.NULL.intersect(TYPE.Type.INT).isSubtypeOf(TYPE.Type.NULL.intersect(TYPE.Type.INT))
				&& !TYPE.Type.NULL.isSubtypeOf(TYPE.Type.NULL.intersect(TYPE.Type.INT))
				&& !TYPE.Type.INT.isSubtypeOf(TYPE.Type.NULL.intersect(TYPE.Type.INT)),
				'exists A, B, C s.t. `A & B <: C` but `!(A <: C)` and `!(B <: C)`',
			);
		});

		it('discrete types.', () => {
			[
				TYPE.Type.VOID,
				TYPE.Type.NULL,
				TYPE.Type.BOOL,
				TYPE.Type.INT,
				TYPE.Type.FLOAT,
				TYPE.Type.STR,
			].forEach((t, _, arr) => {
				arr.filter((u) => u !== t).forEach((u) => {
					assert.ok(!u.isSubtypeOf(t), `${ u }, ${ t }`);
				});
			});
		});

		describe('TypeUnit', () => {
			it('constant Boolean types should be subtypes of `bool`.', () => {
				assert.ok(OBJ.Boolean.FALSETYPE.isSubtypeOf(TYPE.Type.BOOL), 'Boolean.FALSETYPE');
				assert.ok(OBJ.Boolean.TRUETYPE .isSubtypeOf(TYPE.Type.BOOL), 'Boolean.TRUETYPE');
			});
			it('constant Integer types should be subtypes of `int`.', () => {
				[42n, -42n, 0n, -0n].map((v) => typeUnitInt(v)).forEach((itype) => {
					assert.ok(itype.isSubtypeOf(TYPE.Type.INT), `${ itype }`);
				});
			});
			it('constant Float types should be subtypes of `float`.', () => {
				[4.2, -4.2e-2, 0.0, -0.0].map((v) => typeUnitFloat(v)).forEach((ftype) => {
					assert.ok(ftype.isSubtypeOf(TYPE.Type.FLOAT), `${ ftype }`);
				});
			});
			it('constant String types should be subtypes of `str`.', () => {
				['a4.2', 'b-4.2e-2', 'c0.0', 'd-0.0'].map((v) => typeUnitStr(v)).forEach((stype) => {
					assert.ok(stype.isSubtypeOf(TYPE.Type.STR), `${ stype }`);
				});
			});
			it('constant tuple types should be subtype of a tuple type instance.', () => {
				new Map<OBJ.Object, TYPE.TypeTuple>([
					[new OBJ.Tuple(),                                              TYPE.TypeTuple.fromTypes()],
					[new OBJ.Tuple([new OBJ.Integer(42n)]),                        TYPE.TypeTuple.fromTypes([TYPE.Type.INT])],
					[new OBJ.Tuple([new OBJ.Float(4.2), new OBJ.String('hello')]), TYPE.TypeTuple.fromTypes([TYPE.Type.FLOAT, TYPE.Type.STR])],
				]).forEach((tupletype, value) => {
					assert.ok(new TYPE.TypeUnit(value).isSubtypeOf(tupletype), `let x: ${ tupletype } = ${ value };`);
				});
			});
			it('constant record types should be subtype of a record type instance.', () => {
				new Map<OBJ.Object, TYPE.TypeRecord>([
					[new OBJ.Record(new Map<bigint, OBJ.Object>([[0x100n, new OBJ.Integer(42n)]])),                                  TYPE.TypeRecord.fromTypes(new Map<bigint, TYPE.Type>([[0x100n, TYPE.Type.INT]]))],
					[new OBJ.Record(new Map<bigint, OBJ.Object>([[0x100n, new OBJ.Float(4.2)], [0x101n, new OBJ.String('hello')]])), TYPE.TypeRecord.fromTypes(new Map<bigint, TYPE.Type>([[0x100n, TYPE.Type.FLOAT], [0x101n, TYPE.Type.STR]]))],
					[new OBJ.Record(new Map<bigint, OBJ.Object>([[0x100n, new OBJ.String('hello')], [0x101n, new OBJ.Float(4.2)]])), TYPE.TypeRecord.fromTypes(new Map<bigint, TYPE.Type>([[0x100n, TYPE.Type.STR], [0x101n, TYPE.Type.FLOAT]]))],
				]).forEach((recordtype, value) => {
					assert.ok(new TYPE.TypeUnit(value).isSubtypeOf(recordtype), `let x: ${ recordtype } = ${ value };`);
				});
			});
			it('unit list types should be subtype of a list type instance.', () => {
				const input = [
					null,
					[new OBJ.Integer(42n)],
					[new OBJ.Float(4.2), new OBJ.String('hello')],
				] as const;
				const output: TYPE.TypeList[] = [
					TYPE.Type.NEVER,
					TYPE.Type.INT,
					TYPE.Type.FLOAT.union(TYPE.Type.STR),
				].map((t) => new TYPE.TypeList(t));
				new Map<OBJ.Object, TYPE.TypeList>([
					[new OBJ.List(),         output[0]],
					[new OBJ.List(input[1]), output[1]],
					[new OBJ.List(input[2]), output[2]],
				]).forEach((listtype, value) => {
					assert.ok(new TYPE.TypeUnit(value).isSubtypeOf(listtype), `let x: ${ listtype } = ${ value };`);
				});
			});
			it('unit dict types should be subtype of a dict type instance.', () => {
				const input = [
					new Map<bigint, OBJ.Object>([
						[0x100n, new OBJ.Integer(42n)],
					]),
					new Map<bigint, OBJ.Object>([
						[0x100n, new OBJ.Float(4.2)],
						[0x101n, new OBJ.String('hello')],
					]),
					new Map<bigint, OBJ.Object>([
						[0x100n, new OBJ.String('hello')],
						[0x101n, new OBJ.Float(4.2)],
					]),
				] as const;
				const output: TYPE.TypeDict[] = [
					TYPE.Type.INT,
					TYPE.Type.FLOAT.union(TYPE.Type.STR),
					TYPE.Type.STR.union(TYPE.Type.FLOAT),
				].map((t) => new TYPE.TypeDict(t));
				new Map<OBJ.Object, TYPE.TypeDict>([
					[new OBJ.Dict(input[0]), output[0]],
					[new OBJ.Dict(input[1]), output[1]],
					[new OBJ.Dict(input[2]), output[2]],
				]).forEach((dicttype, value) => {
					assert.ok(new TYPE.TypeUnit(value).isSubtypeOf(dicttype), `let x: ${ dicttype } = ${ value };`);
				});
			});
			it('constant set types should be subtype of a set type instance.', () => {
				new Map<OBJ.Object, TYPE.TypeSet>([
					[new OBJ.Set(),                                                       new TYPE.TypeSet(TYPE.Type.NEVER)],
					[new OBJ.Set(new Set([new OBJ.Integer(42n)])),                        new TYPE.TypeSet(TYPE.Type.INT)],
					[new OBJ.Set(new Set([new OBJ.Float(4.2), new OBJ.String('hello')])), new TYPE.TypeSet(TYPE.Type.FLOAT.union(TYPE.Type.STR))],
				]).forEach((settype, value) => {
					assert.ok(new TYPE.TypeUnit(value).isSubtypeOf(settype), `let x: ${ settype } = ${ value };`);
				});
			});
			it('constant map types should be subtype of a map type instance.', () => {
				new Map<OBJ.Object, TYPE.TypeMap>([
					[new OBJ.Map(new Map<OBJ.Object, OBJ.Object>([[new OBJ.Integer(0x100n), new OBJ.Integer(42n)]])),                                                   new TYPE.TypeMap(TYPE.Type.INT, TYPE.Type.INT)],
					[new OBJ.Map(new Map<OBJ.Object, OBJ.Object>([[new OBJ.Integer(0x100n), new OBJ.Float(4.2)], [new OBJ.Integer(0x101n), new OBJ.String('hello')]])), new TYPE.TypeMap(TYPE.Type.INT, TYPE.Type.FLOAT.union(TYPE.Type.STR))],
					[new OBJ.Map(new Map<OBJ.Object, OBJ.Object>([[new OBJ.String('hello'), new OBJ.Integer(0x100n)], [new OBJ.Float(4.2), new OBJ.Integer(0x101n)]])), new TYPE.TypeMap(TYPE.Type.FLOAT.union(TYPE.Type.STR), TYPE.Type.INT)],
				]).forEach((maptype, value) => {
					assert.ok(new TYPE.TypeUnit(value).isSubtypeOf(maptype), `let x: ${ maptype } = ${ value };`);
				});
			});
		});

		describe('TypeTuple', () => {
			it('is a subtype but not a supertype of `obj`.', () => {
				assert.ok(TYPE.TypeTuple.fromTypes([
					TYPE.Type.INT,
					TYPE.Type.BOOL,
					TYPE.Type.STR,
				]).isSubtypeOf(TYPE.Type.OBJ), '[int, bool, str] <: obj;');
				assert.ok(!TYPE.Type.OBJ.isSubtypeOf(TYPE.TypeTuple.fromTypes([
					TYPE.Type.INT,
					TYPE.Type.BOOL,
					TYPE.Type.STR,
				])), 'obj !<: [int, bool, str]');
			});
			it('matches per index.', () => {
				assert.ok(TYPE.TypeTuple.fromTypes([
					TYPE.Type.INT,
					TYPE.Type.BOOL,
					TYPE.Type.STR,
				]).isSubtypeOf(TYPE.TypeTuple.fromTypes([
					TYPE.Type.INT.union(TYPE.Type.FLOAT),
					TYPE.Type.BOOL.union(TYPE.Type.NULL),
					TYPE.Type.OBJ,
				])), '[int, bool, str] <: [int | float, bool?, obj];');
				assert.ok(!TYPE.TypeTuple.fromTypes([
					TYPE.Type.INT,
					TYPE.Type.BOOL,
					TYPE.Type.STR,
				]).isSubtypeOf(TYPE.TypeTuple.fromTypes([
					TYPE.Type.BOOL.union(TYPE.Type.NULL),
					TYPE.Type.OBJ,
					TYPE.Type.INT.union(TYPE.Type.FLOAT),
				])), '[int, bool, str] !<: [bool!, obj, int | float];');
			});
			it('returns false if assigned is smaller than assignee.', () => {
				assert.ok(!TYPE.TypeTuple.fromTypes([
					TYPE.Type.INT,
					TYPE.Type.BOOL,
				]).isSubtypeOf(TYPE.TypeTuple.fromTypes([
					TYPE.Type.INT.union(TYPE.Type.FLOAT),
					TYPE.Type.BOOL.union(TYPE.Type.NULL),
					TYPE.Type.OBJ,
				])), '[int, bool] !<: [int | float, bool!, obj];');
			});
			it('skips rest if assigned is larger than assignee.', () => {
				assert.ok(TYPE.TypeTuple.fromTypes([
					TYPE.Type.INT,
					TYPE.Type.BOOL,
					TYPE.Type.STR,
				]).isSubtypeOf(TYPE.TypeTuple.fromTypes([
					TYPE.Type.INT.union(TYPE.Type.FLOAT),
					TYPE.Type.BOOL.union(TYPE.Type.NULL),
				])), '[int, bool, str] <: [int | float, bool!];');
			});
			it('with optional entries, checks minimum count only.', () => {
				assert.ok(new TYPE.TypeTuple([
					{type: TYPE.Type.INT, optional: false},
					{type: TYPE.Type.INT, optional: false},
					{type: TYPE.Type.INT, optional: true},
					{type: TYPE.Type.INT, optional: true},
				]).isSubtypeOf(new TYPE.TypeTuple([
					{type: TYPE.Type.INT, optional: false},
					{type: TYPE.Type.INT, optional: true},
					{type: TYPE.Type.INT, optional: true},
					{type: TYPE.Type.INT, optional: true},
					{type: TYPE.Type.INT, optional: true},
				])), '[int, int, ?:int, ?:int] <: [int, ?:int, ?:int, ?:int, ?:int]');
				assert.ok(!new TYPE.TypeTuple([
					{type: TYPE.Type.INT, optional: false},
					{type: TYPE.Type.INT, optional: true},
					{type: TYPE.Type.INT, optional: true},
					{type: TYPE.Type.INT, optional: true},
					{type: TYPE.Type.INT, optional: true},
				]).isSubtypeOf(new TYPE.TypeTuple([
					{type: TYPE.Type.INT, optional: false},
					{type: TYPE.Type.INT, optional: false},
					{type: TYPE.Type.INT, optional: true},
					{type: TYPE.Type.INT, optional: true},
				])), '[int, ?:int, ?:int, ?:int, ?:int] !<: [int, int, ?:int, ?:int]');
			});
			it('Invariance for mutable tuples: `A == B --> mutable Tuple.<A> <: mutable Tuple.<B>`.', () => {
				assert.ok(!TYPE.TypeTuple.fromTypes([TYPE.Type.INT, TYPE.Type.FLOAT], true).isSubtypeOf(TYPE.TypeTuple.fromTypes([TYPE.Type.INT.union(TYPE.Type.NULL), TYPE.Type.FLOAT.union(TYPE.Type.NULL)], true)), 'mutable [int, float] !<: mutable [int?, float?]');
			});
			it('is not a subtype of List', () => {
				return assert.ok(!TYPE.TypeTuple.fromTypes([TYPE.Type.INT], true).isSubtypeOf(new TYPE.TypeList(TYPE.Type.INT, true)), `mutable [int] !<: mutable int[]`);
			});
		});

		describe('TypeRecord', () => {
			it('is a subtype but not a supertype of `obj`.', () => {
				assert.ok(TYPE.TypeRecord.fromTypes(new Map<bigint, TYPE.Type>([
					[0x100n, TYPE.Type.INT],
					[0x101n, TYPE.Type.BOOL],
					[0x102n, TYPE.Type.STR],
				])).isSubtypeOf(TYPE.Type.OBJ), '[x: int, y: bool, z: str] <: obj;');
				assert.ok(!TYPE.Type.OBJ.isSubtypeOf(TYPE.TypeRecord.fromTypes(new Map<bigint, TYPE.Type>([
					[0x100n, TYPE.Type.INT],
					[0x101n, TYPE.Type.BOOL],
					[0x102n, TYPE.Type.STR],
				]))), 'obj !<: [x: int, y: bool, z: str]');
			});
			it('matches per key.', () => {
				assert.ok(TYPE.TypeRecord.fromTypes(new Map<bigint, TYPE.Type>([
					[0x100n, TYPE.Type.INT],
					[0x101n, TYPE.Type.BOOL],
					[0x102n, TYPE.Type.STR],
				])).isSubtypeOf(TYPE.TypeRecord.fromTypes(new Map<bigint, TYPE.Type>([
					[0x101n, TYPE.Type.BOOL.union(TYPE.Type.NULL)],
					[0x102n, TYPE.Type.OBJ],
					[0x100n, TYPE.Type.INT.union(TYPE.Type.FLOAT)],
<<<<<<< HEAD
				]))), '[x: int, y: bool, z: str] <: [y: bool!, z: obj, x: int | float];');
				false && assert.ok(!TYPE.TypeRecord.fromTypes(new Map<bigint, TYPE.Type>([
=======
				]))), `[x: int, y: bool, z: str] <: [y: bool!, z: obj, x: int | float];`);
				assert.ok(!TYPE.TypeRecord.fromTypes(new Map<bigint, TYPE.Type>([
>>>>>>> ed62d0a3
					[0x100n, TYPE.Type.INT],
					[0x101n, TYPE.Type.BOOL],
					[0x102n, TYPE.Type.STR],
				])).isSubtypeOf(TYPE.TypeRecord.fromTypes(new Map<bigint, TYPE.Type>([
					[0x100n, TYPE.Type.BOOL.union(TYPE.Type.NULL)],
					[0x101n, TYPE.Type.OBJ],
					[0x102n, TYPE.Type.INT.union(TYPE.Type.FLOAT)],
				]))), '[x: int, y: bool, z: str] !<: [x: bool!, y: obj, z: int | float];');
			});
			it('returns false if assigned is smaller than assignee.', () => {
				assert.ok(!TYPE.TypeRecord.fromTypes(new Map<bigint, TYPE.Type>([
					[0x100n, TYPE.Type.INT],
					[0x101n, TYPE.Type.BOOL],
				])).isSubtypeOf(TYPE.TypeRecord.fromTypes(new Map<bigint, TYPE.Type>([
					[0x101n, TYPE.Type.BOOL.union(TYPE.Type.NULL)],
					[0x102n, TYPE.Type.OBJ],
					[0x100n, TYPE.Type.INT.union(TYPE.Type.FLOAT)],
				]))), '[x: int, y: bool] !<: [y: bool!, z: obj, x: int | float];');
			});
			it('skips rest if assigned is larger than assignee.', () => {
				assert.ok(TYPE.TypeRecord.fromTypes(new Map<bigint, TYPE.Type>([
					[0x100n, TYPE.Type.INT],
					[0x101n, TYPE.Type.BOOL],
					[0x102n, TYPE.Type.STR],
				])).isSubtypeOf(TYPE.TypeRecord.fromTypes(new Map<bigint, TYPE.Type>([
					[0x101n, TYPE.Type.BOOL.union(TYPE.Type.NULL)],
					[0x100n, TYPE.Type.INT.union(TYPE.Type.FLOAT)],
				]))), '[x: int, y: bool, z: str] <: [y: bool!, x: int | float];');
			});
			it('returns false if assignee contains keys that assigned does not.', () => {
				assert.ok(!TYPE.TypeRecord.fromTypes(new Map<bigint, TYPE.Type>([
					[0x100n, TYPE.Type.INT],
					[0x101n, TYPE.Type.BOOL],
					[0x102n, TYPE.Type.STR],
				])).isSubtypeOf(TYPE.TypeRecord.fromTypes(new Map<bigint, TYPE.Type>([
					[0x101n, TYPE.Type.BOOL.union(TYPE.Type.NULL)],
					[0x102n, TYPE.Type.OBJ],
					[0x103n, TYPE.Type.INT.union(TYPE.Type.FLOAT)],
				]))), '[x: int, y: bool, z: str] !<: [y: bool!, z: obj, w: int | float]');
			});
			it('optional entries are not assignable to required entries.', () => {
				assert.ok(new TYPE.TypeRecord(new Map<bigint, TypeEntry>([
					[0x100n, {type: TYPE.Type.STR,  optional: false}],
					[0x101n, {type: TYPE.Type.INT,  optional: true}],
					[0x102n, {type: TYPE.Type.BOOL, optional: false}],
				])).isSubtypeOf(new TYPE.TypeRecord(new Map<bigint, TypeEntry>([
					[0x100n, {type: TYPE.Type.STR,  optional: true}],
					[0x101n, {type: TYPE.Type.INT,  optional: true}],
					[0x102n, {type: TYPE.Type.BOOL, optional: false}],
				]))), '[a: str, b?: int, c: bool] <: [a?: str, b?: int, c: bool]');
				assert.ok(!new TYPE.TypeRecord(new Map<bigint, TypeEntry>([
					[0x100n, {type: TYPE.Type.STR,  optional: false}],
					[0x101n, {type: TYPE.Type.INT,  optional: true}],
					[0x102n, {type: TYPE.Type.BOOL, optional: false}],
				])).isSubtypeOf(new TYPE.TypeRecord(new Map<bigint, TypeEntry>([
					[0x100n, {type: TYPE.Type.STR,  optional: true}],
					[0x101n, {type: TYPE.Type.INT,  optional: false}],
					[0x102n, {type: TYPE.Type.BOOL, optional: false}],
				]))), '[a: str, b?: int, c: bool] !<: [a?: str, b: int, c: bool]');
			});
			it('Invariance for mutable records: `A == B --> mutable Record.<A> <: mutable Record.<B>`.', () => {
				assert.ok(!TYPE.TypeRecord.fromTypes(new Map<bigint, TYPE.Type>([
					[0x100n, TYPE.Type.INT],
					[0x101n, TYPE.Type.FLOAT],
				]), true).isSubtypeOf(TYPE.TypeRecord.fromTypes(new Map<bigint, TYPE.Type>([
					[0x100n, TYPE.Type.INT.union(TYPE.Type.NULL)],
					[0x101n, TYPE.Type.FLOAT.union(TYPE.Type.NULL)],
				]), true)), 'mutable [a: int, b: float] !<: mutable [a: int?, b: float?]');
			});
			it('is not a subtype of Dict', () => {
				return assert.ok(!TYPE.TypeRecord.fromTypes(new Map<bigint, TYPE.Type>([
					[0x100n, TYPE.Type.INT],
				]), true).isSubtypeOf(new TYPE.TypeDict(TYPE.Type.INT, true)), `mutable [a: int] !<: mutable [: int]`);
			});
		});

		describe('TypeList', () => {
			it('is a subtype but not a supertype of `obj`.', () => {
				assert.ok(new TYPE.TypeList(TYPE.Type.INT.union(TYPE.Type.BOOL)).isSubtypeOf(TYPE.Type.OBJ), 'List.<int | bool> <: obj;');
				assert.ok(!TYPE.Type.OBJ.isSubtypeOf(new TYPE.TypeList(TYPE.Type.INT.union(TYPE.Type.BOOL))), 'obj !<: List.<int | bool>');
			});
			it('Covariance for immutable lists: `A <: B --> List.<A> <: List.<B>`.', () => {
				assert.ok(new TYPE.TypeList(TYPE.Type.INT).isSubtypeOf(new TYPE.TypeList(TYPE.Type.INT.union(TYPE.Type.FLOAT))), 'List.<int> <: List.<int | float>');
				assert.ok(!new TYPE.TypeList(TYPE.Type.INT.union(TYPE.Type.FLOAT)).isSubtypeOf(new TYPE.TypeList(TYPE.Type.INT)), 'List.<int | float> !<: List.<int>');
			});
			it('Invariance for mutable lists: `A == B --> mutable List.<A> <: mutable List.<B>`.', () => {
				assert.ok(!new TYPE.TypeList(TYPE.Type.INT, true).isSubtypeOf(new TYPE.TypeList(TYPE.Type.INT.union(TYPE.Type.FLOAT), true)), 'mutable List.<int> !<: mutable List.<int | float>');
			});
		});

		describe('TypeDict', () => {
			it('is a subtype but not a supertype of `obj`.', () => {
				assert.ok(new TYPE.TypeDict(TYPE.Type.INT.union(TYPE.Type.BOOL)).isSubtypeOf(TYPE.Type.OBJ), 'Dict.<int | bool> <: obj;');
				assert.ok(!TYPE.Type.OBJ.isSubtypeOf(new TYPE.TypeDict(TYPE.Type.INT.union(TYPE.Type.BOOL))), 'obj !<: Dict.<int | bool>');
			});
			it('Covariance for immutable dicts: `A <: B --> Dict.<A> <: Dict.<B>`.', () => {
				assert.ok(new TYPE.TypeDict(TYPE.Type.INT).isSubtypeOf(new TYPE.TypeDict(TYPE.Type.INT.union(TYPE.Type.FLOAT))), 'Dict.<int> <: Dict.<int | float>');
				assert.ok(!new TYPE.TypeDict(TYPE.Type.INT.union(TYPE.Type.FLOAT)).isSubtypeOf(new TYPE.TypeDict(TYPE.Type.INT)), 'Dict.<int | float> !<: Dict.<int>');
			});
			it('Invariance for mutable dicts: `A == B --> mutable Dict.<A> <: mutable Dict.<B>`.', () => {
				assert.ok(!new TYPE.TypeDict(TYPE.Type.INT, true).isSubtypeOf(new TYPE.TypeDict(TYPE.Type.INT.union(TYPE.Type.FLOAT), true)), 'mutable Dict.<int> !<: mutable Dict.<int | float>');
			});
		});

		describe('TypeSet', () => {
			it('is a subtype but not a supertype of `obj`.', () => {
				assert.ok(new TYPE.TypeSet(TYPE.Type.INT).isSubtypeOf(TYPE.Type.OBJ), 'Set.<int> <: obj');
				assert.ok(!TYPE.Type.OBJ.isSubtypeOf(new TYPE.TypeSet(TYPE.Type.INT)), 'obj !<: Set.<int>');
			});
			it('Covariance or immutable sets: `A <: B --> Set.<A> <: Set.<B>`.', () => {
				assert.ok(new TYPE.TypeSet(TYPE.Type.INT).isSubtypeOf(new TYPE.TypeSet(TYPE.Type.INT.union(TYPE.Type.FLOAT))), 'Set.<int> <: Set.<int | float>');
				assert.ok(!new TYPE.TypeSet(TYPE.Type.INT.union(TYPE.Type.FLOAT)).isSubtypeOf(new TYPE.TypeSet(TYPE.Type.INT)), 'Set.<int | float> !<: Set.<int>');
			});
			it('Invariance for mutable sets: `A == B --> mutable Set.<A> <: mutable Set.<B>`.', () => {
				assert.ok(!new TYPE.TypeSet(TYPE.Type.INT, true).isSubtypeOf(new TYPE.TypeSet(TYPE.Type.INT.union(TYPE.Type.FLOAT), true)), 'mutable Set.<int> !<: mutable Set.<int | float>');
			});
		});

		describe('TypeMap', () => {
			it('is a subtype but not a supertype of `obj`.', () => {
				assert.ok(new TYPE.TypeMap(TYPE.Type.INT, TYPE.Type.BOOL).isSubtypeOf(TYPE.Type.OBJ), 'Map.<int, bool> <: obj');
				assert.ok(!TYPE.Type.OBJ.isSubtypeOf(new TYPE.TypeMap(TYPE.Type.INT, TYPE.Type.BOOL)), 'obj !<: Map.<int, bool>');
			});
			it('Covariance for immutable maps: `A <: C && B <: D --> Map.<A, B> <: Map.<C, D>`.', () => {
				assert.ok(new TYPE.TypeMap(TYPE.Type.INT, TYPE.Type.BOOL).isSubtypeOf(new TYPE.TypeMap(TYPE.Type.INT.union(TYPE.Type.FLOAT), TYPE.Type.BOOL.union(TYPE.Type.NULL))), 'Map.<int, bool> <: Map.<int | float, bool | null>');
				assert.ok(!new TYPE.TypeMap(TYPE.Type.INT.union(TYPE.Type.FLOAT), TYPE.Type.BOOL.union(TYPE.Type.NULL)).isSubtypeOf(new TYPE.TypeMap(TYPE.Type.INT, TYPE.Type.BOOL)), 'Map.<int | float, bool | null> !<: Map.<int, bool>');
			});
			it('Invariance for mutable maps: `A == C && B == D --> mutable Map.<A, B> <: mutable Map.<C, D>`.', () => {
				assert.ok(!new TYPE.TypeMap(TYPE.Type.INT, TYPE.Type.BOOL, true).isSubtypeOf(new TYPE.TypeMap(TYPE.Type.INT.union(TYPE.Type.FLOAT), TYPE.Type.BOOL.union(TYPE.Type.NULL), true)), 'mutable Map.<int, bool> !<: mutable Map.<int | float, bool | null>');
			});
		});

		describe('TypeInterface', () => {
			it('returns `true` if the subtype contains at least the properties of the supertype.', () => {
				assert.ok(!t0.isSubtypeOf(t1));
				assert.ok(!t1.isSubtypeOf(t0));
				assert.ok(new TYPE.TypeInterface(new Map<string, TYPE.Type>([
					['foo', TYPE.Type.STR],
					['bar', TYPE.Type.NULL],
					['diz', TYPE.Type.BOOL],
					['qux', TYPE.Type.INT.union(TYPE.Type.FLOAT)],
				])).isSubtypeOf(t0));
			});
		});
	});
	/* eslint-enable no-useless-escape */


	describe('#mutableOf', () => {
		it('mutable types are subtypes of their immutable counterparts.', () => {
			[
				...builtin_types,
				TYPE.TypeTuple.fromTypes([
					TYPE.Type.INT,
					TYPE.Type.FLOAT,
					TYPE.Type.STR,
				]),
				TYPE.TypeRecord.fromTypes(new Map<bigint, TYPE.Type>([
					[0x100n, TYPE.Type.INT],
					[0x101n, TYPE.Type.FLOAT],
					[0x102n, TYPE.Type.STR],
				])),
				new TYPE.TypeList(TYPE.Type.BOOL),
				new TYPE.TypeDict(TYPE.Type.BOOL),
				new TYPE.TypeSet(TYPE.Type.NULL),
				new TYPE.TypeMap(TYPE.Type.INT, TYPE.Type.FLOAT),
			].forEach((t) => {
				assert.ok(t.mutableOf().isSubtypeOf(t), `mutable ${ t } <: ${ t }`);
			});
		});
		it('non-constant mutable types are not equal to their immutable counterparts.', () => {
			[
				TYPE.TypeTuple.fromTypes([
					TYPE.Type.INT,
					TYPE.Type.FLOAT,
					TYPE.Type.STR,
				]),
				TYPE.TypeRecord.fromTypes(new Map<bigint, TYPE.Type>([
					[0x100n, TYPE.Type.INT],
					[0x101n, TYPE.Type.FLOAT],
					[0x102n, TYPE.Type.STR],
				])),
				new TYPE.TypeList(TYPE.Type.BOOL),
				new TYPE.TypeDict(TYPE.Type.BOOL),
				new TYPE.TypeSet(TYPE.Type.NULL),
				new TYPE.TypeMap(TYPE.Type.INT, TYPE.Type.FLOAT),
			].forEach((t) => {
				assert.ok(!t.mutableOf().equals(t), `mutable ${ t } != ${ t }`);
			});
		});
		it('non-constant immutable types are not subtypes of their mutable counterparts.', () => {
			[
				TYPE.TypeTuple.fromTypes([
					TYPE.Type.INT,
					TYPE.Type.FLOAT,
					TYPE.Type.STR,
				]),
				TYPE.TypeRecord.fromTypes(new Map<bigint, TYPE.Type>([
					[0x100n, TYPE.Type.INT],
					[0x101n, TYPE.Type.FLOAT],
					[0x102n, TYPE.Type.STR],
				])),
				new TYPE.TypeList(TYPE.Type.BOOL),
				new TYPE.TypeDict(TYPE.Type.BOOL),
				new TYPE.TypeSet(TYPE.Type.NULL),
				new TYPE.TypeMap(TYPE.Type.INT, TYPE.Type.FLOAT),
			].forEach((t) => {
				assert.ok(!t.isSubtypeOf(t.mutableOf()), `${ t } !<: mutable ${ t }`);
			});
		});
		context('disributes over binary operations.', () => {
			const types: TYPE.Type[] = [
				TYPE.Type.NEVER,
				TYPE.Type.UNKNOWN,
				TYPE.Type.VOID,
				TYPE.Type.OBJ,
				TYPE.Type.NULL,
				TYPE.Type.BOOL,
				TYPE.Type.INT,
				TYPE.Type.FLOAT,
				TYPE.Type.STR,
				TYPE.TypeTuple.fromTypes([
					TYPE.Type.INT,
					TYPE.Type.FLOAT,
					TYPE.Type.STR,
				]),
				TYPE.TypeRecord.fromTypes(new Map<bigint, TYPE.Type>([
					[0x100n, TYPE.Type.INT],
					[0x101n, TYPE.Type.FLOAT],
					[0x102n, TYPE.Type.STR],
				])),
				new TYPE.TypeList(TYPE.Type.BOOL),
				new TYPE.TypeDict(TYPE.Type.BOOL),
				new TYPE.TypeSet(TYPE.Type.NULL),
				new TYPE.TypeMap(TYPE.Type.INT, TYPE.Type.FLOAT),
			];
			specify('mutable (A - B) == mutable A - mutable B', () => {
				predicate2(types, (a, b) => {
					const difference: TYPE.Type = a.subtract(b).mutableOf();
					assert.ok(difference.equals(a.mutableOf().subtract(b.mutableOf())), `${ a }, ${ b }`);
					if (difference instanceof TYPE.TypeDifference) {
						assert.ok(!difference.isMutable, 'TypeDifference#isMutable === false');
					}
				});
			});
			specify('mutable (A & B) == mutable A & mutable B', () => {
				predicate2(types, (a, b) => {
					const intersection: TYPE.Type = a.intersect(b).mutableOf();
					assert.ok(intersection.equals(a.mutableOf().intersect(b.mutableOf())), `${ a }, ${ b }`);
					if (intersection instanceof TYPE.TypeIntersection) {
						assert.ok(!intersection.isMutable, 'TypeIntersection#isMutable === false');
					}
				});
			});
			specify('mutable (A | B) == mutable A | mutable B', () => {
				predicate2(types, (a, b) => {
					const union: TYPE.Type = a.union(b).mutableOf();
					assert.ok(union.equals(a.mutableOf().union(b.mutableOf())), `${ a }, ${ b }`);
					if (union instanceof TYPE.TypeUnion) {
						assert.ok(!union.isMutable, 'TypeUnion#isMutable === false');
					}
				});
			});
		});
	});


	describe('TypeIntersection', () => {
		describe('#combineTuplesOrRecords', () => {
			context('with tuple operands.', () => {
				it('takes the union of indices of constituent types.', () => {
					assert.ok(TYPE.TypeTuple.fromTypes([
						TYPE.Type.OBJ,
						TYPE.Type.NULL,
						TYPE.Type.BOOL,
					]).intersectWithTuple(TYPE.TypeTuple.fromTypes([
						TYPE.Type.OBJ,
						TYPE.Type.INT,
					])).equals(TYPE.TypeTuple.fromTypes([
						TYPE.Type.OBJ,
						TYPE.Type.NULL.intersect(TYPE.Type.INT),
						TYPE.Type.BOOL,
					])), `
						[obj, null, bool] & [obj, int]
						==
						[obj, null & int, bool]
					`);
				});
				it('takes the conjunction of optionality.', () => {
					assert.ok(new TYPE.TypeTuple([
						{type: TYPE.Type.OBJ,  optional: false},
						{type: TYPE.Type.NULL, optional: true},
						{type: TYPE.Type.BOOL, optional: true},
					]).intersectWithTuple(new TYPE.TypeTuple([
						{type: TYPE.Type.OBJ,   optional: false},
						{type: TYPE.Type.INT,   optional: false},
						{type: TYPE.Type.FLOAT, optional: true},
					])).equals(new TYPE.TypeTuple([
						{type: TYPE.Type.OBJ,                                  optional: false},
						{type: TYPE.Type.NULL.intersect(TYPE.Type.INT),   optional: false},
						{type: TYPE.Type.BOOL.intersect(TYPE.Type.FLOAT), optional: true},
					])), `
						[obj, ?: null, ?: bool] & [obj, int, ?: float]
						==
						[obj, null & int, ?: bool & float]
					`);
				});
			});
			context('with record operands.', () => {
				it('takes the union of properties of constituent types.', () => {
					const [foo, bar, qux, diz] = [0x100n, 0x101n, 0x102n, 0x103n];
					assert.ok(TYPE.TypeRecord.fromTypes(new Map<bigint, TYPE.Type>([
						[foo, TYPE.Type.OBJ],
						[bar, TYPE.Type.NULL],
						[qux, TYPE.Type.BOOL],
					])).intersectWithRecord(TYPE.TypeRecord.fromTypes(new Map<bigint, TYPE.Type>([
						[foo, TYPE.Type.OBJ],
						[diz, TYPE.Type.INT],
						[qux, TYPE.Type.STR],
					]))).equals(TYPE.TypeRecord.fromTypes(new Map<bigint, TYPE.Type>([
						[foo, TYPE.Type.OBJ],
						[bar, TYPE.Type.NULL],
						[qux, TYPE.Type.BOOL.intersect(TYPE.Type.STR)],
						[diz, TYPE.Type.INT],
					]))), `
						[foo: obj, bar: null, qux: bool] & [foo: obj, diz: int, qux: str]
						==
						[foo: obj, bar: null, qux: bool & str, diz: int]
					`);
				});
				it('takes the conjunction of optionality.', () => {
					const [foo, bar, qux, diz] = [0x100n, 0x101n, 0x102n, 0x103n];
					assert.ok(new TYPE.TypeRecord(new Map<bigint, TypeEntry>([
						[foo, {type: TYPE.Type.OBJ,  optional: false}],
						[bar, {type: TYPE.Type.NULL, optional: true}],
						[qux, {type: TYPE.Type.BOOL, optional: true}],
					])).intersectWithRecord(new TYPE.TypeRecord(new Map<bigint, TypeEntry>([
						[foo, {type: TYPE.Type.OBJ, optional: false}],
						[diz, {type: TYPE.Type.INT, optional: true}],
						[qux, {type: TYPE.Type.STR, optional: false}],
					]))).equals(new TYPE.TypeRecord(new Map<bigint, TypeEntry>([
						[foo, {type: TYPE.Type.OBJ,                                optional: false}],
						[bar, {type: TYPE.Type.NULL,                               optional: true}],
						[qux, {type: TYPE.Type.BOOL.intersect(TYPE.Type.STR), optional: false}],
						[diz, {type: TYPE.Type.INT,                                optional: true}],
					]))), `
						[foo: obj, bar?: null, qux?: bool] & [foo: obj, diz?: int, qux: str]
						==
						[foo: obj, bar?: null, qux: bool & str, diz?: int]
					`);
				});
			});
		});
	});


	describe('TypeUnion', () => {
		describe('#combineTuplesOrRecords', () => {
			context('with tuple operands.', () => {
				it('takes the intersection of indices of constituent types.', () => {
					assert.ok(TYPE.TypeTuple.fromTypes([
						TYPE.Type.OBJ,
						TYPE.Type.NULL,
						TYPE.Type.BOOL,
					]).unionWithTuple(TYPE.TypeTuple.fromTypes([
						TYPE.Type.OBJ,
						TYPE.Type.INT,
					])).equals(TYPE.TypeTuple.fromTypes([
						TYPE.Type.OBJ,
						TYPE.Type.NULL.union(TYPE.Type.INT),
					])), `
						[obj, null, bool] | [obj, int]
						==
						[obj, null | int]
					`);
				});
				it('takes the disjunction of optionality.', () => {
					assert.ok(new TYPE.TypeTuple([
						{type: TYPE.Type.OBJ,  optional: false},
						{type: TYPE.Type.NULL, optional: true},
						{type: TYPE.Type.BOOL, optional: true},
					]).unionWithTuple(new TYPE.TypeTuple([
						{type: TYPE.Type.OBJ,   optional: false},
						{type: TYPE.Type.INT,   optional: false},
						{type: TYPE.Type.FLOAT, optional: true},
					])).equals(new TYPE.TypeTuple([
						{type: TYPE.Type.OBJ,                              optional: false},
						{type: TYPE.Type.NULL.union(TYPE.Type.INT),   optional: true},
						{type: TYPE.Type.BOOL.union(TYPE.Type.FLOAT), optional: true},
					])), `
						[obj, ?: null, ?: bool] | [obj, int, ?: float]
						==
						[obj, ?: null | int, ?: bool | float]
					`);
				});
				it('some value assignable to combo type might not be assignable to union.', () => {
					const left: TYPE.TypeTuple = TYPE.TypeTuple.fromTypes([
						TYPE.Type.BOOL,
						TYPE.Type.INT,
					]);
					const right: TYPE.TypeTuple = TYPE.TypeTuple.fromTypes([
						TYPE.Type.INT,
						TYPE.Type.BOOL,
					]);
					const union: TYPE.Type = left.union(right);
					assert.ok(union instanceof TYPE.TypeUnion);
					const v: OBJ.Tuple<OBJ.Boolean> = new OBJ.Tuple<OBJ.Boolean>([OBJ.Boolean.TRUE, OBJ.Boolean.TRUE]);
					assert.ok(union.combineTuplesOrRecords().includes(v), `
						let x: [bool | int, int | bool] = [true, true]; % ok
					`);
					assert.ok(!left.union(right).includes(v), `
						let x: [bool, int] | [int, bool] = [true, true]; %> TypeError
					`);
				});
			});
			context('with record operands.', () => {
				it('takes the intersection of properties of constituent types.', () => {
					const [foo, bar, qux, diz] = [0x100n, 0x101n, 0x102n, 0x103n];
					assert.ok(TYPE.TypeRecord.fromTypes(new Map<bigint, TYPE.Type>([
						[foo, TYPE.Type.OBJ],
						[bar, TYPE.Type.NULL],
						[qux, TYPE.Type.BOOL],
					])).unionWithRecord(TYPE.TypeRecord.fromTypes(new Map<bigint, TYPE.Type>([
						[foo, TYPE.Type.OBJ],
						[diz, TYPE.Type.INT],
						[qux, TYPE.Type.STR],
					]))).equals(TYPE.TypeRecord.fromTypes(new Map<bigint, TYPE.Type>([
						[foo, TYPE.Type.OBJ],
						[qux, TYPE.Type.BOOL.union(TYPE.Type.STR)],
					]))), `
						[foo: obj, bar: null, qux: bool] | [foo: obj, diz: int, qux: str]
						==
						[foo: obj, qux: bool | str]
					`);
				});
				it('takes the disjunction of optionality.', () => {
					const [foo, bar, qux, diz] = [0x100n, 0x101n, 0x102n, 0x103n];
					assert.ok(new TYPE.TypeRecord(new Map<bigint, TypeEntry>([
						[foo, {type: TYPE.Type.OBJ,  optional: false}],
						[bar, {type: TYPE.Type.NULL, optional: true}],
						[qux, {type: TYPE.Type.BOOL, optional: true}],
					])).unionWithRecord(new TYPE.TypeRecord(new Map<bigint, TypeEntry>([
						[foo, {type: TYPE.Type.OBJ, optional: false}],
						[diz, {type: TYPE.Type.INT, optional: true}],
						[qux, {type: TYPE.Type.STR, optional: false}],
					]))).equals(new TYPE.TypeRecord(new Map<bigint, TypeEntry>([
						[foo, {type: TYPE.Type.OBJ,                            optional: false}],
						[qux, {type: TYPE.Type.BOOL.union(TYPE.Type.STR), optional: true}],
					]))), `
						[foo: obj, bar?: null, qux?: bool] | [foo: obj, diz?: int, qux: str]
						==
						[foo: obj, qux?: bool | str]
					`);
				});
				it('some value assignable to combo type might not be assignable to union.', () => {
					const left: TYPE.TypeRecord = TYPE.TypeRecord.fromTypes(new Map<bigint, TYPE.Type>([
						[0x100n, TYPE.Type.BOOL],
						[0x101n, TYPE.Type.INT],
						[0x102n, TYPE.Type.STR],
					]));
					const right: TYPE.TypeRecord = TYPE.TypeRecord.fromTypes(new Map<bigint, TYPE.Type>([
						[0x103n, TYPE.Type.STR],
						[0x100n, TYPE.Type.INT],
						[0x101n, TYPE.Type.BOOL],
					]));
					const union: TYPE.Type = left.union(right);
					assert.ok(union instanceof TYPE.TypeUnion);
					const v: OBJ.Record<OBJ.Boolean> = new OBJ.Record<OBJ.Boolean>(new Map<bigint, OBJ.Boolean>([
						[0x100n, OBJ.Boolean.TRUE],
						[0x101n, OBJ.Boolean.TRUE],
					]));
					assert.ok(union.combineTuplesOrRecords().includes(v), `
						let x: [a: bool | int, b: int | bool] = [a= true, b= true]; % ok
					`);
					assert.ok(!union.includes(v), `
						let x: [a: bool, b: int, c: str] | [d: str, a: int, b: bool] = [a= true, b= true]; %> TypeError
					`);
				});
			});
		});
	});
});<|MERGE_RESOLUTION|>--- conflicted
+++ resolved
@@ -545,7 +545,7 @@
 				assert.ok(!TYPE.TypeTuple.fromTypes([TYPE.Type.INT, TYPE.Type.FLOAT], true).isSubtypeOf(TYPE.TypeTuple.fromTypes([TYPE.Type.INT.union(TYPE.Type.NULL), TYPE.Type.FLOAT.union(TYPE.Type.NULL)], true)), 'mutable [int, float] !<: mutable [int?, float?]');
 			});
 			it('is not a subtype of List', () => {
-				return assert.ok(!TYPE.TypeTuple.fromTypes([TYPE.Type.INT], true).isSubtypeOf(new TYPE.TypeList(TYPE.Type.INT, true)), `mutable [int] !<: mutable int[]`);
+				assert.ok(!TYPE.TypeTuple.fromTypes([TYPE.Type.INT], true).isSubtypeOf(new TYPE.TypeList(TYPE.Type.INT, true)), 'mutable [int] !<: mutable int[]');
 			});
 		});
 
@@ -571,13 +571,8 @@
 					[0x101n, TYPE.Type.BOOL.union(TYPE.Type.NULL)],
 					[0x102n, TYPE.Type.OBJ],
 					[0x100n, TYPE.Type.INT.union(TYPE.Type.FLOAT)],
-<<<<<<< HEAD
 				]))), '[x: int, y: bool, z: str] <: [y: bool!, z: obj, x: int | float];');
-				false && assert.ok(!TYPE.TypeRecord.fromTypes(new Map<bigint, TYPE.Type>([
-=======
-				]))), `[x: int, y: bool, z: str] <: [y: bool!, z: obj, x: int | float];`);
 				assert.ok(!TYPE.TypeRecord.fromTypes(new Map<bigint, TYPE.Type>([
->>>>>>> ed62d0a3
 					[0x100n, TYPE.Type.INT],
 					[0x101n, TYPE.Type.BOOL],
 					[0x102n, TYPE.Type.STR],
@@ -648,9 +643,9 @@
 				]), true)), 'mutable [a: int, b: float] !<: mutable [a: int?, b: float?]');
 			});
 			it('is not a subtype of Dict', () => {
-				return assert.ok(!TYPE.TypeRecord.fromTypes(new Map<bigint, TYPE.Type>([
-					[0x100n, TYPE.Type.INT],
-				]), true).isSubtypeOf(new TYPE.TypeDict(TYPE.Type.INT, true)), `mutable [a: int] !<: mutable [: int]`);
+				assert.ok(!TYPE.TypeRecord.fromTypes(new Map<bigint, TYPE.Type>([
+					[0x100n, TYPE.Type.INT],
+				]), true).isSubtypeOf(new TYPE.TypeDict(TYPE.Type.INT, true)), 'mutable [a: int] !<: mutable [: int]');
 			});
 		});
 
