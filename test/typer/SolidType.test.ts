import * as assert from 'assert'
import {Dev} from '../../src/core/index.js';
import {
	SolidType,
	SolidTypeConstant,
	SolidTypeInterface,
	SolidTypeTuple,
	SolidTypeRecord,
	SolidTypeMapping,
	SolidObject,
	SolidNull,
	SolidBoolean,
	SolidNumber,
	Int16,
	Float64,
	SolidString,
	SolidTuple,
	SolidRecord,
	SolidMapping,
} from '../../src/typer/index.js';
import {
	typeConstInt,
	typeConstFloat,
} from '../helpers.js';



describe('SolidType', () => {
	function predicate2<T>(array: T[], p: (a: T, b: T) => void): void {
		array.forEach((a) => {
			array.forEach((b) => {
				p(a, b)
			})
		})
	}
	function predicate3<T>(array: T[], p: (a: T, b: T, c: T) => void): void {
		array.forEach((a) => {
			array.forEach((b) => {
				array.forEach((c) => {
					p(a, b, c)
				})
			})
		})
	}
	const builtin_types: SolidType[] = [
		SolidType.NEVER,
		SolidType.UNKNOWN,
		SolidType.VOID,
		SolidObject,
		SolidNull,
		SolidBoolean,
		Int16,
		Float64,
		SolidString,
		SolidTuple,
		SolidRecord,
		SolidMapping,
	]
	const t0: SolidTypeInterface = new SolidTypeInterface(new Map<string, SolidType>([
		['foo', SolidObject],
		['bar', SolidNull],
		['diz', SolidBoolean],
	]))
	const t1: SolidTypeInterface = new SolidTypeInterface(new Map<string, SolidType>([
		['foo', SolidObject],
		['qux', SolidNumber],
		['diz', SolidString],
	]))


	describe('#includes', () => {
		it('uses `SolidObject#identical` to compare values.', () => {
			function unionOfInts(fs: bigint[]): SolidType {
				return fs.map<SolidType>(typeConstInt).reduce((a, b) => a.union(b));
			}
			function unionOfFloats(fs: number[]): SolidType {
				return fs.map<SolidType>(typeConstFloat).reduce((a, b) => a.union(b));
			}
			const t1: SolidType = unionOfFloats([4.2, 4.3, 4.4]);
			const t2: SolidType = unionOfFloats([4.3, 4.4, 4.5]);
			const t3: SolidType = unionOfInts([42n, 43n, 44n]);
			const t4: SolidType = unionOfInts([43n, 44n, 45n]);
			assert.deepStrictEqual([
				t1,
				t2,
				t1.intersect(t2),
			].map((typ) => [...typ.values]), [
				[4.2, 4.3, 4.4],
				[4.3, 4.4, 4.5],
				[4.3, 4.4],
			].map((set) => set.map((n) => new Float64(n))), '(4.2 | 4.3 | 4.4) & (4.3 | 4.4 | 4.5) == (4.3 | 4.4)');
			assert.deepStrictEqual([
				t3,
				t4,
				t3.union(t4),
			].map((t) => [...t.values]), [
				[42n, 43n, 44n],
				[43n, 44n, 45n],
				[42n, 43n, 44n, 45n],
			].map((set) => set.map((n) => new Int16(n))), '(42 | 43 | 44) | (43 | 44 | 45) == (42 | 43 | 44 | 45)');
		});
	});


	describe('#intersect', () => {
		it('1-5 | `T  & never   == never`', () => {
			builtin_types.forEach((t) => {
				assert.ok(t.intersect(SolidType.NEVER).equals(SolidType.NEVER), `${ t }`);
			})
		})
		it('1-6 | `T  & unknown == T`', () => {
			builtin_types.forEach((t) => {
				assert.ok(t.intersect(SolidType.UNKNOWN).equals(t), `${ t }`);
			})
		})
		it('2-1 | `A  & B == B  & A`', () => {
			predicate2(builtin_types, (a, b) => {
				assert.ok(a.intersect(b).equals(b.intersect(a)), `${ a }, ${ b }`)
			})
		})
		it('2-3 | `(A  & B)  & C == A  & (B  & C)`', () => {
			predicate3(builtin_types, (a, b, c) => {
				assert.ok(a.intersect(b).intersect(c).equals(a.intersect(b.intersect(c))), `${ a }, ${ b }, ${ c }`)
			})
		})
		it('2-5 | `A  & (B \| C) == (A  & B) \| (A  & C)`', () => {
			predicate3(builtin_types, (a, b, c) => {
				assert.ok(a.intersect(b.union(c)).equals(a.intersect(b).union(a.intersect(c))), `${ a }, ${ b }, ${ c }`)
			})
		})
<<<<<<< HEAD
		describe('SolidTypeUnion', () => {
			it('distributes union operands over intersection: `(B \| C)  & A == (B  & A) \| (C  & A)`.', () => {
				const expr = SolidNull.union(Int16).intersect(SolidType.VOID.union(SolidNull).union(SolidBoolean.FALSETYPE));
				assert.ok(expr.equals(SolidNull), `(null | int) & (void | null | false) == null`);
				assert.deepStrictEqual(expr, SolidNull);
			});
		});
		describe('SolidInterfaceType', () => {
=======
		Dev.supports('literalCollection') && describe('SolidTypeTuple', () => {
			it('takes the union of indices of constituent types.', () => {
				assert.ok(new SolidTypeTuple([
					SolidObject,
					SolidNull,
					SolidBoolean,
				]).intersect(new SolidTypeTuple([
					SolidObject,
					Int16,
				])).equals(new SolidTypeTuple([
					SolidObject,
					SolidNull.intersect(Int16),
					SolidBoolean,
				])), `
					[obj, null, bool] & [obj, int]
					==
					[obj, null & int, bool]
				`);
			});
		});
		describe('SolidTypeRecord', () => {
>>>>>>> e2e35735
			it('takes the union of properties of constituent types.', () => {
				const [foo, bar, qux, diz] = [0x100n, 0x101n, 0x102n, 0x103n];
				assert.ok(new SolidTypeRecord(new Map<bigint, SolidType>([
					[foo, SolidObject],
					[bar, SolidNull],
					[qux, SolidBoolean],
				])).intersect(new SolidTypeRecord(new Map<bigint, SolidType>([
					[foo, SolidObject],
					[diz, Int16],
					[qux, SolidString],
				]))).equals(new SolidTypeRecord(new Map<bigint, SolidType>([
					[foo, SolidObject],
					[bar, SolidNull],
					[qux, SolidBoolean.intersect(SolidString)],
					[diz, Int16],
				]))), `
					[foo: obj, bar: null, qux: bool] & [foo: obj, diz: int, qux: str]
					==
					[foo: obj, bar: null, qux: bool & str, diz: int]
				`);
			})
		})
	})


	describe('#union', () => {
		it('1-7 | `T \| never   == T`', () => {
			builtin_types.forEach((t) => {
				assert.ok(t.union(SolidType.NEVER).equals(t), `${ t }`);
			})
		})
		it('1-8 | `T \| unknown == unknown`', () => {
			builtin_types.forEach((t) => {
				assert.ok(t.union(SolidType.UNKNOWN).equals(SolidType.UNKNOWN), `${ t }`);
			})
		})
		it('2-2 | `A \| B == B \| A`', () => {
			predicate2(builtin_types, (a, b) => {
				assert.ok(a.union(b).equals(b.union(a)), `${ a }, ${ b }`)
			})
		})
		it('2-4 | `(A \| B) \| C == A \| (B \| C)`', () => {
			predicate3(builtin_types, (a, b, c) => {
				assert.ok(a.union(b).union(c).equals(a.union(b.union(c))), `${ a }, ${ b }, ${ c }`)
			})
		})
		it('2-6 | `A \| (B  & C) == (A \| B)  & (A \| C)`', () => {
			predicate3(builtin_types, (a, b, c) => {
				assert.ok(a.union(b.intersect(c)).equals(a.union(b).intersect(a.union(c))), `${ a }, ${ b }, ${ c }`)
			})
		})
		Dev.supports('literalCollection') && describe('SolidTypeTuple', () => {
			it('takes the intersection of indices of constituent types.', () => {
				assert.ok(new SolidTypeTuple([
					SolidObject,
					SolidNull,
					SolidBoolean,
				]).union(new SolidTypeTuple([
					SolidObject,
					Int16,
				])).equals(new SolidTypeTuple([
					SolidObject,
					SolidNull.union(Int16),
				])), `
					[obj, null, bool] | [obj, int]
					==
					[obj, null | int]
				`);
			});
		});
		describe('SolidTypeRecord', () => {
			it('takes the intersection of properties of constituent types.', () => {
				const [foo, bar, qux, diz] = [0x100n, 0x101n, 0x102n, 0x103n];
				assert.ok(new SolidTypeRecord(new Map<bigint, SolidType>([
					[foo, SolidObject],
					[bar, SolidNull],
					[qux, SolidBoolean],
				])).union(new SolidTypeRecord(new Map<bigint, SolidType>([
					[foo, SolidObject],
					[diz, Int16],
					[qux, SolidString],
				]))).equals(new SolidTypeRecord(new Map<bigint, SolidType>([
					[foo, SolidObject],
					[qux, SolidBoolean.union(SolidString)],
				]))), `
					[foo: obj, bar: null, qux: bool] | [foo: obj, diz: int, qux: str]
					==
					[foo: obj, qux: bool | str]
				`);
			})
		})
	})


	describe('#subtract', () => {
		it('4-1 | `A - B == A  <->  A & B == never`', () => {
			predicate2(builtin_types, (a, b) => {
				if (a.intersect(b).isEmpty) {
					assert.ok(a.subtract(b).equals(a), `forward: ${ a }, ${ b }`);
				}
				if (a.subtract(b).equals(a)) {
					assert.ok(a.intersect(b).isEmpty, `backward: ${ a }, ${ b }`);
				}
			});
		});
		it('4-2 | `A - B == never  <->  A <: B`', () => {
			predicate2(builtin_types, (a, b) => {
				if (a.isSubtypeOf(b)) {
					assert.ok(a.subtract(b).isEmpty, `forward: ${ a }, ${ b }`);
				}
				if (a.subtract(b).isEmpty) {
					assert.ok(a.isSubtypeOf(b), `forward: ${ a }, ${ b }`);
				}
			});
		});
		it('4-3 | `A <: B - C  <->  A <: B  &&  A & C == never`', () => {
			predicate3(builtin_types, (a, b, c) => {
				if (a.isSubtypeOf(b.subtract(c))) {
					assert.ok(a.isSubtypeOf(b) && a.intersect(c).isEmpty, `forward: ${ a }, ${ b }, ${ c }`);
				}
				if (a.isSubtypeOf(b) && a.intersect(c).isEmpty) {
					assert.ok(a.isSubtypeOf(b.subtract(c)), `forward: ${ a }, ${ b }, ${ c }`);
				}
			});
		});
		it('4-4 | `(A \| B) - C == (A - C) \| (B - C)`', () => {
			predicate3(builtin_types, (a, b, c) => {
				assert.ok(a.union(b).subtract(c).equals(a.subtract(c).union(b.subtract(c))), `${ a }, ${ b }, ${ c }`);
			});
		});
		it('4-5 | `A - (B \| C) == (A - B)  & (A - C)`', () => {
			predicate3(builtin_types, (a, b, c) => {
				assert.ok(a.subtract(b.union(c)).equals(a.subtract(b).intersect(a.subtract(c))), `${ a }, ${ b }, ${ c }`);
			});
		});
	});


	describe('#isSubtypeOf', () => {
		it('1-1 | `never <: T`', () => {
			builtin_types.forEach((t) => {
				assert.ok(SolidType.NEVER.isSubtypeOf(t), `${ t }`);
			})
		})
		it('1-2 | `T     <: unknown`', () => {
			builtin_types.forEach((t) => {
				assert.ok(t.isSubtypeOf(SolidType.UNKNOWN), `${ t }`);
			})
		})
		it('1-3 | `T       <: never  <->  T == never`', () => {
			builtin_types.forEach((t) => {
				if (t.isSubtypeOf(SolidType.NEVER)) {
					assert.ok(t.equals(SolidType.NEVER), `${ t }`);
				}
			})
		})
		it('1-4 | `unknown <: T      <->  T == unknown`', () => {
			builtin_types.forEach((t) => {
				if (SolidType.UNKNOWN.isSubtypeOf(t)) {
					assert.ok(t.equals(SolidType.UNKNOWN), `${ t }`);
				}
			})
		})
		it('2-7 | `A <: A`', () => {
			builtin_types.forEach((a) => {
				assert.ok(a.isSubtypeOf(a), `${ a }`)
			})
		})
		it('2-8 | `A <: B  &&  B <: A  -->  A == B`', () => {
			predicate2(builtin_types, (a, b) => {
				if (a.isSubtypeOf(b) && b.isSubtypeOf(a)) {
					assert.ok(a.equals(b), `${ a }, ${ b }`)
				}
			})
		})
		it('2-9 | `A <: B  &&  B <: C  -->  A <: C`', () => {
			predicate3(builtin_types, (a, b, c) => {
				if (a.isSubtypeOf(b) && b.isSubtypeOf(c)) {
					assert.ok(a.isSubtypeOf(c), `${ a }, ${ b }, ${ c }`)
				}
			})
		})
		it('3-1 | `A  & B <: A  &&  A  & B <: B`', () => {
			predicate2(builtin_types, (a, b) => {
				assert.ok(a.intersect(b).isSubtypeOf(a), `${ a }, ${ b }`)
				assert.ok(a.intersect(b).isSubtypeOf(b), `${ a }, ${ b }`)
			})
		})
		it('3-2 | `A <: A \| B  &&  B <: A \| B`', () => {
			predicate2(builtin_types, (a, b) => {
				assert.ok(a.isSubtypeOf(a.union(b)), `${ a }, ${ b }`)
				assert.ok(b.isSubtypeOf(a.union(b)), `${ a }, ${ b }`)
			})
		})
		it('3-3 | `A <: B  <->  A  & B == A`', () => {
			predicate2(builtin_types, (a, b) => {
				if (a.isSubtypeOf(b)) {
					assert.ok(a.intersect(b).equals(a), `forward: ${ a }, ${ b }`)
				}
				if (a.intersect(b).equals(a)) {
					assert.ok(a.isSubtypeOf(b), `backward: ${ a }, ${ b }`)
				}
			})
		})
		it('3-4 | `A <: B  <->  A \| B == B`', () => {
			predicate2(builtin_types, (a, b) => {
				if (a.isSubtypeOf(b)) {
					assert.ok(a.union(b).equals(b), `forward: ${ a }, ${ b }`)
				}
				if (a.union(b).equals(b)) {
					assert.ok(a.isSubtypeOf(b), `backward: ${ a }, ${ b }`)
				}
			})
		})
		it('3-5 | `A <: C    &&  A <: D  <->  A <: C  & D`', () => {
			predicate3(builtin_types, (a, c, d) => {
				if (a.isSubtypeOf(c) && a.isSubtypeOf(d)) {
					assert.ok(a.isSubtypeOf(c.intersect(d)), `forward: ${ a }, ${ c }, ${ d }`)
				}
				if (a.isSubtypeOf(c.intersect(d))) {
					assert.ok(a.isSubtypeOf(c) && a.isSubtypeOf(d), `backward: ${ a }, ${ c }, ${ d }`)
				}
			})
		})
		it('3-6 | `A <: C  \|\|  A <: D  -->  A <: C \| D`', () => {
			predicate3(builtin_types, (a, c, d) => {
				if (a.isSubtypeOf(c) || a.isSubtypeOf(d)) {
					assert.ok(a.isSubtypeOf(c.union(d)), `${ a }, ${ c }, ${ d }`)
				}
			})
			assert.ok(
				SolidNull.union(Int16).isSubtypeOf(SolidNull.union(Int16)) &&
				!SolidNull.union(Int16).isSubtypeOf(SolidNull) &&
				!SolidNull.union(Int16).isSubtypeOf(Int16),
				'exists A, C, D s.t. `A <: C | D` but `!(A <: C)` and `!(A <: D)`'
			)
		})
		it('3-7 | `A <: C    &&  B <: C  <->  A \| B <: C`', () => {
			predicate3(builtin_types, (a, b, c) => {
				if (a.isSubtypeOf(c) && b.isSubtypeOf(c)) {
					assert.ok(a.union(b).isSubtypeOf(c), `forward: ${ a }, ${ b }, ${ c }`)
				}
				if (a.union(b).isSubtypeOf(c)) {
					assert.ok(a.isSubtypeOf(c) && b.isSubtypeOf(c), `backward: ${ a }, ${ b }, ${ c }`)
				}
			})
		})
		it('3-8 | `A <: C  \|\|  B <: C  -->  A  & B <: C`', () => {
			predicate3(builtin_types, (a, b, c) => {
				if (a.isSubtypeOf(c) || b.isSubtypeOf(c)) {
					assert.ok(a.intersect(b).isSubtypeOf(c), `${ a }, ${ b }, ${ c }`)
				}
			})
			assert.ok(
				SolidNull.intersect(Int16).isSubtypeOf(SolidNull.intersect(Int16)) &&
				!SolidNull.isSubtypeOf(SolidNull.intersect(Int16)) &&
				!Int16.isSubtypeOf(SolidNull.intersect(Int16)),
				'exists A, B, C s.t. `A & B <: C` but `!(A <: C)` and `!(B <: C)`'
			)
		})

		it('discrete types.', () => {
			;[
				SolidType.VOID,
				SolidNull,
				SolidBoolean,
				Int16,
				Float64,
				SolidString,
				SolidTuple,
				SolidRecord,
				SolidMapping,
			].forEach((t, _, arr) => {
				arr.filter((u) => u !== t).forEach((u) => {
					assert.ok(!u.isSubtypeOf(t), `${ u }, ${ t }`)
				})
			})
		})

		describe('SolidTypeConstant', () => {
			it('constant Boolean types should be subtypes of `bool`.', () => {
				assert.ok(SolidBoolean.FALSETYPE.isSubtypeOf(SolidBoolean), 'SolidBoolean.FALSETYPE')
				assert.ok(SolidBoolean.TRUETYPE .isSubtypeOf(SolidBoolean), 'SolidBoolean.TRUETYPE')
			})
			it('constant Integer types should be subtypes of `int`.', () => {
				;[42n, -42n, 0n, -0n].map((v) => new SolidTypeConstant(new Int16(v))).forEach((itype) => {
					assert.ok(itype.isSubtypeOf(Int16), `${ itype }`)
				})
			})
			it('constant Float types should be subtypes of `float`.', () => {
				;[4.2, -4.2e-2, 0.0, -0.0].map((v) => new SolidTypeConstant(new Float64(v))).forEach((ftype) => {
					assert.ok(ftype.isSubtypeOf(Float64), `${ ftype }`)
				})
			})
			it('constant String types should be subtypes of `str`.', () => {
				['a4.2', 'b-4.2e-2', 'c0.0', 'd-0.0'].map((v) => new SolidTypeConstant(new SolidString(v))).forEach((stype) => {
					assert.ok(stype.isSubtypeOf(SolidString), `${ stype }`);
				});
			});
			it('constant tuple types should be subtype of a tuple type instance.', () => {
				new Map<SolidObject, SolidTypeTuple>([
					[new SolidTuple(),                                             new SolidTypeTuple()],
					[new SolidTuple([new Int16(42n)]),                             new SolidTypeTuple([Int16])],
					[new SolidTuple([new Float64(4.2), new SolidString('hello')]), new SolidTypeTuple([Float64, SolidString])],
				]).forEach((tupletype, value) => {
					assert.ok(new SolidTypeConstant(value).isSubtypeOf(SolidTuple), `let x: Tuple = ${ value };`);
					assert.ok(new SolidTypeConstant(value).isSubtypeOf(tupletype),  `let x: ${ tupletype } = ${ value };`);
				});
			});
			it('constant record types should be subtype of a record type instance.', () => {
				new Map<SolidObject, SolidTypeRecord>([
					[new SolidRecord(new Map<bigint, SolidObject>([[0x100n, new Int16(42n)]])),                                       new SolidTypeRecord(new Map<bigint, SolidType>([[0x100n, Int16]]))],
					[new SolidRecord(new Map<bigint, SolidObject>([[0x100n, new Float64(4.2)], [0x101n, new SolidString('hello')]])), new SolidTypeRecord(new Map<bigint, SolidType>([[0x100n, Float64], [0x101n, SolidString]]))],
					[new SolidRecord(new Map<bigint, SolidObject>([[0x100n, new SolidString('hello')], [0x101n, new Float64(4.2)]])), new SolidTypeRecord(new Map<bigint, SolidType>([[0x100n, SolidString], [0x101n, Float64]]))],
				]).forEach((recordtype, value) => {
					assert.ok(new SolidTypeConstant(value).isSubtypeOf(SolidRecord), `let x: Record = ${ value };`);
					assert.ok(new SolidTypeConstant(value).isSubtypeOf(recordtype),  `let x: ${ recordtype } = ${ value };`);
				});
			});
			it('constant mapping types should be subtype of a mapping type instance.', () => {
				new Map<SolidObject, SolidTypeMapping>([
					[new SolidMapping(new Map<SolidObject, SolidObject>([[new Int16(0x100n), new Int16(42n)]])),                                                  new SolidTypeMapping(Int16, Int16)],
					[new SolidMapping(new Map<SolidObject, SolidObject>([[new Int16(0x100n), new Float64(4.2)], [new Int16(0x101n), new SolidString('hello')]])), new SolidTypeMapping(Int16, Float64.union(SolidString))],
					[new SolidMapping(new Map<SolidObject, SolidObject>([[new SolidString('hello'), new Int16(0x100n)], [new Float64(4.2), new Int16(0x101n)]])), new SolidTypeMapping(Float64.union(SolidString), Int16)],
				]).forEach((mappingtype, value) => {
					assert.ok(new SolidTypeConstant(value).isSubtypeOf(SolidMapping), `let x: Record = ${ value };`);
					assert.ok(new SolidTypeConstant(value).isSubtypeOf(mappingtype),  `let x: ${ mappingtype } = ${ value };`);
				});
			});
		})

		Dev.supports('literalCollection') && describe('SolidTypeTuple', () => {
			it('is a subtype but not a supertype of `SolidObject`.', () => {
				assert.ok(new SolidTypeTuple([
					Int16,
					SolidBoolean,
					SolidString,
				]).isSubtypeOf(SolidObject), `[int, bool, str] <: obj;`);
				assert.ok(!SolidObject.isSubtypeOf(new SolidTypeTuple([
					Int16,
					SolidBoolean,
					SolidString,
				])), `obj !<: [int, bool, str]`);
			});
			it('matches per index.', () => {
				assert.ok(new SolidTypeTuple([
					Int16,
					SolidBoolean,
					SolidString,
				]).isSubtypeOf(new SolidTypeTuple([
					Int16.union(Float64),
					SolidBoolean.union(SolidNull),
					SolidObject,
				])), `[int, bool, str] <: [int | float, bool!, obj];`);
				assert.ok(!new SolidTypeTuple([
					Int16,
					SolidBoolean,
					SolidString,
				]).isSubtypeOf(new SolidTypeTuple([
					SolidBoolean.union(SolidNull),
					SolidObject,
					Int16.union(Float64),
				])), `[int, bool, str] !<: [bool!, obj, int | float];`);
			});
			it('returns false if assigned is smaller than assignee.', () => {
				assert.ok(!new SolidTypeTuple([
					Int16,
					SolidBoolean,
				]).isSubtypeOf(new SolidTypeTuple([
					Int16.union(Float64),
					SolidBoolean.union(SolidNull),
					SolidObject,
				])), `[int, bool] !<: [int | float, bool!, obj];`);
			});
			it('skips rest if assigned is larger than assignee.', () => {
				assert.ok(new SolidTypeTuple([
					Int16,
					SolidBoolean,
					SolidString,
				]).isSubtypeOf(new SolidTypeTuple([
					Int16.union(Float64),
					SolidBoolean.union(SolidNull),
				])), `[int, bool, str] <: [int | float, bool!];`);
			});
		});

		Dev.supports('literalCollection') && describe('SolidTypeRecord', () => {
			it('is a subtype but not a supertype of `SolidObject`.', () => {
				assert.ok(new SolidTypeRecord(new Map<bigint, SolidType>([
					[0x100n, Int16],
					[0x101n, SolidBoolean],
					[0x102n, SolidString],
				])).isSubtypeOf(SolidObject), `[x: int, y: bool, z: str] <: obj;`);
				assert.ok(!SolidObject.isSubtypeOf(new SolidTypeRecord(new Map<bigint, SolidType>([
					[0x100n, Int16],
					[0x101n, SolidBoolean],
					[0x102n, SolidString],
				]))), `obj !<: [x: int, y: bool, z: str]`);
			});
			it('matches per key.', () => {
				assert.ok(new SolidTypeRecord(new Map<bigint, SolidType>([
					[0x100n, Int16],
					[0x101n, SolidBoolean],
					[0x102n, SolidString],
				])).isSubtypeOf(new SolidTypeRecord(new Map<bigint, SolidType>([
					[0x101n, SolidBoolean.union(SolidNull)],
					[0x102n, SolidObject],
					[0x100n, Int16.union(Float64)],
				]))), `[x: int, y: bool, z: str] <: [y: bool!, z: obj, x: int | float];`);
				assert.ok(!new SolidTypeRecord(new Map<bigint, SolidType>([
					[0x100n, Int16],
					[0x101n, SolidBoolean],
					[0x102n, SolidString],
				])).isSubtypeOf(new SolidTypeRecord(new Map<bigint, SolidType>([
					[0x100n, SolidBoolean.union(SolidNull)],
					[0x101n, SolidObject],
					[0x102n, Int16.union(Float64)],
				]))), `[x: int, y: bool, z: str] !<: [x: bool!, y: obj, z: int | float];`);
			});
			it('returns false if assigned is smaller than assignee.', () => {
				assert.ok(!new SolidTypeRecord(new Map<bigint, SolidType>([
					[0x100n, Int16],
					[0x101n, SolidBoolean],
				])).isSubtypeOf(new SolidTypeRecord(new Map<bigint, SolidType>([
					[0x101n, SolidBoolean.union(SolidNull)],
					[0x102n, SolidObject],
					[0x100n, Int16.union(Float64)],
				]))), `[x: int, y: bool] !<: [y: bool!, z: obj, x: int | float];`);
			});
			it('skips rest if assigned is larger than assignee.', () => {
				assert.ok(new SolidTypeRecord(new Map<bigint, SolidType>([
					[0x100n, Int16],
					[0x101n, SolidBoolean],
					[0x102n, SolidString],
				])).isSubtypeOf(new SolidTypeRecord(new Map<bigint, SolidType>([
					[0x101n, SolidBoolean.union(SolidNull)],
					[0x100n, Int16.union(Float64)],
				]))), `[x: int, y: bool, z: str] <: [y: bool!, x: int | float];`);
			});
			it('returns false if assignee contains keys that assigned does not.', () => {
				assert.ok(!new SolidTypeRecord(new Map<bigint, SolidType>([
					[0x100n, Int16],
					[0x101n, SolidBoolean],
					[0x102n, SolidString],
				])).isSubtypeOf(new SolidTypeRecord(new Map<bigint, SolidType>([
					[0x101n, SolidBoolean.union(SolidNull)],
					[0x102n, SolidObject],
					[0x103n, Int16.union(Float64)],
				]))), `[x: int, y: bool, z: str] !<: [y: bool!, z: obj, w: int | float]`);
			});
		});

		Dev.supports('literalCollection') && describe('SolidTypeMapping', () => {
			it('is a subtype but not a supertype of `SolidObject`.', () => {
				assert.ok(new SolidTypeMapping(Int16, SolidBoolean).isSubtypeOf(SolidObject), `Mapping.<int, bool> <: obj`);
				assert.ok(!SolidObject.isSubtypeOf(new SolidTypeMapping(Int16, SolidBoolean)), `obj !<: Mapping.<int, bool>`);
			});
			it('Covariance: `A <: C && B <: D --> Mapping.<A, B> <: Mapping.<C, D>`.', () => {
				assert.ok(new SolidTypeMapping(Int16, SolidBoolean).isSubtypeOf(
					new SolidTypeMapping(Int16.union(Float64), SolidBoolean.union(SolidNull))
				), `Mapping.<int, bool> <: Mapping.<int | float, bool | null>`);
				assert.ok(!new SolidTypeMapping(Int16, SolidBoolean).isSubtypeOf(
					new SolidTypeMapping(SolidBoolean.union(SolidNull), SolidObject)
				), `Mapping.<int, bool> !<: Mapping.<bool | null, obj>`);
			});
		});

		describe('SolidTypeInterface', () => {
			it('returns `true` if the subtype contains at least the properties of the supertype.', () => {
				assert.ok(!t0.isSubtypeOf(t1))
				assert.ok(!t1.isSubtypeOf(t0))
				assert.ok(new SolidTypeInterface(new Map<string, SolidType>([
					['foo', SolidString],
					['bar', SolidNull],
					['diz', SolidBoolean],
					['qux', SolidNumber],
				])).isSubtypeOf(t0))
			})
		})
	})
})<|MERGE_RESOLUTION|>--- conflicted
+++ resolved
@@ -128,7 +128,6 @@
 				assert.ok(a.intersect(b.union(c)).equals(a.intersect(b).union(a.intersect(c))), `${ a }, ${ b }, ${ c }`)
 			})
 		})
-<<<<<<< HEAD
 		describe('SolidTypeUnion', () => {
 			it('distributes union operands over intersection: `(B \| C)  & A == (B  & A) \| (C  & A)`.', () => {
 				const expr = SolidNull.union(Int16).intersect(SolidType.VOID.union(SolidNull).union(SolidBoolean.FALSETYPE));
@@ -136,8 +135,6 @@
 				assert.deepStrictEqual(expr, SolidNull);
 			});
 		});
-		describe('SolidInterfaceType', () => {
-=======
 		Dev.supports('literalCollection') && describe('SolidTypeTuple', () => {
 			it('takes the union of indices of constituent types.', () => {
 				assert.ok(new SolidTypeTuple([
@@ -159,7 +156,6 @@
 			});
 		});
 		describe('SolidTypeRecord', () => {
->>>>>>> e2e35735
 			it('takes the union of properties of constituent types.', () => {
 				const [foo, bar, qux, diz] = [0x100n, 0x101n, 0x102n, 0x103n];
 				assert.ok(new SolidTypeRecord(new Map<bigint, SolidType>([
