import * as assert from 'assert'
import {Dev} from '../../src/core/index.js';
import {
	TypeEntry,
	SolidType,
	SolidTypeUnion,
	SolidTypeConstant,
	SolidTypeInterface,
	SolidTypeTuple,
	SolidTypeRecord,
	SolidTypeMapping,
	SolidObject,
	SolidNull,
	SolidBoolean,
	SolidNumber,
	Int16,
	Float64,
	SolidString,
	SolidTuple,
	SolidRecord,
	SolidMapping,
} from '../../src/typer/index.js';
import {
	typeConstInt,
	typeConstFloat,
} from '../helpers.js';



describe('SolidType', () => {
	function predicate2<T>(array: T[], p: (a: T, b: T) => void): void {
		array.forEach((a) => {
			array.forEach((b) => {
				p(a, b)
			})
		})
	}
	function predicate3<T>(array: T[], p: (a: T, b: T, c: T) => void): void {
		array.forEach((a) => {
			array.forEach((b) => {
				array.forEach((c) => {
					p(a, b, c)
				})
			})
		})
	}
	const builtin_types: SolidType[] = [
		SolidType.NEVER,
		SolidType.UNKNOWN,
		SolidType.VOID,
		SolidObject,
		SolidNull,
		SolidBoolean,
		Int16,
		Float64,
		SolidString,
		SolidTuple,
		SolidRecord,
		SolidMapping,
	]
	const t0: SolidTypeInterface = new SolidTypeInterface(new Map<string, SolidType>([
		['foo', SolidObject],
		['bar', SolidNull],
		['diz', SolidBoolean],
	]))
	const t1: SolidTypeInterface = new SolidTypeInterface(new Map<string, SolidType>([
		['foo', SolidObject],
		['qux', SolidNumber],
		['diz', SolidString],
	]))


	describe('#includes', () => {
		it('uses `SolidObject#identical` to compare values.', () => {
			function unionOfInts(fs: bigint[]): SolidType {
				return fs.map<SolidType>(typeConstInt).reduce((a, b) => a.union(b));
			}
			function unionOfFloats(fs: number[]): SolidType {
				return fs.map<SolidType>(typeConstFloat).reduce((a, b) => a.union(b));
			}
			const t1: SolidType = unionOfFloats([4.2, 4.3, 4.4]);
			const t2: SolidType = unionOfFloats([4.3, 4.4, 4.5]);
			const t3: SolidType = unionOfInts([42n, 43n, 44n]);
			const t4: SolidType = unionOfInts([43n, 44n, 45n]);
			assert.deepStrictEqual([
				t1,
				t2,
				t1.intersect(t2),
			].map((typ) => [...typ.values]), [
				[4.2, 4.3, 4.4],
				[4.3, 4.4, 4.5],
				[4.3, 4.4],
			].map((set) => set.map((n) => new Float64(n))), '(4.2 | 4.3 | 4.4) & (4.3 | 4.4 | 4.5) == (4.3 | 4.4)');
			assert.deepStrictEqual([
				t3,
				t4,
				t3.union(t4),
			].map((t) => [...t.values]), [
				[42n, 43n, 44n],
				[43n, 44n, 45n],
				[42n, 43n, 44n, 45n],
			].map((set) => set.map((n) => new Int16(n))), '(42 | 43 | 44) | (43 | 44 | 45) == (42 | 43 | 44 | 45)');
		});
	});


	describe('#intersect', () => {
		it('1-5 | `T  & never   == never`', () => {
			builtin_types.forEach((t) => {
				assert.ok(t.intersect(SolidType.NEVER).equals(SolidType.NEVER), `${ t }`);
			})
		})
		it('1-6 | `T  & unknown == T`', () => {
			builtin_types.forEach((t) => {
				assert.ok(t.intersect(SolidType.UNKNOWN).equals(t), `${ t }`);
			})
		})
		it('2-1 | `A  & B == B  & A`', () => {
			predicate2(builtin_types, (a, b) => {
				assert.ok(a.intersect(b).equals(b.intersect(a)), `${ a }, ${ b }`)
			})
		})
		it('2-3 | `(A  & B)  & C == A  & (B  & C)`', () => {
			predicate3(builtin_types, (a, b, c) => {
				assert.ok(a.intersect(b).intersect(c).equals(a.intersect(b.intersect(c))), `${ a }, ${ b }, ${ c }`)
			})
		})
		it('2-5 | `A  & (B \| C) == (A  & B) \| (A  & C)`', () => {
			predicate3(builtin_types, (a, b, c) => {
				assert.ok(a.intersect(b.union(c)).equals(a.intersect(b).union(a.intersect(c))), `${ a }, ${ b }, ${ c }`)
			})
		})
<<<<<<< HEAD
		it('extracts constituents of discriminated unions.', () => {
			assert.ok(SolidNull.union(SolidBoolean).union(Int16)
				.intersect(SolidBoolean.union(Int16).union(Float64))
				.equals(SolidBoolean.union(Int16))
			, `
				(null | bool | int) & (bool | int | float)
				==
				(bool | int)
			`);
		});
=======
		describe('SolidTypeUnion', () => {
			it('distributes union operands over intersection: `(B \| C)  & A == (B  & A) \| (C  & A)`.', () => {
				const expr = SolidNull.union(Int16).intersect(SolidType.VOID.union(SolidNull).union(SolidBoolean.FALSETYPE));
				assert.ok(expr.equals(SolidNull), `(null | int) & (void | null | false) == null`);
				assert.deepStrictEqual(expr, SolidNull);
			});
		});
		describe('SolidInterfaceType', () => {
			it('takes the union of properties of constituent types.', () => {
				assert.ok(t0.intersect(t1).equals(new SolidTypeInterface(new Map<string, SolidType>([
					['foo', SolidObject],
					['bar', SolidNull],
					['qux', SolidNumber],
					['diz', SolidBoolean.intersect(SolidString)],
				]))))
			})
		})
>>>>>>> 9b151e26
	})


	describe('#union', () => {
		it('1-7 | `T \| never   == T`', () => {
			builtin_types.forEach((t) => {
				assert.ok(t.union(SolidType.NEVER).equals(t), `${ t }`);
			})
		})
		it('1-8 | `T \| unknown == unknown`', () => {
			builtin_types.forEach((t) => {
				assert.ok(t.union(SolidType.UNKNOWN).equals(SolidType.UNKNOWN), `${ t }`);
			})
		})
		it('2-2 | `A \| B == B \| A`', () => {
			predicate2(builtin_types, (a, b) => {
				assert.ok(a.union(b).equals(b.union(a)), `${ a }, ${ b }`)
			})
		})
		it('2-4 | `(A \| B) \| C == A \| (B \| C)`', () => {
			predicate3(builtin_types, (a, b, c) => {
				assert.ok(a.union(b).union(c).equals(a.union(b.union(c))), `${ a }, ${ b }, ${ c }`)
			})
		})
		it('2-6 | `A \| (B  & C) == (A \| B)  & (A \| C)`', () => {
			predicate3(builtin_types, (a, b, c) => {
				assert.ok(a.union(b.intersect(c)).equals(a.union(b).intersect(a.union(c))), `${ a }, ${ b }, ${ c }`)
			})
		})
		it('extracts constituents of discriminated unions.', () => {
			assert.ok(SolidNull.union(SolidBoolean).union(Int16)
				.union(SolidBoolean.union(Int16).union(Float64))
				.equals(SolidNull.union(SolidBoolean).union(Int16).union(Float64))
			, `
				(null | bool | int) | (bool | int | float)
				==
				(null | bool | int | float)
			`);
		});
	})


	describe('#subtract', () => {
		it('4-1 | `A - B == A  <->  A & B == never`', () => {
			predicate2(builtin_types, (a, b) => {
				if (a.intersect(b).isEmpty) {
					assert.ok(a.subtract(b).equals(a), `forward: ${ a }, ${ b }`);
				}
				if (a.subtract(b).equals(a)) {
					assert.ok(a.intersect(b).isEmpty, `backward: ${ a }, ${ b }`);
				}
			});
		});
		it('4-2 | `A - B == never  <->  A <: B`', () => {
			predicate2(builtin_types, (a, b) => {
				if (a.isSubtypeOf(b)) {
					assert.ok(a.subtract(b).isEmpty, `forward: ${ a }, ${ b }`);
				}
				if (a.subtract(b).isEmpty) {
					assert.ok(a.isSubtypeOf(b), `forward: ${ a }, ${ b }`);
				}
			});
		});
		it('4-3 | `A <: B - C  <->  A <: B  &&  A & C == never`', () => {
			predicate3(builtin_types, (a, b, c) => {
				if (a.isSubtypeOf(b.subtract(c))) {
					assert.ok(a.isSubtypeOf(b) && a.intersect(c).isEmpty, `forward: ${ a }, ${ b }, ${ c }`);
				}
				if (a.isSubtypeOf(b) && a.intersect(c).isEmpty) {
					assert.ok(a.isSubtypeOf(b.subtract(c)), `forward: ${ a }, ${ b }, ${ c }`);
				}
			});
		});
		it('4-4 | `(A \| B) - C == (A - C) \| (B - C)`', () => {
			predicate3(builtin_types, (a, b, c) => {
				assert.ok(a.union(b).subtract(c).equals(a.subtract(c).union(b.subtract(c))), `${ a }, ${ b }, ${ c }`);
			});
		});
		it('4-5 | `A - (B \| C) == (A - B)  & (A - C)`', () => {
			predicate3(builtin_types, (a, b, c) => {
				assert.ok(a.subtract(b.union(c)).equals(a.subtract(b).intersect(a.subtract(c))), `${ a }, ${ b }, ${ c }`);
			});
		});
	});


	describe('#isSubtypeOf', () => {
		it('1-1 | `never <: T`', () => {
			builtin_types.forEach((t) => {
				assert.ok(SolidType.NEVER.isSubtypeOf(t), `${ t }`);
			})
		})
		it('1-2 | `T     <: unknown`', () => {
			builtin_types.forEach((t) => {
				assert.ok(t.isSubtypeOf(SolidType.UNKNOWN), `${ t }`);
			})
		})
		it('1-3 | `T       <: never  <->  T == never`', () => {
			builtin_types.forEach((t) => {
				if (t.isSubtypeOf(SolidType.NEVER)) {
					assert.ok(t.equals(SolidType.NEVER), `${ t }`);
				}
			})
		})
		it('1-4 | `unknown <: T      <->  T == unknown`', () => {
			builtin_types.forEach((t) => {
				if (SolidType.UNKNOWN.isSubtypeOf(t)) {
					assert.ok(t.equals(SolidType.UNKNOWN), `${ t }`);
				}
			})
		})
		it('2-7 | `A <: A`', () => {
			builtin_types.forEach((a) => {
				assert.ok(a.isSubtypeOf(a), `${ a }`)
			})
		})
		it('2-8 | `A <: B  &&  B <: A  -->  A == B`', () => {
			predicate2(builtin_types, (a, b) => {
				if (a.isSubtypeOf(b) && b.isSubtypeOf(a)) {
					assert.ok(a.equals(b), `${ a }, ${ b }`)
				}
			})
		})
		it('2-9 | `A <: B  &&  B <: C  -->  A <: C`', () => {
			predicate3(builtin_types, (a, b, c) => {
				if (a.isSubtypeOf(b) && b.isSubtypeOf(c)) {
					assert.ok(a.isSubtypeOf(c), `${ a }, ${ b }, ${ c }`)
				}
			})
		})
		it('3-1 | `A  & B <: A  &&  A  & B <: B`', () => {
			predicate2(builtin_types, (a, b) => {
				assert.ok(a.intersect(b).isSubtypeOf(a), `${ a }, ${ b }`)
				assert.ok(a.intersect(b).isSubtypeOf(b), `${ a }, ${ b }`)
			})
		})
		it('3-2 | `A <: A \| B  &&  B <: A \| B`', () => {
			predicate2(builtin_types, (a, b) => {
				assert.ok(a.isSubtypeOf(a.union(b)), `${ a }, ${ b }`)
				assert.ok(b.isSubtypeOf(a.union(b)), `${ a }, ${ b }`)
			})
		})
		it('3-3 | `A <: B  <->  A  & B == A`', () => {
			predicate2(builtin_types, (a, b) => {
				if (a.isSubtypeOf(b)) {
					assert.ok(a.intersect(b).equals(a), `forward: ${ a }, ${ b }`)
				}
				if (a.intersect(b).equals(a)) {
					assert.ok(a.isSubtypeOf(b), `backward: ${ a }, ${ b }`)
				}
			})
		})
		it('3-4 | `A <: B  <->  A \| B == B`', () => {
			predicate2(builtin_types, (a, b) => {
				if (a.isSubtypeOf(b)) {
					assert.ok(a.union(b).equals(b), `forward: ${ a }, ${ b }`)
				}
				if (a.union(b).equals(b)) {
					assert.ok(a.isSubtypeOf(b), `backward: ${ a }, ${ b }`)
				}
			})
		})
		it('3-5 | `A <: C    &&  A <: D  <->  A <: C  & D`', () => {
			predicate3(builtin_types, (a, c, d) => {
				if (a.isSubtypeOf(c) && a.isSubtypeOf(d)) {
					assert.ok(a.isSubtypeOf(c.intersect(d)), `forward: ${ a }, ${ c }, ${ d }`)
				}
				if (a.isSubtypeOf(c.intersect(d))) {
					assert.ok(a.isSubtypeOf(c) && a.isSubtypeOf(d), `backward: ${ a }, ${ c }, ${ d }`)
				}
			})
		})
		it('3-6 | `A <: C  \|\|  A <: D  -->  A <: C \| D`', () => {
			predicate3(builtin_types, (a, c, d) => {
				if (a.isSubtypeOf(c) || a.isSubtypeOf(d)) {
					assert.ok(a.isSubtypeOf(c.union(d)), `${ a }, ${ c }, ${ d }`)
				}
			})
			assert.ok(
				SolidNull.union(Int16).isSubtypeOf(SolidNull.union(Int16)) &&
				!SolidNull.union(Int16).isSubtypeOf(SolidNull) &&
				!SolidNull.union(Int16).isSubtypeOf(Int16),
				'exists A, C, D s.t. `A <: C | D` but `!(A <: C)` and `!(A <: D)`'
			)
		})
		it('3-7 | `A <: C    &&  B <: C  <->  A \| B <: C`', () => {
			predicate3(builtin_types, (a, b, c) => {
				if (a.isSubtypeOf(c) && b.isSubtypeOf(c)) {
					assert.ok(a.union(b).isSubtypeOf(c), `forward: ${ a }, ${ b }, ${ c }`)
				}
				if (a.union(b).isSubtypeOf(c)) {
					assert.ok(a.isSubtypeOf(c) && b.isSubtypeOf(c), `backward: ${ a }, ${ b }, ${ c }`)
				}
			})
		})
		it('3-8 | `A <: C  \|\|  B <: C  -->  A  & B <: C`', () => {
			predicate3(builtin_types, (a, b, c) => {
				if (a.isSubtypeOf(c) || b.isSubtypeOf(c)) {
					assert.ok(a.intersect(b).isSubtypeOf(c), `${ a }, ${ b }, ${ c }`)
				}
			})
			assert.ok(
				SolidNull.intersect(Int16).isSubtypeOf(SolidNull.intersect(Int16)) &&
				!SolidNull.isSubtypeOf(SolidNull.intersect(Int16)) &&
				!Int16.isSubtypeOf(SolidNull.intersect(Int16)),
				'exists A, B, C s.t. `A & B <: C` but `!(A <: C)` and `!(B <: C)`'
			)
		})

		it('discrete types.', () => {
			;[
				SolidType.VOID,
				SolidNull,
				SolidBoolean,
				Int16,
				Float64,
				SolidString,
				SolidTuple,
				SolidRecord,
				SolidMapping,
			].forEach((t, _, arr) => {
				arr.filter((u) => u !== t).forEach((u) => {
					assert.ok(!u.isSubtypeOf(t), `${ u }, ${ t }`)
				})
			})
		})

		describe('SolidTypeConstant', () => {
			it('constant Boolean types should be subtypes of `bool`.', () => {
				assert.ok(SolidBoolean.FALSETYPE.isSubtypeOf(SolidBoolean), 'SolidBoolean.FALSETYPE')
				assert.ok(SolidBoolean.TRUETYPE .isSubtypeOf(SolidBoolean), 'SolidBoolean.TRUETYPE')
			})
			it('constant Integer types should be subtypes of `int`.', () => {
				;[42n, -42n, 0n, -0n].map((v) => new SolidTypeConstant(new Int16(v))).forEach((itype) => {
					assert.ok(itype.isSubtypeOf(Int16), `${ itype }`)
				})
			})
			it('constant Float types should be subtypes of `float`.', () => {
				;[4.2, -4.2e-2, 0.0, -0.0].map((v) => new SolidTypeConstant(new Float64(v))).forEach((ftype) => {
					assert.ok(ftype.isSubtypeOf(Float64), `${ ftype }`)
				})
			})
			it('constant String types should be subtypes of `str`.', () => {
				['a4.2', 'b-4.2e-2', 'c0.0', 'd-0.0'].map((v) => new SolidTypeConstant(new SolidString(v))).forEach((stype) => {
					assert.ok(stype.isSubtypeOf(SolidString), `${ stype }`);
				});
			});
			it('constant tuple types should be subtype of a tuple type instance.', () => {
				new Map<SolidObject, SolidTypeTuple>([
					[new SolidTuple(),                                             SolidTypeTuple.fromTypes()],
					[new SolidTuple([new Int16(42n)]),                             SolidTypeTuple.fromTypes([Int16])],
					[new SolidTuple([new Float64(4.2), new SolidString('hello')]), SolidTypeTuple.fromTypes([Float64, SolidString])],
				]).forEach((tupletype, value) => {
					assert.ok(new SolidTypeConstant(value).isSubtypeOf(SolidTuple), `let x: Tuple = ${ value };`);
					assert.ok(new SolidTypeConstant(value).isSubtypeOf(tupletype),  `let x: ${ tupletype } = ${ value };`);
				});
			});
			it('constant record types should be subtype of a record type instance.', () => {
				new Map<SolidObject, SolidTypeRecord>([
					[new SolidRecord(new Map<bigint, SolidObject>([[0x100n, new Int16(42n)]])),                                       SolidTypeRecord.fromTypes(new Map<bigint, SolidType>([[0x100n, Int16]]))],
					[new SolidRecord(new Map<bigint, SolidObject>([[0x100n, new Float64(4.2)], [0x101n, new SolidString('hello')]])), SolidTypeRecord.fromTypes(new Map<bigint, SolidType>([[0x100n, Float64], [0x101n, SolidString]]))],
					[new SolidRecord(new Map<bigint, SolidObject>([[0x100n, new SolidString('hello')], [0x101n, new Float64(4.2)]])), SolidTypeRecord.fromTypes(new Map<bigint, SolidType>([[0x100n, SolidString], [0x101n, Float64]]))],
				]).forEach((recordtype, value) => {
					assert.ok(new SolidTypeConstant(value).isSubtypeOf(SolidRecord), `let x: Record = ${ value };`);
					assert.ok(new SolidTypeConstant(value).isSubtypeOf(recordtype),  `let x: ${ recordtype } = ${ value };`);
				});
			});
			it('constant mapping types should be subtype of a mapping type instance.', () => {
				new Map<SolidObject, SolidTypeMapping>([
					[new SolidMapping(new Map<SolidObject, SolidObject>([[new Int16(0x100n), new Int16(42n)]])),                                                  new SolidTypeMapping(Int16, Int16)],
					[new SolidMapping(new Map<SolidObject, SolidObject>([[new Int16(0x100n), new Float64(4.2)], [new Int16(0x101n), new SolidString('hello')]])), new SolidTypeMapping(Int16, Float64.union(SolidString))],
					[new SolidMapping(new Map<SolidObject, SolidObject>([[new SolidString('hello'), new Int16(0x100n)], [new Float64(4.2), new Int16(0x101n)]])), new SolidTypeMapping(Float64.union(SolidString), Int16)],
				]).forEach((mappingtype, value) => {
					assert.ok(new SolidTypeConstant(value).isSubtypeOf(SolidMapping), `let x: Record = ${ value };`);
					assert.ok(new SolidTypeConstant(value).isSubtypeOf(mappingtype),  `let x: ${ mappingtype } = ${ value };`);
				});
			});
		})

		Dev.supports('literalCollection') && describe('SolidTypeTuple', () => {
			it('is a subtype but not a supertype of `SolidObject`.', () => {
				assert.ok(SolidTypeTuple.fromTypes([
					Int16,
					SolidBoolean,
					SolidString,
				]).isSubtypeOf(SolidObject), `[int, bool, str] <: obj;`);
				assert.ok(!SolidObject.isSubtypeOf(SolidTypeTuple.fromTypes([
					Int16,
					SolidBoolean,
					SolidString,
				])), `obj !<: [int, bool, str]`);
			});
			it('matches per index.', () => {
				assert.ok(SolidTypeTuple.fromTypes([
					Int16,
					SolidBoolean,
					SolidString,
				]).isSubtypeOf(SolidTypeTuple.fromTypes([
					Int16.union(Float64),
					SolidBoolean.union(SolidNull),
					SolidObject,
				])), `[int, bool, str] <: [int | float, bool!, obj];`);
				assert.ok(!SolidTypeTuple.fromTypes([
					Int16,
					SolidBoolean,
					SolidString,
				]).isSubtypeOf(SolidTypeTuple.fromTypes([
					SolidBoolean.union(SolidNull),
					SolidObject,
					Int16.union(Float64),
				])), `[int, bool, str] !<: [bool!, obj, int | float];`);
			});
			it('returns false if assigned is smaller than assignee.', () => {
				assert.ok(!SolidTypeTuple.fromTypes([
					Int16,
					SolidBoolean,
				]).isSubtypeOf(SolidTypeTuple.fromTypes([
					Int16.union(Float64),
					SolidBoolean.union(SolidNull),
					SolidObject,
				])), `[int, bool] !<: [int | float, bool!, obj];`);
			});
			it('skips rest if assigned is larger than assignee.', () => {
				assert.ok(SolidTypeTuple.fromTypes([
					Int16,
					SolidBoolean,
					SolidString,
				]).isSubtypeOf(SolidTypeTuple.fromTypes([
					Int16.union(Float64),
					SolidBoolean.union(SolidNull),
				])), `[int, bool, str] <: [int | float, bool!];`);
			});
			Dev.supports('optionalEntries') && it('with optional entries, checks minimum count only.', () => {
				assert.ok(new SolidTypeTuple([
					{type: Int16, optional: false},
					{type: Int16, optional: false},
					{type: Int16, optional: true},
					{type: Int16, optional: true},
				]).isSubtypeOf(new SolidTypeTuple([
					{type: Int16, optional: false},
					{type: Int16, optional: true},
					{type: Int16, optional: true},
					{type: Int16, optional: true},
					{type: Int16, optional: true},
				])), `[int, int, ?:int, ?:int] <: [int, ?:int, ?:int, ?:int, ?:int]`);
				assert.ok(!new SolidTypeTuple([
					{type: Int16, optional: false},
					{type: Int16, optional: true},
					{type: Int16, optional: true},
					{type: Int16, optional: true},
					{type: Int16, optional: true},
				]).isSubtypeOf(new SolidTypeTuple([
					{type: Int16, optional: false},
					{type: Int16, optional: false},
					{type: Int16, optional: true},
					{type: Int16, optional: true},
				])), `[int, ?:int, ?:int, ?:int, ?:int] !<: [int, int, ?:int, ?:int]`);
			});
		});

		Dev.supports('literalCollection') && describe('SolidTypeRecord', () => {
			it('is a subtype but not a supertype of `SolidObject`.', () => {
				assert.ok(SolidTypeRecord.fromTypes(new Map<bigint, SolidType>([
					[0x100n, Int16],
					[0x101n, SolidBoolean],
					[0x102n, SolidString],
				])).isSubtypeOf(SolidObject), `[x: int, y: bool, z: str] <: obj;`);
				assert.ok(!SolidObject.isSubtypeOf(SolidTypeRecord.fromTypes(new Map<bigint, SolidType>([
					[0x100n, Int16],
					[0x101n, SolidBoolean],
					[0x102n, SolidString],
				]))), `obj !<: [x: int, y: bool, z: str]`);
			});
			it('matches per key.', () => {
				assert.ok(SolidTypeRecord.fromTypes(new Map<bigint, SolidType>([
					[0x100n, Int16],
					[0x101n, SolidBoolean],
					[0x102n, SolidString],
				])).isSubtypeOf(SolidTypeRecord.fromTypes(new Map<bigint, SolidType>([
					[0x101n, SolidBoolean.union(SolidNull)],
					[0x102n, SolidObject],
					[0x100n, Int16.union(Float64)],
				]))), `[x: int, y: bool, z: str] <: [y: bool!, z: obj, x: int | float];`);
				assert.ok(!SolidTypeRecord.fromTypes(new Map<bigint, SolidType>([
					[0x100n, Int16],
					[0x101n, SolidBoolean],
					[0x102n, SolidString],
				])).isSubtypeOf(SolidTypeRecord.fromTypes(new Map<bigint, SolidType>([
					[0x100n, SolidBoolean.union(SolidNull)],
					[0x101n, SolidObject],
					[0x102n, Int16.union(Float64)],
				]))), `[x: int, y: bool, z: str] !<: [x: bool!, y: obj, z: int | float];`);
			});
			it('returns false if assigned is smaller than assignee.', () => {
				assert.ok(!SolidTypeRecord.fromTypes(new Map<bigint, SolidType>([
					[0x100n, Int16],
					[0x101n, SolidBoolean],
				])).isSubtypeOf(SolidTypeRecord.fromTypes(new Map<bigint, SolidType>([
					[0x101n, SolidBoolean.union(SolidNull)],
					[0x102n, SolidObject],
					[0x100n, Int16.union(Float64)],
				]))), `[x: int, y: bool] !<: [y: bool!, z: obj, x: int | float];`);
			});
			it('skips rest if assigned is larger than assignee.', () => {
				assert.ok(SolidTypeRecord.fromTypes(new Map<bigint, SolidType>([
					[0x100n, Int16],
					[0x101n, SolidBoolean],
					[0x102n, SolidString],
				])).isSubtypeOf(SolidTypeRecord.fromTypes(new Map<bigint, SolidType>([
					[0x101n, SolidBoolean.union(SolidNull)],
					[0x100n, Int16.union(Float64)],
				]))), `[x: int, y: bool, z: str] <: [y: bool!, x: int | float];`);
			});
			it('returns false if assignee contains keys that assigned does not.', () => {
				assert.ok(!SolidTypeRecord.fromTypes(new Map<bigint, SolidType>([
					[0x100n, Int16],
					[0x101n, SolidBoolean],
					[0x102n, SolidString],
				])).isSubtypeOf(SolidTypeRecord.fromTypes(new Map<bigint, SolidType>([
					[0x101n, SolidBoolean.union(SolidNull)],
					[0x102n, SolidObject],
					[0x103n, Int16.union(Float64)],
				]))), `[x: int, y: bool, z: str] !<: [y: bool!, z: obj, w: int | float]`);
			});
			Dev.supports('optionalEntries') && it('optional entries are not assignable to required entries.', () => {
				assert.ok(new SolidTypeRecord(new Map<bigint, TypeEntry>([
					[0x100n, {type: SolidString,  optional: false}],
					[0x101n, {type: Int16,        optional: true}],
					[0x102n, {type: SolidBoolean, optional: false}],
				])).isSubtypeOf(new SolidTypeRecord(new Map<bigint, TypeEntry>([
					[0x100n, {type: SolidString,  optional: true}],
					[0x101n, {type: Int16,        optional: true}],
					[0x102n, {type: SolidBoolean, optional: false}],
				]))), `[a: str, b?: int, c: bool] <: [a?: str, b?: int, c: bool]`);
				assert.ok(!new SolidTypeRecord(new Map<bigint, TypeEntry>([
					[0x100n, {type: SolidString,  optional: false}],
					[0x101n, {type: Int16,        optional: true}],
					[0x102n, {type: SolidBoolean, optional: false}],
				])).isSubtypeOf(new SolidTypeRecord(new Map<bigint, TypeEntry>([
					[0x100n, {type: SolidString,  optional: true}],
					[0x101n, {type: Int16,        optional: false}],
					[0x102n, {type: SolidBoolean, optional: false}],
				]))), `[a: str, b?: int, c: bool] !<: [a?: str, b: int, c: bool]`);
			});
		});

		Dev.supports('literalCollection') && describe('SolidTypeMapping', () => {
			it('is a subtype but not a supertype of `SolidObject`.', () => {
				assert.ok(new SolidTypeMapping(Int16, SolidBoolean).isSubtypeOf(SolidObject), `Mapping.<int, bool> <: obj`);
				assert.ok(!SolidObject.isSubtypeOf(new SolidTypeMapping(Int16, SolidBoolean)), `obj !<: Mapping.<int, bool>`);
			});
			it('Covariance: `A <: C && B <: D --> Mapping.<A, B> <: Mapping.<C, D>`.', () => {
				assert.ok(new SolidTypeMapping(Int16, SolidBoolean).isSubtypeOf(
					new SolidTypeMapping(Int16.union(Float64), SolidBoolean.union(SolidNull))
				), `Mapping.<int, bool> <: Mapping.<int | float, bool | null>`);
				assert.ok(!new SolidTypeMapping(Int16, SolidBoolean).isSubtypeOf(
					new SolidTypeMapping(SolidBoolean.union(SolidNull), SolidObject)
				), `Mapping.<int, bool> !<: Mapping.<bool | null, obj>`);
			});
		});

		describe('SolidTypeInterface', () => {
			it('returns `true` if the subtype contains at least the properties of the supertype.', () => {
				assert.ok(!t0.isSubtypeOf(t1))
				assert.ok(!t1.isSubtypeOf(t0))
				assert.ok(new SolidTypeInterface(new Map<string, SolidType>([
					['foo', SolidString],
					['bar', SolidNull],
					['diz', SolidBoolean],
					['qux', SolidNumber],
				])).isSubtypeOf(t0))
			})
		})
	})


	describe('SolidTypeIntersection', () => {
		Dev.supports('literalCollection') && describe('#combineTuplesOrRecords', () => {
			context('with tuple operands.', () => {
				it('takes the union of indices of constituent types.', () => {
					assert.ok(SolidTypeTuple.fromTypes([
						SolidObject,
						SolidNull,
						SolidBoolean,
					]).intersectWithTuple(SolidTypeTuple.fromTypes([
						SolidObject,
						Int16,
					])).equals(SolidTypeTuple.fromTypes([
						SolidObject,
						SolidNull.intersect(Int16),
						SolidBoolean,
					])), `
						[obj, null, bool] & [obj, int]
						==
						[obj, null & int, bool]
					`);
				});
				Dev.supports('optionalEntries') && it('takes the conjunction of optionality.', () => {
					assert.ok(new SolidTypeTuple([
						{type: SolidObject,  optional: false},
						{type: SolidNull,    optional: true},
						{type: SolidBoolean, optional: true},
					]).intersectWithTuple(new SolidTypeTuple([
						{type: SolidObject, optional: false},
						{type: Int16,       optional: false},
						{type: Float64,     optional: true},
					])).equals(new SolidTypeTuple([
						{type: SolidObject,                     optional: false},
						{type: SolidNull.intersect(Int16),      optional: false},
						{type: SolidBoolean.intersect(Float64), optional: true},
					])), `
						[obj, ?: null, ?: bool] & [obj, int, ?: float]
						==
						[obj, null & int, ?: bool & float]
					`);
				});
			});
			context('with record operands.', () => {
				it('takes the union of properties of constituent types.', () => {
					const [foo, bar, qux, diz] = [0x100n, 0x101n, 0x102n, 0x103n];
					assert.ok(SolidTypeRecord.fromTypes(new Map<bigint, SolidType>([
						[foo, SolidObject],
						[bar, SolidNull],
						[qux, SolidBoolean],
					])).intersectWithRecord(SolidTypeRecord.fromTypes(new Map<bigint, SolidType>([
						[foo, SolidObject],
						[diz, Int16],
						[qux, SolidString],
					]))).equals(SolidTypeRecord.fromTypes(new Map<bigint, SolidType>([
						[foo, SolidObject],
						[bar, SolidNull],
						[qux, SolidBoolean.intersect(SolidString)],
						[diz, Int16],
					]))), `
						[foo: obj, bar: null, qux: bool] & [foo: obj, diz: int, qux: str]
						==
						[foo: obj, bar: null, qux: bool & str, diz: int]
					`);
				})
				Dev.supports('optionalEntries') && it('takes the conjunction of optionality.', () => {
					const [foo, bar, qux, diz] = [0x100n, 0x101n, 0x102n, 0x103n];
					assert.ok(new SolidTypeRecord(new Map<bigint, TypeEntry>([
						[foo, {type: SolidObject,  optional: false}],
						[bar, {type: SolidNull,    optional: true}],
						[qux, {type: SolidBoolean, optional: true}],
					])).intersectWithRecord(new SolidTypeRecord(new Map<bigint, TypeEntry>([
						[foo, {type: SolidObject, optional: false}],
						[diz, {type: Int16,       optional: true}],
						[qux, {type: SolidString, optional: false}],
					]))).equals(new SolidTypeRecord(new Map<bigint, TypeEntry>([
						[foo, {type: SolidObject,                         optional: false}],
						[bar, {type: SolidNull,                           optional: true}],
						[qux, {type: SolidBoolean.intersect(SolidString), optional: false}],
						[diz, {type: Int16,                               optional: true}],
					]))), `
						[foo: obj, bar?: null, qux?: bool] & [foo: obj, diz?: int, qux: str]
						==
						[foo: obj, bar?: null, qux: bool & str, diz?: int]
					`);
				});
			});
		});
	});


	describe('SolidTypeUnion', () => {
		Dev.supports('literalCollection') && describe('#combineTuplesOrRecords', () => {
			context('with tuple operands.', () => {
				it('takes the intersection of indices of constituent types.', () => {
					assert.ok(SolidTypeTuple.fromTypes([
						SolidObject,
						SolidNull,
						SolidBoolean,
					]).unionWithTuple(SolidTypeTuple.fromTypes([
						SolidObject,
						Int16,
					])).equals(SolidTypeTuple.fromTypes([
						SolidObject,
						SolidNull.union(Int16),
					])), `
						[obj, null, bool] | [obj, int]
						==
						[obj, null | int]
					`);
				});
				Dev.supports('optionalEntries') && it('takes the disjunction of optionality.', () => {
					assert.ok(new SolidTypeTuple([
						{type: SolidObject,  optional: false},
						{type: SolidNull,    optional: true},
						{type: SolidBoolean, optional: true},
					]).unionWithTuple(new SolidTypeTuple([
						{type: SolidObject, optional: false},
						{type: Int16,       optional: false},
						{type: Float64,     optional: true},
					])).equals(new SolidTypeTuple([
						{type: SolidObject,                 optional: false},
						{type: SolidNull.union(Int16),      optional: true},
						{type: SolidBoolean.union(Float64), optional: true},
					])), `
						[obj, ?: null, ?: bool] | [obj, int, ?: float]
						==
						[obj, ?: null | int, ?: bool | float]
					`);
				});
				it('some value assignable to combo type might not be assignable to union.', () => {
					const left: SolidTypeTuple = SolidTypeTuple.fromTypes([
						SolidBoolean,
						Int16,
					]);
					const right: SolidTypeTuple = SolidTypeTuple.fromTypes([
						Int16,
						SolidBoolean,
					]);
					const union: SolidType = left.union(right);
					assert.ok(union instanceof SolidTypeUnion);
					const v: SolidTuple<SolidBoolean> = new SolidTuple<SolidBoolean>([SolidBoolean.TRUE, SolidBoolean.TRUE]);
					assert.ok(union.combineTuplesOrRecords().includes(v), `
						let x: [bool | int, int | bool] = [true, true]; % ok
					`);
					assert.ok(!left.union(right).includes(v), `
						let x: [bool, int] | [int, bool] = [true, true]; %> TypeError
					`);
				});
			});
			context('with record operands.', () => {
				it('takes the intersection of properties of constituent types.', () => {
					const [foo, bar, qux, diz] = [0x100n, 0x101n, 0x102n, 0x103n];
					assert.ok(SolidTypeRecord.fromTypes(new Map<bigint, SolidType>([
						[foo, SolidObject],
						[bar, SolidNull],
						[qux, SolidBoolean],
					])).unionWithRecord(SolidTypeRecord.fromTypes(new Map<bigint, SolidType>([
						[foo, SolidObject],
						[diz, Int16],
						[qux, SolidString],
					]))).equals(SolidTypeRecord.fromTypes(new Map<bigint, SolidType>([
						[foo, SolidObject],
						[qux, SolidBoolean.union(SolidString)],
					]))), `
						[foo: obj, bar: null, qux: bool] | [foo: obj, diz: int, qux: str]
						==
						[foo: obj, qux: bool | str]
					`);
				});
				Dev.supports('optionalEntries') && it('takes the disjunction of optionality.', () => {
					const [foo, bar, qux, diz] = [0x100n, 0x101n, 0x102n, 0x103n];
					assert.ok(new SolidTypeRecord(new Map<bigint, TypeEntry>([
						[foo, {type: SolidObject,  optional: false}],
						[bar, {type: SolidNull,    optional: true}],
						[qux, {type: SolidBoolean, optional: true}],
					])).unionWithRecord(new SolidTypeRecord(new Map<bigint, TypeEntry>([
						[foo, {type: SolidObject, optional: false}],
						[diz, {type: Int16,       optional: true}],
						[qux, {type: SolidString, optional: false}],
					]))).equals(new SolidTypeRecord(new Map<bigint, TypeEntry>([
						[foo, {type: SolidObject,                     optional: false}],
						[qux, {type: SolidBoolean.union(SolidString), optional: true}],
					]))), `
						[foo: obj, bar?: null, qux?: bool] | [foo: obj, diz?: int, qux: str]
						==
						[foo: obj, qux?: bool | str]
					`);
				});
				it('some value assignable to combo type might not be assignable to union.', () => {
					const left: SolidTypeRecord = SolidTypeRecord.fromTypes(new Map<bigint, SolidType>([
						[0x100n, SolidBoolean],
						[0x101n, Int16],
						[0x102n, SolidString],
					]));
					const right: SolidTypeRecord = SolidTypeRecord.fromTypes(new Map<bigint, SolidType>([
						[0x103n, SolidString],
						[0x100n, Int16],
						[0x101n, SolidBoolean],
					]));
					const union: SolidType = left.union(right);
					assert.ok(union instanceof SolidTypeUnion);
					const v: SolidRecord<SolidBoolean> = new SolidRecord<SolidBoolean>(new Map<bigint, SolidBoolean>([
						[0x100n, SolidBoolean.TRUE],
						[0x101n, SolidBoolean.TRUE],
					]));
					assert.ok(union.combineTuplesOrRecords().includes(v), `
						let x: [a: bool | int, b: int | bool] = [a= true, b= true]; % ok
					`);
					assert.ok(!union.includes(v), `
						let x: [a: bool, b: int, c: str] | [d: str, a: int, b: bool] = [a= true, b= true]; %> TypeError
					`);
				});
			});
		});
	});
})<|MERGE_RESOLUTION|>--- conflicted
+++ resolved
@@ -130,7 +130,6 @@
 				assert.ok(a.intersect(b.union(c)).equals(a.intersect(b).union(a.intersect(c))), `${ a }, ${ b }, ${ c }`)
 			})
 		})
-<<<<<<< HEAD
 		it('extracts constituents of discriminated unions.', () => {
 			assert.ok(SolidNull.union(SolidBoolean).union(Int16)
 				.intersect(SolidBoolean.union(Int16).union(Float64))
@@ -141,7 +140,6 @@
 				(bool | int)
 			`);
 		});
-=======
 		describe('SolidTypeUnion', () => {
 			it('distributes union operands over intersection: `(B \| C)  & A == (B  & A) \| (C  & A)`.', () => {
 				const expr = SolidNull.union(Int16).intersect(SolidType.VOID.union(SolidNull).union(SolidBoolean.FALSETYPE));
@@ -149,17 +147,6 @@
 				assert.deepStrictEqual(expr, SolidNull);
 			});
 		});
-		describe('SolidInterfaceType', () => {
-			it('takes the union of properties of constituent types.', () => {
-				assert.ok(t0.intersect(t1).equals(new SolidTypeInterface(new Map<string, SolidType>([
-					['foo', SolidObject],
-					['bar', SolidNull],
-					['qux', SolidNumber],
-					['diz', SolidBoolean.intersect(SolidString)],
-				]))))
-			})
-		})
->>>>>>> 9b151e26
 	})
 
 
