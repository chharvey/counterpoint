--- conflicted
+++ resolved
@@ -427,7 +427,6 @@
 					assert.ok(new SolidTypeConstant(value).isSubtypeOf(recordtype),  `let x: ${ recordtype } = ${ value };`);
 				});
 			});
-<<<<<<< HEAD
 			it('constant list/tuple types should be subtype of a list type instance.', () => {
 				const input = [
 					null,
@@ -480,7 +479,8 @@
 				]).forEach((hashtype, value) => {
 					value instanceof SolidHash && assert.ok(new SolidTypeConstant(value).isSubtypeOf(SolidHash), `let x: Hash = ${ value };`);
 					assert.ok(new SolidTypeConstant(value).isSubtypeOf(hashtype),  `let x: ${ hashtype } = ${ value };`);
-=======
+				});
+			});
 			it('constant set types should be subtype of a set type instance.', () => {
 				new Map<SolidObject, SolidTypeSet>([
 					[new SolidSet(),                                                      new SolidTypeSet(SolidType.NEVER)],
@@ -489,7 +489,6 @@
 				]).forEach((settype, value) => {
 					assert.ok(new SolidTypeConstant(value).isSubtypeOf(SolidSet), `let x: Set = ${ value };`);
 					assert.ok(new SolidTypeConstant(value).isSubtypeOf(settype),  `let x: ${ settype } = ${ value };`);
->>>>>>> f663e08a
 				});
 			});
 			it('constant mapping types should be subtype of a mapping type instance.', () => {
