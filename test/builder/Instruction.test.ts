--- conflicted
+++ resolved
@@ -1,9 +1,5 @@
-<<<<<<< HEAD
 import * as assert from 'assert';
-=======
-import * as assert from 'assert'
 import binaryen from 'binaryen';
->>>>>>> 3c715e48
 import {
 	Operator,
 	INST,
@@ -55,17 +51,11 @@
 	describe('InstructionLocal', () => {
 		specify('#toString', () => {
 			const expr: INST.InstructionConst = instructionConstInt(42n);
-<<<<<<< HEAD
-			assert.strictEqual(new INST.InstructionLocalGet(0, false) .toString(), '(local.get $var0)');
-			assert.strictEqual(new INST.InstructionLocalTee(1, expr)  .toString(), `(local.tee $var1 ${ instructionConstInt(42n) })`);
-		});
-=======
-			assert.strictEqual(new INST.InstructionLocalGet(0, binaryen.i32) .toString(), `(local.get $var0)`);
-			assert.strictEqual(new INST.InstructionLocalTee(1, expr)  .toString(), `(local.tee $var1 ${ instructionConstInt(42n) })`);
-		})
-	});
-
->>>>>>> 3c715e48
+			assert.strictEqual(new INST.InstructionLocalGet(0, binaryen.i32) .toString(), '(local.get $var0)');
+			assert.strictEqual(new INST.InstructionLocalTee(1, expr)         .toString(), `(local.tee $var1 ${ instructionConstInt(42n) })`);
+		});
+	});
+
 
 	describe('InstructionConst', () => {
 		describe('#{toString,buildBin}', () => {
@@ -90,18 +80,13 @@
 				assert.deepStrictEqual(
 					values.map((x) => instructionConstInt(BigInt(x)).toString()),
 					values.map((x) => `(i32.const ${ x })`),
-<<<<<<< HEAD
-				);
-			});
-=======
-				)
+				);
 				const mod: binaryen.Module = new Builder('').module;
 				return assertEqualBins(
 					values.map((x) => instructionConstInt(BigInt(x)).buildBin(mod)),
 					values.map((x) => mod.i32.const(x)),
 				);
-			})
->>>>>>> 3c715e48
+			});
 			it('pushes the constant float onto the stack.', () => {
 				const values: number[] = [
 					55,
@@ -118,23 +103,15 @@
 				assert.deepStrictEqual(
 					values.map((x) => instructionConstFloat(x).toString()),
 					values.map((x) => `(f64.const ${ x }${ (x % 1 === 0) ? '.0' : '' })`),
-<<<<<<< HEAD
+				);
+				const mod: binaryen.Module = new Builder('').module;
+				return assertEqualBins(
+					values.map((x) => instructionConstFloat(x).buildBin(mod)),
+					values.map((x) => mod.f64.const(x)),
 				);
 			});
 			it('prints Float64 negative zero correctly.', () => {
 				assert.strictEqual(instructionConstFloat(-0.0).toString(), '(f64.const -0.0)');
-			});
-		});
-=======
-				)
-				const mod: binaryen.Module = new Builder('').module;
-				return assertEqualBins(
-					values.map((x) => instructionConstFloat(x).buildBin(mod)),
-					values.map((x) => mod.f64.const(x)),
-				);
-			})
-			it('prints Float64 negative zero correctly.', () => {
-				assert.strictEqual(instructionConstFloat(-0.0).toString(), `(f64.const -0.0)`)
 				const mod: binaryen.Module = new Builder('').module;
 				assert.throws(() => assertEqualBins(
 					instructionConstFloat(-0.0).buildBin(mod),
@@ -144,8 +121,8 @@
 					instructionConstFloat(-0.0).buildBin(mod),
 					mod.f64.ceil(mod.f64.const(-0.5)),
 				);
-			})
-		})
+			});
+		});
 	});
 
 
@@ -172,7 +149,6 @@
 			});
 		});
 	});
->>>>>>> 3c715e48
 
 
 	describe('InstructionUnop', () => {
@@ -198,89 +174,7 @@
 					`(call $femp ${ instructionConstFloat(0.0) })`,
 					`(call $femp ${ instructionConstFloat(4.2) })`,
 					`(call $neg ${ instructionConstInt(42n) })`,
-<<<<<<< HEAD
 				]);
-			});
-		});
-
-		context('InstructionBinop', () => {
-			it('performs a binary operation.', () => {
-				assert.strictEqual(new INST.InstructionBinopArithmetic(
-					Operator.MUL,
-					instructionConstInt(21n),
-					instructionConstInt(2n),
-				).toString(), `(i32.mul ${ instructionConstInt(21n) } ${ instructionConstInt(2n) })`);
-				assert.strictEqual(new INST.InstructionBinopArithmetic(
-					Operator.ADD,
-					instructionConstFloat(30.1),
-					instructionConstFloat(18.1),
-				).toString(), `(f64.add ${ instructionConstFloat(30.1) } ${ instructionConstFloat(18.1) })`);
-				assert.strictEqual(new INST.InstructionBinopComparative(
-					Operator.LT,
-					instructionConstInt(30n),
-					instructionConstInt(18n),
-				).toString(), `(i32.lt_s ${ instructionConstInt(30n) } ${ instructionConstInt(18n) })`);
-				assert.strictEqual(new INST.InstructionBinopComparative(
-					Operator.GE,
-					instructionConstFloat(30.1),
-					instructionConstFloat(18.1),
-				).toString(), `(f64.ge ${ instructionConstFloat(30.1) } ${ instructionConstFloat(18.1) })`);
-				assert.strictEqual(new INST.InstructionBinopEquality(
-					Operator.ID,
-					instructionConstInt(30n),
-					instructionConstInt(18n),
-				).toString(), `(i32.eq ${ instructionConstInt(30n) } ${ instructionConstInt(18n) })`);
-				assert.strictEqual(new INST.InstructionBinopEquality(
-					Operator.ID,
-					instructionConstFloat(30.1),
-					instructionConstFloat(18.1),
-				).toString(), `(call $fid ${ instructionConstFloat(30.1) } ${ instructionConstFloat(18.1) })`);
-				assert.strictEqual(new INST.InstructionBinopEquality(
-					Operator.ID,
-					instructionConstInt(30n),
-					instructionConstFloat(18.1),
-				).toString(), `(call $i_f_id ${ instructionConstInt(30n) } ${ instructionConstFloat(18.1) })`);
-				assert.strictEqual(new INST.InstructionBinopEquality(
-					Operator.ID,
-					instructionConstFloat(18.1),
-					instructionConstInt(30n),
-				).toString(), `(call $f_i_id ${ instructionConstFloat(18.1) } ${ instructionConstInt(30n) })`);
-				assert.strictEqual(new INST.InstructionBinopEquality(
-					Operator.EQ,
-					instructionConstInt(30n),
-					instructionConstFloat(18.1),
-				).toString(), `(call $i_f_id ${ instructionConstInt(30n) } ${ instructionConstFloat(18.1) })`);
-				assert.strictEqual(new INST.InstructionBinopEquality(
-					Operator.EQ,
-					instructionConstFloat(18.1),
-					instructionConstInt(30n),
-				).toString(), `(call $f_i_id ${ instructionConstFloat(18.1) } ${ instructionConstInt(30n) })`);
-			});
-			it('creates variables for logical operations.', () => {
-				assert.strictEqual(new INST.InstructionBinopLogical(
-					0,
-					Operator.AND,
-					instructionConstInt(30n),
-					instructionConstInt(18n),
-				).toString(), new INST.InstructionCond(
-					new INST.InstructionUnop(Operator.NOT, new INST.InstructionUnop(Operator.NOT, new INST.InstructionLocalTee(0, instructionConstInt(30n)))),
-					instructionConstInt(18n),
-					new INST.InstructionLocalGet(0, false),
-				).toString());
-				assert.strictEqual(new INST.InstructionBinopLogical(
-					3,
-					Operator.OR,
-					instructionConstFloat(30.1),
-					instructionConstFloat(18.1),
-				).toString(), new INST.InstructionCond(
-					new INST.InstructionUnop(Operator.NOT, new INST.InstructionUnop(Operator.NOT, new INST.InstructionLocalTee(3, instructionConstFloat(30.1)))),
-					new INST.InstructionLocalGet(3, true),
-					instructionConstFloat(18.1),
-				).toString());
-			});
-		});
-=======
-				])
 				const mod: binaryen.Module = new Builder('').module;
 				return assertEqualBins([
 					new INST.InstructionUnop(Operator.NOT, instructionConstInt(0n)),
@@ -303,8 +197,8 @@
 					mod.call('femp', [instructionConstFloat(4.2) .buildBin(mod)], binaryen.i32),
 					mod.call('neg',  [instructionConstInt(42n)   .buildBin(mod)], binaryen.i32),
 				]);
-			})
-		})
+			});
+		});
 	});
 
 
@@ -465,31 +359,14 @@
 					actuals   .map((actual) =>   actual.buildBin(mod)),
 					expecteds .map((expected) => expected.buildBin(mod)),
 				);
-			})
-		})
-	});
->>>>>>> 3c715e48
+			});
+		});
+	});
 
 
 	describe('InstructionCond', () => {
 		describe('#{toString, buildBin}', () => {
 			it('performs a conditional operation.', () => {
-<<<<<<< HEAD
-				assert.strictEqual(new INST.InstructionCond(
-					instructionConstInt(1n),
-					instructionConstInt(2n),
-					instructionConstInt(3n),
-				).toString(), `(if (result i32) ${ instructionConstInt(1n) } (then ${ instructionConstInt(2n) }) (else ${ instructionConstInt(3n) }))`);
-				assert.strictEqual(new INST.InstructionCond(
-					instructionConstInt(0n),
-					instructionConstFloat(2.2),
-					instructionConstFloat(3.3),
-				).toString(), `(if (result f64) ${ instructionConstInt(0n) } (then ${ instructionConstFloat(2.2) }) (else ${ instructionConstFloat(3.3) }))`);
-			});
-		});
-	});
-});
-=======
 				const actuals: readonly INST.InstructionCond[] = [
 					new INST.InstructionCond(
 						instructionConstInt(1n),
@@ -511,8 +388,7 @@
 					mod.if(instructionConstInt(1n).buildBin(mod), instructionConstInt(2n)    .buildBin(mod), instructionConstInt(3n)    .buildBin(mod)),
 					mod.if(instructionConstInt(0n).buildBin(mod), instructionConstFloat(2.2) .buildBin(mod), instructionConstFloat(3.3) .buildBin(mod)),
 				]);
-			})
-		})
-	})
-})
->>>>>>> 3c715e48
+			});
+		});
+	});
+});