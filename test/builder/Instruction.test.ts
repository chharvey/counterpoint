--- conflicted
+++ resolved
@@ -51,28 +51,16 @@
 	describe('#toString', () => {
 		specify('InstructionGlobal', () => {
 			const expr: INST.InstructionConst = instructionConstInt(42n);
-<<<<<<< HEAD
-			assert.strictEqual(new INST.InstructionGlobalSet('$x', expr)  .toString(), `(global.set $x ${ instructionConstInt(42n) })`);
-			assert.strictEqual(new INST.InstructionGlobalGet('$x', false) .toString(), '(global.get $x)');
-=======
 			assert.strictEqual(new INST.InstructionGlobalSet(0x100n, expr)  .toString(), `(global.set $glb100 ${ instructionConstInt(42n) })`);
-			assert.strictEqual(new INST.InstructionGlobalGet(0x100n, false) .toString(), `(global.get $glb100)`);
->>>>>>> 52c28777
+			assert.strictEqual(new INST.InstructionGlobalGet(0x100n, false) .toString(), '(global.get $glb100)');
 		});
 
 		specify('InstructionLocal', () => {
 			const expr: INST.InstructionConst = instructionConstInt(42n);
-<<<<<<< HEAD
-			assert.strictEqual(new INST.InstructionLocalSet('$x', expr)  .toString(), `(local.set $x ${ instructionConstInt(42n) })`);
-			assert.strictEqual(new INST.InstructionLocalGet('$x', false) .toString(), '(local.get $x)');
-			assert.strictEqual(new INST.InstructionLocalTee('$x', expr)  .toString(), `(local.tee $x ${ instructionConstInt(42n) })`);
-		});
-=======
 			assert.strictEqual(new INST.InstructionLocalSet(0, expr)  .toString(), `(local.set $var0 ${ instructionConstInt(42n) })`);
-			assert.strictEqual(new INST.InstructionLocalGet(0, false) .toString(), `(local.get $var0)`);
+			assert.strictEqual(new INST.InstructionLocalGet(0, false) .toString(), '(local.get $var0)');
 			assert.strictEqual(new INST.InstructionLocalTee(1, expr)  .toString(), `(local.tee $var1 ${ instructionConstInt(42n) })`);
-		})
->>>>>>> 52c28777
+		});
 
 		context('InstructionConst', () => {
 			it('pushes the constant integer onto the stack.', () => {
@@ -198,13 +186,9 @@
 					Operator.EQ,
 					instructionConstFloat(18.1),
 					instructionConstInt(30n),
-<<<<<<< HEAD
 				).toString(), `(call $f_i_id ${ instructionConstFloat(18.1) } ${ instructionConstInt(30n) })`);
-=======
-				).toString(), `(call $f_i_id ${ instructionConstFloat(18.1) } ${ instructionConstInt(30n) })`)
 			});
 			it('creates variables for logical operations.', () => {
->>>>>>> 52c28777
 				assert.strictEqual(new INST.InstructionBinopLogical(
 					0,
 					Operator.AND,
@@ -213,13 +197,8 @@
 				).toString(), new INST.InstructionCond(
 					new INST.InstructionUnop(Operator.NOT, new INST.InstructionUnop(Operator.NOT, new INST.InstructionLocalTee(0, instructionConstInt(30n)))),
 					instructionConstInt(18n),
-<<<<<<< HEAD
-					new INST.InstructionLocalGet(varname, false),
-				) }`)('$o0'));
-=======
 					new INST.InstructionLocalGet(0, false),
 				).toString());
->>>>>>> 52c28777
 				assert.strictEqual(new INST.InstructionBinopLogical(
 					3,
 					Operator.OR,
@@ -229,15 +208,9 @@
 					new INST.InstructionUnop(Operator.NOT, new INST.InstructionUnop(Operator.NOT, new INST.InstructionLocalTee(3, instructionConstFloat(30.1)))),
 					new INST.InstructionLocalGet(3, true),
 					instructionConstFloat(18.1),
-<<<<<<< HEAD
-				) }`)('$o3'));
-			});
-		});
-=======
 				).toString());
-			})
-		})
->>>>>>> 52c28777
+			});
+		});
 
 		context('InstructionCond', () => {
 			it('performs a conditional operation.', () => {
@@ -291,8 +264,6 @@
 					`,
 				);
 			});
-<<<<<<< HEAD
-=======
 			it('hoists local variables.', () => {
 				const locals = [
 					{id: 0x100n, isFloat: false},
@@ -307,39 +278,18 @@
 					xjs.String.dedent`
 						(func $fn1  (local $var0 i32) (local $var1 f64)
 							${ exprs.join('\n') }
-						)
+						);
 					`,
 				);
 			});
->>>>>>> 52c28777
 		});
 
 		context('InstructionModule', () => {
 			it('creates a program.', () => {
-<<<<<<< HEAD
-				const mods: Array<INST.InstructionNone | INST.InstructionModule> = [
+				const mods: Array<INST.InstructionNop | INST.InstructionModule> = [
 					'',
 					';',
 				].map((src) => AST.ASTNodeGoal.fromSource(src).build(new Builder(src)));
-				assert.ok(mods[0] instanceof INST.InstructionNone);
-				assert.strictEqual(mods[0].toString(), '');
-				assert.ok(mods[1] instanceof INST.InstructionModule);
-				assert.deepStrictEqual(mods[1], new INST.InstructionModule([
-					...Builder.IMPORTS,
-					new INST.InstructionNone(),
-				]));
-			});
-		});
-	});
-});
-=======
-				const mods: Array<INST.InstructionNop | INST.InstructionModule> = [
-					``,
-					`;`,
-				].map((src) => DECORATOR
-					.decorate(PARSER.parse(src))
-					.build(new Builder(src))
-				);
 				assert.strictEqual(mods[0], INST.NOP);
 				assert.strictEqual(mods[0].toString(), '(nop)');
 				assert.ok(mods[1] instanceof INST.InstructionModule);
@@ -350,8 +300,7 @@
 						${ [...Builder.IMPORTS, comp].join('\n') }
 					)
 				`);
-			})
-		})
-	})
-})
->>>>>>> 52c28777
+			});
+		});
+	});
+});