--- conflicted
+++ resolved
@@ -1,10 +1,10 @@
 import * as assert from 'assert';
 import binaryen from 'binaryen';
+import * as xjs from 'extrajs';
 import {
 	Operator,
 	INST,
 } from '../../src/index.js';
-import {forEachAggregated} from '../../src/lib/index.js';
 import {assertEqualBins} from '../assert-helpers.js';
 import {
 	instructionConstInt,
@@ -22,13 +22,8 @@
 					Operator.MUL,
 					instructionConstInt(5n),
 					instructionConstFloat(2.5),
-<<<<<<< HEAD
-				), TypeError);
-				assert.throws(() => new INST.InstructionBinopComparative(
-=======
 				);
 				new INST.InstructionBinopComparative(
->>>>>>> ab5d681b
 					Operator.IS,
 					instructionConstInt(5n),
 					instructionConstFloat(2.5),
@@ -43,13 +38,8 @@
 					Operator.AND,
 					instructionConstInt(5n),
 					instructionConstFloat(2.5),
-<<<<<<< HEAD
-				), TypeError);
-			});
-		});
-=======
-				);
-			})
+				);
+			});
 			it('coerces ints to floats when either floats.', () => {
 				assert.deepStrictEqual(
 					new INST.InstructionBinopArithmetic(Operator.MUL, instructionConstInt(5n), instructionConstFloat(2.5)),
@@ -78,7 +68,7 @@
 					);
 				});
 				it('does not coerce ints to floats when: neither floats, OR when operation is `===`, OR when int coercion is off.', () => {
-					forEachAggregated([
+					xjs.Array.forEachAggregated([
 						new INST.InstructionBinopEquality(Operator.EQ, instructionConvert(5n),  instructionConstInt(2n)),
 						new INST.InstructionBinopEquality(Operator.EQ, instructionConstInt(5n), instructionConvert(2n)),
 						new INST.InstructionBinopEquality(Operator.EQ, instructionConvert(5n),  instructionConvert(2n)),
@@ -98,25 +88,17 @@
 					);
 				});
 			});
-		})
->>>>>>> ab5d681b
+		});
 		context('InstructionCond', () => {
 			it('does not throw when branches are a mix of ints and floats.', () => {
 				new INST.InstructionCond(
 					instructionConstInt(0n),
 					instructionConstInt(2n),
 					instructionConstFloat(3.3),
-<<<<<<< HEAD
-				), TypeError);
-			});
-		});
-	});
-=======
-				);
-			})
-		})
-	})
->>>>>>> ab5d681b
+				);
+			});
+		});
+	});
 
 
 	describe('InstructionLocal', () => {
@@ -151,13 +133,8 @@
 				assert.deepStrictEqual(
 					values.map((x) => instructionConstInt(BigInt(x)).toString()),
 					values.map((x) => `(i32.const ${ x })`),
-<<<<<<< HEAD
-				);
-				const mod: binaryen.Module = new Builder('').module;
-=======
-				)
-				const mod: binaryen.Module = new binaryen.Module();
->>>>>>> ab5d681b
+				);
+				const mod: binaryen.Module = new binaryen.Module();
 				return assertEqualBins(
 					values.map((x) => instructionConstInt(BigInt(x)).buildBin(mod)),
 					values.map((x) => mod.i32.const(x)),
@@ -179,26 +156,16 @@
 				assert.deepStrictEqual(
 					values.map((x) => instructionConstFloat(x).toString()),
 					values.map((x) => `(f64.const ${ x }${ (x % 1 === 0) ? '.0' : '' })`),
-<<<<<<< HEAD
-				);
-				const mod: binaryen.Module = new Builder('').module;
-=======
-				)
-				const mod: binaryen.Module = new binaryen.Module();
->>>>>>> ab5d681b
+				);
+				const mod: binaryen.Module = new binaryen.Module();
 				return assertEqualBins(
 					values.map((x) => instructionConstFloat(x).buildBin(mod)),
 					values.map((x) => mod.f64.const(x)),
 				);
 			});
 			it('prints Float64 negative zero correctly.', () => {
-<<<<<<< HEAD
 				assert.strictEqual(instructionConstFloat(-0.0).toString(), '(f64.const -0.0)');
-				const mod: binaryen.Module = new Builder('').module;
-=======
-				assert.strictEqual(instructionConstFloat(-0.0).toString(), `(f64.const -0.0)`)
-				const mod: binaryen.Module = new binaryen.Module();
->>>>>>> ab5d681b
+				const mod: binaryen.Module = new binaryen.Module();
 				assert.throws(() => assertEqualBins(
 					instructionConstFloat(-0.0).buildBin(mod),
 					mod.f64.const(-0.0),
@@ -282,13 +249,8 @@
 					`(call $femp ${ instructionConstFloat(0.0) })`,
 					`(call $femp ${ instructionConstFloat(4.2) })`,
 					`(call $neg ${ instructionConstInt(42n) })`,
-<<<<<<< HEAD
 				]);
-				const mod: binaryen.Module = new Builder('').module;
-=======
-				])
-				const mod: binaryen.Module = new binaryen.Module();
->>>>>>> ab5d681b
+				const mod: binaryen.Module = new binaryen.Module();
 				return assertEqualBins([
 					new INST.InstructionUnop(Operator.NOT, instructionConstInt(0n)),
 					new INST.InstructionUnop(Operator.NOT, instructionConstInt(42n)),
