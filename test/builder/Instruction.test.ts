<<<<<<< HEAD
import * as xjs from 'extrajs';
import * as assert from 'assert';
import {
	Operator,
	AST,
} from '../../src/validator/index.js';
import {
	Builder,
=======
import * as assert from 'assert'
import {
	Operator,
>>>>>>> d6e9018f
	INST,
} from '../../src/index.js';
import {
	instructionConstInt,
	instructionConstFloat,
} from '../helpers.js';



describe('Instruction', () => {
	describe('.constructor', () => {
		context('InstructionBinop', () => {
			it('throws when operands are a mix of ints and floats.', () => {
				assert.throws(() => new INST.InstructionBinopArithmetic(
					Operator.MUL,
					instructionConstInt(5n),
					instructionConstFloat(2.5),
				), TypeError);
				assert.throws(() => new INST.InstructionBinopComparative(
					Operator.IS,
					instructionConstInt(5n),
					instructionConstFloat(2.5),
				), TypeError);
				assert.throws(() => new INST.InstructionBinopLogical(
					-1,
					Operator.AND,
					instructionConstInt(5n),
					instructionConstFloat(2.5),
				), TypeError);
			});
		});
		context('InstructionCond', () => {
			it('throws when branches are a mix of ints and floats.', () => {
				assert.throws(() => new INST.InstructionCond(
					instructionConstInt(0n),
					instructionConstInt(2n),
					instructionConstFloat(3.3),
				), TypeError);
			});
		});
	});

	describe('#toString', () => {
<<<<<<< HEAD
		specify('InstructionGlobal', () => {
			const expr: INST.InstructionConst = instructionConstInt(42n);
			assert.strictEqual(new INST.InstructionGlobalSet(0x100n, expr)  .toString(), `(global.set $glb100 ${ instructionConstInt(42n) })`);
			assert.strictEqual(new INST.InstructionGlobalGet(0x100n, false) .toString(), '(global.get $glb100)');
		});

		specify('InstructionLocal', () => {
			const expr: INST.InstructionConst = instructionConstInt(42n);
			assert.strictEqual(new INST.InstructionLocalSet(0, expr)  .toString(), `(local.set $var0 ${ instructionConstInt(42n) })`);
			assert.strictEqual(new INST.InstructionLocalGet(0, false) .toString(), '(local.get $var0)');
=======
		specify('InstructionLocal', () => {
			const expr: INST.InstructionConst = instructionConstInt(42n);
			assert.strictEqual(new INST.InstructionLocalGet(0, false) .toString(), `(local.get $var0)`);
>>>>>>> d6e9018f
			assert.strictEqual(new INST.InstructionLocalTee(1, expr)  .toString(), `(local.tee $var1 ${ instructionConstInt(42n) })`);
		});

		context('InstructionConst', () => {
			it('pushes the constant integer onto the stack.', () => {
				const values: number[] = [
					0,
					0,
					1,
					42,
					42,
					-42,
					  42 + 420,
					Math.trunc( 126 /   3),
					Math.trunc(-126 /   3),
					Math.trunc( 126 /  -3),
					Math.trunc(-126 /  -3),
					Math.trunc( 200 /   3),
					Math.trunc( 200 /  -3),
					Math.trunc(-200 /   3),
					Math.trunc(-200 /  -3),
				];
				assert.deepStrictEqual(
					values.map((x) => instructionConstInt(BigInt(x)).toString()),
					values.map((x) => `(i32.const ${ x })`),
				);
			});
			it('pushes the constant float onto the stack.', () => {
				const values: number[] = [
					55,
					-55,
					33,
					-33,
					2.007,
					-2.007,
					91.27e4,
					-91.27e4,
					91.27e-4,
					-91.27e-4,
				];
				assert.deepStrictEqual(
					values.map((x) => instructionConstFloat(x).toString()),
					values.map((x) => `(f64.const ${ x }${ (x % 1 === 0) ? '.0' : '' })`),
				);
			});
			it('prints Float64 negative zero correctly.', () => {
				assert.strictEqual(instructionConstFloat(-0.0).toString(), '(f64.const -0.0)');
			});
		});

		context('InstructionUnop', () => {
			it('performs a unary operation.', () => {
				assert.deepStrictEqual([
					new INST.InstructionUnop(Operator.NOT, instructionConstInt(0n)),
					new INST.InstructionUnop(Operator.NOT, instructionConstInt(42n)),
					new INST.InstructionUnop(Operator.NOT, instructionConstFloat(0.0)),
					new INST.InstructionUnop(Operator.NOT, instructionConstFloat(4.2)),
					new INST.InstructionUnop(Operator.EMP, instructionConstInt(0n)),
					new INST.InstructionUnop(Operator.EMP, instructionConstInt(42n)),
					new INST.InstructionUnop(Operator.EMP, instructionConstFloat(0.0)),
					new INST.InstructionUnop(Operator.EMP, instructionConstFloat(4.2)),
					new INST.InstructionUnop(Operator.NEG, instructionConstInt(42n)),
				].map((inst) => inst.toString()), [
					`(call $inot ${ instructionConstInt(0n) })`,
					`(call $inot ${ instructionConstInt(42n) })`,
					`(call $fnot ${ instructionConstFloat(0.0) })`,
					`(call $fnot ${ instructionConstFloat(4.2) })`,
					`(call $iemp ${ instructionConstInt(0n) })`,
					`(call $iemp ${ instructionConstInt(42n) })`,
					`(call $femp ${ instructionConstFloat(0.0) })`,
					`(call $femp ${ instructionConstFloat(4.2) })`,
					`(call $neg ${ instructionConstInt(42n) })`,
				]);
			});
		});

		context('InstructionBinop', () => {
			it('performs a binary operation.', () => {
				assert.strictEqual(new INST.InstructionBinopArithmetic(
					Operator.MUL,
					instructionConstInt(21n),
					instructionConstInt(2n),
				).toString(), `(i32.mul ${ instructionConstInt(21n) } ${ instructionConstInt(2n) })`);
				assert.strictEqual(new INST.InstructionBinopArithmetic(
					Operator.ADD,
					instructionConstFloat(30.1),
					instructionConstFloat(18.1),
				).toString(), `(f64.add ${ instructionConstFloat(30.1) } ${ instructionConstFloat(18.1) })`);
				assert.strictEqual(new INST.InstructionBinopComparative(
					Operator.LT,
					instructionConstInt(30n),
					instructionConstInt(18n),
				).toString(), `(i32.lt_s ${ instructionConstInt(30n) } ${ instructionConstInt(18n) })`);
				assert.strictEqual(new INST.InstructionBinopComparative(
					Operator.GE,
					instructionConstFloat(30.1),
					instructionConstFloat(18.1),
				).toString(), `(f64.ge ${ instructionConstFloat(30.1) } ${ instructionConstFloat(18.1) })`);
				assert.strictEqual(new INST.InstructionBinopEquality(
					Operator.ID,
					instructionConstInt(30n),
					instructionConstInt(18n),
				).toString(), `(i32.eq ${ instructionConstInt(30n) } ${ instructionConstInt(18n) })`);
				assert.strictEqual(new INST.InstructionBinopEquality(
					Operator.ID,
					instructionConstFloat(30.1),
					instructionConstFloat(18.1),
				).toString(), `(call $fid ${ instructionConstFloat(30.1) } ${ instructionConstFloat(18.1) })`);
				assert.strictEqual(new INST.InstructionBinopEquality(
					Operator.ID,
					instructionConstInt(30n),
					instructionConstFloat(18.1),
				).toString(), `(call $i_f_id ${ instructionConstInt(30n) } ${ instructionConstFloat(18.1) })`);
				assert.strictEqual(new INST.InstructionBinopEquality(
					Operator.ID,
					instructionConstFloat(18.1),
					instructionConstInt(30n),
				).toString(), `(call $f_i_id ${ instructionConstFloat(18.1) } ${ instructionConstInt(30n) })`);
				assert.strictEqual(new INST.InstructionBinopEquality(
					Operator.EQ,
					instructionConstInt(30n),
					instructionConstFloat(18.1),
				).toString(), `(call $i_f_id ${ instructionConstInt(30n) } ${ instructionConstFloat(18.1) })`);
				assert.strictEqual(new INST.InstructionBinopEquality(
					Operator.EQ,
					instructionConstFloat(18.1),
					instructionConstInt(30n),
				).toString(), `(call $f_i_id ${ instructionConstFloat(18.1) } ${ instructionConstInt(30n) })`);
			});
			it('creates variables for logical operations.', () => {
				assert.strictEqual(new INST.InstructionBinopLogical(
					0,
					Operator.AND,
					instructionConstInt(30n),
					instructionConstInt(18n),
				).toString(), new INST.InstructionCond(
					new INST.InstructionUnop(Operator.NOT, new INST.InstructionUnop(Operator.NOT, new INST.InstructionLocalTee(0, instructionConstInt(30n)))),
					instructionConstInt(18n),
					new INST.InstructionLocalGet(0, false),
				).toString());
				assert.strictEqual(new INST.InstructionBinopLogical(
					3,
					Operator.OR,
					instructionConstFloat(30.1),
					instructionConstFloat(18.1),
				).toString(), new INST.InstructionCond(
					new INST.InstructionUnop(Operator.NOT, new INST.InstructionUnop(Operator.NOT, new INST.InstructionLocalTee(3, instructionConstFloat(30.1)))),
					new INST.InstructionLocalGet(3, true),
					instructionConstFloat(18.1),
				).toString());
			});
		});

		context('InstructionCond', () => {
			it('performs a conditional operation.', () => {
				assert.strictEqual(new INST.InstructionCond(
					instructionConstInt(1n),
					instructionConstInt(2n),
					instructionConstInt(3n),
				).toString(), `(if (result i32) ${ instructionConstInt(1n) } (then ${ instructionConstInt(2n) }) (else ${ instructionConstInt(3n) }))`);
				assert.strictEqual(new INST.InstructionCond(
					instructionConstInt(0n),
					instructionConstFloat(2.2),
					instructionConstFloat(3.3),
<<<<<<< HEAD
				).toString(), `(if (result f64) ${ instructionConstInt(0n) } (then ${ instructionConstFloat(2.2) }) (else ${ instructionConstFloat(3.3) }))`);
			});
		});

		specify('InstructionDeclareGlobal', () => {
			const expr: INST.InstructionConst = instructionConstInt(42n);
			assert.strictEqual(
				new INST.InstructionDeclareGlobal(0x42n, true, expr).toString(),
				`(global $glb42  (mut i32) ${ expr })`,
			);
		});

		specify('InstructionDeclareLocal', () => {
			assert.deepStrictEqual(
				[
					new INST.InstructionDeclareLocal(0, false) .toString(),
					new INST.InstructionDeclareLocal(1, true)  .toString(),
				],
				[
					'(local $var0 i32)',
					'(local $var1 f64)',
				],
			);
		});

		describe('InstructionFunction', () => {
			it('returns a wasm function.', () => {
				const expr: INST.InstructionBinopArithmetic = new INST.InstructionBinopArithmetic(
					Operator.MUL,
					instructionConstInt(21n),
					instructionConstInt(2n),
				);
				assert.strictEqual(
					new INST.InstructionFunction(0n, [], [expr]).toString(),
					xjs.String.dedent`
						(func $fn0\u0020\u0020
							${ expr }
						)
					`,
				);
			});
			it('hoists local variables.', () => {
				const locals = [
					{id: 0x100n, isFloat: false},
					{id: 0x101n, isFloat: true},
				];
				const exprs = [
					new INST.InstructionLocalSet(0, instructionConstInt(21n)),
					new INST.InstructionLocalSet(1, instructionConstFloat(2.1)),
				];
				assert.strictEqual(
					new INST.InstructionFunction(1n, locals, exprs).toString(),
					xjs.String.dedent`
						(func $fn1  (local $var0 i32) (local $var1 f64)
							${ exprs.join('\n') }
						);
					`,
				);
			});
		});

		context('InstructionModule', () => {
			it('creates a program.', () => {
				const mods: Array<INST.InstructionNop | INST.InstructionModule> = [
					'',
					';',
				].map((src) => AST.ASTNodeGoal.fromSource(src).build(new Builder(src)));
				assert.strictEqual(mods[0], INST.NOP);
				assert.strictEqual(mods[0].toString(), '(nop)');
				assert.ok(mods[1] instanceof INST.InstructionModule);
				const comp = new INST.InstructionFunction(0n, [], [INST.NOP], true);
				assert.deepStrictEqual(mods[1], new INST.InstructionModule([comp]));
				assert.strictEqual(mods[1].toString(), xjs.String.dedent`
					(module
						${ [...Builder.IMPORTS, comp].join('\n') }
					)
				`);
			});
		});
	});
});
=======
				).toString(), `(if (result f64) ${ instructionConstInt(0n) } (then ${ instructionConstFloat(2.2) }) (else ${ instructionConstFloat(3.3) }))`)
			})
		})
	})
})
>>>>>>> d6e9018f
<|MERGE_RESOLUTION|>--- conflicted
+++ resolved
@@ -1,17 +1,6 @@
-<<<<<<< HEAD
-import * as xjs from 'extrajs';
 import * as assert from 'assert';
 import {
 	Operator,
-	AST,
-} from '../../src/validator/index.js';
-import {
-	Builder,
-=======
-import * as assert from 'assert'
-import {
-	Operator,
->>>>>>> d6e9018f
 	INST,
 } from '../../src/index.js';
 import {
@@ -55,22 +44,9 @@
 	});
 
 	describe('#toString', () => {
-<<<<<<< HEAD
-		specify('InstructionGlobal', () => {
-			const expr: INST.InstructionConst = instructionConstInt(42n);
-			assert.strictEqual(new INST.InstructionGlobalSet(0x100n, expr)  .toString(), `(global.set $glb100 ${ instructionConstInt(42n) })`);
-			assert.strictEqual(new INST.InstructionGlobalGet(0x100n, false) .toString(), '(global.get $glb100)');
-		});
-
 		specify('InstructionLocal', () => {
 			const expr: INST.InstructionConst = instructionConstInt(42n);
-			assert.strictEqual(new INST.InstructionLocalSet(0, expr)  .toString(), `(local.set $var0 ${ instructionConstInt(42n) })`);
 			assert.strictEqual(new INST.InstructionLocalGet(0, false) .toString(), '(local.get $var0)');
-=======
-		specify('InstructionLocal', () => {
-			const expr: INST.InstructionConst = instructionConstInt(42n);
-			assert.strictEqual(new INST.InstructionLocalGet(0, false) .toString(), `(local.get $var0)`);
->>>>>>> d6e9018f
 			assert.strictEqual(new INST.InstructionLocalTee(1, expr)  .toString(), `(local.tee $var1 ${ instructionConstInt(42n) })`);
 		});
 
@@ -235,92 +211,8 @@
 					instructionConstInt(0n),
 					instructionConstFloat(2.2),
 					instructionConstFloat(3.3),
-<<<<<<< HEAD
 				).toString(), `(if (result f64) ${ instructionConstInt(0n) } (then ${ instructionConstFloat(2.2) }) (else ${ instructionConstFloat(3.3) }))`);
 			});
 		});
-
-		specify('InstructionDeclareGlobal', () => {
-			const expr: INST.InstructionConst = instructionConstInt(42n);
-			assert.strictEqual(
-				new INST.InstructionDeclareGlobal(0x42n, true, expr).toString(),
-				`(global $glb42  (mut i32) ${ expr })`,
-			);
-		});
-
-		specify('InstructionDeclareLocal', () => {
-			assert.deepStrictEqual(
-				[
-					new INST.InstructionDeclareLocal(0, false) .toString(),
-					new INST.InstructionDeclareLocal(1, true)  .toString(),
-				],
-				[
-					'(local $var0 i32)',
-					'(local $var1 f64)',
-				],
-			);
-		});
-
-		describe('InstructionFunction', () => {
-			it('returns a wasm function.', () => {
-				const expr: INST.InstructionBinopArithmetic = new INST.InstructionBinopArithmetic(
-					Operator.MUL,
-					instructionConstInt(21n),
-					instructionConstInt(2n),
-				);
-				assert.strictEqual(
-					new INST.InstructionFunction(0n, [], [expr]).toString(),
-					xjs.String.dedent`
-						(func $fn0\u0020\u0020
-							${ expr }
-						)
-					`,
-				);
-			});
-			it('hoists local variables.', () => {
-				const locals = [
-					{id: 0x100n, isFloat: false},
-					{id: 0x101n, isFloat: true},
-				];
-				const exprs = [
-					new INST.InstructionLocalSet(0, instructionConstInt(21n)),
-					new INST.InstructionLocalSet(1, instructionConstFloat(2.1)),
-				];
-				assert.strictEqual(
-					new INST.InstructionFunction(1n, locals, exprs).toString(),
-					xjs.String.dedent`
-						(func $fn1  (local $var0 i32) (local $var1 f64)
-							${ exprs.join('\n') }
-						);
-					`,
-				);
-			});
-		});
-
-		context('InstructionModule', () => {
-			it('creates a program.', () => {
-				const mods: Array<INST.InstructionNop | INST.InstructionModule> = [
-					'',
-					';',
-				].map((src) => AST.ASTNodeGoal.fromSource(src).build(new Builder(src)));
-				assert.strictEqual(mods[0], INST.NOP);
-				assert.strictEqual(mods[0].toString(), '(nop)');
-				assert.ok(mods[1] instanceof INST.InstructionModule);
-				const comp = new INST.InstructionFunction(0n, [], [INST.NOP], true);
-				assert.deepStrictEqual(mods[1], new INST.InstructionModule([comp]));
-				assert.strictEqual(mods[1].toString(), xjs.String.dedent`
-					(module
-						${ [...Builder.IMPORTS, comp].join('\n') }
-					)
-				`);
-			});
-		});
 	});
-});
-=======
-				).toString(), `(if (result f64) ${ instructionConstInt(0n) } (then ${ instructionConstFloat(2.2) }) (else ${ instructionConstFloat(3.3) }))`)
-			})
-		})
-	})
-})
->>>>>>> d6e9018f
+});