import * as xjs from 'extrajs';
import * as assert from 'assert'
import {
<<<<<<< HEAD
=======
	ASTNODE_SOLID as AST,
>>>>>>> 37a79ed7
	Operator,
	ASTNODE_SOLID as AST,
} from '../../src/validator/index.js';
import {
	Int16,
	Float64,
} from '../../src/typer/index.js';
import {
	Builder,
	INST,
} from '../../src/builder/index.js';
import {
	instructionConstInt,
	instructionConstFloat,
} from '../helpers.js';



describe('Instruction', () => {
	describe('.constructor', () => {
		context('InstructionBinop', () => {
			it('throws when operands are a mix of ints and floats.', () => {
				assert.throws(() => new INST.InstructionBinopArithmetic(
					Operator.MUL,
					instructionConstInt(5n),
					instructionConstFloat(2.5),
				), TypeError)
			})
		})
		context('InstructionCond', () => {
			it('throws when branches are a mix of ints and floats.', () => {
				assert.throws(() => new INST.InstructionCond(
					instructionConstInt(0n),
					instructionConstInt(2n),
					instructionConstFloat(3.3),
				), TypeError)
			})
		})
	})

	describe('#toString', () => {
		specify('InstructionGlobal', () => {
			const expr: INST.InstructionConst = instructionConstInt(42n);
			assert.strictEqual(new INST.InstructionGlobalSet('$x', expr)  .toString(), `(global.set $x ${ instructionConstInt(42n) })`);
			assert.strictEqual(new INST.InstructionGlobalGet('$x', false) .toString(), `(global.get $x)`);
		});

		specify('InstructionLocal', () => {
			const expr: INST.InstructionConst = instructionConstInt(42n);
			assert.strictEqual(new INST.InstructionLocalSet('$x', expr)  .toString(), `(local.set $x ${ instructionConstInt(42n) })`);
			assert.strictEqual(new INST.InstructionLocalGet('$x', false) .toString(), `(local.get $x)`);
			assert.strictEqual(new INST.InstructionLocalTee('$x', expr)  .toString(), `(local.tee $x ${ instructionConstInt(42n) })`);
		})

		context('InstructionConst', () => {
			it('pushes the constant integer onto the stack.', () => {
				const values: number[] = [
					0,
					0,
					1,
					42,
					42,
					-42,
					  42 + 420,
					Math.trunc( 126 /   3),
					Math.trunc(-126 /   3),
					Math.trunc( 126 /  -3),
					Math.trunc(-126 /  -3),
					Math.trunc( 200 /   3),
					Math.trunc( 200 /  -3),
					Math.trunc(-200 /   3),
					Math.trunc(-200 /  -3),
				]
				assert.deepStrictEqual(
					values.map((x) => instructionConstInt(BigInt(x)).toString()),
					values.map((x) => `(i32.const ${ x })`),
				)
			})
			it('pushes the constant float onto the stack.', () => {
				const values: number[] = [
					55, -55, 33, -33, 2.007, -2.007,
					91.27e4, -91.27e4, 91.27e-4, -91.27e-4,
				]
				assert.deepStrictEqual(
					values.map((x) => instructionConstFloat(x).toString()),
					values.map((x) => `(f64.const ${ x }${ (x % 1 === 0) ? '.0' : '' })`),
				)
			})
			it('prints Float64 negative zero correctly.', () => {
				assert.strictEqual(instructionConstFloat(-0.0).toString(), `(f64.const -0.0)`)
			})
		})

		context('InstructionUnop', () => {
			it('performs a unary operation.', () => {
				assert.deepStrictEqual([
					new INST.InstructionUnop(Operator.NOT, instructionConstInt(0n)),
					new INST.InstructionUnop(Operator.NOT, instructionConstInt(42n)),
					new INST.InstructionUnop(Operator.NOT, instructionConstFloat(0.0)),
					new INST.InstructionUnop(Operator.NOT, instructionConstFloat(4.2)),
					new INST.InstructionUnop(Operator.EMP, instructionConstInt(0n)),
					new INST.InstructionUnop(Operator.EMP, instructionConstInt(42n)),
					new INST.InstructionUnop(Operator.EMP, instructionConstFloat(0.0)),
					new INST.InstructionUnop(Operator.EMP, instructionConstFloat(4.2)),
					new INST.InstructionUnop(Operator.NEG, instructionConstInt(42n)),
				].map((inst) => inst.toString()), [
					`(call $inot ${ instructionConstInt(0n) })`,
					`(call $inot ${ instructionConstInt(42n) })`,
					`(call $fnot ${ instructionConstFloat(0.0) })`,
					`(call $fnot ${ instructionConstFloat(4.2) })`,
					`(call $iemp ${ instructionConstInt(0n) })`,
					`(call $iemp ${ instructionConstInt(42n) })`,
					`(call $femp ${ instructionConstFloat(0.0) })`,
					`(call $femp ${ instructionConstFloat(4.2) })`,
					`(call $neg ${ instructionConstInt(42n) })`,
				])
			})
		})

		context('InstructionBinop', () => {
			it('performs a binary operation.', () => {
				assert.strictEqual(new INST.InstructionBinopArithmetic(
					Operator.MUL,
					instructionConstInt(21n),
					instructionConstInt(2n),
				).toString(), `(i32.mul ${ instructionConstInt(21n) } ${ instructionConstInt(2n) })`)
				assert.strictEqual(new INST.InstructionBinopArithmetic(
					Operator.ADD,
					instructionConstFloat(30.1),
					instructionConstFloat(18.1),
				).toString(), `(f64.add ${ instructionConstFloat(30.1) } ${ instructionConstFloat(18.1) })`)
				assert.strictEqual(new INST.InstructionBinopComparative(
					Operator.LT,
					instructionConstInt(30n),
					instructionConstInt(18n),
				).toString(), `(i32.lt_s ${ instructionConstInt(30n) } ${ instructionConstInt(18n) })`)
				assert.strictEqual(new INST.InstructionBinopComparative(
					Operator.GE,
					instructionConstFloat(30.1),
					instructionConstFloat(18.1),
				).toString(), `(f64.ge ${ instructionConstFloat(30.1) } ${ instructionConstFloat(18.1) })`)
				assert.strictEqual(new INST.InstructionBinopEquality(
					Operator.ID,
					instructionConstInt(30n),
					instructionConstInt(18n),
				).toString(), `(i32.eq ${ instructionConstInt(30n) } ${ instructionConstInt(18n) })`)
				assert.strictEqual(new INST.InstructionBinopEquality(
					Operator.ID,
					instructionConstFloat(30.1),
					instructionConstFloat(18.1),
				).toString(), `(call $fid ${ instructionConstFloat(30.1) } ${ instructionConstFloat(18.1) })`)
				assert.strictEqual(new INST.InstructionBinopEquality(
					Operator.ID,
					instructionConstInt(30n),
					instructionConstFloat(18.1),
				).toString(), `(call $i_f_id ${ instructionConstInt(30n) } ${ instructionConstFloat(18.1) })`)
				assert.strictEqual(new INST.InstructionBinopEquality(
					Operator.ID,
					instructionConstFloat(18.1),
					instructionConstInt(30n),
				).toString(), `(call $f_i_id ${ instructionConstFloat(18.1) } ${ instructionConstInt(30n) })`)
				assert.strictEqual(new INST.InstructionBinopEquality(
					Operator.EQ,
					instructionConstInt(30n),
					instructionConstFloat(18.1),
				).toString(), `(call $i_f_id ${ instructionConstInt(30n) } ${ instructionConstFloat(18.1) })`)
				assert.strictEqual(new INST.InstructionBinopEquality(
					Operator.EQ,
					instructionConstFloat(18.1),
					instructionConstInt(30n),
				).toString(), `(call $f_i_id ${ instructionConstFloat(18.1) } ${ instructionConstInt(30n) })`)
				assert.strictEqual(new INST.InstructionBinopLogical(
					0n,
					Operator.AND,
					instructionConstInt(30n),
					instructionConstInt(18n),
				).toString(), ((varname) => `${ new INST.InstructionDeclareLocal(varname, false) } ${ new INST.InstructionCond(
					new INST.InstructionUnop(Operator.NOT, new INST.InstructionUnop(Operator.NOT, new INST.InstructionLocalTee(varname, instructionConstInt(30n)))),
					instructionConstInt(18n),
					new INST.InstructionLocalGet(varname, false),
				) }`)('$o0'))
				assert.strictEqual(new INST.InstructionBinopLogical(
					3n,
					Operator.OR,
					instructionConstFloat(30.1),
					instructionConstFloat(18.1),
				).toString(), ((varname) => `${ new INST.InstructionDeclareLocal(varname, true) } ${ new INST.InstructionCond(
					new INST.InstructionUnop(Operator.NOT, new INST.InstructionUnop(Operator.NOT, new INST.InstructionLocalTee(varname, instructionConstFloat(30.1)))),
					new INST.InstructionLocalGet(varname, true),
					instructionConstFloat(18.1),
				) }`)('$o3'))
			})
		})

		context('InstructionCond', () => {
			it('performs a conditional operation.', () => {
				assert.strictEqual(new INST.InstructionCond(
					instructionConstInt(1n),
					instructionConstInt(2n),
					instructionConstInt(3n),
				).toString(), `(if (result i32) ${ instructionConstInt(1n) } (then ${ instructionConstInt(2n) }) (else ${ instructionConstInt(3n) }))`)
				assert.strictEqual(new INST.InstructionCond(
					instructionConstInt(0n),
					instructionConstFloat(2.2),
					instructionConstFloat(3.3),
				).toString(), `(if (result f64) ${ instructionConstInt(0n) } (then ${ instructionConstFloat(2.2) }) (else ${ instructionConstFloat(3.3) }))`)
			})
		})

		specify('InstructionDeclareGlobal', () => {
			const expr: INST.InstructionConst = instructionConstInt(42n);
			assert.strictEqual(
				new INST.InstructionDeclareGlobal('$x', true, expr).toString(),
				`(global $x (mut i32) ${ expr })`,
			);
		});

		describe('InstructionStatement', () => {
			it('returns a wasm function.', () => {
				const expr: INST.InstructionBinopArithmetic = new INST.InstructionBinopArithmetic(
					Operator.MUL,
					instructionConstInt(21n),
					instructionConstInt(2n),
				)
				assert.strictEqual(
					new INST.InstructionStatement(0n, expr).toString(),
					xjs.String.dedent`
						(func (export "f0") (result i32)
							${ expr }
						)
					`,
				)
			})
		})

		context('InstructionModule', () => {
			it('creates a program.', () => {
				const mods: (INST.InstructionNone | INST.InstructionModule)[] = [
					``,
<<<<<<< HEAD
					`;`,
				].map((src) => AST.ASTNodeGoal.fromSource(src).build(new Builder(src)));
=======
					`{;}`,
				].map((src) => AST.ASTNodeGoal
					.fromSource(src)
					.build(new Builder(src))
				);
>>>>>>> 37a79ed7
				assert.ok(mods[0] instanceof INST.InstructionNone);
				assert.strictEqual(mods[0].toString(), ``)
				assert.ok(mods[1] instanceof INST.InstructionModule);
				assert.deepStrictEqual(mods[1], new INST.InstructionModule([
					...Builder.IMPORTS,
					new INST.InstructionNone(),
				]))
			})
		})
	})

	describe('InstructionConst', () => {
	describe('.fromCPValue', () => {
		specify('@value instanceof Int16', () => {
			const data: bigint[] = [
				42n + -420n,
				...[
					 126 /  3,
					-126 /  3,
					 126 / -3,
					-126 / -3,
					 200 /  3,
					 200 / -3,
					-200 /  3,
					-200 / -3,
				].map((x) => BigInt(Math.trunc(x))),
				(42n ** 2n * 420n) % (2n ** 16n),
				(-5n) ** (2n * 3n),
			]
			assert.deepStrictEqual(
				data.map((x) => INST.InstructionConst.fromCPValue(new Int16(x))),
				data.map((x) => instructionConstInt(x)),
			)
		})
		specify('@value instanceof Float64', () => {
			const data: number[] = [
				55, -55, 33, -33, 2.007, -2.007,
				91.27e4, -91.27e4, 91.27e-4, -91.27e-4,
				-0, -0, 6.8, 6.8, 0, -0,
				3.0 - 2.7,
			]
			assert.deepStrictEqual(
				data.map((x) => INST.InstructionConst.fromCPValue(new Float64(x))),
				data.map((x) => instructionConstFloat(x)),
			)
		})
		describe('@to_float === true', () => {
			specify('@value instanceof Int16', () => {
				const build: INST.InstructionConst = INST.InstructionConst.fromCPValue(new Int16(42n), true);
				assert.deepStrictEqual   (build, instructionConstFloat(42));
				assert.notDeepStrictEqual(build, instructionConstInt(42n));
			})
		})
	});
	});
})<|MERGE_RESOLUTION|>--- conflicted
+++ resolved
@@ -1,10 +1,6 @@
 import * as xjs from 'extrajs';
 import * as assert from 'assert'
 import {
-<<<<<<< HEAD
-=======
-	ASTNODE_SOLID as AST,
->>>>>>> 37a79ed7
 	Operator,
 	ASTNODE_SOLID as AST,
 } from '../../src/validator/index.js';
@@ -244,16 +240,8 @@
 			it('creates a program.', () => {
 				const mods: (INST.InstructionNone | INST.InstructionModule)[] = [
 					``,
-<<<<<<< HEAD
-					`;`,
+					`{;}`,
 				].map((src) => AST.ASTNodeGoal.fromSource(src).build(new Builder(src)));
-=======
-					`{;}`,
-				].map((src) => AST.ASTNodeGoal
-					.fromSource(src)
-					.build(new Builder(src))
-				);
->>>>>>> 37a79ed7
 				assert.ok(mods[0] instanceof INST.InstructionNone);
 				assert.strictEqual(mods[0].toString(), ``)
 				assert.ok(mods[1] instanceof INST.InstructionModule);
