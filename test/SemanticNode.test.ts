import * as assert from 'assert'

import SolidConfig, {CONFIG_DEFAULT} from '../src/SolidConfig'
import Dev from '../src/class/Dev.class'
import Parser from '../src/class/Parser.class'
import type {
	ParseNodeExpression,
	ParseNodeStatement,
	ParseNodeGoal__0__List,
} from '../src/class/ParseNode.class'
import {
	SemanticNodeConstant,
	SemanticNodeIdentifier,
	SemanticNodeTemplate,
	SemanticNodeOperation,
	SemanticNodeStatementExpression,
} from '../src/class/SemanticNode.class'
import {
	CompletionStructureAssessment,
} from '../src/spec/CompletionStructure.class'
import Builder from '../src/vm/Builder.class'
import {SolidTypeUnion} from '../src/vm/SolidLanguageType.class'
import {
	SolidNull,
	SolidBoolean,
	SolidString,
} from '../src/vm/SolidLanguageValue.class'
import Int16 from '../src/vm/Int16.class'
import Float64 from '../src/vm/Float64.class'
import {
	Operator,
	InstructionNone,
	InstructionConst,
	InstructionUnop,
	InstructionBinop,
	InstructionStatement,
	InstructionModule,
} from '../src/vm/Instruction.class'
import {
	instructionConstInt,
	instructionConstFloat,
} from './helpers'



describe('SemanticNode', () => {
	describe('#build', () => {
		context('SemanticNodeGoal ::= SOT EOT', () => {
			it('returns InstructionNone.', () => {
				const src: [string, SolidConfig] = [``, CONFIG_DEFAULT]
				const instr: InstructionNone | InstructionModule = new Parser(...src).parse().decorate()
					.build(new Builder(...src))
				assert.ok(instr instanceof InstructionNone)
			})
		})

		context('SemanticNodeStatement ::= ";"', () => {
			it('returns InstructionNone.', () => {
				const src: [string, SolidConfig] = [`;`, CONFIG_DEFAULT]
				const instr: InstructionNone | InstructionStatement = (new Parser(...src).parse().decorate()
					.children[0] as SemanticNodeStatementExpression)
					.build(new Builder(...src))
				assert.ok(instr instanceof InstructionNone)
			})
		})

		context('SemanticNodeConstant', () => {
			it('returns InstructionConst.', () => {
				assert.deepStrictEqual([
					'null;',
					'false;',
					'true;',
					'0;',
					'+0;',
					'-0;',
					'42;',
					'+42;',
					'-42;',
					'0.0;',
<<<<<<< HEAD
					'-0.0;',
					'-4.2e-2;',
				].map((src) => [src, CONFIG_DEFAULT] as [string, SolidConfig]).map((srcs) =>
					((new Parser(...srcs).parse().decorate()
=======
					'+0.0;',
					'-0.0;',
				].map((src) =>
					((new Parser(src, CONFIG_DEFAULT).parse().decorate()
>>>>>>> f10f1529
						.children[0] as SemanticNodeStatementExpression)
						.children[0] as SemanticNodeConstant)
						.build(new Builder(src, CONFIG_DEFAULT))
				), [
<<<<<<< HEAD
					new InstructionConst(SolidNull.NULL),
					new InstructionConst(SolidBoolean.FALSE),
					new InstructionConst(SolidBoolean.TRUE),
					instructionConstInt(42n),
					instructionConstInt(42n),
					instructionConstInt(-42n),
					instructionConstFloat(0),
					instructionConstFloat(-0),
					instructionConstFloat(-0.042),
=======
					instructionConstInt(0n),
					instructionConstInt(0n),
					instructionConstInt(1n),
					instructionConstInt(0n),
					instructionConstInt(0n),
					instructionConstInt(0n),
					instructionConstInt(42n),
					instructionConstInt(42n),
					instructionConstInt(-42n),
					instructionConstFloat(0.0),
					instructionConstFloat(0.0),
					instructionConstFloat(-0.0),
>>>>>>> f10f1529
				])
			})
		})

		context('SemanticNodeOperation', () => {
			specify('SemanticNodeOperation[operator: NOT | EMPTY] ::= SemanticNodeConstant', () => {
				assert.deepStrictEqual([
					`!null;`,
					`!false;`,
					`!true;`,
					`!42;`,
					`!4.2;`,
					`?null;`,
					`?false;`,
					`?true;`,
					`?42;`,
					`?4.2;`,
				].map((src) => ((new Parser(src, CONFIG_DEFAULT).parse().decorate()
					.children[0] as SemanticNodeStatementExpression)
					.children[0] as SemanticNodeOperation
				).build(new Builder(src, CONFIG_DEFAULT))), [
					new InstructionUnop(Operator.NOT,   new InstructionConst(SolidNull.NULL)),
					new InstructionUnop(Operator.NOT,   new InstructionConst(SolidBoolean.FALSE)),
					new InstructionUnop(Operator.NOT,   new InstructionConst(SolidBoolean.TRUE)),
					new InstructionUnop(Operator.NOT,   instructionConstInt(42n)),
					new InstructionUnop(Operator.NOT,   instructionConstFloat(4.2)),
					new InstructionUnop(Operator.EMPTY, new InstructionConst(SolidNull.NULL)),
					new InstructionUnop(Operator.EMPTY, new InstructionConst(SolidBoolean.FALSE)),
					new InstructionUnop(Operator.EMPTY, new InstructionConst(SolidBoolean.TRUE)),
					new InstructionUnop(Operator.EMPTY, instructionConstInt(42n)),
					new InstructionUnop(Operator.EMPTY, instructionConstFloat(4.2)),
				])
			})
			specify('SemanticNodeOperation[operator: ADD | SUB | MUL] ::= SemanticNodeConstant SemanticNodeConstant', () => {
				assert.deepStrictEqual([
					`42 + 420;`,
					`42 - 420;`,
					`3.0e1 - 201.0e-1;`,
					`3 * 2.1;`,
				].map((src) => (
					(new Parser(src, CONFIG_DEFAULT).parse().decorate()
						.children[0] as SemanticNodeStatementExpression)
						.children[0] as SemanticNodeOperation
				).build(new Builder(src, CONFIG_DEFAULT))), [
					new InstructionBinop(
						Operator.ADD,
						instructionConstInt(42n),
						instructionConstInt(420n),
					),
					new InstructionBinop(
						Operator.ADD,
						instructionConstInt(42n),
						instructionConstInt(-420n),
					),
					new InstructionBinop(
						Operator.ADD,
						instructionConstFloat(30.0),
						instructionConstFloat(-20.1),
					),
					new InstructionBinop(
						Operator.MUL,
						instructionConstFloat(3.0),
						instructionConstFloat(2.1),
					),
				])
			})
			specify('SemanticNodeOperation[operator: DIV] ::= SemanticNodeConstant SemanticNodeConstant', () => {
				assert.deepStrictEqual([
					' 126 /  3;',
					'-126 /  3;',
					' 126 / -3;',
					'-126 / -3;',
					' 200 /  3;',
					' 200 / -3;',
					'-200 /  3;',
					'-200 / -3;',
				].map((src) => (
					(new Parser(src, CONFIG_DEFAULT).parse().decorate()
						.children[0] as SemanticNodeStatementExpression)
						.children[0] as SemanticNodeOperation
				).build(new Builder(src, CONFIG_DEFAULT))), [
					[ 126n,  3n],
					[-126n,  3n],
					[ 126n, -3n],
					[-126n, -3n],
					[ 200n,  3n],
					[ 200n, -3n],
					[-200n,  3n],
					[-200n, -3n],
				].map(([a, b]) => new InstructionBinop(
					Operator.DIV,
					instructionConstInt(a),
					instructionConstInt(b),
				)))
			})
			specify('compound expression.', () => {
				const srcs: [string, SolidConfig] = [`42 ^ 2 * 420;`, CONFIG_DEFAULT]
				assert.deepStrictEqual((
					(new Parser(...srcs).parse().decorate()
						.children[0] as SemanticNodeStatementExpression)
						.children[0] as SemanticNodeOperation
				).build(new Builder(...srcs)), new InstructionBinop(
					Operator.MUL,
					instructionConstInt(42n ** 2n),
					instructionConstInt(420n),
				))
			})
			specify('overflow.', () => {
				assert.deepStrictEqual([
					`2 ^ 15 + 2 ^ 14;`,
					`-(2 ^ 14) - 2 ^ 15;`,
				].map((src) => (
					(new Parser(src, CONFIG_DEFAULT).parse().decorate()
						.children[0] as SemanticNodeStatementExpression)
						.children[0] as SemanticNodeOperation
				).build(new Builder(src, CONFIG_DEFAULT))), [
					[-(2n ** 15n) /* negative becuase of overflow */, 2n ** 14n],
					[-(2n ** 14n), -(2n ** 15n)],
				].map(([a, b]) => new InstructionBinop(
					Operator.ADD,
					instructionConstInt(a),
					instructionConstInt(b),
				)))
			})
			specify('compound expression.', () => {
				assert.deepStrictEqual([
					`2 * 3 + 5;`,
					`2 * 3 + 5.0;`,
				].map((src) => (
					(new Parser(src, CONFIG_DEFAULT).parse().decorate()
						.children[0] as SemanticNodeStatementExpression)
						.children[0] as SemanticNodeOperation
				).build(new Builder(src, CONFIG_DEFAULT))), [
					new InstructionBinop(
						Operator.ADD,
						instructionConstInt(6n),
						instructionConstInt(5n),
					),
					new InstructionBinop(
						Operator.ADD,
						instructionConstFloat(6.0),
						instructionConstFloat(5.0),
					),
				])
			})
			specify('compound expression with grouping.', () => {
				const srcs: [string, SolidConfig] = [`-(5) ^ +(2 * 3);`, CONFIG_DEFAULT]
				assert.deepStrictEqual((
					(new Parser(...srcs).parse().decorate()
						.children[0] as SemanticNodeStatementExpression)
						.children[0] as SemanticNodeOperation
				).build(new Builder(...srcs)), new InstructionBinop(
					Operator.EXP,
					instructionConstInt(-5n),
					instructionConstInt(2n * 3n),
				))
			})
			specify('multiple statements.', () => {
				const srcs: [string, SolidConfig] = [`42; 420;`, CONFIG_DEFAULT]
				const generator: Builder = new Builder(...srcs)
				new Parser(...srcs).parse().decorate().children.forEach((stmt, i) => {
					assert.ok(stmt instanceof SemanticNodeStatementExpression)
					assert.deepStrictEqual(stmt.build(generator), new InstructionStatement(BigInt(i), instructionConstInt([
						42n,
						420n,
					][i])))
				})
			})
		})
	})


	context('SemanticNodeExpression', () => {
		describe('#type', () => {
			it('returns `Null` for SemanticNodeConstant with null value.', () => {
				assert.strictEqual(((new Parser(`null;`, CONFIG_DEFAULT).parse().decorate()
					.children[0] as SemanticNodeStatementExpression)
					.children[0] as SemanticNodeConstant).type(), SolidNull)
			})
			it('returns `Boolean` for SemanticNodeConstant with bool value.', () => {
				[
					`false;`,
					`true;`,
				].forEach((src) => {
					assert.strictEqual(((new Parser(src, CONFIG_DEFAULT).parse().decorate()
						.children[0] as SemanticNodeStatementExpression)
						.children[0] as SemanticNodeConstant).type(), SolidBoolean)
				})
			})
			it('returns `Integer` for SemanticNodeConstant with integer value.', () => {
				assert.strictEqual(((new Parser(`42;`, CONFIG_DEFAULT).parse().decorate()
					.children[0] as SemanticNodeStatementExpression)
					.children[0] as SemanticNodeConstant).type(), Int16)
			})
			it('returns `Float` for SemanticNodeConstant with float value.', () => {
				assert.strictEqual(((new Parser(`4.2e+1;`, CONFIG_DEFAULT).parse().decorate()
					.children[0] as SemanticNodeStatementExpression)
					.children[0] as SemanticNodeConstant).type(), Float64)
			})
			Dev.supports('variables') && it('throws for identifiers.', () => {
				assert.throws(() => ((new Parser(`x;`, CONFIG_DEFAULT).parse().decorate()
					.children[0] as SemanticNodeStatementExpression)
					.children[0] as SemanticNodeIdentifier).type(), /Not yet supported./)
			})
			it('returns `String` for SemanticNodeConstant with string value.', () => {
				;[
					...(Dev.supports('literalString') ? [
						(new Parser(`'42';`, CONFIG_DEFAULT).parse().decorate()
							.children[0] as SemanticNodeStatementExpression)
							.children[0] as SemanticNodeConstant,
					] : []),
					...(Dev.supports('literalTemplate') ? [
						(new Parser(`'''42''';`, CONFIG_DEFAULT).parse().decorate()
							.children[0] as SemanticNodeStatementExpression)
							.children[0] as SemanticNodeTemplate,
						(new Parser(`'''the answer is {{ 7 * 3 * 2 }} but what is the question?''';`, CONFIG_DEFAULT).parse().decorate()
							.children[0] as SemanticNodeStatementExpression)
							.children[0] as SemanticNodeTemplate,
					] : []),
				].forEach((node) => {
					assert.strictEqual(node.type(), SolidString)
				})
			})
			it('returns `Boolean` for boolean unary operation of anything.', () => {
				;[
					`!false;`,
					`!true;`,
					`!null;`,
					`!42;`,
					`!4.2e+1;`,
					`?false;`,
					`?true;`,
					`?null;`,
					`?42;`,
					`?4.2e+1;`,
				].forEach((src) => {
					assert.strictEqual(((new Parser(src, CONFIG_DEFAULT).parse().decorate()
						.children[0] as SemanticNodeStatementExpression)
						.children[0] as SemanticNodeOperation).type(), SolidBoolean)
				})
			})
			it('returns `Integer` for any operation of integers.', () => {
				assert.strictEqual(((new Parser(`7 * 3 * 2;`, CONFIG_DEFAULT).parse().decorate()
					.children[0] as SemanticNodeStatementExpression)
					.children[0] as SemanticNodeOperation).type(), Int16)
			})
			it('returns `Float` for any operation of mix of integers and floats.', () => {
				assert.strictEqual(((new Parser(`3.0 * 2.7;`, CONFIG_DEFAULT).parse().decorate()
					.children[0] as SemanticNodeStatementExpression)
					.children[0] as SemanticNodeOperation).type(), Float64)
				assert.strictEqual(((new Parser(`7 * 3.0 * 2;`, CONFIG_DEFAULT).parse().decorate()
					.children[0] as SemanticNodeStatementExpression)
					.children[0] as SemanticNodeOperation).type(), Float64)
			})
			it('computes type for AND and OR.', () => {
				assert.deepStrictEqual([
					`null  && false;`,
					`false && null;`,
					`true  && null;`,
					`false && 42;`,
					`4.2   && true;`,
					`null  || false;`,
					`false || null;`,
					`true  || null;`,
					`false || 42;`,
					`4.2   || true;`,
				].map((src) => ((new Parser(src, CONFIG_DEFAULT).parse().decorate()
					.children[0] as SemanticNodeStatementExpression)
					.children[0] as SemanticNodeOperation)
					.type()
				), [
					SolidNull,
					new SolidTypeUnion(SolidBoolean, SolidNull),
					new SolidTypeUnion(SolidBoolean, SolidNull),
					new SolidTypeUnion(SolidBoolean, Int16),
					new SolidTypeUnion(Float64, SolidBoolean),
					SolidBoolean,
					new SolidTypeUnion(SolidBoolean, SolidNull),
					new SolidTypeUnion(SolidBoolean, SolidNull),
					new SolidTypeUnion(SolidBoolean, Int16),
					new SolidTypeUnion(Float64, SolidBoolean),
				])
			})
			it('returns `A | B` for conditionals', () => {
				assert.deepStrictEqual([
					`if true then false else 2;`,
					`if false then 3.0 else null;`,
					`if true then 2 else 3.0;`,
					`if false then 2 + 3.0 else 1.0 * 2;`,
				].map((src) => ((new Parser(src, CONFIG_DEFAULT).parse().decorate()
					.children[0] as SemanticNodeStatementExpression)
					.children[0] as SemanticNodeOperation)
					.type()
				), [
					new SolidTypeUnion(SolidBoolean, Int16),
					new SolidTypeUnion(Float64, SolidNull),
					new SolidTypeUnion(Int16, Float64),
					new SolidTypeUnion(Float64, Float64),
				])
			})
			it('throws for numeric operation of non-numbers.', () => {
				[
					`null + 5;`,
					`5 * null;`,
					`false - 2;`,
					`2 / true;`,
					`null ^ false;`,
					...(Dev.supports('literalString') ? [`'hello' + 5;`] : []),
				].forEach((src) => {
					assert.throws(() => ((new Parser(src, CONFIG_DEFAULT).parse().decorate()
						.children[0] as SemanticNodeStatementExpression)
						.children[0] as SemanticNodeOperation).type(), /Invalid operation./)
				})
			})
		})

		describe('#assess', () => {
			it('computes the value of constant null or boolean expression.', () => {
				assert.deepStrictEqual([
					'null;',
					'false;',
					'true;',
				].map((src) => {
					const assess: CompletionStructureAssessment | null = (((new Parser(src, CONFIG_DEFAULT).parse()
						.children[1] as ParseNodeGoal__0__List)
						.children[0] as ParseNodeStatement)
						.children[0] as ParseNodeExpression
					).decorate().assess()
					assert.ok(assess)
					return assess.value
				}), [
					SolidNull.NULL,
					SolidBoolean.FALSE,
					SolidBoolean.TRUE,
				])
			})
			it('computes the value of a boolean unary operation of anything.', () => {
				assert.deepStrictEqual([
					`!false;`,
					`!true;`,
					`!null;`,
					`!42;`,
					`!4.2e+1;`,
					`?false;`,
					`?true;`,
					`?null;`,
					`?42;`,
					`?4.2e+1;`,
				].map((src) => {
					const assess: CompletionStructureAssessment | null = ((new Parser(src, CONFIG_DEFAULT).parse().decorate()
						.children[0] as SemanticNodeStatementExpression)
						.children[0] as SemanticNodeOperation).assess()
					assert.ok(assess)
					assert.ok(assess.value instanceof SolidBoolean)
					return assess
				}), [
					true,
					false,
					true,
					false,
					false,
					true,
					false,
					true,
					false,
					false,
				].map((b) => new CompletionStructureAssessment((b) ? SolidBoolean.TRUE : SolidBoolean.FALSE)))
			})
			it('computes the value of an integer operation of constants.', () => {
				assert.deepStrictEqual([
					'42 + 420;',
					'42 - 420;',
					' 126 /  3;',
					'-126 /  3;',
					' 126 / -3;',
					'-126 / -3;',
					' 200 /  3;',
					' 200 / -3;',
					'-200 /  3;',
					'-200 / -3;',
					'42 ^ 2 * 420;',
					'2 ^ 15 + 2 ^ 14;',
					'-(2 ^ 14) - 2 ^ 15;',
					'-(5) ^ +(2 * 3);',
				].map((src) => {
					const assess: CompletionStructureAssessment | null = (((new Parser(src, CONFIG_DEFAULT).parse()
						.children[1] as ParseNodeGoal__0__List)
						.children[0] as ParseNodeStatement)
						.children[0] as ParseNodeExpression
					).decorate().assess()
					assert.ok(assess)
					assert.ok(assess.value instanceof Int16)
					return assess
				}), [
					42 + 420,
					42 + -420,
					Math.trunc( 126 /  3),
					Math.trunc(-126 /  3),
					Math.trunc( 126 / -3),
					Math.trunc(-126 / -3),
					Math.trunc( 200 /  3),
					Math.trunc( 200 / -3),
					Math.trunc(-200 /  3),
					Math.trunc(-200 / -3),
					(42 ** 2 * 420) % (2 ** 16),
					-(2 ** 14),
					2 ** 14,
					(-(5)) ** +(2 * 3),
				].map((v) => new CompletionStructureAssessment(new Int16(BigInt(v)))))
			})
			it('computes the value of a constant float expression.', () => {
				assert.deepStrictEqual(`
					55.  -55.  033.  -033.  2.007  -2.007
					91.27e4  -91.27e4  91.27e-4  -91.27e-4
					-0.  -0.0  6.8e+0  6.8e-0  0.0e+0  -0.0e-0
				`.trim().replace(/\n\t+/g, '  ').split('  ').map((src) => {
					const assess: CompletionStructureAssessment | null = (((new Parser(`${ src };`, CONFIG_DEFAULT).parse()
						.children[1] as ParseNodeGoal__0__List)
						.children[0] as ParseNodeStatement)
						.children[0] as ParseNodeExpression
					).decorate().assess()
					assert.ok(assess)
					assert.ok(assess.value instanceof Float64)
					return assess
				}), [
					55, -55, 33, -33, 2.007, -2.007,
					91.27e4, -91.27e4, 91.27e-4, -91.27e-4,
					-0, -0, 6.8, 6.8, 0, -0,
				].map((v) => new CompletionStructureAssessment(new Float64(v))))
			})
			it('computes the value of a float operation of constants.', () => {
				assert.deepStrictEqual(((new Parser(`3.0e1 - 201.0e-1;`, CONFIG_DEFAULT).parse().decorate()
					.children[0] as SemanticNodeStatementExpression)
					.children[0] as SemanticNodeOperation).assess(), new CompletionStructureAssessment(new Float64(30 - 20.1)))
				assert.deepStrictEqual(((new Parser(`3 * 2.1;`, CONFIG_DEFAULT).parse().decorate()
					.children[0] as SemanticNodeStatementExpression)
					.children[0] as SemanticNodeOperation).assess(), new CompletionStructureAssessment(new Float64(3 * 2.1)))
			})
			it('computes the value of a conditional expression.', () => {
				assert.deepStrictEqual([
					`if true then false else 2;`,
					`if false then 3.0 else null;`,
					`if true then 2 else 3.0;`,
					`if false then 2 + 3.0 else 1.0 * 2;`,
				].map((src) => ((new Parser(src, CONFIG_DEFAULT).parse().decorate()
					.children[0] as SemanticNodeStatementExpression)
					.children[0] as SemanticNodeOperation)
					.assess()
				), [
					new CompletionStructureAssessment(SolidBoolean.FALSE),
					new CompletionStructureAssessment(SolidNull.NULL),
					new CompletionStructureAssessment(new Int16(2n)),
					new CompletionStructureAssessment(new Float64(2.0)),
				])
			})
		})
	})
})<|MERGE_RESOLUTION|>--- conflicted
+++ resolved
@@ -77,45 +77,28 @@
 					'+42;',
 					'-42;',
 					'0.0;',
-<<<<<<< HEAD
+					'+0.0;',
 					'-0.0;',
 					'-4.2e-2;',
-				].map((src) => [src, CONFIG_DEFAULT] as [string, SolidConfig]).map((srcs) =>
-					((new Parser(...srcs).parse().decorate()
-=======
-					'+0.0;',
-					'-0.0;',
 				].map((src) =>
 					((new Parser(src, CONFIG_DEFAULT).parse().decorate()
->>>>>>> f10f1529
 						.children[0] as SemanticNodeStatementExpression)
 						.children[0] as SemanticNodeConstant)
 						.build(new Builder(src, CONFIG_DEFAULT))
 				), [
-<<<<<<< HEAD
 					new InstructionConst(SolidNull.NULL),
 					new InstructionConst(SolidBoolean.FALSE),
 					new InstructionConst(SolidBoolean.TRUE),
-					instructionConstInt(42n),
-					instructionConstInt(42n),
-					instructionConstInt(-42n),
-					instructionConstFloat(0),
-					instructionConstFloat(-0),
-					instructionConstFloat(-0.042),
-=======
-					instructionConstInt(0n),
-					instructionConstInt(0n),
-					instructionConstInt(1n),
 					instructionConstInt(0n),
 					instructionConstInt(0n),
 					instructionConstInt(0n),
 					instructionConstInt(42n),
 					instructionConstInt(42n),
 					instructionConstInt(-42n),
-					instructionConstFloat(0.0),
-					instructionConstFloat(0.0),
-					instructionConstFloat(-0.0),
->>>>>>> f10f1529
+					instructionConstFloat(0),
+					instructionConstFloat(0),
+					instructionConstFloat(-0),
+					instructionConstFloat(-0.042),
 				])
 			})
 		})
