--- conflicted
+++ resolved
@@ -30,15 +30,12 @@
 		`
 
 		context('SemanticNodeNull', () => {
-<<<<<<< HEAD
-=======
 			it('prints nop.', () => {
-				assert.strictEqual(new Parser('').parse().decorate().compile().print(), boilerplate(`nop`))
+				assert.strictEqual(new CodeGenerator('').print(), boilerplate(`(nop)`))
 			})
 		})
 
 		context('SemanticNodeStatementEmpty', () => {
->>>>>>> cb672eca
 			it('prints nop.', () => {
 				assert.strictEqual(new CodeGenerator('').print(), boilerplate(`(nop)`))
 			})
