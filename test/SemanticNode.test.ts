import * as assert from 'assert'
import * as fs from 'fs'
import * as path from 'path'

import CodeGenerator from '../src/class/CodeGenerator.class'



describe('SemanticNode', () => {
	describe('#compile', () => {
		const boilerplate = (expected: string) => `
			(module
				${ fs.readFileSync(path.join(__dirname, '../src/exp.wat'), 'utf8') }
				(func (export "run") (result i32)
					${ expected }
				)
			)
		`

		context('SemanticNodeNull', () => {
<<<<<<< HEAD
			it('prints nothing.', () => {
				assert.strictEqual(new CodeGenerator('').print(), boilerplate('nop'))
			})
		})

		context('SemanticNodeStatementEmpty', () => {
			it('prints nop.', () => {
				assert.strictEqual(new CodeGenerator(';').print(), boilerplate(`nop`))
=======
			it('prints nop.', () => {
				assert.strictEqual(new Parser('').parse().decorate().compile().print(), boilerplate(`nop`))
>>>>>>> 5e276c64
			})
		})

		context('SemanticNodeConstant', () => {
			it('pushes the constant onto the stack.', () => {
				const outs = ['42;', '+42;', '-42;'].map((src) => new CodeGenerator(src).print())
				assert.deepStrictEqual(outs, [
					`i32.const 42`,
					`i32.const 42`,
					`i32.const -42`,
				].map(boilerplate))
			})
		})

		context('SemanticNodeOperation', () => {
			specify('ExpressionAdditive ::= ExpressionAdditive "+" ExpressionMultiplicative', () => {
				assert.strictEqual(new CodeGenerator('42 + 420;').print(), boilerplate([
					`i32.const 42`,
					`i32.const 420`,
					`i32.add`,
				].join('\n')))
			})
			specify('ExpressionAdditive ::= ExpressionAdditive "-" ExpressionMultiplicative', () => {
				assert.strictEqual(new CodeGenerator('42 - 420;').print(), boilerplate([
					`i32.const 42`,
					`i32.const 420`,
					`i32.const -1`,
					`i32.xor`,
					`i32.const 1`,
					`i32.add`,
					`i32.add`,
				].join('\n')))
			})
			specify('compound expression.', () => {
				assert.strictEqual(new CodeGenerator('42 ^ 2 * 420;').print(), boilerplate([
					`i32.const 42`,
					`i32.const 2`,
					`call $exp`,
					`i32.const 420`,
					`i32.mul`,
				].join('\n')))
			})
			specify('compound expression with grouping.', () => {
				assert.strictEqual(new CodeGenerator('-(42) ^ +(2 * 420);').print(), boilerplate([
					`i32.const 42`,
					`i32.const -1`,
					`i32.xor`,
					`i32.const 1`,
					`i32.add`,
					`i32.const 2`,
					`i32.const 420`,
					`i32.mul`,
					`call $exp`,
				].join('\n')))
			})
		})
	})
})<|MERGE_RESOLUTION|>--- conflicted
+++ resolved
@@ -18,19 +18,8 @@
 		`
 
 		context('SemanticNodeNull', () => {
-<<<<<<< HEAD
-			it('prints nothing.', () => {
-				assert.strictEqual(new CodeGenerator('').print(), boilerplate('nop'))
-			})
-		})
-
-		context('SemanticNodeStatementEmpty', () => {
 			it('prints nop.', () => {
-				assert.strictEqual(new CodeGenerator(';').print(), boilerplate(`nop`))
-=======
-			it('prints nop.', () => {
-				assert.strictEqual(new Parser('').parse().decorate().compile().print(), boilerplate(`nop`))
->>>>>>> 5e276c64
+				assert.strictEqual(new CodeGenerator('').print(), boilerplate(`nop`))
 			})
 		})
 
