import {
	CPConfig,
	CONFIG_DEFAULT,
	TYPE,
	OBJ,
	INST,
} from '../src/index.js';



export const CONFIG_RADICES_SEPARATORS_ON: CPConfig = {
	...CONFIG_DEFAULT,
	languageFeatures: {
		...CONFIG_DEFAULT.languageFeatures,
		integerRadices:    true,
		numericSeparators: true,
	},
};

export const CONFIG_FOLDING_OFF: CPConfig = {
	...CONFIG_DEFAULT,
	compilerOptions: {
		...CONFIG_DEFAULT.compilerOptions,
		constantFolding: false,
	},
};

export const CONFIG_COERCION_OFF: CPConfig = {
	...CONFIG_DEFAULT,
	compilerOptions: {
		...CONFIG_DEFAULT.compilerOptions,
		intCoercion: false,
	},
};

export const CONFIG_FOLDING_COERCION_OFF: CPConfig = {
	...CONFIG_DEFAULT,
	compilerOptions: {
		...CONFIG_DEFAULT.compilerOptions,
		constantFolding: false,
		intCoercion:     false,
	},
};



<<<<<<< HEAD
export function typeUnitInt(x: bigint): TYPE.TypeUnit<OBJ.Integer> {
	return new TYPE.TypeUnit<OBJ.Integer>(new OBJ.Integer(x));
}
export function typeUnitFloat(x: number): TYPE.TypeUnit<OBJ.Float> {
	return new TYPE.TypeUnit<OBJ.Float>(new OBJ.Float(x));
}
export function typeUnitStr(x: string): TYPE.TypeUnit<OBJ.String> {
	return new TYPE.TypeUnit<OBJ.String>(new OBJ.String(x));
=======
export function typeConstInt(x: bigint): SolidTypeUnit<Int16> {
	return new Int16(x).toType();
}
export function typeConstFloat(x: number): SolidTypeUnit<Float64> {
	return new Float64(x).toType();
}
export function typeConstStr(x: string): SolidTypeUnit<SolidString> {
	return new SolidString(x).toType();
>>>>>>> ad8cf114
}

export function instructionConstInt(x: bigint): INST.InstructionConst {
	return new INST.InstructionConst(new OBJ.Integer(x));
}
export function instructionConstFloat(x: number): INST.InstructionConst {
	return new INST.InstructionConst(new OBJ.Float(x));
}<|MERGE_RESOLUTION|>--- conflicted
+++ resolved
@@ -44,25 +44,14 @@
 
 
 
-<<<<<<< HEAD
 export function typeUnitInt(x: bigint): TYPE.TypeUnit<OBJ.Integer> {
-	return new TYPE.TypeUnit<OBJ.Integer>(new OBJ.Integer(x));
+	return new OBJ.Integer(x).toType();
 }
 export function typeUnitFloat(x: number): TYPE.TypeUnit<OBJ.Float> {
-	return new TYPE.TypeUnit<OBJ.Float>(new OBJ.Float(x));
+	return new OBJ.Float(x).toType();
 }
 export function typeUnitStr(x: string): TYPE.TypeUnit<OBJ.String> {
-	return new TYPE.TypeUnit<OBJ.String>(new OBJ.String(x));
-=======
-export function typeConstInt(x: bigint): SolidTypeUnit<Int16> {
-	return new Int16(x).toType();
-}
-export function typeConstFloat(x: number): SolidTypeUnit<Float64> {
-	return new Float64(x).toType();
-}
-export function typeConstStr(x: string): SolidTypeUnit<SolidString> {
-	return new SolidString(x).toType();
->>>>>>> ad8cf114
+	return new OBJ.String(x).toType();
 }
 
 export function instructionConstInt(x: bigint): INST.InstructionConst {
