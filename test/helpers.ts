--- conflicted
+++ resolved
@@ -3,11 +3,7 @@
 	CPConfig,
 	CONFIG_DEFAULT,
 	OBJ,
-<<<<<<< HEAD
-=======
 	TYPE,
-	INST,
->>>>>>> 78a170f9
 } from '../src/index.js';
 
 
