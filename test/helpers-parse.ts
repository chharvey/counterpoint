--- conflicted
+++ resolved
@@ -56,11 +56,7 @@
 	assert.ok(unit instanceof PARSER.ParseNodeTypeKeyword, 'unit should be a ParseNodeTypeKeyword')
 	return unit
 }
-<<<<<<< HEAD
-export function typePropertyFromString(propertystring: string, config: SolidConfig = CONFIG_DEFAULT): PARSER.ParseNodeTypeProperty {
-=======
 export function typePropertyFromString(propertystring: string, config: SolidConfig = CONFIG_DEFAULT): PARSER.ParseNodePropertyType {
->>>>>>> 1bc1b80f
 	const recordtype: PARSER.ParseNodeTypeRecordLiteral = recordTypeFromString(`[${ propertystring }]`, config);
 	assert_arrayLength(recordtype.children, 3, 'record type should have 3 children');
 	assert_arrayLength(recordtype.children[1].children, 1, 'property list should have 1 child');
@@ -136,14 +132,11 @@
 	assert.ok(unit instanceof PARSER.ParseNodePrimitiveLiteral, 'unit should be a ParseNodePrimitiveLiteral')
 	return unit
 }
-<<<<<<< HEAD
 export function stringTemplateFromSource(src: string, config: SolidConfig = CONFIG_DEFAULT): PARSER.ParseNodeStringTemplate {
 	const unit: PARSER.ParseNodeExpressionUnit['children'][0] = valueLiteralFromSource(src, config);
 	assert.ok(unit instanceof PARSER.ParseNodeStringTemplate, 'unit should be a ParseNodeStringTemplate');
 	return unit;
 }
-=======
->>>>>>> 1bc1b80f
 export function listLiteralFromSource(src: string, config: SolidConfig = CONFIG_DEFAULT): PARSER.ParseNodeListLiteral {
 	const unit: PARSER.ParseNodeExpressionUnit['children'][0] = valueLiteralFromSource(src, config);
 	assert.ok(unit instanceof PARSER.ParseNodeListLiteral, 'unit should be a ParseNodeListLiteral');
@@ -295,11 +288,7 @@
  * @param pnode the parse node to test
  * @param srcs  the source code strings
  */
-<<<<<<< HEAD
 export function hashListSources(pnode: ParseNode, ...srcs: Readonly<NonemptyArray<string>>): void {
-=======
-export function hashListSources(pnode: ParseNode, ...srcs: [string, ...string[]]): void {
->>>>>>> 1bc1b80f
 	if (srcs.length === 1) {
 		assert_arrayLength(pnode.children, 1);
 		assert.strictEqual((pnode.children[0] as Token | ParseNode).source, srcs[0]);
@@ -307,7 +296,6 @@
 		assert_arrayLength(pnode.children, 3);
 		assert.strictEqual((pnode.children[1] as Token | ParseNode).source, Punctuator.COMMA);
 		assert.strictEqual((pnode.children[2] as Token | ParseNode).source, srcs[srcs.length - 1]); // COMBAK srcs.lastItem
-<<<<<<< HEAD
 		return hashListSources(pnode.children[0] as ParseNode, ...srcs.slice(0, -1) as NonemptyArray<string>);
 	};
 }
@@ -389,8 +377,5 @@
 			);
 			return templateMiddleSources(tpl.children[0], ...srcs.slice(0, -2) as NonemptyArray<string>);
 		};
-=======
-		return hashListSources(pnode.children[0] as ParseNode, ...srcs.slice(0, -1) as [string, ...string[]]);
->>>>>>> 1bc1b80f
 	};
 }