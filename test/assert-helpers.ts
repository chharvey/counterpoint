import * as assert from 'assert'
import * as xjs from 'extrajs';
import type {
	SolidType,
} from '../src/typer/index.js'



/**
 * Assert an object is an instance of a class,
 * using the `instanceof` operator.
 * @param obj  - the object
 * @param cons - the class or constructor function
 * @throws {AssertionError} if false
 */
export function assert_instanceof(obj: object, cons: Function): void {
	assert.ok(obj instanceof cons, `${ obj } should be an instance of ${ cons }.`);
}



/**
 * @param orig the original function; useful for setting & unsetting
 * @param spy  the wrapper function that is actually called during tests
 * @return     any return value
 */
type ExpectCallback<Func extends (...args: any[]) => any, Return> = (orig: Func, spy: Func) => Return;
/**
 * Assert that, while a callback is performed, the given function is called a specified number of times.
 * @param orig     the function, a copy of which is expected to actually be called
 * @param times    the number of times the function is expected to be called
 * @param callback the routine to perform while testing; {@see ExpectCallback}
 * @return         the return value of `callback`
 * @throw          if `orig` was not called the exact specified number of times
 * @throw          if `callback` itself throws
 */
export function assert_wasCalled<Func extends (...args: any[]) => any, Return>(orig: Func, times: number, callback: ExpectCallback<Func, Return>): Return {
	const tracker: assert.CallTracker = new assert.CallTracker();
	try {
		return callback.call(null, orig, tracker.calls(orig, times));
	} finally {
		try {
			tracker.verify();
		} catch {
			throw new AggregateError(tracker.report().map((info) => new assert.AssertionError(info)));
		};
	};
}


/**
 * Assert equal types. First compares by `assert.deepStrictEqual`,
 * but if that fails, compares by `SolidType#equals`.
 * @param actual   the actual type
 * @param expected what `actual` is expected to equal
 * @throws {AssertionError} actual and expected fail equality
 */
export function assertEqualTypes(actual: SolidType, expected: SolidType): void;
/**
 * Assert equal types. First compares by `assert.deepStrictEqual`,
 * but if that fails, compares by `SolidType#equals`.
 * @param actual   an array of actual types
 * @param expected an array of what `actual` is expected to equal
 * @throws {AssertionError} if a corresponding type fails equality
 */
export function assertEqualTypes(actual: SolidType[], expected: SolidType[]): void;
/**
 * Assert equal types. First compares by `assert.deepStrictEqual`,
 * but if that fails, compares by `SolidType#equals`.
 * @param types a map of keys and values to compare
 * @throws {AssertionError} if one of the pairs fails equality
 */
export function assertEqualTypes(types: ReadonlyMap<SolidType, SolidType>): void;
export function assertEqualTypes(param1: SolidType | SolidType[] | ReadonlyMap<SolidType, SolidType>, param2?: SolidType | SolidType[]): void {
	if (param1 instanceof Map) {
		return assertEqualTypes([...param1.keys()], [...param1.values()]);
	} else if (param1 instanceof Array) {
		try {
			return assert.deepStrictEqual(param1, param2);
		} catch {
			return xjs.Array.forEachAggregated(param1, (act, i) => assertEqualTypes(act, (param2 as SolidType[])[i]));
		};
	} else {
		try {
			return assert.deepStrictEqual(param1, param2);
		} catch {
			return assert.ok((param1 as SolidType).equals(param2 as SolidType), `${ param1 } == ${ param2 }`);
		}
	}
}



type ValidationObject = {cons: Function} & (
	| {message: string}
	| {errors: ValidationObject[]}
);
export function assertAssignable(actual: Error, validation: ValidationObject): void {
	assert_instanceof(actual, validation.cons);
	if ('message' in validation) {
		return assert.strictEqual(actual.message, validation.message);
	} else if ('errors' in validation) {
		assert.ok(
			validation.cons === AggregateError || validation.cons.prototype instanceof AggregateError, // validation.cons extends AggregateError
			`The \`cons\` value of validation object ${ validation } with an \`errors\` property must be \`AggregateError\` or a subclass of it.`,
		);
<<<<<<< HEAD
		assert.strictEqual((actual as AggregateError).errors.length, validation.errors.length, 'Number of actual sub-errors should equal number of validation sub-errors.');
=======
		assert.strictEqual(
			(actual as AggregateError).errors.length,
			validation.errors.length,
			'The number of error validations does not match the number of actual errors.',
		);
>>>>>>> 50568bde
		return validation.errors.forEach((subvalidation, i) => {
			assertAssignable((actual as AggregateError).errors[i], subvalidation);
		});
	}
}<|MERGE_RESOLUTION|>--- conflicted
+++ resolved
@@ -104,15 +104,11 @@
 			validation.cons === AggregateError || validation.cons.prototype instanceof AggregateError, // validation.cons extends AggregateError
 			`The \`cons\` value of validation object ${ validation } with an \`errors\` property must be \`AggregateError\` or a subclass of it.`,
 		);
-<<<<<<< HEAD
-		assert.strictEqual((actual as AggregateError).errors.length, validation.errors.length, 'Number of actual sub-errors should equal number of validation sub-errors.');
-=======
 		assert.strictEqual(
 			(actual as AggregateError).errors.length,
 			validation.errors.length,
-			'The number of error validations does not match the number of actual errors.',
+			'The number of sub-error validations does not equal the number of actual sub-errors.',
 		);
->>>>>>> 50568bde
 		return validation.errors.forEach((subvalidation, i) => {
 			assertAssignable((actual as AggregateError).errors[i], subvalidation);
 		});
