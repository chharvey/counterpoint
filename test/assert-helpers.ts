import * as assert from 'assert';
import binaryen from 'binaryen';
import * as xjs from 'extrajs';
import {
	type SubclassOf,
	assert_instanceof,
} from '../src/lib/index.js';
import type {TYPE} from '../src/index.js';



/**
 * Assert equal types. First compares by `assert.deepStrictEqual`,
 * but if that fails, compares by `Type#equals`.
 * @param actual   the actual type
 * @param expected what `actual` is expected to equal
 * @throws {AssertionError} actual and expected fail equality
 */
export function assertEqualTypes(actual: TYPE.Type, expected: TYPE.Type): void;
/**
 * Assert equal types. First compares by `assert.deepStrictEqual`,
 * but if that fails, compares by `Type#equals`.
 * @param actual   an array of actual types
 * @param expected an array of what `actual` is expected to equal
 * @throws {AssertionError} if a corresponding type fails equality
 */
export function assertEqualTypes(actual: readonly TYPE.Type[], expected: readonly TYPE.Type[]): void;
/**
 * Assert equal types. First compares by `assert.deepStrictEqual`,
 * but if that fails, compares by `Type#equals`.
 * @param types a map of keys and values to compare
 * @throws {AssertionError} if one of the pairs fails equality
 */
export function assertEqualTypes(types: ReadonlyMap<TYPE.Type, TYPE.Type>): void;
export function assertEqualTypes(param1: TYPE.Type | readonly TYPE.Type[] | ReadonlyMap<TYPE.Type, TYPE.Type>, param2?: TYPE.Type | readonly TYPE.Type[]): void {
	if (param1 instanceof Map) {
		return assertEqualTypes([...param1.keys()], [...param1.values()]);
	} else if (Array.isArray(param1)) {
		try {
			return assert.deepStrictEqual(param1, param2);
		} catch {
			return xjs.Array.forEachAggregated(param1, (act, i) => assertEqualTypes(act, (param2 as TYPE.Type[])[i]));
		}
	} else {
		try {
			return assert.deepStrictEqual(param1, param2);
		} catch {
			return assert.ok((param1 as TYPE.Type).equals(param2 as TYPE.Type), `${ param1 } == ${ param2 }`);
		}
	}
}



<<<<<<< HEAD
export function assertEqualBins<Ref extends binaryen.ExpressionRef | binaryen.GlobalRef | binaryen.FunctionRef | binaryen.Module>(actual: Ref, expected: Ref): void;
export function assertEqualBins<Ref extends binaryen.ExpressionRef | binaryen.GlobalRef | binaryen.FunctionRef | binaryen.Module>(actual: readonly Ref[], expected: readonly Ref[]): void;
export function assertEqualBins<Ref extends binaryen.ExpressionRef | binaryen.GlobalRef | binaryen.FunctionRef | binaryen.Module>(bins: ReadonlyMap<Ref, Ref>): void;
export function assertEqualBins<Ref extends binaryen.ExpressionRef | binaryen.GlobalRef | binaryen.FunctionRef | binaryen.Module>(actual: Ref | readonly Ref[] | ReadonlyMap<Ref, Ref>, expected?: Ref | readonly Ref[]): void {
	if (actual instanceof Map) {
		return assertEqualBins([...actual.keys()], [...actual.values()]);
	} if (Array.isArray(actual)) {
		try {
			return assert.deepStrictEqual(actual, expected);
		} catch {
			return xjs.Array.forEachAggregated(actual, (act, i) => assertEqualBins(act, (expected as Ref[])[i]));
		}
	} else {
		try {
			return assert.deepStrictEqual(actual, expected);
		} catch {
			return assert.strictEqual(binaryen.emitText(actual as Ref), binaryen.emitText(expected as Ref));
		}
	}
}



type ValidationObject = {cons: Class} & (
=======
type ValidationObject = {cons: SubclassOf<Error>} & (
>>>>>>> 128ea0a1
	| {message: string}
	| {errors: ValidationObject[]}
);
export function assertAssignable(actual: Error, validation: ValidationObject): void {
	assert_instanceof(actual, validation.cons);
	if ('message' in validation) {
		return assert.strictEqual(actual.message, validation.message);
	} else if ('errors' in validation) {
		assert.ok(
			validation.cons === AggregateError || validation.cons.prototype instanceof AggregateError, // validation.cons extends AggregateError
			`The \`cons\` value of validation object ${ validation } with an \`errors\` property must be \`AggregateError\` or a subclass of it.`,
		);
		assert.strictEqual(
			(actual as AggregateError).errors.length,
			validation.errors.length,
			'Number of actual sub-errors should equal number of validation sub-errors.',
		);
		return xjs.Array.forEachAggregated(
			validation.errors,
			(subvalidation, i) => assertAssignable((actual as AggregateError).errors[i], subvalidation),
		);
	}
}<|MERGE_RESOLUTION|>--- conflicted
+++ resolved
@@ -52,7 +52,6 @@
 
 
 
-<<<<<<< HEAD
 export function assertEqualBins<Ref extends binaryen.ExpressionRef | binaryen.GlobalRef | binaryen.FunctionRef | binaryen.Module>(actual: Ref, expected: Ref): void;
 export function assertEqualBins<Ref extends binaryen.ExpressionRef | binaryen.GlobalRef | binaryen.FunctionRef | binaryen.Module>(actual: readonly Ref[], expected: readonly Ref[]): void;
 export function assertEqualBins<Ref extends binaryen.ExpressionRef | binaryen.GlobalRef | binaryen.FunctionRef | binaryen.Module>(bins: ReadonlyMap<Ref, Ref>): void;
@@ -76,10 +75,7 @@
 
 
 
-type ValidationObject = {cons: Class} & (
-=======
 type ValidationObject = {cons: SubclassOf<Error>} & (
->>>>>>> 128ea0a1
 	| {message: string}
 	| {errors: ValidationObject[]}
 );
