<<<<<<< HEAD
import * as assert from 'assert';
import * as xjs from 'extrajs';
import type {TYPE} from '../src/index.js';



type Class = Function; // eslint-disable-line @typescript-eslint/ban-types --- alias `Function` to mean “any class object”
=======
import * as assert from 'assert'
import binaryen from 'binaryen';
import {
	forEachAggregated,
} from '../src/lib/index.js';
import type {
	SolidType,
} from '../src/typer/index.js'
>>>>>>> d6e9018f



/**
 * Assert an object is an instance of a class,
 * using the `instanceof` operator.
 * @param obj  - the object
 * @param cons - the class or constructor function
 * @throws {AssertionError} if false
 */
export function assert_instanceof(obj: object, cons: Class): void {
	assert.ok(obj instanceof cons, `${ obj } should be an instance of ${ cons }.`);
}



type CallTrackerFunction = NonNullable<Parameters<assert.CallTracker['calls']>[0]>; // (...args: any[]) => any
/**
 * @param orig the original function; useful for setting & unsetting
 * @param spy  the wrapper function that is actually called during tests
 * @return     any return value
 */
type ExpectCallback<Func extends CallTrackerFunction, Return> = (orig: Func, spy: Func) => Return;
/**
 * Assert that, while a callback is performed, the given function is called a specified number of times.
 * @param orig     the function, a copy of which is expected to actually be called
 * @param times    the number of times the function is expected to be called
 * @param callback the routine to perform while testing; {@see ExpectCallback}
 * @return         the return value of `callback`
 * @throw          if `orig` was not called the exact specified number of times
 * @throw          if `callback` itself throws
 */
export function assert_wasCalled<Func extends CallTrackerFunction, Return>(orig: Func, times: number, callback: ExpectCallback<Func, Return>): Return {
	const tracker: assert.CallTracker = new assert.CallTracker();
	try {
		return callback.call(null, orig, tracker.calls(orig, times));
	} finally {
		try {
			tracker.verify();
		} catch {
			throw new AggregateError(tracker.report().map((info) => new assert.AssertionError(info))); // eslint-disable-line no-unsafe-finally --- we want this behavior
		}
	}
}


/**
 * Assert equal types. First compares by `assert.deepStrictEqual`,
 * but if that fails, compares by `Type#equals`.
 * @param actual   the actual type
 * @param expected what `actual` is expected to equal
 * @throws {AssertionError} actual and expected fail equality
 */
export function assertEqualTypes(actual: TYPE.Type, expected: TYPE.Type): void;
/**
 * Assert equal types. First compares by `assert.deepStrictEqual`,
 * but if that fails, compares by `Type#equals`.
 * @param actual   an array of actual types
 * @param expected an array of what `actual` is expected to equal
 * @throws {AssertionError} if a corresponding type fails equality
 */
<<<<<<< HEAD
export function assertEqualTypes(actual: readonly TYPE.Type[], expected: readonly TYPE.Type[]): void;
=======
export function assertEqualTypes(actual: readonly SolidType[], expected: readonly SolidType[]): void;
>>>>>>> d6e9018f
/**
 * Assert equal types. First compares by `assert.deepStrictEqual`,
 * but if that fails, compares by `Type#equals`.
 * @param types a map of keys and values to compare
 * @throws {AssertionError} if one of the pairs fails equality
 */
<<<<<<< HEAD
export function assertEqualTypes(types: ReadonlyMap<TYPE.Type, TYPE.Type>): void;
export function assertEqualTypes(param1: TYPE.Type | readonly TYPE.Type[] | ReadonlyMap<TYPE.Type, TYPE.Type>, param2?: TYPE.Type | readonly TYPE.Type[]): void {
=======
export function assertEqualTypes(types: ReadonlyMap<SolidType, SolidType>): void;
export function assertEqualTypes(param1: SolidType | readonly SolidType[] | ReadonlyMap<SolidType, SolidType>, param2?: SolidType | readonly SolidType[]): void {
>>>>>>> d6e9018f
	if (param1 instanceof Map) {
		return assertEqualTypes([...param1.keys()], [...param1.values()]);
	} else if (Array.isArray(param1)) {
		try {
			return assert.deepStrictEqual(param1, param2);
		} catch {
			return xjs.Array.forEachAggregated(param1, (act, i) => assertEqualTypes(act, (param2 as TYPE.Type[])[i]));
		}
	} else {
		try {
			return assert.deepStrictEqual(param1, param2);
		} catch {
			return assert.ok((param1 as TYPE.Type).equals(param2 as TYPE.Type), `${ param1 } == ${ param2 }`);
		}
	}
}



<<<<<<< HEAD
type ValidationObject = {cons: Class} & (
=======
export function assertBinEqual<Ref extends binaryen.ExpressionRef | binaryen.GlobalRef | binaryen.FunctionRef | binaryen.Module>(actual: Ref, expected: Ref): void;
export function assertBinEqual<Ref extends binaryen.ExpressionRef | binaryen.GlobalRef | binaryen.FunctionRef | binaryen.Module>(actual: readonly Ref[], expected: readonly Ref[]): void;
export function assertBinEqual<Ref extends binaryen.ExpressionRef | binaryen.GlobalRef | binaryen.FunctionRef | binaryen.Module>(actual: Ref | readonly Ref[], expected: Ref | readonly Ref[]): void {
	if (Array.isArray(actual)) {
		try {
			return assert.deepStrictEqual(actual, expected);
		} catch {
			return forEachAggregated(actual, (act, i) => assertBinEqual(act, (expected as Ref[])[i]))
		}
	} else {
		try {
			return assert.deepStrictEqual(actual, expected);
		} catch {
			return assert.strictEqual(binaryen.emitText(actual as Ref), binaryen.emitText(expected as Ref));
		}
	}
}



type ValidationObject = {cons: Function} & (
>>>>>>> d6e9018f
	| {message: string}
	| {errors: ValidationObject[]}
);
export function assertAssignable(actual: Error, validation: ValidationObject): void {
	assert_instanceof(actual, validation.cons);
	if ('message' in validation) {
		return assert.strictEqual(actual.message, validation.message);
	} else if ('errors' in validation) {
		assert.ok(
			validation.cons === AggregateError || validation.cons.prototype instanceof AggregateError, // validation.cons extends AggregateError
			`The \`cons\` value of validation object ${ validation } with an \`errors\` property must be \`AggregateError\` or a subclass of it.`,
		);
		assert.strictEqual(
			(actual as AggregateError).errors.length,
			validation.errors.length,
			'The number of sub-error validations does not equal the number of actual sub-errors.',
		);
		return validation.errors.forEach((subvalidation, i) => {
			assertAssignable((actual as AggregateError).errors[i], subvalidation);
		});
	}
}<|MERGE_RESOLUTION|>--- conflicted
+++ resolved
@@ -1,21 +1,11 @@
-<<<<<<< HEAD
 import * as assert from 'assert';
+import binaryen from 'binaryen';
 import * as xjs from 'extrajs';
 import type {TYPE} from '../src/index.js';
 
 
 
 type Class = Function; // eslint-disable-line @typescript-eslint/ban-types --- alias `Function` to mean “any class object”
-=======
-import * as assert from 'assert'
-import binaryen from 'binaryen';
-import {
-	forEachAggregated,
-} from '../src/lib/index.js';
-import type {
-	SolidType,
-} from '../src/typer/index.js'
->>>>>>> d6e9018f
 
 
 
@@ -77,24 +67,15 @@
  * @param expected an array of what `actual` is expected to equal
  * @throws {AssertionError} if a corresponding type fails equality
  */
-<<<<<<< HEAD
 export function assertEqualTypes(actual: readonly TYPE.Type[], expected: readonly TYPE.Type[]): void;
-=======
-export function assertEqualTypes(actual: readonly SolidType[], expected: readonly SolidType[]): void;
->>>>>>> d6e9018f
 /**
  * Assert equal types. First compares by `assert.deepStrictEqual`,
  * but if that fails, compares by `Type#equals`.
  * @param types a map of keys and values to compare
  * @throws {AssertionError} if one of the pairs fails equality
  */
-<<<<<<< HEAD
 export function assertEqualTypes(types: ReadonlyMap<TYPE.Type, TYPE.Type>): void;
 export function assertEqualTypes(param1: TYPE.Type | readonly TYPE.Type[] | ReadonlyMap<TYPE.Type, TYPE.Type>, param2?: TYPE.Type | readonly TYPE.Type[]): void {
-=======
-export function assertEqualTypes(types: ReadonlyMap<SolidType, SolidType>): void;
-export function assertEqualTypes(param1: SolidType | readonly SolidType[] | ReadonlyMap<SolidType, SolidType>, param2?: SolidType | readonly SolidType[]): void {
->>>>>>> d6e9018f
 	if (param1 instanceof Map) {
 		return assertEqualTypes([...param1.keys()], [...param1.values()]);
 	} else if (Array.isArray(param1)) {
@@ -114,9 +95,6 @@
 
 
 
-<<<<<<< HEAD
-type ValidationObject = {cons: Class} & (
-=======
 export function assertBinEqual<Ref extends binaryen.ExpressionRef | binaryen.GlobalRef | binaryen.FunctionRef | binaryen.Module>(actual: Ref, expected: Ref): void;
 export function assertBinEqual<Ref extends binaryen.ExpressionRef | binaryen.GlobalRef | binaryen.FunctionRef | binaryen.Module>(actual: readonly Ref[], expected: readonly Ref[]): void;
 export function assertBinEqual<Ref extends binaryen.ExpressionRef | binaryen.GlobalRef | binaryen.FunctionRef | binaryen.Module>(actual: Ref | readonly Ref[], expected: Ref | readonly Ref[]): void {
@@ -124,7 +102,7 @@
 		try {
 			return assert.deepStrictEqual(actual, expected);
 		} catch {
-			return forEachAggregated(actual, (act, i) => assertBinEqual(act, (expected as Ref[])[i]))
+			return xjs.Array.forEachAggregated(actual, (act, i) => assertBinEqual(act, (expected as Ref[])[i]));
 		}
 	} else {
 		try {
@@ -137,8 +115,7 @@
 
 
 
-type ValidationObject = {cons: Function} & (
->>>>>>> d6e9018f
+type ValidationObject = {cons: Class} & (
 	| {message: string}
 	| {errors: ValidationObject[]}
 );
