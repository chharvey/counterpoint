--- conflicted
+++ resolved
@@ -102,11 +102,7 @@
 		try {
 			return assert.deepStrictEqual(actual, expected);
 		} catch {
-<<<<<<< HEAD
-			return xjs.Array.forEachAggregated(actual, (act, i) => assertBinEqual(act, (expected as Ref[])[i]));
-=======
-			return forEachAggregated(actual, (act, i) => assertEqualBins(act, (expected as Ref[])[i]))
->>>>>>> 3c715e48
+			return xjs.Array.forEachAggregated(actual, (act, i) => assertEqualBins(act, (expected as Ref[])[i]));
 		}
 	} else {
 		try {
