import * as assert from 'assert';
import {
	CONFIG_DEFAULT,
	Operator,
	ASTNODE_SOLID as AST,
	SymbolStructure,
	SymbolStructureVar,
	SolidType,
	SolidTypeTuple,
	SolidTypeList,
	Int16,
	SolidTuple,
	INST,
	Builder,
	AssignmentError01,
	TypeError03,
} from '../../../src/index.js';
import {
	assertAssignable,
} from '../../assert-helpers.js';
import {
	CONFIG_FOLDING_OFF,
	CONFIG_COERCION_OFF,
	instructionConstInt,
	instructionConstFloat,
	typeConstInt,
} from '../../helpers.js';



describe('ASTNodeDeclarationVariable', () => {
	describe('#varCheck', () => {
		it('adds a SymbolStructure to the symbol table with a preset `type` value of `unknown` and a preset null `value` value.', () => {
			const goal: AST.ASTNodeGoal = AST.ASTNodeGoal.fromSource(`{
				let x: int = 42;
			}`);
			assert.ok(!goal.validator.hasSymbol(256n));
			goal.varCheck();
			assert.ok(goal.validator.hasSymbol(256n));
			const info: SymbolStructure | null = goal.validator.getSymbolInfo(256n);
			assert.ok(info instanceof SymbolStructureVar);
			assert.strictEqual(info.type, SolidType.UNKNOWN);
			assert.strictEqual(info.value, null);
		});
		it('throws if the validator already contains a record for the variable.', () => {
			assert.throws(() => AST.ASTNodeGoal.fromSource(`{
				let i: int = 42;
				let i: int = 43;
			}`).varCheck(), AssignmentError01);
			assert.throws(() => AST.ASTNodeGoal.fromSource(`{
				type FOO = float;
				let FOO: int = 42;
			}`).varCheck(), AssignmentError01);
		});
	});


	describe('#typeCheck', () => {
		const abcde: string = `{
			let a: int = 42;
			let b: int[] = [42];
			let unfixed c: int = 42;
			let d: mutable [42] = [42];
			let e: mutable int[] = List.<int>([42]);
		}`;
		it('checks the assigned expression’s type against the variable assignee’s type.', () => {
			AST.ASTNodeDeclarationVariable.fromSource(`
				let  the_answer:  int | float =  21  *  2;
			`).typeCheck();
		})
		it('throws when the assigned expression’s type is not compatible with the variable assignee’s type.', () => {
			assert.throws(() => AST.ASTNodeDeclarationVariable.fromSource(`
				let  the_answer:  null =  21  *  2;
			`).typeCheck(), TypeError03);
		})
		it('allows assigning a collection literal to a wider mutable type.', () => {
			const goal: AST.ASTNodeGoal = AST.ASTNodeGoal.fromSource(`{
				let t1: mutable [42]         = [42];
				let r1: mutable [x: 42]      = [x= 42];
				let s1: mutable 42{}         = {42};
				let m1: mutable {true -> 42} = {true -> 42};

				let t2: mutable [42 | 4.3]          = [42];
				let r2: mutable [x: 42 | 4.3]       = [x= 42];
				let s2: mutable (42 | 4.3){}        = {42};
				let m2: mutable {true? -> 42 | 4.3} = {true -> 42};

				let t3: mutable [int]         = [42];
				let r3: mutable [x: int]      = [x= 42];
				let s3: mutable int{}         = {42};
				let m3: mutable {bool -> int} = {true -> 42};

				type T = [int];
				let v: T = [42];
				let t4: mutable [T?]         = [v];
				let r4: mutable [x: T?]      = [x= v];
				let s4: mutable T?{}         = {v};
				let m4: mutable {bool -> T?} = {true -> v};
			}`);
			goal.varCheck();
			goal.typeCheck(); // assert does not throw
		});
		it('disallows assigning a constructor call to a wider mutable type.', () => {
			const goal: AST.ASTNodeGoal = AST.ASTNodeGoal.fromSource(`{
				let a: mutable int[]         = List.<42>([42]);
				let b: mutable [:int]        = Dict.<42>([x= 42]);
				let c: mutable int{}         = Set.<42>([42]);
				let d: mutable {bool -> int} = Map.<true, 42>([[true, 42]]);
			}`);
			goal.varCheck();
			assert.throws(() => {
				goal.typeCheck();
			}, (err) => {
				assert.ok(err instanceof AggregateError);
				assertAssignable(err, {
					cons: AggregateError,
					errors: [
						{cons: TypeError03, message: 'Expression of type mutable List.<42> is not assignable to type mutable List.<int>.'},
						{cons: TypeError03, message: 'Expression of type mutable Dict.<42> is not assignable to type mutable Dict.<int>.'},
						{cons: TypeError03, message: 'Expression of type mutable Set.<42> is not assignable to type mutable Set.<int>.'},
						{cons: TypeError03, message: 'Expression of type mutable Map.<true, 42> is not assignable to type mutable Map.<bool, int>.'},
					],
				});
				return true;
			});
		});
<<<<<<< HEAD
		it('allows assigning a tuple/record collection literal to a corresponding list/hash type.', () => {
			const goal: AST.ASTNodeGoal = AST.ASTNodeGoal.fromSource(`{
=======
		it('allows assigning a tuple/record collection literal to a corresponding list/dict type.', () => {
			const goal: AST.ASTNodeGoal = AST.ASTNodeGoal.fromSource(`
>>>>>>> 488b13b3
				let t1: mutable 42[]  = [42];
				let r1: mutable [:42] = [x= 42];

				let t2: mutable (42 | 4.3)[] = [42];
				let r2: mutable [:42 | 4.3]  = [x= 42];

				let t3: mutable [int]  = [42];
				let r3: mutable [:int] = [x= 42];
			}`);
			goal.varCheck();
			goal.typeCheck(); // assert does not throw
		});
		it('always sets `SymbolStructure#type`.', () => {
			[
				CONFIG_DEFAULT,
				CONFIG_FOLDING_OFF,
			].forEach((config) => {
				const goal: AST.ASTNodeGoal = AST.ASTNodeGoal.fromSource(abcde, config);
				goal.varCheck();
				goal.typeCheck();
				assert.deepStrictEqual(
					[
						(goal.validator.getSymbolInfo(256n) as SymbolStructureVar).type,
						(goal.validator.getSymbolInfo(257n) as SymbolStructureVar).type,
						(goal.validator.getSymbolInfo(258n) as SymbolStructureVar).type,
						(goal.validator.getSymbolInfo(259n) as SymbolStructureVar).type,
						(goal.validator.getSymbolInfo(260n) as SymbolStructureVar).type,
					],
					[
						SolidType.INT,
						new SolidTypeList(SolidType.INT),
						SolidType.INT,
						SolidTypeTuple.fromTypes([typeConstInt(42n)]).mutableOf(),
						new SolidTypeList(SolidType.INT).mutableOf(),
					],
				);
			});
		});
		it('with int coersion on, allows assigning ints to floats.', () => {
			AST.ASTNodeDeclarationVariable.fromSource(`
				let x: float = 42;
			`).typeCheck();
		})
		it('with int coersion off, throws when assigning int to float.', () => {
			assert.throws(() => AST.ASTNodeDeclarationVariable.fromSource(`
				let x: float = 42;
			`, CONFIG_COERCION_OFF).typeCheck(), TypeError03);
		})
		it('with constant folding on, only sets `SymbolStructure#value` if type is immutable and variable is fixed.', () => {
			const goal: AST.ASTNodeGoal = AST.ASTNodeGoal.fromSource(abcde);
			goal.varCheck();
			goal.typeCheck();
			assert.deepStrictEqual(
				[
					(goal.validator.getSymbolInfo(256n) as SymbolStructureVar).value,
					(goal.validator.getSymbolInfo(257n) as SymbolStructureVar).value,
					(goal.validator.getSymbolInfo(258n) as SymbolStructureVar).value,
					(goal.validator.getSymbolInfo(259n) as SymbolStructureVar).value,
					(goal.validator.getSymbolInfo(260n) as SymbolStructureVar).value,
				],
				[
					new Int16(42n),
					new SolidTuple<Int16>([new Int16(42n)]),
					null,
					null,
					null,
				],
			);
		});
		it('with constant folding off, never sets `SymbolStructure#value`.', () => {
			const goal: AST.ASTNodeGoal = AST.ASTNodeGoal.fromSource(abcde, CONFIG_FOLDING_OFF);
			goal.varCheck();
			goal.typeCheck();
			[
				(goal.validator.getSymbolInfo(256n) as SymbolStructureVar),
				(goal.validator.getSymbolInfo(257n) as SymbolStructureVar),
				(goal.validator.getSymbolInfo(258n) as SymbolStructureVar),
				(goal.validator.getSymbolInfo(259n) as SymbolStructureVar),
				(goal.validator.getSymbolInfo(260n) as SymbolStructureVar),
			].forEach((symbol) => {
				assert.strictEqual(symbol.value, null, symbol.source);
			});
		});
	});


	describe('#build', () => {
		it('with constant folding on, returns InstructionNone for fixed & foldable variables.', () => {
			const src: string = `{
				let x: int = 42;
				let y: float = 4.2 * 10;
			}`;
			const block: AST.ASTNodeBlock = AST.ASTNodeBlock.fromSource(src);
			block.varCheck();
			block.typeCheck();
			const builder: Builder = new Builder(src)
			assert.deepStrictEqual(
				[
					block.children[0].build(builder),
					block.children[1].build(builder),
				],
				[
					new INST.InstructionNone(),
					new INST.InstructionNone(),
				],
			);
		});
		it('with constant folding on, returns InstructionDeclareGlobal for unfixed / non-foldable variables.', () => {
			const src: string = `{
				let unfixed x: int = 42;
				let y: int = x + 10;
			}`;
			const block: AST.ASTNodeBlock = AST.ASTNodeBlock.fromSource(src);
			block.varCheck();
			block.typeCheck();
			const builder: Builder = new Builder(src)
			assert.deepStrictEqual(
				[
					block.children[0].build(builder),
					block.children[1].build(builder),
				],
				[
					new INST.InstructionDeclareGlobal(0x100n, true,  instructionConstInt(42n)),
					new INST.InstructionDeclareGlobal(0x101n, false, new INST.InstructionBinopArithmetic(
						Operator.ADD,
						new INST.InstructionGlobalGet(0x100n),
						instructionConstInt(10n),
					)),
				],
			);
		});
		it('with constant folding off, always returns InstructionDeclareGlobal.', () => {
			const src: string = `{
				let x: int = 42;
				let unfixed y: float = 4.2;
			}`;
			const block: AST.ASTNodeBlock = AST.ASTNodeBlock.fromSource(src, CONFIG_FOLDING_OFF);
			block.varCheck();
			block.typeCheck();
			const builder: Builder = new Builder(src, CONFIG_FOLDING_OFF);
			assert.deepStrictEqual(
				[
					block.children[0].build(builder),
					block.children[1].build(builder),
				],
				[
					new INST.InstructionDeclareGlobal(0x100n, false, instructionConstInt(42n)),
					new INST.InstructionDeclareGlobal(0x101n, true,  instructionConstFloat(4.2)),
				],
			);
		});
	});
});<|MERGE_RESOLUTION|>--- conflicted
+++ resolved
@@ -124,13 +124,8 @@
 				return true;
 			});
 		});
-<<<<<<< HEAD
-		it('allows assigning a tuple/record collection literal to a corresponding list/hash type.', () => {
-			const goal: AST.ASTNodeGoal = AST.ASTNodeGoal.fromSource(`{
-=======
 		it('allows assigning a tuple/record collection literal to a corresponding list/dict type.', () => {
-			const goal: AST.ASTNodeGoal = AST.ASTNodeGoal.fromSource(`
->>>>>>> 488b13b3
+			const goal: AST.ASTNodeGoal = AST.ASTNodeGoal.fromSource(`{
 				let t1: mutable 42[]  = [42];
 				let r1: mutable [:42] = [x= 42];
 
