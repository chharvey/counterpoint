--- conflicted
+++ resolved
@@ -28,15 +28,9 @@
 		it('evaluates List, Dict, Set, and Map.', () => {
 			assert.deepStrictEqual(
 				[
-<<<<<<< HEAD
 					`List.<int>([1, 2, 3])`,
-					`Hash.<int>([a= 1, b= 2, c= 3])`,
+					`Dict.<int>([a= 1, b= 2, c= 3])`,
 					`Set.<int>([1, 2, 3])`,
-=======
-					`List.<int>([1, 2, 3]);`,
-					`Dict.<int>([a= 1, b= 2, c= 3]);`,
-					`Set.<int>([1, 2, 3]);`,
->>>>>>> 488b13b3
 					`Map.<int, float>([
 						[1, 0.1],
 						[2, 0.2],
@@ -72,23 +66,13 @@
 		it('zero/empty functional arguments.', () => {
 			assert.deepStrictEqual(
 				[
-<<<<<<< HEAD
 					`List.<int>()`,
-					`Hash.<int>()`,
+					`Dict.<int>()`,
 					`Set.<int>()`,
 					`Map.<int, float>()`,
 					`List.<int>([])`,
 					`Set.<int>([])`,
 					`Map.<int, float>([])`,
-=======
-					`List.<int>();`,
-					`Dict.<int>();`,
-					`Set.<int>();`,
-					`Map.<int, float>();`,
-					`List.<int>([]);`,
-					`Set.<int>([]);`,
-					`Map.<int, float>([]);`,
->>>>>>> 488b13b3
 				].map((src) => AST.ASTNodeCall.fromSource(src).type()),
 				[
 					new SolidTypeList(SolidType.INT).mutableOf(),
@@ -125,34 +109,20 @@
 		});
 		it('throws when providing incorrect number of arguments.', () => {
 			[
-<<<<<<< HEAD
 				`List.<int>([], [])`,
-				`Hash.<int>([], [])`,
+				`Dict.<int>([], [])`,
 				`Set.<int>([], [])`,
 				`Map.<int>([], [])`,
-=======
-				`List.<int>([], []);`,
-				`Dict.<int>([], []);`,
-				`Set.<int>([], []);`,
-				`Map.<int>([], []);`,
->>>>>>> 488b13b3
 			].forEach((src) => {
 				assert.throws(() => AST.ASTNodeCall.fromSource(src).type(), TypeError06);
 			});
 		});
 		it('throws when providing incorrect type of arguments.', () => {
 			[
-<<<<<<< HEAD
 				`List.<int>(42)`,
-				`Hash.<int>([4.2])`,
+				`Dict.<int>([4.2])`,
 				`Set.<int>([42, '42'])`,
 				`Map.<int>([42, '42'])`,
-=======
-				`List.<int>(42);`,
-				`Dict.<int>([4.2]);`,
-				`Set.<int>([42, '42']);`,
-				`Map.<int>([42, '42']);`,
->>>>>>> 488b13b3
 			].forEach((src) => {
 				assert.throws(() => AST.ASTNodeCall.fromSource(src).type(), TypeError03);
 			});
@@ -164,15 +134,9 @@
 		it('evaluates List, Dict, Set, and Map.', () => {
 			assert.deepStrictEqual(
 				[
-<<<<<<< HEAD
 					`List.<int>([1, 2, 3])`,
-					`Hash.<int>([a= 1, b= 2, c= 3])`,
+					`Dict.<int>([a= 1, b= 2, c= 3])`,
 					`Set.<int>([1, 2, 3])`,
-=======
-					`List.<int>([1, 2, 3]);`,
-					`Dict.<int>([a= 1, b= 2, c= 3]);`,
-					`Set.<int>([1, 2, 3]);`,
->>>>>>> 488b13b3
 					`Map.<int, float>([
 						[1, 0.1],
 						[2, 0.2],
@@ -236,23 +200,13 @@
 		it('zero/empty functional arguments.', () => {
 			assert.deepStrictEqual(
 				[
-<<<<<<< HEAD
 					`List.<int>()`,
-					`Hash.<int>()`,
+					`Dict.<int>()`,
 					`Set.<int>()`,
 					`Map.<int, float>()`,
 					`List.<int>([])`,
 					`Set.<int>([])`,
 					`Map.<int, float>([])`,
-=======
-					`List.<int>();`,
-					`Dict.<int>();`,
-					`Set.<int>();`,
-					`Map.<int, float>();`,
-					`List.<int>([]);`,
-					`Set.<int>([]);`,
-					`Map.<int, float>([]);`,
->>>>>>> 488b13b3
 				].map((src) => AST.ASTNodeCall.fromSource(src).fold()),
 				[
 					new SolidList<never>(),
