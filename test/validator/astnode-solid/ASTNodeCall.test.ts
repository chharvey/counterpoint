--- conflicted
+++ resolved
@@ -149,17 +149,10 @@
 						new Int16(2n),
 						new Int16(3n),
 					]),
-<<<<<<< HEAD
-					new SolidHash<Int16>(new Map<bigint, Int16>([
+					new SolidDict<Int16>(new Map<bigint, Int16>([
 						[0x100n, new Int16(1n)],
 						[0x101n, new Int16(2n)],
 						[0x102n, new Int16(3n)],
-=======
-					new SolidDict<Int16>(new Map<bigint, Int16>([
-						[0x101n, new Int16(1n)], // 0x100n is "Dict"
-						[0x102n, new Int16(2n)],
-						[0x103n, new Int16(3n)],
->>>>>>> 1bf527ee
 					])),
 					new SolidSet<Int16>(new Set<Int16>([
 						new Int16(1n),
