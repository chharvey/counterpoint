import * as assert from 'assert';
import {
	SolidConfig,
	CONFIG_DEFAULT,
	Operator,
	ASTNODE_SOLID as AST,
	SolidType,
	SolidTypeUnit,
	SolidObject,
	SolidNull,
	SolidBoolean,
	Int16,
	Float64,
	INST,
	Builder,
	TypeError01,
	NanError01,
} from '../../../src/index.js';
import {
	assertEqualTypes,
} from '../../assert-helpers.js';
import {
	CONFIG_FOLDING_OFF,
	CONFIG_FOLDING_COERCION_OFF,
	typeConstInt,
	typeConstFloat,
	typeConstStr,
	instructionConstInt,
	instructionConstFloat,
} from '../../helpers.js';



function typeOperations(tests: ReadonlyMap<string, SolidObject>, config: SolidConfig = CONFIG_DEFAULT): void {
	return assert.deepStrictEqual(
		[...tests.keys()].map((src) => AST.ASTNodeOperation.fromSource(src, config).type()),
		[...tests.values()].map((expected) => new SolidTypeUnit(expected)),
	);
}
function foldOperations(tests: Map<string, SolidObject>): void {
	return assert.deepStrictEqual(
		[...tests.keys()].map((src) => AST.ASTNodeOperation.fromSource(src).fold()),
		[...tests.values()],
	);
}
function buildOperations(tests: ReadonlyMap<string, INST.InstructionExpression>): void {
	assert.deepStrictEqual(
		[...tests.keys()].map((src) => AST.ASTNodeOperation.fromSource(src, CONFIG_FOLDING_OFF).build(new Builder(`{ ${ src }; }`, CONFIG_FOLDING_OFF))),
		[...tests.values()],
	);
}
function typeOfOperationFromSource(src: string): SolidType {
	return AST.ASTNodeOperation.fromSource(src, CONFIG_FOLDING_COERCION_OFF).type();
}



describe('ASTNodeOperation', () => {
	function typeOfStmtExpr(stmt: AST.ASTNodeStatement): SolidType {
		assert.ok(stmt instanceof AST.ASTNodeStatementExpression);
		return stmt.expr!.type();
	}



	describe('#type', () => {
		it('returns Never for NanErrors.', () => {
			[
				AST.ASTNodeOperationBinaryArithmetic.fromSource(`-4 ^ -0.5`).type(),
				AST.ASTNodeOperationBinaryArithmetic.fromSource(`1.5 / 0.0`).type(),
			].forEach((typ) => {
				assert.strictEqual(typ, SolidType.NEVER);
			})
		});
	});



	describe('#build', () => {
		it('compound expression.', () => {
			buildOperations(new Map([
				[`42 ^ 2 * 420`, new INST.InstructionBinopArithmetic(
					Operator.MUL,
					new INST.InstructionBinopArithmetic(
						Operator.EXP,
						instructionConstInt(42n),
						instructionConstInt(2n),
					),
					instructionConstInt(420n),
				)],
				[`2 * 3.0 + 5`, new INST.InstructionBinopArithmetic(
					Operator.ADD,
					new INST.InstructionBinopArithmetic(
						Operator.MUL,
						instructionConstFloat(2.0),
						instructionConstFloat(3.0),
					),
					instructionConstFloat(5.0),
				)],
			]));
		});
	});



	describe('ASTNodeOperationUnary', () => {
		describe('#type', () => {
			context('with constant folding on.', () => {
				it('returns a constant Boolean type for boolean unary operation of anything.', () => {
					typeOperations(new Map([
						[`!false`,  SolidBoolean.TRUE],
						[`!true`,   SolidBoolean.FALSE],
						[`!null`,   SolidBoolean.TRUE],
						[`!42`,     SolidBoolean.FALSE],
						[`!4.2e+1`, SolidBoolean.FALSE],
						[`?false`,  SolidBoolean.TRUE],
						[`?true`,   SolidBoolean.FALSE],
						[`?null`,   SolidBoolean.TRUE],
						[`?42`,     SolidBoolean.FALSE],
						[`?4.2e+1`, SolidBoolean.FALSE],

						[`![]`,         SolidBoolean.FALSE],
						[`![42]`,       SolidBoolean.FALSE],
						[`![a= 42]`,    SolidBoolean.FALSE],
						[`!{}`,         SolidBoolean.FALSE],
						[`!{42}`,       SolidBoolean.FALSE],
						[`!{41 -> 42}`, SolidBoolean.FALSE],
						[`?[]`,         SolidBoolean.TRUE],
						[`?[42]`,       SolidBoolean.FALSE],
						[`?[a= 42]`,    SolidBoolean.FALSE],
						[`?{}`,         SolidBoolean.TRUE],
						[`?{42}`,       SolidBoolean.FALSE],
						[`?{41 -> 42}`, SolidBoolean.FALSE],
					]));
				});
			});

			context('with constant folding off.', () => {
				describe('[operator=NOT]', () => {
					it('returns type `true` for a subtype of `void | null | false`.', () => {
						const block: AST.ASTNodeBlock = AST.ASTNodeBlock.fromSource(`{
							let unfixed a: null = null;
							let unfixed b: null | false = null;
							let unfixed c: null | void = null;
							!a;
							!b;
							!c;
						}`, CONFIG_FOLDING_OFF);
						block.varCheck();
						block.typeCheck();
						block.children.slice(3).forEach((stmt) => {
							assert.deepStrictEqual(typeOfStmtExpr(stmt), SolidBoolean.TRUETYPE);
						});
					});
					it('returns type `bool` for a supertype of `void` or a supertype of `null` or a supertype of `false`.', () => {
						const block: AST.ASTNodeBlock = AST.ASTNodeBlock.fromSource(`{
							let unfixed a: null | int = null;
							let unfixed b: null | int = 42;
							let unfixed c: bool = false;
							let unfixed d: bool | float = 4.2;
							let unfixed e: str | void = 'hello';
							!a;
							!b;
							!c;
							!d;
							!e;
						}`, CONFIG_FOLDING_OFF);
						block.varCheck();
						block.typeCheck();
						block.children.slice(5).forEach((stmt) => {
							assert.deepStrictEqual(typeOfStmtExpr(stmt), SolidType.BOOL);
						});
					});
					it('returns type `false` for any type not a supertype of `null` or `false`.', () => {
						const block: AST.ASTNodeBlock = AST.ASTNodeBlock.fromSource(`{
							let unfixed a: int = 42;
							let unfixed b: float = 4.2;
							!a;
							!b;
						}`, CONFIG_FOLDING_OFF);
						block.varCheck();
						block.typeCheck();
						block.children.slice(2).forEach((stmt) => {
							assert.deepStrictEqual(typeOfStmtExpr(stmt), SolidBoolean.FALSETYPE);
						});
					});
					it('[literalCollection] returns type `false` for any type not a supertype of `null` or `false`.', () => {
						const block: AST.ASTNodeBlock = AST.ASTNodeBlock.fromSource(`{
							![];
							![42];
							![a= 42];
							!{41 -> 42};
						}`, CONFIG_FOLDING_OFF);
						block.varCheck();
						block.typeCheck();
						block.children.forEach((stmt) => {
							assert.deepStrictEqual(typeOfStmtExpr(stmt), SolidBoolean.FALSETYPE);
						});
					});
				});
				describe('[operator=EMP]', () => {
					it('always returns type `bool`.', () => {
						[
							`?false`,
							`?true`,
							`?null`,
							`?42`,
							`?4.2e+1`,

							`?[]`,
							`?[42]`,
							`?[a= 42]`,
							`?{41 -> 42}`,
						].map((src) => AST.ASTNodeOperation.fromSource(src, CONFIG_FOLDING_OFF).type()).forEach((typ) => {
							assert.deepStrictEqual(typ, SolidType.BOOL);
						});
					});
				});
			});
		});


		describe('#fold', () => {
			specify('[operator=NOT]', () => {
				foldOperations(new Map([
<<<<<<< HEAD
					[`!false`,  SolidBoolean.TRUE],
					[`!true`,   SolidBoolean.FALSE],
					[`!null`,   SolidBoolean.TRUE],
					[`!0`,      SolidBoolean.FALSE],
					[`!42`,     SolidBoolean.FALSE],
					[`!0.0`,    SolidBoolean.FALSE],
					[`!-0.0`,   SolidBoolean.FALSE],
					[`!4.2e+1`, SolidBoolean.FALSE],
				]));
				Dev.supports('stringConstant-assess') && foldOperations(new Map([
					[`!''`,      SolidBoolean.FALSE],
					[`!'hello'`, SolidBoolean.FALSE],
				]));
				foldOperations(new Map([
=======
					[`!false`,               SolidBoolean.TRUE],
					[`!true`,                SolidBoolean.FALSE],
					[`!null`,                SolidBoolean.TRUE],
					[`!0`,                   SolidBoolean.FALSE],
					[`!42`,                  SolidBoolean.FALSE],
					[`!0.0`,                 SolidBoolean.FALSE],
					[`!-0.0`,                SolidBoolean.FALSE],
					[`!4.2e+1`,              SolidBoolean.FALSE],
					[`!''`,                  SolidBoolean.FALSE],
					[`!'hello'`,             SolidBoolean.FALSE],
>>>>>>> e1c4d1a4
					[`![]`,                  SolidBoolean.FALSE],
					[`![42]`,                SolidBoolean.FALSE],
					[`![a= 42]`,             SolidBoolean.FALSE],
					[`!List.<int>([])`,      SolidBoolean.FALSE],
					[`!List.<int>([42])`,    SolidBoolean.FALSE],
<<<<<<< HEAD
					[`!Hash.<int>([a= 42])`, SolidBoolean.FALSE],
=======
					[`!Dict.<int>([a= 42])`, SolidBoolean.FALSE],
>>>>>>> e1c4d1a4
					[`!{}`,                  SolidBoolean.FALSE],
					[`!{42}`,                SolidBoolean.FALSE],
					[`!{41 -> 42}`,          SolidBoolean.FALSE],
				]));
			});
			specify('[operator=EMP]', () => {
				foldOperations(new Map([
<<<<<<< HEAD
					[`?false`,  SolidBoolean.TRUE],
					[`?true`,   SolidBoolean.FALSE],
					[`?null`,   SolidBoolean.TRUE],
					[`?0`,      SolidBoolean.TRUE],
					[`?42`,     SolidBoolean.FALSE],
					[`?0.0`,    SolidBoolean.TRUE],
					[`?-0.0`,   SolidBoolean.TRUE],
					[`?4.2e+1`, SolidBoolean.FALSE],
				]));
				Dev.supports('stringConstant-assess') && foldOperations(new Map([
					[`?''`,      SolidBoolean.TRUE],
					[`?'hello'`, SolidBoolean.FALSE],
				]));
				foldOperations(new Map([
=======
					[`?false`,               SolidBoolean.TRUE],
					[`?true`,                SolidBoolean.FALSE],
					[`?null`,                SolidBoolean.TRUE],
					[`?0`,                   SolidBoolean.TRUE],
					[`?42`,                  SolidBoolean.FALSE],
					[`?0.0`,                 SolidBoolean.TRUE],
					[`?-0.0`,                SolidBoolean.TRUE],
					[`?4.2e+1`,              SolidBoolean.FALSE],
					[`?''`,                  SolidBoolean.TRUE],
					[`?'hello'`,             SolidBoolean.FALSE],
>>>>>>> e1c4d1a4
					[`?[]`,                  SolidBoolean.TRUE],
					[`?[42]`,                SolidBoolean.FALSE],
					[`?[a= 42]`,             SolidBoolean.FALSE],
					[`?List.<int>([])`,      SolidBoolean.TRUE],
					[`?List.<int>([42])`,    SolidBoolean.FALSE],
<<<<<<< HEAD
					[`?Hash.<int>([a= 42])`, SolidBoolean.FALSE],
=======
					[`?Dict.<int>([a= 42])`, SolidBoolean.FALSE],
>>>>>>> e1c4d1a4
					[`?{}`,                  SolidBoolean.TRUE],
					[`?{42}`,                SolidBoolean.FALSE],
					[`?{41 -> 42}`,          SolidBoolean.FALSE],
				]));
			});
		});


		describe('#build', () => {
			it('returns InstructionUnop.', () => {
				buildOperations(new Map<string, INST.InstructionUnop>([
					[`!null`,  new INST.InstructionUnop(Operator.NOT, instructionConstInt(0n))],
					[`!false`, new INST.InstructionUnop(Operator.NOT, instructionConstInt(0n))],
					[`!true`,  new INST.InstructionUnop(Operator.NOT, instructionConstInt(1n))],
					[`!42`,    new INST.InstructionUnop(Operator.NOT, instructionConstInt(42n))],
					[`!4.2`,   new INST.InstructionUnop(Operator.NOT, instructionConstFloat(4.2))],
					[`?null`,  new INST.InstructionUnop(Operator.EMP, instructionConstInt(0n))],
					[`?false`, new INST.InstructionUnop(Operator.EMP, instructionConstInt(0n))],
					[`?true`,  new INST.InstructionUnop(Operator.EMP, instructionConstInt(1n))],
					[`?42`,    new INST.InstructionUnop(Operator.EMP, instructionConstInt(42n))],
					[`?4.2`,   new INST.InstructionUnop(Operator.EMP, instructionConstFloat(4.2))],
					[`-(4)`,   new INST.InstructionUnop(Operator.NEG, instructionConstInt(4n))],
					[`-(4.2)`, new INST.InstructionUnop(Operator.NEG, instructionConstFloat(4.2))],
				]));
			});
		});
	});



	describe('ASTNodeOperationBinaryArithmetic', () => {
		describe('#type', () => {
			context('with constant folding and int coersion on.', () => {
				it('returns a constant Integer type for any operation of integers.', () => {
					assert.deepStrictEqual(AST.ASTNodeOperationBinaryArithmetic.fromSource(`7 * 3 * 2`).type(), typeConstInt(7n * 3n * 2n));
				});
				it('returns a constant Float type for any operation of mix of integers and floats.', () => {
					assert.deepStrictEqual(AST.ASTNodeOperationBinaryArithmetic.fromSource(`3.0 * 2.7`)   .type(), typeConstFloat(3.0 * 2.7));
					assert.deepStrictEqual(AST.ASTNodeOperationBinaryArithmetic.fromSource(`7 * 3.0 * 2`) .type(), typeConstFloat(7 * 3.0 * 2));
				});
			});
			context('with folding off but int coersion on.', () => {
				it('returns Integer for integer arithmetic.', () => {
					const node: AST.ASTNodeOperationBinaryArithmetic = AST.ASTNodeOperationBinaryArithmetic.fromSource(`(7 + 3) * 2`, CONFIG_FOLDING_OFF);
					assert.deepStrictEqual(node.type(), SolidType.INT);
					assert.deepStrictEqual(
						[node.operand0.type(), node.operand1.type()],
						[SolidType.INT,        typeConstInt(2n)],
					);
				});
				it('returns Float for float arithmetic.', () => {
					const node: AST.ASTNodeOperationBinaryArithmetic = AST.ASTNodeOperationBinaryArithmetic.fromSource(`7 * 3.0 ^ 2`, CONFIG_FOLDING_OFF);
					assert.deepStrictEqual(node.type(), SolidType.FLOAT);
					assert.deepStrictEqual(
						[node.operand0.type(), node.operand1.type()],
						[typeConstInt(7n),     SolidType.FLOAT],
					);
				});
			});
			context('with folding and int coersion off.', () => {
				it('returns `Integer` if both operands are ints.', () => {
					assert.deepStrictEqual(typeOfOperationFromSource(`7 * 3`), SolidType.INT);
				})
				it('returns `Float` if both operands are floats.', () => {
					assert.deepStrictEqual(typeOfOperationFromSource(`7.0 - 3.0`), SolidType.FLOAT);
				})
				it('throws TypeError for invalid type operations.', () => {
					assert.throws(() => typeOfOperationFromSource(`7.0 + 3`), TypeError01);
				});
			});
			it('throws for arithmetic operation of non-numbers.', () => {
				[
					`null + 5`,
					`5 * null`,
					`false - 2`,
					`2 / true`,
					`null ^ false`,
<<<<<<< HEAD
					...(Dev.supports('stringConstant-assess') ? [`'hello' + 5`] : []),
=======
					`'hello' + 5`,
>>>>>>> e1c4d1a4
				].forEach((src) => {
					assert.throws(() => AST.ASTNodeOperationBinaryArithmetic.fromSource(src).type(), TypeError01);
				});
			});
		});


		describe('#fold', () => {
			it('computes the value of an integer operation of constants.', () => {
				foldOperations(new Map([
					[`42 + 420`,           new Int16(42n + 420n)],
					[`42 - 420`,           new Int16(42n + -420n)],
					[` 126 /  3`,          new Int16(BigInt(Math.trunc( 126 /  3)))],
					[`-126 /  3`,          new Int16(BigInt(Math.trunc(-126 /  3)))],
					[` 126 / -3`,          new Int16(BigInt(Math.trunc( 126 / -3)))],
					[`-126 / -3`,          new Int16(BigInt(Math.trunc(-126 / -3)))],
					[` 200 /  3`,          new Int16(BigInt(Math.trunc( 200 /  3)))],
					[` 200 / -3`,          new Int16(BigInt(Math.trunc( 200 / -3)))],
					[`-200 /  3`,          new Int16(BigInt(Math.trunc(-200 /  3)))],
					[`-200 / -3`,          new Int16(BigInt(Math.trunc(-200 / -3)))],
					[`42 ^ 2 * 420`,       new Int16((42n ** 2n * 420n) % (2n ** 16n))],
					[`2 ^ 15 + 2 ^ 14`,    new Int16(-(2n ** 14n))],
					[`-(2 ^ 14) - 2 ^ 15`, new Int16(2n ** 14n)],
					[`-(5) ^ +(2 * 3)`,    new Int16((-5n) ** (2n * 3n))],
				]));
			});
			it('overflows integers properly.', () => {
				assert.deepStrictEqual([
					`2 ^ 15 + 2 ^ 14`,
					`-(2 ^ 14) - 2 ^ 15`,
				].map((src) => AST.ASTNodeOperationBinaryArithmetic.fromSource(src).fold()), [
					new Int16(-(2n ** 14n)),
					new Int16(2n ** 14n),
				]);
			});
			it('computes the value of a float operation of constants.', () => {
				foldOperations(new Map<string, SolidObject>([
					[`3.0e1 - 201.0e-1`, new Float64(30 - 20.1)],
					[`3 * 2.1`,          new Float64(3 * 2.1)],
				]));
			});
			it('throws when performing an operation that does not yield a valid number.', () => {
				assert.throws(() => AST.ASTNodeOperationBinaryArithmetic.fromSource(`-4 ^ -0.5`).fold(), NanError01);
			});
		});


		describe('#build', () => {
			it('returns InstructionBinopArithmetic.', () => {
				buildOperations(new Map([
					[`42 + 420`, new INST.InstructionBinopArithmetic(Operator.ADD, instructionConstInt(42n),   instructionConstInt(420n))],
					[`3 * 2.1`,  new INST.InstructionBinopArithmetic(Operator.MUL, instructionConstFloat(3.0), instructionConstFloat(2.1))],
				]));
				buildOperations(new Map([
					[' 126 /  3', new INST.InstructionBinopArithmetic(Operator.DIV, instructionConstInt( 126n), instructionConstInt( 3n))],
					['-126 /  3', new INST.InstructionBinopArithmetic(Operator.DIV, instructionConstInt(-126n), instructionConstInt( 3n))],
					[' 126 / -3', new INST.InstructionBinopArithmetic(Operator.DIV, instructionConstInt( 126n), instructionConstInt(-3n))],
					['-126 / -3', new INST.InstructionBinopArithmetic(Operator.DIV, instructionConstInt(-126n), instructionConstInt(-3n))],
					[' 200 /  3', new INST.InstructionBinopArithmetic(Operator.DIV, instructionConstInt( 200n), instructionConstInt( 3n))],
					[' 200 / -3', new INST.InstructionBinopArithmetic(Operator.DIV, instructionConstInt( 200n), instructionConstInt(-3n))],
					['-200 /  3', new INST.InstructionBinopArithmetic(Operator.DIV, instructionConstInt(-200n), instructionConstInt( 3n))],
					['-200 / -3', new INST.InstructionBinopArithmetic(Operator.DIV, instructionConstInt(-200n), instructionConstInt(-3n))],
				]));
			});
		});
	});



	describe('ASTNodeOperationBinaryComparative', () => {
		describe('#type', () => {
			it('with folding and int coersion on.', () => {
				typeOperations(new Map([
					[`2 <  3`, SolidBoolean.TRUE],
					[`2 >  3`, SolidBoolean.FALSE],
					[`2 <= 3`, SolidBoolean.TRUE],
					[`2 >= 3`, SolidBoolean.FALSE],
					[`2 !< 3`, SolidBoolean.FALSE],
					[`2 !> 3`, SolidBoolean.TRUE],
				]));
			});
			context('with folding off but int coersion on.', () => {
				it('allows coercing of ints to floats if there are any floats.', () => {
					assert.deepStrictEqual(AST.ASTNodeOperationBinaryComparative.fromSource(`7.0 > 3`, CONFIG_FOLDING_OFF).type(), SolidType.BOOL);
				});
			});
			context('with folding and int coersion off.', () => {
				it('returns `Boolean` if both operands are of the same numeric type.', () => {
					assert.deepStrictEqual(typeOfOperationFromSource(`7 < 3`), SolidType.BOOL);
					assert.deepStrictEqual(typeOfOperationFromSource(`7.0 >= 3.0`), SolidType.BOOL);
				});
				it('throws TypeError if operands have different types.', () => {
					assert.throws(() => typeOfOperationFromSource(`7.0 <= 3`), TypeError01);
				});
			});
			it('throws for comparative operation of non-numbers.', () => {
				assert.throws(() => AST.ASTNodeOperationBinaryComparative.fromSource(`7.0 <= null`).type(), TypeError01);
			});
		});


		specify('#fold', () => {
			foldOperations(new Map([
				[`3   <  3`,   SolidBoolean.FALSE],
				[`3   >  3`,   SolidBoolean.FALSE],
				[`3   <= 3`,   SolidBoolean.TRUE],
				[`3   >= 3`,   SolidBoolean.TRUE],
				[`5.2 <  7.0`, SolidBoolean.TRUE],
				[`5.2 >  7.0`, SolidBoolean.FALSE],
				[`5.2 <= 7.0`, SolidBoolean.TRUE],
				[`5.2 >= 7.0`, SolidBoolean.FALSE],
				[`5.2 <  9`,   SolidBoolean.TRUE],
				[`5.2 >  9`,   SolidBoolean.FALSE],
				[`5.2 <= 9`,   SolidBoolean.TRUE],
				[`5.2 >= 9`,   SolidBoolean.FALSE],
				[`5   <  9.2`, SolidBoolean.TRUE],
				[`5   >  9.2`, SolidBoolean.FALSE],
				[`5   <= 9.2`, SolidBoolean.TRUE],
				[`5   >= 9.2`, SolidBoolean.FALSE],
				[`3.0 <  3`,   SolidBoolean.FALSE],
				[`3.0 >  3`,   SolidBoolean.FALSE],
				[`3.0 <= 3`,   SolidBoolean.TRUE],
				[`3.0 >= 3`,   SolidBoolean.TRUE],
				[`3   <  3.0`, SolidBoolean.FALSE],
				[`3   >  3.0`, SolidBoolean.FALSE],
				[`3   <= 3.0`, SolidBoolean.TRUE],
				[`3   >= 3.0`, SolidBoolean.TRUE],
			]));
		});
	});



	describe('ASTNodeOperationBinaryEquality', () => {
		describe('#type', () => {
			context('with folding and int coersion on.', () => {
				it('for numeric literals.', () => {
					typeOperations(new Map([
						[`2    ===  3`,   SolidBoolean.FALSE],
						[`2    !==  3`,   SolidBoolean.TRUE],
						[`2    ==   3`,   SolidBoolean.FALSE],
						[`2    !=   3`,   SolidBoolean.TRUE],
						[`0    === -0`,   SolidBoolean.TRUE],
						[`0    ==  -0`,   SolidBoolean.TRUE],
						[`0.0  ===  0`,   SolidBoolean.FALSE],
						[`0.0  ==   0`,   SolidBoolean.TRUE],
						[`0.0  === -0`,   SolidBoolean.FALSE],
						[`0.0  ==  -0`,   SolidBoolean.TRUE],
						[`-0.0 ===  0`,   SolidBoolean.FALSE],
						[`-0.0 ==   0`,   SolidBoolean.TRUE],
						[`-0.0 ===  0.0`, SolidBoolean.FALSE],
						[`-0.0 ==   0.0`, SolidBoolean.TRUE],
					]));
				});
				it('returns the result of `this#fold`, wrapped in a `new SolidTypeConstant`.', () => {
					const block: AST.ASTNodeBlock = AST.ASTNodeBlock.fromSource(`{
						let a: obj = [];
						let b: obj = [42];
						let c: obj = [x= 42];
						let d: obj = {41 -> 42};
						a !== [];
						b !== [42];
						c !== [x= 42];
						d !== {41 -> 42};
						a === a;
						b === b;
						c === c;
						d === d;
						a == [];
						b == [42];
						c == [x= 42];
						d == {41 -> 42};
						b != [42, 43];
						c != [x= 43];
						c != [y= 42];
						d != {41 -> 43};
						d != {43 -> 42};
					}`);
					block.varCheck();
					block.typeCheck();
					block.children.slice(4).forEach((stmt) => {
						const expr: AST.ASTNodeOperationBinaryEquality = (stmt as AST.ASTNodeStatementExpression).expr as AST.ASTNodeOperationBinaryEquality;
						assert.deepStrictEqual(
							expr.type(),
							new SolidTypeUnit(expr.fold()!),
						);
					});
				});
			});
			context('with folding off but int coersion on.', () => {
				it('allows coercing of ints to floats if there are any floats.', () => {
					assert.deepStrictEqual(AST.ASTNodeOperationBinaryEquality.fromSource(`7 == 7.0`, CONFIG_FOLDING_OFF).type(), SolidType.BOOL);
				});
				it('returns `false` if operands are of different numeric types.', () => {
					assert.deepStrictEqual(AST.ASTNodeOperationBinaryEquality.fromSource(`7 === 7.0`, CONFIG_FOLDING_OFF).type(), SolidBoolean.FALSETYPE);
				});
			});
			context('with folding and int coersion off.', () => {
				it('returns `false` if operands are of different numeric types.', () => {
					assert.deepStrictEqual(typeOfOperationFromSource(`7 == 7.0`), SolidBoolean.FALSETYPE);
				});
				it('returns `false` if operands are of disjoint types in general.', () => {
					assert.deepStrictEqual(typeOfOperationFromSource(`7 == null`), SolidBoolean.FALSETYPE);
				});
			});
		});


		describe('#fold', () => {
			it('simple types.', () => {
				foldOperations(new Map([
<<<<<<< HEAD
					[`null === null`, SolidBoolean.TRUE],
					[`null ==  null`, SolidBoolean.TRUE],
					[`null === 5`,    SolidBoolean.FALSE],
					[`null ==  5`,    SolidBoolean.FALSE],
					[`true === 1`,    SolidBoolean.FALSE],
					[`true ==  1`,    SolidBoolean.FALSE],
					[`true === 1.0`,  SolidBoolean.FALSE],
					[`true ==  1.0`,  SolidBoolean.FALSE],
					[`true === 5.1`,  SolidBoolean.FALSE],
					[`true ==  5.1`,  SolidBoolean.FALSE],
					[`true === true`, SolidBoolean.TRUE],
					[`true ==  true`, SolidBoolean.TRUE],
					[`3.0  === 3`,    SolidBoolean.FALSE],
					[`3.0  ==  3`,    SolidBoolean.TRUE],
					[`3    === 3.0`,  SolidBoolean.FALSE],
					[`3    ==  3.0`,  SolidBoolean.TRUE],
					[`0.0  === 0.0`,  SolidBoolean.TRUE],
					[`0.0  ==  0.0`,  SolidBoolean.TRUE],
					[`0.0  === -0.0`, SolidBoolean.FALSE],
					[`0.0  ==  -0.0`, SolidBoolean.TRUE],
					[`0    === -0`,   SolidBoolean.TRUE],
					[`0    ==  -0`,   SolidBoolean.TRUE],
					[`0.0  === 0`,    SolidBoolean.FALSE],
					[`0.0  ==  0`,    SolidBoolean.TRUE],
					[`0.0  === -0`,   SolidBoolean.FALSE],
					[`0.0  ==  -0`,   SolidBoolean.TRUE],
					[`-0.0 === 0`,    SolidBoolean.FALSE],
					[`-0.0 ==  0`,    SolidBoolean.TRUE],
					[`-0.0 === 0.0`,  SolidBoolean.FALSE],
					[`-0.0 ==  0.0`,  SolidBoolean.TRUE],
				]));
				Dev.supports('stringConstant-assess') && foldOperations(new Map([
=======
					[`null === null`,                          SolidBoolean.TRUE],
					[`null ==  null`,                          SolidBoolean.TRUE],
					[`null === 5`,                             SolidBoolean.FALSE],
					[`null ==  5`,                             SolidBoolean.FALSE],
					[`true === 1`,                             SolidBoolean.FALSE],
					[`true ==  1`,                             SolidBoolean.FALSE],
					[`true === 1.0`,                           SolidBoolean.FALSE],
					[`true ==  1.0`,                           SolidBoolean.FALSE],
					[`true === 5.1`,                           SolidBoolean.FALSE],
					[`true ==  5.1`,                           SolidBoolean.FALSE],
					[`true === true`,                          SolidBoolean.TRUE],
					[`true ==  true`,                          SolidBoolean.TRUE],
					[`3.0  === 3`,                             SolidBoolean.FALSE],
					[`3.0  ==  3`,                             SolidBoolean.TRUE],
					[`3    === 3.0`,                           SolidBoolean.FALSE],
					[`3    ==  3.0`,                           SolidBoolean.TRUE],
					[`0.0  === 0.0`,                           SolidBoolean.TRUE],
					[`0.0  ==  0.0`,                           SolidBoolean.TRUE],
					[`0.0  === -0.0`,                          SolidBoolean.FALSE],
					[`0.0  ==  -0.0`,                          SolidBoolean.TRUE],
					[`0    === -0`,                            SolidBoolean.TRUE],
					[`0    ==  -0`,                            SolidBoolean.TRUE],
					[`0.0  === 0`,                             SolidBoolean.FALSE],
					[`0.0  ==  0`,                             SolidBoolean.TRUE],
					[`0.0  === -0`,                            SolidBoolean.FALSE],
					[`0.0  ==  -0`,                            SolidBoolean.TRUE],
					[`-0.0 === 0`,                             SolidBoolean.FALSE],
					[`-0.0 ==  0`,                             SolidBoolean.TRUE],
					[`-0.0 === 0.0`,                           SolidBoolean.FALSE],
					[`-0.0 ==  0.0`,                           SolidBoolean.TRUE],
>>>>>>> e1c4d1a4
					[`'' == ''`,                               SolidBoolean.TRUE],
					[`'a' === 'a'`,                            SolidBoolean.TRUE],
					[`'a' ==  'a'`,                            SolidBoolean.TRUE],
					[`'hello\\u{20}world' === 'hello world'`,  SolidBoolean.TRUE],
					[`'hello\\u{20}world' ==  'hello world'`,  SolidBoolean.TRUE],
					[`'a' !== 'b'`,                            SolidBoolean.TRUE],
					[`'a' !=  'b'`,                            SolidBoolean.TRUE],
					[`'hello\\u{20}world' !== 'hello20world'`, SolidBoolean.TRUE],
					[`'hello\\u{20}world' !=  'hello20world'`, SolidBoolean.TRUE],
				]));
			});
			it('compound types.', () => {
				const block: AST.ASTNodeBlock = AST.ASTNodeBlock.fromSource(`{
					let a: obj = [];
					let b: obj = [42];
					let c: obj = [x= 42];
					let d: obj = List.<int>([]);
					let e: obj = List.<int>([42]);
					let f: obj = Dict.<int>([x= 42]);
					let g: obj = {};
					let h: obj = {42};
					let i: obj = {41 -> 42};

					let bb: obj = [[42]];
					let cc: obj = [x= [42]];
					let hh: obj = {[42]};
					let ii: obj = {[41] -> [42]};

					a !== [];
					b !== [42];
					c !== [x= 42];
					d !== List.<int>([]);
					e !== List.<int>([42]);
					f !== Dict.<int>([x= 42]);
					g !== {};
					h !== {42};
					i !== {41 -> 42};
					a === a;
					b === b;
					c === c;
					d === d;
					e === e;
					f === f;
					g === g;
					h === h;
					i === i;
					a == [];
					b == [42];
					c == [x= 42];
					d == List.<int>([]);
					e == List.<int>([42]);
					f == Dict.<int>([x= 42]);
					g == {};
					h == {42};
					i == {41 -> 42};

					bb !== [[42]];
					cc !== [x= [42]];
					hh !== {[42]};
					ii !== {[41] -> [42]};
					bb === bb;
					cc === cc;
					hh === hh;
					ii === ii;
					bb == [[42]];
					cc == [x= [42]];
					hh == {[42]};
					ii == {[41] -> [42]};

					b != [42, 43];
					c != [x= 43];
					c != [y= 42];
					i != {41 -> 43};
					i != {43 -> 42};
				}`);
				block.varCheck();
				block.typeCheck();
				block.children.slice(13).forEach((stmt) => {
					assert.deepStrictEqual((stmt as AST.ASTNodeStatementExpression).expr!.fold(), SolidBoolean.TRUE, stmt.source);
				});
			});
		});


		describe('#build', () => {
			it('with int coersion on, coerse ints into floats when needed.', () => {
				assert.deepStrictEqual([
					`42    ==  420`,
					`4.2   === 42`,
					`42    === 4.2`,
					`4.2   ==  42`,
					`true  === 1`,
					`true  ==  1`,
					`null  === false`,
					`null  ==  false`,
					`false ==  0.0`,
				].map((src) => AST.ASTNodeOperationBinaryEquality.fromSource(src, CONFIG_FOLDING_OFF).build(new Builder(`{ ${ src }; }`, CONFIG_FOLDING_OFF))), [
					new INST.InstructionBinopEquality(
						Operator.EQ,
						instructionConstInt(42n),
						instructionConstInt(420n),
					),
					new INST.InstructionBinopEquality(
						Operator.ID,
						instructionConstFloat(4.2),
						instructionConstInt(42n),
					),
					new INST.InstructionBinopEquality(
						Operator.ID,
						instructionConstInt(42n),
						instructionConstFloat(4.2),
					),
					new INST.InstructionBinopEquality(
						Operator.EQ,
						instructionConstFloat(4.2),
						instructionConstFloat(42.0),
					),
					new INST.InstructionBinopEquality(
						Operator.ID,
						instructionConstInt(1n),
						instructionConstInt(1n),
					),
					new INST.InstructionBinopEquality(
						Operator.EQ,
						instructionConstInt(1n),
						instructionConstInt(1n),
					),
					new INST.InstructionBinopEquality(
						Operator.ID,
						instructionConstInt(0n),
						instructionConstInt(0n),
					),
					new INST.InstructionBinopEquality(
						Operator.EQ,
						instructionConstInt(0n),
						instructionConstInt(0n),
					),
					new INST.InstructionBinopEquality(
						Operator.EQ,
						instructionConstFloat(0.0),
						instructionConstFloat(0.0),
					),
				]);
			});
			it('with int coersion on, does not coerse ints into floats.', () => {
				assert.deepStrictEqual([
					`42    == 420`,
					`4.2   == 42`,
					`42    == 4.2`,
					`null  == 0.0`,
					`false == 0.0`,
					`true  == 1.0`,
				].map((src) => AST.ASTNodeOperationBinaryEquality.fromSource(src, CONFIG_FOLDING_COERCION_OFF).build(new Builder(`{ ${ src }; }`, CONFIG_FOLDING_COERCION_OFF))), [
					[instructionConstInt(42n),   instructionConstInt(420n)],
					[instructionConstFloat(4.2), instructionConstInt(42n)],
					[instructionConstInt(42n),   instructionConstFloat(4.2)],
					[instructionConstInt(0n),    instructionConstFloat(0.0)],
					[instructionConstInt(0n),    instructionConstFloat(0.0)],
					[instructionConstInt(1n),    instructionConstFloat(1.0)],
				].map(([left, right]) => new INST.InstructionBinopEquality(Operator.EQ, left, right)));
			});
		});
	});



	describe('ASTNodeOperationBinaryLogical', () => {
		describe('#type', () => {
			it('with constant folding on.', () => {
				typeOperations(new Map<string, SolidObject>([
					[`null  && false`, SolidNull.NULL],
					[`false && null`,  SolidBoolean.FALSE],
					[`true  && null`,  SolidNull.NULL],
					[`false && 42`,    SolidBoolean.FALSE],
					[`4.2   && true`,  SolidBoolean.TRUE],
					[`null  || false`, SolidBoolean.FALSE],
					[`false || null`,  SolidNull.NULL],
					[`true  || null`,  SolidBoolean.TRUE],
					[`false || 42`,    new Int16(42n)],
					[`4.2   || true`,  new Float64(4.2)],
				]));
			});
			context('with constant folding off.', () => {
				describe('[operator=AND]', () => {
					it('returns `left` if it’s a subtype of `void | null | false`.', () => {
						const block: AST.ASTNodeBlock = AST.ASTNodeBlock.fromSource(`{
							let unfixed a: null = null;
							let unfixed b: null | false = null;
							let unfixed c: null | void = null;
							a && 42;
							b && 42;
							c && 42;
						}`, CONFIG_FOLDING_OFF);
						block.varCheck();
						block.typeCheck();
						assert.deepStrictEqual(block.children.slice(3).map((stmt) => typeOfStmtExpr(stmt)), [
							SolidType.NULL,
							SolidType.NULL.union(SolidBoolean.FALSETYPE),
							SolidType.NULL.union(SolidType.VOID),
						]);
					});
					it('returns `T | right` if left is a supertype of `T narrows void | null | false`.', () => {
						const hello: SolidTypeUnit = typeConstStr('hello');
						const block: AST.ASTNodeBlock = AST.ASTNodeBlock.fromSource(`{
							let unfixed a: null | int = null;
							let unfixed b: null | int = 42;
							let unfixed c: bool = false;
							let unfixed d: bool | float = 4.2;
							let unfixed e: str | void = 'hello';
							a && 'hello';
							b && 'hello';
							c && 'hello';
							d && 'hello';
							e && 42;
						}`, CONFIG_FOLDING_OFF);
						block.varCheck();
						block.typeCheck();
						assert.deepStrictEqual(block.children.slice(5).map((stmt) => typeOfStmtExpr(stmt)), [
							SolidType.NULL.union(hello),
							SolidType.NULL.union(hello),
							SolidBoolean.FALSETYPE.union(hello),
							SolidBoolean.FALSETYPE.union(hello),
							SolidType.VOID.union(typeConstInt(42n)),
						]);
					});
					it('returns `right` if left does not contain `void` nor `null` nor `false`.', () => {
						const block: AST.ASTNodeBlock = AST.ASTNodeBlock.fromSource(`{
							let unfixed a: int = 42;
							let unfixed b: float = 4.2;
							a && true;
							b && null;
						}`, CONFIG_FOLDING_OFF);
						block.varCheck();
						block.typeCheck();
						assert.deepStrictEqual(block.children.slice(2).map((stmt) => typeOfStmtExpr(stmt)), [
							SolidBoolean.TRUETYPE,
							SolidType.NULL,
						]);
					});
				});
				describe('[operator=OR]', () => {
					it('returns `right` if it’s a subtype of `void | null | false`.', () => {
						const block: AST.ASTNodeBlock = AST.ASTNodeBlock.fromSource(`{
							let unfixed a: null = null;
							let unfixed b: null | false = null;
							let unfixed c: null | void = null;
							a || false;
							b || 42;
							c || 4.2;
						}`, CONFIG_FOLDING_OFF);
						block.varCheck();
						block.typeCheck();
						assert.deepStrictEqual(block.children.slice(3).map((stmt) => typeOfStmtExpr(stmt)), [
							SolidBoolean.FALSETYPE,
							typeConstInt(42n),
							typeConstFloat(4.2),
						]);
					});
					it('returns `(left - T) | right` if left is a supertype of `T narrows void | null | false`.', () => {
						const hello: SolidTypeUnit = typeConstStr('hello');
						const block: AST.ASTNodeBlock = AST.ASTNodeBlock.fromSource(`{
							let unfixed a: null | int = null;
							let unfixed b: null | int = 42;
							let unfixed c: bool = false;
							let unfixed d: bool | float = 4.2;
							let unfixed e: str | void = 'hello';
							a || 'hello';
							b || 'hello';
							c || 'hello';
							d || 'hello';
							e || 42;
						}`, CONFIG_FOLDING_OFF);
						block.varCheck();
						block.typeCheck();
						assertEqualTypes(block.children.slice(5).map((stmt) => typeOfStmtExpr(stmt)), [
							SolidType.INT.union(hello),
							SolidType.INT.union(hello),
							SolidBoolean.TRUETYPE.union(hello),
							SolidBoolean.TRUETYPE.union(SolidType.FLOAT).union(hello),
							SolidType.STR.union(typeConstInt(42n)),
						]);
					});
					it('returns `left` if it does not contain `void` nor `null` nor `false`.', () => {
						const block: AST.ASTNodeBlock = AST.ASTNodeBlock.fromSource(`{
							let unfixed a: int = 42;
							let unfixed b: float = 4.2;
							a || true;
							b || null;
						}`, CONFIG_FOLDING_OFF);
						block.varCheck();
						block.typeCheck();
						assert.deepStrictEqual(block.children.slice(2).map((stmt) => typeOfStmtExpr(stmt)), [
							SolidType.INT,
							SolidType.FLOAT,
						]);
					});
				});
			});
		});


		specify('#fold', () => {
			foldOperations(new Map<string, SolidObject>([
				[`null  && 5`,    SolidNull.NULL],
				[`null  || 5`,    new Int16(5n)],
				[`5     && null`, SolidNull.NULL],
				[`5     || null`, new Int16(5n)],
				[`5.1   && true`, SolidBoolean.TRUE],
				[`5.1   || true`, new Float64(5.1)],
				[`3.1   && 5`,    new Int16(5n)],
				[`3.1   || 5`,    new Float64(3.1)],
				[`false && null`, SolidBoolean.FALSE],
				[`false || null`, SolidNull.NULL],
			]));
		});


		describe('#build', () => {
			it('returns InstructionBinopLogical.', () => {
				assert.deepStrictEqual([
					`42    && 420`,
					`4.2   || -420`,
					`null  && 201.0e-1`,
					`true  && 201.0e-1`,
					`false || null`,
				].map((src) => AST.ASTNodeOperationBinaryLogical.fromSource(src, CONFIG_FOLDING_OFF).build(new Builder(`{ ${ src }; }`, CONFIG_FOLDING_OFF))), [
					new INST.InstructionBinopLogical(
						0n,
						Operator.AND,
						instructionConstInt(42n),
						instructionConstInt(420n),
					),
					new INST.InstructionBinopLogical(
						0n,
						Operator.OR,
						instructionConstFloat(4.2),
						instructionConstFloat(-420.0),
					),
					new INST.InstructionBinopLogical(
						0n,
						Operator.AND,
						instructionConstFloat(0.0),
						instructionConstFloat(20.1),
					),
					new INST.InstructionBinopLogical(
						0n,
						Operator.AND,
						instructionConstFloat(1.0),
						instructionConstFloat(20.1),
					),
					new INST.InstructionBinopLogical(
						0n,
						Operator.OR,
						instructionConstInt(0n),
						instructionConstInt(0n),
					),
				]);
			});
			it('counts internal variables correctly.', () => {
				const src: string = `1 && 2 || 3 && 4`;
				assert.deepStrictEqual(
					AST.ASTNodeOperationBinaryLogical.fromSource(src, CONFIG_FOLDING_OFF).build(new Builder(`{ ${ src }; }`, CONFIG_FOLDING_OFF)),
					new INST.InstructionBinopLogical(
						0n,
						Operator.OR,
						new INST.InstructionBinopLogical(
							1n,
							Operator.AND,
							instructionConstInt(1n),
							instructionConstInt(2n),
						),
						new INST.InstructionBinopLogical(
							2n,
							Operator.AND,
							instructionConstInt(3n),
							instructionConstInt(4n),
						),
					),
				);
			});
		});
	});



	describe('ASTNodeOperationTernary', () => {
		describe('#type', () => {
			context('with constant folding on', () => {
				it('computes type for for conditionals', () => {
					typeOperations(new Map<string, SolidObject>([
						[`if true then false else 2`,          SolidBoolean.FALSE],
						[`if false then 3.0 else null`,        SolidNull.NULL],
						[`if true then 2 else 3.0`,            new Int16(2n)],
						[`if false then 2 + 3.0 else 1.0 * 2`, new Float64(2.0)],
					]));
				});
			});
			it('throws when condition is not boolean.', () => {
				assert.throws(() => AST.ASTNodeOperationTernary.fromSource(`if 2 then true else false`).type(), TypeError01);
			});
		});


		specify('#fold', () => {
			foldOperations(new Map<string, SolidObject>([
				[`if true then false else 2`,          SolidBoolean.FALSE],
				[`if false then 3.0 else null`,        SolidNull.NULL],
				[`if true then 2 else 3.0`,            new Int16(2n)],
				[`if false then 2 + 3.0 else 1.0 * 2`, new Float64(2.0)],
			]));
		});


		specify('#build', () => {
			buildOperations((new Map([
				[`if true  then false else 2`,    new INST.InstructionCond(instructionConstInt(1n), instructionConstInt(0n),    instructionConstInt(2n))],
				[`if false then 3.0   else null`, new INST.InstructionCond(instructionConstInt(0n), instructionConstFloat(3.0), instructionConstFloat(0.0))],
				[`if true  then 2     else 3.0`,  new INST.InstructionCond(instructionConstInt(1n), instructionConstFloat(2.0), instructionConstFloat(3.0))],
			])));
		});
	});
});<|MERGE_RESOLUTION|>--- conflicted
+++ resolved
@@ -223,22 +223,6 @@
 		describe('#fold', () => {
 			specify('[operator=NOT]', () => {
 				foldOperations(new Map([
-<<<<<<< HEAD
-					[`!false`,  SolidBoolean.TRUE],
-					[`!true`,   SolidBoolean.FALSE],
-					[`!null`,   SolidBoolean.TRUE],
-					[`!0`,      SolidBoolean.FALSE],
-					[`!42`,     SolidBoolean.FALSE],
-					[`!0.0`,    SolidBoolean.FALSE],
-					[`!-0.0`,   SolidBoolean.FALSE],
-					[`!4.2e+1`, SolidBoolean.FALSE],
-				]));
-				Dev.supports('stringConstant-assess') && foldOperations(new Map([
-					[`!''`,      SolidBoolean.FALSE],
-					[`!'hello'`, SolidBoolean.FALSE],
-				]));
-				foldOperations(new Map([
-=======
 					[`!false`,               SolidBoolean.TRUE],
 					[`!true`,                SolidBoolean.FALSE],
 					[`!null`,                SolidBoolean.TRUE],
@@ -249,17 +233,12 @@
 					[`!4.2e+1`,              SolidBoolean.FALSE],
 					[`!''`,                  SolidBoolean.FALSE],
 					[`!'hello'`,             SolidBoolean.FALSE],
->>>>>>> e1c4d1a4
 					[`![]`,                  SolidBoolean.FALSE],
 					[`![42]`,                SolidBoolean.FALSE],
 					[`![a= 42]`,             SolidBoolean.FALSE],
 					[`!List.<int>([])`,      SolidBoolean.FALSE],
 					[`!List.<int>([42])`,    SolidBoolean.FALSE],
-<<<<<<< HEAD
-					[`!Hash.<int>([a= 42])`, SolidBoolean.FALSE],
-=======
 					[`!Dict.<int>([a= 42])`, SolidBoolean.FALSE],
->>>>>>> e1c4d1a4
 					[`!{}`,                  SolidBoolean.FALSE],
 					[`!{42}`,                SolidBoolean.FALSE],
 					[`!{41 -> 42}`,          SolidBoolean.FALSE],
@@ -267,22 +246,6 @@
 			});
 			specify('[operator=EMP]', () => {
 				foldOperations(new Map([
-<<<<<<< HEAD
-					[`?false`,  SolidBoolean.TRUE],
-					[`?true`,   SolidBoolean.FALSE],
-					[`?null`,   SolidBoolean.TRUE],
-					[`?0`,      SolidBoolean.TRUE],
-					[`?42`,     SolidBoolean.FALSE],
-					[`?0.0`,    SolidBoolean.TRUE],
-					[`?-0.0`,   SolidBoolean.TRUE],
-					[`?4.2e+1`, SolidBoolean.FALSE],
-				]));
-				Dev.supports('stringConstant-assess') && foldOperations(new Map([
-					[`?''`,      SolidBoolean.TRUE],
-					[`?'hello'`, SolidBoolean.FALSE],
-				]));
-				foldOperations(new Map([
-=======
 					[`?false`,               SolidBoolean.TRUE],
 					[`?true`,                SolidBoolean.FALSE],
 					[`?null`,                SolidBoolean.TRUE],
@@ -293,17 +256,12 @@
 					[`?4.2e+1`,              SolidBoolean.FALSE],
 					[`?''`,                  SolidBoolean.TRUE],
 					[`?'hello'`,             SolidBoolean.FALSE],
->>>>>>> e1c4d1a4
 					[`?[]`,                  SolidBoolean.TRUE],
 					[`?[42]`,                SolidBoolean.FALSE],
 					[`?[a= 42]`,             SolidBoolean.FALSE],
 					[`?List.<int>([])`,      SolidBoolean.TRUE],
 					[`?List.<int>([42])`,    SolidBoolean.FALSE],
-<<<<<<< HEAD
-					[`?Hash.<int>([a= 42])`, SolidBoolean.FALSE],
-=======
 					[`?Dict.<int>([a= 42])`, SolidBoolean.FALSE],
->>>>>>> e1c4d1a4
 					[`?{}`,                  SolidBoolean.TRUE],
 					[`?{42}`,                SolidBoolean.FALSE],
 					[`?{41 -> 42}`,          SolidBoolean.FALSE],
@@ -381,11 +339,7 @@
 					`false - 2`,
 					`2 / true`,
 					`null ^ false`,
-<<<<<<< HEAD
-					...(Dev.supports('stringConstant-assess') ? [`'hello' + 5`] : []),
-=======
 					`'hello' + 5`,
->>>>>>> e1c4d1a4
 				].forEach((src) => {
 					assert.throws(() => AST.ASTNodeOperationBinaryArithmetic.fromSource(src).type(), TypeError01);
 				});
@@ -597,40 +551,6 @@
 		describe('#fold', () => {
 			it('simple types.', () => {
 				foldOperations(new Map([
-<<<<<<< HEAD
-					[`null === null`, SolidBoolean.TRUE],
-					[`null ==  null`, SolidBoolean.TRUE],
-					[`null === 5`,    SolidBoolean.FALSE],
-					[`null ==  5`,    SolidBoolean.FALSE],
-					[`true === 1`,    SolidBoolean.FALSE],
-					[`true ==  1`,    SolidBoolean.FALSE],
-					[`true === 1.0`,  SolidBoolean.FALSE],
-					[`true ==  1.0`,  SolidBoolean.FALSE],
-					[`true === 5.1`,  SolidBoolean.FALSE],
-					[`true ==  5.1`,  SolidBoolean.FALSE],
-					[`true === true`, SolidBoolean.TRUE],
-					[`true ==  true`, SolidBoolean.TRUE],
-					[`3.0  === 3`,    SolidBoolean.FALSE],
-					[`3.0  ==  3`,    SolidBoolean.TRUE],
-					[`3    === 3.0`,  SolidBoolean.FALSE],
-					[`3    ==  3.0`,  SolidBoolean.TRUE],
-					[`0.0  === 0.0`,  SolidBoolean.TRUE],
-					[`0.0  ==  0.0`,  SolidBoolean.TRUE],
-					[`0.0  === -0.0`, SolidBoolean.FALSE],
-					[`0.0  ==  -0.0`, SolidBoolean.TRUE],
-					[`0    === -0`,   SolidBoolean.TRUE],
-					[`0    ==  -0`,   SolidBoolean.TRUE],
-					[`0.0  === 0`,    SolidBoolean.FALSE],
-					[`0.0  ==  0`,    SolidBoolean.TRUE],
-					[`0.0  === -0`,   SolidBoolean.FALSE],
-					[`0.0  ==  -0`,   SolidBoolean.TRUE],
-					[`-0.0 === 0`,    SolidBoolean.FALSE],
-					[`-0.0 ==  0`,    SolidBoolean.TRUE],
-					[`-0.0 === 0.0`,  SolidBoolean.FALSE],
-					[`-0.0 ==  0.0`,  SolidBoolean.TRUE],
-				]));
-				Dev.supports('stringConstant-assess') && foldOperations(new Map([
-=======
 					[`null === null`,                          SolidBoolean.TRUE],
 					[`null ==  null`,                          SolidBoolean.TRUE],
 					[`null === 5`,                             SolidBoolean.FALSE],
@@ -661,7 +581,6 @@
 					[`-0.0 ==  0`,                             SolidBoolean.TRUE],
 					[`-0.0 === 0.0`,                           SolidBoolean.FALSE],
 					[`-0.0 ==  0.0`,                           SolidBoolean.TRUE],
->>>>>>> e1c4d1a4
 					[`'' == ''`,                               SolidBoolean.TRUE],
 					[`'a' === 'a'`,                            SolidBoolean.TRUE],
 					[`'a' ==  'a'`,                            SolidBoolean.TRUE],
