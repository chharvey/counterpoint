--- conflicted
+++ resolved
@@ -494,13 +494,8 @@
 						[`-0.0 ==   0.0`, SolidBoolean.TRUE],
 					]));
 				});
-<<<<<<< HEAD
-				it('returns the result of `this#fold`, wrapped in a `new SolidTypeConstant`.', () => {
+				it('returns the result of `this#fold`, wrapped in a `new SolidTypeUnit`.', () => {
 					const block: AST.ASTNodeBlock = AST.ASTNodeBlock.fromSource(`{
-=======
-				it('returns the result of `this#fold`, wrapped in a `new SolidTypeUnit`.', () => {
-					const goal: AST.ASTNodeGoal = AST.ASTNodeGoal.fromSource(`
->>>>>>> 43a1e8b1
 						let a: obj = [];
 						let b: obj = [42];
 						let c: obj = [x= 42];
