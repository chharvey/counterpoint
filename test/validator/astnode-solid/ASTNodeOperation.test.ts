import * as assert from 'assert';
import binaryen from 'binaryen';
import {
	SolidConfig,
	CONFIG_DEFAULT,
	Dev,
	ASTNODE_SOLID as AST,
	SolidType,
	SolidTypeUnit,
	SolidObject,
	SolidNull,
	SolidBoolean,
	Int16,
	Float64,
	SolidString,
	Builder,
	BinEither,
	TypeError01,
	NanError01,
	NanError02,
} from '../../../src/index.js';
import {
	assertEqualTypes,
	assertEqualBins,
} from '../../assert-helpers.js';
import {
	CONFIG_FOLDING_OFF,
	INSTRUCTION_CONST_NULL,
	typeConstInt,
	typeConstFloat,
	typeConstStr,
	buildConstInt,
	buildConstFloat,
	buildConvert,
} from '../../helpers.js';



const CONFIG_FOLDING_COERCION_OFF: SolidConfig = {
	...CONFIG_DEFAULT,
	compilerOptions: {
		...CONFIG_DEFAULT.compilerOptions,
		constantFolding: false,
		intCoercion: false,
	},
};
function typeOperations(tests: ReadonlyMap<string, SolidObject>, config: SolidConfig = CONFIG_DEFAULT): void {
	return assert.deepStrictEqual(
		[...tests.keys()].map((src) => AST.ASTNodeOperation.fromSource(src, config).type()),
		[...tests.values()].map((expected) => new SolidTypeUnit(expected)),
	);
}
function foldOperations(tests: Map<string, SolidObject>): void {
	return assert.deepStrictEqual(
		[...tests.keys()].map((src) => AST.ASTNodeOperation.fromSource(src).fold()),
		[...tests.values()],
	);
}
function buildOperations(tests: ReadonlyMap<string, binaryen.ExpressionRef>, config: SolidConfig = CONFIG_FOLDING_OFF): void {
	return assertEqualBins(
		[...tests.keys()].map((src) => AST.ASTNodeOperation.fromSource(src, config).build(new Builder(src, config))),
		[...tests.values()],
	);
}
function typeOfOperationFromSource(src: string): SolidType {
	return AST.ASTNodeOperation.fromSource(src, CONFIG_FOLDING_COERCION_OFF).type();
}



describe('ASTNodeOperation', () => {
	function typeOfStmtExpr(stmt: AST.ASTNodeStatement): SolidType {
		assert.ok(stmt instanceof AST.ASTNodeStatementExpression);
		return stmt.expr!.type();
	}



	describe('#type', () => {
		it('returns Never for NanErrors.', () => {
			[
				AST.ASTNodeOperationBinaryArithmetic.fromSource(`-4 ^ -0.5;`).type(),
				AST.ASTNodeOperationBinaryArithmetic.fromSource(`1.5 / 0.0;`).type(),
			].forEach((typ) => {
				assert.strictEqual(typ, SolidType.NEVER);
			})
		});
	});



	describe('#build', () => {
		it('compound expression.', () => {
			const mod = new binaryen.Module();
			return buildOperations(new Map([
				[`42 ^ 2 * 420;`, mod.i32.mul(
					mod.call('exp', [buildConstInt(42n, mod), buildConstInt(2n, mod)], binaryen.i32),
					buildConstInt(420n, mod),
				)],
				[`2 * 3.0 + 5;`, mod.f64.add(
					mod.f64.mul(buildConvert(2n, mod), buildConstFloat(3.0, mod)),
					buildConvert(5n, mod),
				)],
			]));
		});
	});



	describe('ASTNodeOperationUnary', () => {
		describe('#type', () => {
			context('with constant folding on.', () => {
				it('returns a constant Boolean type for boolean unary operation of anything.', () => {
					typeOperations(new Map([
						[`!false;`,  SolidBoolean.TRUE],
						[`!true;`,   SolidBoolean.FALSE],
						[`!null;`,   SolidBoolean.TRUE],
						[`!42;`,     SolidBoolean.FALSE],
						[`!4.2e+1;`, SolidBoolean.FALSE],
						[`?false;`,  SolidBoolean.TRUE],
						[`?true;`,   SolidBoolean.FALSE],
						[`?null;`,   SolidBoolean.TRUE],
						[`?42;`,     SolidBoolean.FALSE],
						[`?4.2e+1;`, SolidBoolean.FALSE],

						[`![];`,         SolidBoolean.FALSE],
						[`![42];`,       SolidBoolean.FALSE],
						[`![a= 42];`,    SolidBoolean.FALSE],
						[`!{};`,         SolidBoolean.FALSE],
						[`!{42};`,       SolidBoolean.FALSE],
						[`!{41 -> 42};`, SolidBoolean.FALSE],
						[`?[];`,         SolidBoolean.TRUE],
						[`?[42];`,       SolidBoolean.FALSE],
						[`?[a= 42];`,    SolidBoolean.FALSE],
						[`?{};`,         SolidBoolean.TRUE],
						[`?{42};`,       SolidBoolean.FALSE],
						[`?{41 -> 42};`, SolidBoolean.FALSE],
					]));
				});
			});

			context('with constant folding off.', () => {
				describe('[operator=NOT]', () => {
					it('returns type `true` for a subtype of `void | null | false`.', () => {
						const goal: AST.ASTNodeGoal = AST.ASTNodeGoal.fromSource(`
							let unfixed a: null = null;
							let unfixed b: null | false = null;
							let unfixed c: null | void = null;
							!a;
							!b;
							!c;
						`, CONFIG_FOLDING_OFF);
						goal.varCheck();
						goal.typeCheck();
						goal.children.slice(3).forEach((stmt) => {
							assert.deepStrictEqual(typeOfStmtExpr(stmt), SolidBoolean.TRUETYPE);
						});
					});
					it('returns type `bool` for a supertype of `void` or a supertype of `null` or a supertype of `false`.', () => {
						const goal: AST.ASTNodeGoal = AST.ASTNodeGoal.fromSource(`
							let unfixed a: null | int = null;
							let unfixed b: null | int = 42;
							let unfixed c: bool = false;
							let unfixed d: bool | float = 4.2;
							let unfixed e: str | void = 'hello';
							!a;
							!b;
							!c;
							!d;
							!e;
						`, CONFIG_FOLDING_OFF);
						goal.varCheck();
						goal.typeCheck();
						goal.children.slice(5).forEach((stmt) => {
							assert.deepStrictEqual(typeOfStmtExpr(stmt), SolidType.BOOL);
						});
					});
					it('returns type `false` for any type not a supertype of `null` or `false`.', () => {
						const goal: AST.ASTNodeGoal = AST.ASTNodeGoal.fromSource(`
							let unfixed a: int = 42;
							let unfixed b: float = 4.2;
							!a;
							!b;
						`, CONFIG_FOLDING_OFF);
						goal.varCheck();
						goal.typeCheck();
						goal.children.slice(2).forEach((stmt) => {
							assert.deepStrictEqual(typeOfStmtExpr(stmt), SolidBoolean.FALSETYPE);
						});
					});
					it('[literalCollection] returns type `false` for any type not a supertype of `null` or `false`.', () => {
						const goal: AST.ASTNodeGoal = AST.ASTNodeGoal.fromSource(`
							![];
							![42];
							![a= 42];
							!{41 -> 42};
						`, CONFIG_FOLDING_OFF);
						goal.varCheck();
						goal.typeCheck();
						goal.children.forEach((stmt) => {
							assert.deepStrictEqual(typeOfStmtExpr(stmt), SolidBoolean.FALSETYPE);
						});
					});
				});
				describe('[operator=EMP]', () => {
					it('always returns type `bool`.', () => {
						[
							`?false;`,
							`?true;`,
							`?null;`,
							`?42;`,
							`?4.2e+1;`,

							`?[];`,
							`?[42];`,
							`?[a= 42];`,
							`?{41 -> 42};`,
						].map((src) => AST.ASTNodeOperation.fromSource(src, CONFIG_FOLDING_OFF).type()).forEach((typ) => {
							assert.deepStrictEqual(typ, SolidType.BOOL);
						});
					});
				});
			});
		});


		describe('#fold', () => {
			specify('[operator=NOT]', () => {
				foldOperations(new Map([
					[`!false;`,  SolidBoolean.TRUE],
					[`!true;`,   SolidBoolean.FALSE],
					[`!null;`,   SolidBoolean.TRUE],
					[`!0;`,      SolidBoolean.FALSE],
					[`!42;`,     SolidBoolean.FALSE],
					[`!0.0;`,    SolidBoolean.FALSE],
					[`!-0.0;`,   SolidBoolean.FALSE],
					[`!4.2e+1;`, SolidBoolean.FALSE],
				]));
				Dev.supports('stringConstant-assess') && foldOperations(new Map([
					[`!'';`,      SolidBoolean.FALSE],
					[`!'hello';`, SolidBoolean.FALSE],
				]));
				foldOperations(new Map([
					[`![];`,                  SolidBoolean.FALSE],
					[`![42];`,                SolidBoolean.FALSE],
					[`![a= 42];`,             SolidBoolean.FALSE],
					[`!List.<int>([]);`,      SolidBoolean.FALSE],
					[`!List.<int>([42]);`,    SolidBoolean.FALSE],
					[`!Dict.<int>([a= 42]);`, SolidBoolean.FALSE],
					[`!{};`,                  SolidBoolean.FALSE],
					[`!{42};`,                SolidBoolean.FALSE],
					[`!{41 -> 42};`,          SolidBoolean.FALSE],
				]));
			});
			specify('[operator=EMP]', () => {
				foldOperations(new Map([
					[`?false;`,  SolidBoolean.TRUE],
					[`?true;`,   SolidBoolean.FALSE],
					[`?null;`,   SolidBoolean.TRUE],
					[`?0;`,      SolidBoolean.TRUE],
					[`?42;`,     SolidBoolean.FALSE],
					[`?0.0;`,    SolidBoolean.TRUE],
					[`?-0.0;`,   SolidBoolean.TRUE],
					[`?4.2e+1;`, SolidBoolean.FALSE],
				]));
				Dev.supports('stringConstant-assess') && foldOperations(new Map([
					[`?'';`,      SolidBoolean.TRUE],
					[`?'hello';`, SolidBoolean.FALSE],
				]));
				foldOperations(new Map([
					[`?[];`,                  SolidBoolean.TRUE],
					[`?[42];`,                SolidBoolean.FALSE],
					[`?[a= 42];`,             SolidBoolean.FALSE],
					[`?List.<int>([]);`,      SolidBoolean.TRUE],
					[`?List.<int>([42]);`,    SolidBoolean.FALSE],
					[`?Dict.<int>([a= 42]);`, SolidBoolean.FALSE],
					[`?{};`,                  SolidBoolean.TRUE],
					[`?{42};`,                SolidBoolean.FALSE],
					[`?{41 -> 42};`,          SolidBoolean.FALSE],
				]));
			});
		});


		describe('#build', () => {
<<<<<<< HEAD
			it('returns InstructionUnop.', () => {
				buildOperations(new Map<string, INST.InstructionUnop>([
					[`!null;`,  new INST.InstructionUnop(Operator.NOT, INSTRUCTION_CONST_NULL)],
					[`!false;`, new INST.InstructionUnop(Operator.NOT, instructionConstInt(0n))],
					[`!true;`,  new INST.InstructionUnop(Operator.NOT, instructionConstInt(1n))],
					[`!42;`,    new INST.InstructionUnop(Operator.NOT, instructionConstInt(42n))],
					[`!4.2;`,   new INST.InstructionUnop(Operator.NOT, instructionConstFloat(4.2))],
					[`?null;`,  new INST.InstructionUnop(Operator.EMP, INSTRUCTION_CONST_NULL)],
					[`?false;`, new INST.InstructionUnop(Operator.EMP, instructionConstInt(0n))],
					[`?true;`,  new INST.InstructionUnop(Operator.EMP, instructionConstInt(1n))],
					[`?42;`,    new INST.InstructionUnop(Operator.EMP, instructionConstInt(42n))],
					[`?4.2;`,   new INST.InstructionUnop(Operator.EMP, instructionConstFloat(4.2))],
					[`-(4);`,   new INST.InstructionUnop(Operator.NEG, instructionConstInt(4n))],
					[`-(4.2);`, new INST.InstructionUnop(Operator.NEG, instructionConstFloat(4.2))],
=======
			function callUnaryOp(mod: binaryen.Module, name: string, arg: binaryen.ExpressionRef): binaryen.ExpressionRef {
				return mod.call(name, [arg], binaryen.i32);
			}
			it('returns the correct operation.', () => {
				const mod = new binaryen.Module();
				return buildOperations(new Map<string, binaryen.ExpressionRef>([
					[`!null;`,  callUnaryOp(mod, 'inot', buildConstInt   (0n,  mod))],
					[`!false;`, callUnaryOp(mod, 'inot', buildConstInt   (0n,  mod))],
					[`!true;`,  callUnaryOp(mod, 'inot', buildConstInt   (1n,  mod))],
					[`!42;`,    callUnaryOp(mod, 'inot', buildConstInt   (42n, mod))],
					[`!4.2;`,   callUnaryOp(mod, 'fnot', buildConstFloat (4.2, mod))],
					[`?null;`,  callUnaryOp(mod, 'iemp', buildConstInt   (0n,  mod))],
					[`?false;`, callUnaryOp(mod, 'iemp', buildConstInt   (0n,  mod))],
					[`?true;`,  callUnaryOp(mod, 'iemp', buildConstInt   (1n,  mod))],
					[`?42;`,    callUnaryOp(mod, 'iemp', buildConstInt   (42n, mod))],
					[`?4.2;`,   callUnaryOp(mod, 'femp', buildConstFloat (4.2, mod))],
					[`-(4);`,   callUnaryOp(mod, 'neg',  buildConstInt   (4n,  mod))],
					[`-(4.2);`, mod.f64.neg(buildConstFloat(4.2, mod))],
>>>>>>> e6916917
				]));
			});
			it('works with tuples.', () => {
				const src = `
					let unfixed x: int | float = 42;
					let unfixed y: int | float = 4.2;
					!x; % should return \`[0, $inot(42), $fnot(0.0)]\`
					?x; % should return \`[0, $iemp(42), $femp(0.0)]\`
					-x; % should return \`[0, $neg(42),  f64.neg(0.0)]\`
					!y; % should return \`[1, $inot(0),  $fnot(4.2)]\`
					?y; % should return \`[1, $iemp(0),  $femp(4.2)]\`
					-y; % should return \`[1, $neg(0),   f64.neg(4.2)]\`
				`;
				const goal: AST.ASTNodeGoal = AST.ASTNodeGoal.fromSource(src);
				const builder = new Builder(src);
				goal.varCheck();
				goal.typeCheck();
				goal.build(builder);
				const extracts: readonly BinEither[] = goal.children.slice(2).map((stmt) => new BinEither(
					builder.module,
					((stmt as AST.ASTNodeStatementExpression).expr as AST.ASTNodeOperationUnary).operand.build(builder),
				));
				return assertEqualBins(
					goal.children.slice(2).map((stmt) => stmt.build(builder)),
					[
						new BinEither(builder.module, extracts[0].side, callUnaryOp(builder.module, 'inot', extracts[0].left), callUnaryOp(builder.module, 'fnot', extracts[0].right)).make(),
						new BinEither(builder.module, extracts[1].side, callUnaryOp(builder.module, 'iemp', extracts[1].left), callUnaryOp(builder.module, 'femp', extracts[1].right)).make(),
						new BinEither(builder.module, extracts[2].side, callUnaryOp(builder.module, 'neg',  extracts[2].left), builder.module.f64.neg(extracts[2].right)).make(),
						new BinEither(builder.module, extracts[3].side, callUnaryOp(builder.module, 'inot', extracts[3].left), callUnaryOp(builder.module, 'fnot', extracts[3].right)).make(),
						new BinEither(builder.module, extracts[4].side, callUnaryOp(builder.module, 'iemp', extracts[4].left), callUnaryOp(builder.module, 'femp', extracts[4].right)).make(),
						new BinEither(builder.module, extracts[5].side, callUnaryOp(builder.module, 'neg',  extracts[5].left), builder.module.f64.neg(extracts[5].right)).make(),
					].map((expected) => builder.module.drop(expected)),
				);
			});
		});
	});



	describe('ASTNodeOperationBinary', () => {
		describe('#build', () => {
			it('works with tuples.', () => {
				const src = `
					let unfixed x: int | float = 42;
					let unfixed y: int | float = 4.2;

					x * 2;   % should return \`[0, i32.mul(42,    2),   f64.mul(0.0, c(2))]\`
					y * 2;   % should return \`[1, i32.mul(0,     2),   f64.mul(4.2, c(2))]\`
					x * 2.4; % should return \`[0, f64.mul(c(42), 2.4), f64.mul(0.0, 2.4)]\`
					y * 2.4; % should return \`[1, f64.mul(c(0),  2.4), f64.mul(4.2, 2.4)]\`

					x < 2;   % should return \`[0, i32.lt_s(42,    2),   f64.lt(0.0, c(2))]\`
					y < 2;   % should return \`[1, i32.lt_s(0,     2),   f64.lt(4.2, c(2))]\`
					x < 2.4; % should return \`[0, f64.lt  (c(42), 2.4), f64.lt(0.0, 2.4)]\`
					y < 2.4; % should return \`[1, f64.lt  (c(0),  2.4), f64.lt(4.2, 2.4)]\`

					x == 2;   % should return \`[0, i32.eq(42,    2),   f64.eq(0.0, c(2))]\`
					y == 2;   % should return \`[1, i32.eq(0,     2),   f64.eq(4.2, c(2))]\`
					x == 2.4; % should return \`[0, f64.eq(c(42), 2.4), f64.eq(0.0, 2.4)]\`
					y == 2.4; % should return \`[1, f64.eq(c(0),  2.4), f64.eq(4.2, 2.4)]\`
				`;
				const goal: AST.ASTNodeGoal = AST.ASTNodeGoal.fromSource(src);
				const builder               = new Builder(src);
				const mod: binaryen.Module  = builder.module;
				goal.varCheck();
				goal.typeCheck();
				goal.build(builder);
				const extracts: readonly BinEither[] = goal.children.slice(2).map((stmt) => new BinEither(
					builder.module,
					((stmt as AST.ASTNodeStatementExpression).expr as AST.ASTNodeOperationBinary).operand0.build(builder),
				));
				const const_ = {
					'2':    buildConstInt   (2n,  mod),
					'2.4':  buildConstFloat (2.4, mod),
					'c(2)': buildConvert    (2n,  mod),
				} as const;
				return assertEqualBins(
					goal.children.slice(2).map((stmt) => stmt.build(builder)),
					[
						new BinEither(mod, extracts[0].side, mod.i32.mul(                      extracts[0].left,  const_['2']),   mod.f64.mul(extracts[0].right, const_['c(2)'])),
						new BinEither(mod, extracts[1].side, mod.i32.mul(                      extracts[1].left,  const_['2']),   mod.f64.mul(extracts[1].right, const_['c(2)'])),
						new BinEither(mod, extracts[2].side, mod.f64.mul(mod.f64.convert_u.i32(extracts[2].left), const_['2.4']), mod.f64.mul(extracts[2].right, const_['2.4'])),
						new BinEither(mod, extracts[3].side, mod.f64.mul(mod.f64.convert_u.i32(extracts[3].left), const_['2.4']), mod.f64.mul(extracts[3].right, const_['2.4'])),

						new BinEither(mod, extracts[4].side, mod.i32.lt_s (                      extracts[4].left,  const_['2']),   mod.f64.lt(extracts[4].right, const_['c(2)'])),
						new BinEither(mod, extracts[5].side, mod.i32.lt_s (                      extracts[5].left,  const_['2']),   mod.f64.lt(extracts[5].right, const_['c(2)'])),
						new BinEither(mod, extracts[6].side, mod.f64.lt   (mod.f64.convert_u.i32(extracts[6].left), const_['2.4']), mod.f64.lt(extracts[6].right, const_['2.4'])),
						new BinEither(mod, extracts[7].side, mod.f64.lt   (mod.f64.convert_u.i32(extracts[7].left), const_['2.4']), mod.f64.lt(extracts[7].right, const_['2.4'])),

						new BinEither(mod, extracts[ 8].side, mod.i32.eq(                      extracts[ 8].left,  const_['2']),   mod.f64.eq(extracts[ 8].right, const_['c(2)'])),
						new BinEither(mod, extracts[ 9].side, mod.i32.eq(                      extracts[ 9].left,  const_['2']),   mod.f64.eq(extracts[ 9].right, const_['c(2)'])),
						new BinEither(mod, extracts[10].side, mod.f64.eq(mod.f64.convert_u.i32(extracts[10].left), const_['2.4']), mod.f64.eq(extracts[10].right, const_['2.4'])),
						new BinEither(mod, extracts[11].side, mod.f64.eq(mod.f64.convert_u.i32(extracts[11].left), const_['2.4']), mod.f64.eq(extracts[11].right, const_['2.4'])),
					].map((expected) => builder.module.drop(expected.make())),
				);
			});
			it('multiple unions.', () => {
				const src = `
					let unfixed x: int | float = 42;
					let unfixed y: int | float = 4.2;

					x * y; %% should return \`[
						1,
						i32.mul(42, 0),
						if 1 then f64.mul(c(42), 4.2) else if 2 then f64.mul(0.0, c(0)) else f64.mul(0.0, 4.2),
					]\` %%

					x > y; %% should return \`[
						1,
						i32.gt_s(42, 0),
						if 1 then f64.gt(c(42), 4.2) else if 2 then f64.gt(0.0, c(0)) else f64.gt(0.0, 4.2),
					]\` %%

					x == y; %% should return \`[
						1,
						i32.eq(42, 0),
						if 1 then f64.eq(c(42), 4.2) else if 2 then f64.eq(0.0, c(0)) else f64.eq(0.0, 4.2),
					]\` %%
				`;
				const goal: AST.ASTNodeGoal = AST.ASTNodeGoal.fromSource(src);
				const builder               = new Builder(src);
				const mod: binaryen.Module  = builder.module;
				goal.varCheck();
				goal.typeCheck();
				goal.build(builder);
				const extracts: readonly (readonly BinEither[])[] = goal.children.slice(2).map((stmt) => {
					const binexp = (stmt as AST.ASTNodeStatementExpression).expr as AST.ASTNodeOperationBinary;
					return [
						binexp.operand0.build(builder),
						binexp.operand1.build(builder),
					].map((arg) => new BinEither(builder.module, arg));
				});
				const keys: readonly binaryen.ExpressionRef[] = extracts.map((extract) => mod.i32.add(mod.i32.mul(mod.i32.const(2), extract[0].side), extract[1].side));
				const each_options = [
					[
						mod.i32.mul(extracts[0][0].left,                        extracts[0][1].left),
						mod.f64.mul(mod.f64.convert_u.i32(extracts[0][0].left), extracts[0][1].right),
						mod.f64.mul(extracts[0][0].right,                       mod.f64.convert_u.i32(extracts[0][1].left)),
						mod.f64.mul(extracts[0][0].right,                       extracts[0][1].right),
					],
					[
						mod.i32.gt_s (extracts[1][0].left,                        extracts[1][1].left),
						mod.f64.gt   (mod.f64.convert_u.i32(extracts[1][0].left), extracts[1][1].right),
						mod.f64.gt   (extracts[1][0].right,                       mod.f64.convert_u.i32(extracts[1][1].left)),
						mod.f64.gt   (extracts[1][0].right,                       extracts[1][1].right),
					],
					[
						mod.i32.eq(extracts[2][0].left,                        extracts[2][1].left),
						mod.f64.eq(mod.f64.convert_u.i32(extracts[2][0].left), extracts[2][1].right),
						mod.f64.eq(extracts[2][0].right,                       mod.f64.convert_u.i32(extracts[2][1].left)),
						mod.f64.eq(extracts[2][0].right,                       extracts[2][1].right),
					],
				] as const;
				return assertEqualBins(
					goal.children.slice(2).map((stmt) => stmt.build(builder)),
					each_options.map((options, i) => builder.module.drop(new BinEither(
						mod,
						mod.i32.eqz(mod.i32.eq(keys[i], mod.i32.const(0))),
						options[0],
						mod.if(
							mod.i32.eq(keys[i], mod.i32.const(1)),
							options[1],
							mod.if(
								mod.i32.eq(keys[i], mod.i32.const(2)),
								options[2],
								options[3],
							),
						),
					).make())),
				);
			});
		});
	});



	describe('ASTNodeOperationBinaryArithmetic', () => {
		describe('#type', () => {
			context('with constant folding and int coersion on.', () => {
				it('returns a constant Integer type for any operation of integers.', () => {
					assert.deepStrictEqual(AST.ASTNodeOperationBinaryArithmetic.fromSource(`7 * 3 * 2;`).type(), typeConstInt(7n * 3n * 2n));
				});
				it('returns a constant Float type for any operation of mix of integers and floats.', () => {
					assert.deepStrictEqual(AST.ASTNodeOperationBinaryArithmetic.fromSource(`3.0 * 2.7;`)   .type(), typeConstFloat(3.0 * 2.7));
					assert.deepStrictEqual(AST.ASTNodeOperationBinaryArithmetic.fromSource(`7 * 3.0 * 2;`) .type(), typeConstFloat(7 * 3.0 * 2));
				});
			});
			context('with folding off but int coersion on.', () => {
				it('returns Integer for integer arithmetic.', () => {
					const node: AST.ASTNodeOperationBinaryArithmetic = AST.ASTNodeOperationBinaryArithmetic.fromSource(`(7 + 3) * 2;`, CONFIG_FOLDING_OFF);
					assert.deepStrictEqual(node.type(), SolidType.INT);
					assert.deepStrictEqual(
						[node.operand0.type(), node.operand1.type()],
						[SolidType.INT,        typeConstInt(2n)],
					);
				});
				it('returns Float for float arithmetic.', () => {
					const node: AST.ASTNodeOperationBinaryArithmetic = AST.ASTNodeOperationBinaryArithmetic.fromSource(`7 * 3.0 ^ 2;`, CONFIG_FOLDING_OFF);
					assert.deepStrictEqual(node.type(), SolidType.FLOAT);
					assert.deepStrictEqual(
						[node.operand0.type(), node.operand1.type()],
						[typeConstInt(7n),     SolidType.FLOAT],
					);
				});
			});
			context('with folding and int coersion off.', () => {
				it('returns `Integer` if both operands are ints.', () => {
					assert.deepStrictEqual(typeOfOperationFromSource(`7 * 3;`), SolidType.INT);
				})
				it('returns `Float` if both operands are floats.', () => {
					assert.deepStrictEqual(typeOfOperationFromSource(`7.0 - 3.0;`), SolidType.FLOAT);
				})
				it('throws TypeError for invalid type operations.', () => {
					assert.throws(() => typeOfOperationFromSource(`7.0 + 3;`), TypeError01);
				});
			});
			it('throws for arithmetic operation of non-numbers.', () => {
				[
					`null + 5;`,
					`5 * null;`,
					`false - 2;`,
					`2 / true;`,
					`null ^ false;`,
					...(Dev.supports('stringConstant-assess') ? [`'hello' + 5;`] : []),
				].forEach((src) => {
					assert.throws(() => AST.ASTNodeOperationBinaryArithmetic.fromSource(src).type(), TypeError01);
				});
			});
		});


		describe('#fold', () => {
			it('computes the value of an integer operation of constants.', () => {
				foldOperations(new Map([
					[`42 + 420;`,           new Int16(42n + 420n)],
					[`42 - 420;`,           new Int16(42n + -420n)],
					[` 126 /  3;`,          new Int16(BigInt(Math.trunc( 126 /  3)))],
					[`-126 /  3;`,          new Int16(BigInt(Math.trunc(-126 /  3)))],
					[` 126 / -3;`,          new Int16(BigInt(Math.trunc( 126 / -3)))],
					[`-126 / -3;`,          new Int16(BigInt(Math.trunc(-126 / -3)))],
					[` 200 /  3;`,          new Int16(BigInt(Math.trunc( 200 /  3)))],
					[` 200 / -3;`,          new Int16(BigInt(Math.trunc( 200 / -3)))],
					[`-200 /  3;`,          new Int16(BigInt(Math.trunc(-200 /  3)))],
					[`-200 / -3;`,          new Int16(BigInt(Math.trunc(-200 / -3)))],
					[`42 ^ 2 * 420;`,       new Int16((42n ** 2n * 420n) % (2n ** 16n))],
					[`2 ^ 15 + 2 ^ 14;`,    new Int16(-(2n ** 14n))],
					[`-(2 ^ 14) - 2 ^ 15;`, new Int16(2n ** 14n)],
					[`-(5) ^ +(2 * 3);`,    new Int16((-5n) ** (2n * 3n))],
				]));
			});
			it('overflows integers properly.', () => {
				assert.deepStrictEqual([
					`2 ^ 15 + 2 ^ 14;`,
					`-(2 ^ 14) - 2 ^ 15;`,
				].map((src) => AST.ASTNodeOperationBinaryArithmetic.fromSource(src).fold()), [
					new Int16(-(2n ** 14n)),
					new Int16(2n ** 14n),
				]);
			});
			it('computes the value of a float operation of constants.', () => {
				foldOperations(new Map<string, SolidObject>([
					[`3.0e1 - 201.0e-1;`, new Float64(30 - 20.1)],
					[`3 * 2.1;`,          new Float64(3 * 2.1)],
				]));
			});
			it('throws when performing an operation that does not yield a valid number.', () => {
				assert.throws(() => AST.ASTNodeOperationBinaryArithmetic.fromSource(`42 / 0;`)   .fold(), NanError02);
				assert.throws(() => AST.ASTNodeOperationBinaryArithmetic.fromSource(`-4 ^ -0.5;`).fold(), NanError01);
			});
		});


		describe('#build', () => {
			it('returns the correct operation.', () => {
				const mod = new binaryen.Module();
				return buildOperations(new Map<string, binaryen.ExpressionRef>([
					['42 + 420;', mod.i32.add(buildConstInt (42n, mod), buildConstInt   (420n, mod))],
					['3 * 2.1;',  mod.f64.mul(buildConvert  (3n,  mod), buildConstFloat (2.1,  mod))],

					[' 126 /  3;', mod.i32.div_s(buildConstInt( 126n, mod), buildConstInt( 3n, mod))],
					['-126 /  3;', mod.i32.div_s(buildConstInt(-126n, mod), buildConstInt( 3n, mod))],
					[' 126 / -3;', mod.i32.div_s(buildConstInt( 126n, mod), buildConstInt(-3n, mod))],
					['-126 / -3;', mod.i32.div_s(buildConstInt(-126n, mod), buildConstInt(-3n, mod))],
					[' 200 /  3;', mod.i32.div_s(buildConstInt( 200n, mod), buildConstInt( 3n, mod))],
					[' 200 / -3;', mod.i32.div_s(buildConstInt( 200n, mod), buildConstInt(-3n, mod))],
					['-200 /  3;', mod.i32.div_s(buildConstInt(-200n, mod), buildConstInt( 3n, mod))],
					['-200 / -3;', mod.i32.div_s(buildConstInt(-200n, mod), buildConstInt(-3n, mod))],
				]));
			});
		});
	});



	describe('ASTNodeOperationBinaryComparative', () => {
		describe('#type', () => {
			it('with folding and int coersion on.', () => {
				typeOperations(new Map([
					[`2 < 3;`,  SolidBoolean.TRUE],
					[`2 > 3;`,  SolidBoolean.FALSE],
					[`2 <= 3;`, SolidBoolean.TRUE],
					[`2 >= 3;`, SolidBoolean.FALSE],
					[`2 !< 3;`, SolidBoolean.FALSE],
					[`2 !> 3;`, SolidBoolean.TRUE],
				]));
			});
			context('with folding off but int coersion on.', () => {
				it('allows coercing of ints to floats if there are any floats.', () => {
					assert.deepStrictEqual(AST.ASTNodeOperationBinaryComparative.fromSource(`7.0 > 3;`, CONFIG_FOLDING_OFF).type(), SolidType.BOOL);
				});
			});
			context('with folding and int coersion off.', () => {
				it('returns `Boolean` if both operands are of the same numeric type.', () => {
					assert.deepStrictEqual(typeOfOperationFromSource(`7 < 3;`), SolidType.BOOL);
					assert.deepStrictEqual(typeOfOperationFromSource(`7.0 >= 3.0;`), SolidType.BOOL);
				});
				it('throws TypeError if operands have different types.', () => {
					assert.throws(() => typeOfOperationFromSource(`7.0 <= 3;`), TypeError01);
				});
			});
			it('throws for comparative operation of non-numbers.', () => {
				assert.throws(() => AST.ASTNodeOperationBinaryComparative.fromSource(`7.0 <= null;`).type(), TypeError01);
			});
		});


		specify('#fold', () => {
			foldOperations(new Map([
				[`3 <  3;`,     SolidBoolean.FALSE],
				[`3 >  3;`,     SolidBoolean.FALSE],
				[`3 <= 3;`,     SolidBoolean.TRUE],
				[`3 >= 3;`,     SolidBoolean.TRUE],
				[`5.2 <  7.0;`, SolidBoolean.TRUE],
				[`5.2 >  7.0;`, SolidBoolean.FALSE],
				[`5.2 <= 7.0;`, SolidBoolean.TRUE],
				[`5.2 >= 7.0;`, SolidBoolean.FALSE],
				[`5.2 <  9;`,   SolidBoolean.TRUE],
				[`5.2 >  9;`,   SolidBoolean.FALSE],
				[`5.2 <= 9;`,   SolidBoolean.TRUE],
				[`5.2 >= 9;`,   SolidBoolean.FALSE],
				[`5 <  9.2;`,   SolidBoolean.TRUE],
				[`5 >  9.2;`,   SolidBoolean.FALSE],
				[`5 <= 9.2;`,   SolidBoolean.TRUE],
				[`5 >= 9.2;`,   SolidBoolean.FALSE],
				[`3.0 <  3;`,   SolidBoolean.FALSE],
				[`3.0 >  3;`,   SolidBoolean.FALSE],
				[`3.0 <= 3;`,   SolidBoolean.TRUE],
				[`3.0 >= 3;`,   SolidBoolean.TRUE],
				[`3 <  3.0;`,   SolidBoolean.FALSE],
				[`3 >  3.0;`,   SolidBoolean.FALSE],
				[`3 <= 3.0;`,   SolidBoolean.TRUE],
				[`3 >= 3.0;`,   SolidBoolean.TRUE],
			]));
		});


		describe('#build', () => {
			it('returns the correct operation.', () => {
				const mod = new binaryen.Module();
				return buildOperations(new Map<string, binaryen.ExpressionRef>([
					['3   <  3;',   mod.i32.lt_s (buildConstInt   (3n,  mod), buildConstInt   (3n,  mod))],
					['3   >  3;',   mod.i32.gt_s (buildConstInt   (3n,  mod), buildConstInt   (3n,  mod))],
					['3   <= 3;',   mod.i32.le_s (buildConstInt   (3n,  mod), buildConstInt   (3n,  mod))],
					['3   >= 3;',   mod.i32.ge_s (buildConstInt   (3n,  mod), buildConstInt   (3n,  mod))],
					['5   <  9.2;', mod.f64.lt   (buildConvert    (5n,  mod), buildConstFloat (9.2, mod))],
					['5   >  9.2;', mod.f64.gt   (buildConvert    (5n,  mod), buildConstFloat (9.2, mod))],
					['5   <= 9.2;', mod.f64.le   (buildConvert    (5n,  mod), buildConstFloat (9.2, mod))],
					['5   >= 9.2;', mod.f64.ge   (buildConvert    (5n,  mod), buildConstFloat (9.2, mod))],
					['5.2 <  3;',   mod.f64.lt   (buildConstFloat (5.2, mod), buildConvert    (3n,  mod))],
					['5.2 >  3;',   mod.f64.gt   (buildConstFloat (5.2, mod), buildConvert    (3n,  mod))],
					['5.2 <= 3;',   mod.f64.le   (buildConstFloat (5.2, mod), buildConvert    (3n,  mod))],
					['5.2 >= 3;',   mod.f64.ge   (buildConstFloat (5.2, mod), buildConvert    (3n,  mod))],
					['5.2 <  9.2;', mod.f64.lt   (buildConstFloat (5.2, mod), buildConstFloat (9.2, mod))],
					['5.2 >  9.2;', mod.f64.gt   (buildConstFloat (5.2, mod), buildConstFloat (9.2, mod))],
					['5.2 <= 9.2;', mod.f64.le   (buildConstFloat (5.2, mod), buildConstFloat (9.2, mod))],
					['5.2 >= 9.2;', mod.f64.ge   (buildConstFloat (5.2, mod), buildConstFloat (9.2, mod))],
				]));
			});
		});
	});



	describe('ASTNodeOperationBinaryEquality', () => {
		describe('#type', () => {
			context('with folding and int coersion on.', () => {
				it('for numeric literals.', () => {
					typeOperations(new Map([
						[`2 === 3;`,      SolidBoolean.FALSE],
						[`2 !== 3;`,      SolidBoolean.TRUE],
						[`2 == 3;`,       SolidBoolean.FALSE],
						[`2 != 3;`,       SolidBoolean.TRUE],
						[`0 === -0;`,     SolidBoolean.TRUE],
						[`0 == -0;`,      SolidBoolean.TRUE],
						[`0.0 === 0;`,    SolidBoolean.FALSE],
						[`0.0 == 0;`,     SolidBoolean.TRUE],
						[`0.0 === -0;`,   SolidBoolean.FALSE],
						[`0.0 == -0;`,    SolidBoolean.TRUE],
						[`-0.0 === 0;`,   SolidBoolean.FALSE],
						[`-0.0 == 0;`,    SolidBoolean.TRUE],
						[`-0.0 === 0.0;`, SolidBoolean.FALSE],
						[`-0.0 == 0.0;`,  SolidBoolean.TRUE],
					]));
				});
				it('returns the result of `this#fold`, wrapped in a `new SolidTypeUnit`.', () => {
					const goal: AST.ASTNodeGoal = AST.ASTNodeGoal.fromSource(`
						let a: obj = [];
						let b: obj = [42];
						let c: obj = [x= 42];
						let d: obj = {41 -> 42};
						a !== [];
						b !== [42];
						c !== [x= 42];
						d !== {41 -> 42};
						a === a;
						b === b;
						c === c;
						d === d;
						a == [];
						b == [42];
						c == [x= 42];
						d == {41 -> 42};
						b != [42, 43];
						c != [x= 43];
						c != [y= 42];
						d != {41 -> 43};
						d != {43 -> 42};
					`);
					goal.varCheck();
					goal.typeCheck();
					goal.children.slice(4).forEach((stmt) => {
						const expr: AST.ASTNodeOperationBinaryEquality = (stmt as AST.ASTNodeStatementExpression).expr as AST.ASTNodeOperationBinaryEquality;
						assert.deepStrictEqual(
							expr.type(),
							new SolidTypeUnit(expr.fold()!),
						);
					});
				});
			});
			context('with folding off but int coersion on.', () => {
				it('allows coercing of ints to floats if there are any floats.', () => {
					assert.deepStrictEqual(AST.ASTNodeOperationBinaryEquality.fromSource(`7 == 7.0;`, CONFIG_FOLDING_OFF).type(), SolidType.BOOL);
				});
				it('returns `false` if operands are of different numeric types.', () => {
					assert.deepStrictEqual(AST.ASTNodeOperationBinaryEquality.fromSource(`7 === 7.0;`, CONFIG_FOLDING_OFF).type(), SolidBoolean.FALSETYPE);
				});
			});
			context('with folding and int coersion off.', () => {
				it('returns `false` if operands are of different numeric types.', () => {
					assert.deepStrictEqual(typeOfOperationFromSource(`7 == 7.0;`), SolidBoolean.FALSETYPE);
				});
				it('returns `false` if operands are of disjoint types in general.', () => {
					assert.deepStrictEqual(typeOfOperationFromSource(`7 == null;`), SolidBoolean.FALSETYPE);
				});
			});
		});


		describe('#fold', () => {
			it('simple types.', () => {
				foldOperations(new Map([
					[`null === null;`, SolidBoolean.TRUE],
					[`null ==  null;`, SolidBoolean.TRUE],
					[`null === 5;`,    SolidBoolean.FALSE],
					[`null ==  5;`,    SolidBoolean.FALSE],
					[`true === 1;`,    SolidBoolean.FALSE],
					[`true ==  1;`,    SolidBoolean.FALSE],
					[`true === 1.0;`,  SolidBoolean.FALSE],
					[`true ==  1.0;`,  SolidBoolean.FALSE],
					[`true === 5.1;`,  SolidBoolean.FALSE],
					[`true ==  5.1;`,  SolidBoolean.FALSE],
					[`true === true;`, SolidBoolean.TRUE],
					[`true ==  true;`, SolidBoolean.TRUE],
					[`3.0 === 3;`,     SolidBoolean.FALSE],
					[`3.0 ==  3;`,     SolidBoolean.TRUE],
					[`3 === 3.0;`,     SolidBoolean.FALSE],
					[`3 ==  3.0;`,     SolidBoolean.TRUE],
					[`0.0 === 0.0;`,   SolidBoolean.TRUE],
					[`0.0 ==  0.0;`,   SolidBoolean.TRUE],
					[`0.0 === -0.0;`,  SolidBoolean.FALSE],
					[`0.0 ==  -0.0;`,  SolidBoolean.TRUE],
					[`0 === -0;`,      SolidBoolean.TRUE],
					[`0 ==  -0;`,      SolidBoolean.TRUE],
					[`0.0 === 0;`,     SolidBoolean.FALSE],
					[`0.0 ==  0;`,     SolidBoolean.TRUE],
					[`0.0 === -0;`,    SolidBoolean.FALSE],
					[`0.0 ==  -0;`,    SolidBoolean.TRUE],
					[`-0.0 === 0;`,    SolidBoolean.FALSE],
					[`-0.0 ==  0;`,    SolidBoolean.TRUE],
					[`-0.0 === 0.0;`,  SolidBoolean.FALSE],
					[`-0.0 ==  0.0;`,  SolidBoolean.TRUE],
				]));
				Dev.supports('stringConstant-assess') && foldOperations(new Map([
					[`'' == '';`,                               SolidBoolean.TRUE],
					[`'a' === 'a';`,                            SolidBoolean.TRUE],
					[`'a' ==  'a';`,                            SolidBoolean.TRUE],
					[`'hello\\u{20}world' === 'hello world';`,  SolidBoolean.TRUE],
					[`'hello\\u{20}world' ==  'hello world';`,  SolidBoolean.TRUE],
					[`'a' !== 'b';`,                            SolidBoolean.TRUE],
					[`'a' !=  'b';`,                            SolidBoolean.TRUE],
					[`'hello\\u{20}world' !== 'hello20world';`, SolidBoolean.TRUE],
					[`'hello\\u{20}world' !=  'hello20world';`, SolidBoolean.TRUE],
				]));
			});
			it('compound types.', () => {
				const goal: AST.ASTNodeGoal = AST.ASTNodeGoal.fromSource(`
					let a: obj = [];
					let b: obj = [42];
					let c: obj = [x= 42];
					let d: obj = List.<int>([]);
					let e: obj = List.<int>([42]);
					let f: obj = Dict.<int>([x= 42]);
					let g: obj = {};
					let h: obj = {42};
					let i: obj = {41 -> 42};

					let bb: obj = [[42]];
					let cc: obj = [x= [42]];
					let hh: obj = {[42]};
					let ii: obj = {[41] -> [42]};

					a !== [];
					b !== [42];
					c !== [x= 42];
					d !== List.<int>([]);
					e !== List.<int>([42]);
					f !== Dict.<int>([x= 42]);
					g !== {};
					h !== {42};
					i !== {41 -> 42};
					a === a;
					b === b;
					c === c;
					d === d;
					e === e;
					f === f;
					g === g;
					h === h;
					i === i;
					a == [];
					b == [42];
					c == [x= 42];
					d == List.<int>([]);
					e == List.<int>([42]);
					f == Dict.<int>([x= 42]);
					g == {};
					h == {42};
					i == {41 -> 42};

					bb !== [[42]];
					cc !== [x= [42]];
					hh !== {[42]};
					ii !== {[41] -> [42]};
					bb === bb;
					cc === cc;
					hh === hh;
					ii === ii;
					bb == [[42]];
					cc == [x= [42]];
					hh == {[42]};
					ii == {[41] -> [42]};

					b != [42, 43];
					c != [x= 43];
					c != [y= 42];
					i != {41 -> 43};
					i != {43 -> 42};
				`);
				goal.varCheck();
				goal.typeCheck();
				goal.children.slice(13).forEach((stmt) => {
					assert.deepStrictEqual((stmt as AST.ASTNodeStatementExpression).expr!.fold(), SolidBoolean.TRUE, stmt.source);
				});
			});
		});


		describe('#build', () => {
			it('with int coercion on, coerces ints into floats when needed.', () => {
<<<<<<< HEAD
				buildOperations(new Map<string, INST.InstructionBinopEquality>([
					['42 === 420;', new INST.InstructionBinopEquality(Operator.ID, instructionConstInt(42n), instructionConstInt(420n))],
					['42 ==  420;', new INST.InstructionBinopEquality(Operator.EQ, instructionConstInt(42n), instructionConstInt(420n))],
					['42 === 4.2;', new INST.InstructionBinopEquality(Operator.ID, instructionConstInt(42n), instructionConstFloat(4.2))],
					['42 ==  4.2;', new INST.InstructionBinopEquality(Operator.EQ, instructionConvert(42n),  instructionConstFloat(4.2))],

					['4.2 === 42;',   new INST.InstructionBinopEquality(Operator.ID, instructionConstFloat(4.2), instructionConstInt(42n))],
					['4.2 ==  42;',   new INST.InstructionBinopEquality(Operator.EQ, instructionConstFloat(4.2), instructionConvert(42n))],
					['4.2 === 42.0;', new INST.InstructionBinopEquality(Operator.ID, instructionConstFloat(4.2), instructionConstFloat(42.0))],
					['4.2 ==  42.0;', new INST.InstructionBinopEquality(Operator.EQ, instructionConstFloat(4.2), instructionConstFloat(42.0))],

					['null === 0;',   new INST.InstructionBinopEquality(Operator.ID, INSTRUCTION_CONST_NULL, instructionConstInt(0n))],
					['null ==  0;',   new INST.InstructionBinopEquality(Operator.EQ, INSTRUCTION_CONST_NULL, instructionConstInt(0n))],
					['null === 0.0;', new INST.InstructionBinopEquality(Operator.ID, INSTRUCTION_CONST_NULL, instructionConstFloat(0.0))],
					['null ==  0.0;', new INST.InstructionBinopEquality(Operator.EQ, new INST.InstructionConvert(INSTRUCTION_CONST_NULL), instructionConstFloat(0.0))],

					['false === 0;',   new INST.InstructionBinopEquality(Operator.ID, instructionConstInt(0n), instructionConstInt(0n))],
					['false ==  0;',   new INST.InstructionBinopEquality(Operator.EQ, instructionConstInt(0n), instructionConstInt(0n))],
					['false === 0.0;', new INST.InstructionBinopEquality(Operator.ID, instructionConstInt(0n), instructionConstFloat(0.0))],
					['false ==  0.0;', new INST.InstructionBinopEquality(Operator.EQ, instructionConvert(0n),  instructionConstFloat(0.0))],

					['true === 1;',   new INST.InstructionBinopEquality(Operator.ID, instructionConstInt(1n), instructionConstInt(1n))],
					['true ==  1;',   new INST.InstructionBinopEquality(Operator.EQ, instructionConstInt(1n), instructionConstInt(1n))],
					['true === 1.0;', new INST.InstructionBinopEquality(Operator.ID, instructionConstInt(1n), instructionConstFloat(1.0))],
					['true ==  1.0;', new INST.InstructionBinopEquality(Operator.EQ, instructionConvert(1n),  instructionConstFloat(1.0))],

					['null === false;', new INST.InstructionBinopEquality(Operator.ID, INSTRUCTION_CONST_NULL, instructionConstInt(0n))],
					['null ==  false;', new INST.InstructionBinopEquality(Operator.EQ, INSTRUCTION_CONST_NULL, instructionConstInt(0n))],
					['null === true;',  new INST.InstructionBinopEquality(Operator.ID, INSTRUCTION_CONST_NULL, instructionConstInt(1n))],
					['null ==  true;',  new INST.InstructionBinopEquality(Operator.EQ, INSTRUCTION_CONST_NULL, instructionConstInt(1n))],
=======
				const mod = new binaryen.Module();
				return buildOperations(new Map<string, binaryen.ExpressionRef>([
					['42 === 420;', mod.i32.eq (           buildConstInt (42n, mod), buildConstInt   (420n, mod))],
					['42 ==  420;', mod.i32.eq (           buildConstInt (42n, mod), buildConstInt   (420n, mod))],
					['42 === 4.2;', mod.call   ('i_f_id', [buildConstInt (42n, mod), buildConstFloat (4.2,  mod)], binaryen.i32)],
					['42 ==  4.2;', mod.f64.eq (           buildConvert  (42n, mod), buildConstFloat (4.2,  mod))],

					['4.2 === 42;',   mod.call   ('f_i_id', [buildConstFloat(4.2, mod), buildConstInt   (42n,  mod)], binaryen.i32)],
					['4.2 ==  42;',   mod.f64.eq (           buildConstFloat(4.2, mod), buildConvert    (42n,  mod))],
					['4.2 === 42.0;', mod.call   ('fid',    [buildConstFloat(4.2, mod), buildConstFloat (42.0, mod)], binaryen.i32)],
					['4.2 ==  42.0;', mod.f64.eq (           buildConstFloat(4.2, mod), buildConstFloat (42.0, mod))],

					['null === 0;',   mod.i32.eq (           buildConstInt (0n, mod), buildConstInt   (0n,  mod))],
					['null ==  0;',   mod.i32.eq (           buildConstInt (0n, mod), buildConstInt   (0n,  mod))],
					['null === 0.0;', mod.call   ('i_f_id', [buildConstInt (0n, mod), buildConstFloat (0.0, mod)], binaryen.i32)],
					['null ==  0.0;', mod.f64.eq (           buildConvert  (0n, mod), buildConstFloat (0.0, mod))],

					['false === 0;',   mod.i32.eq (           buildConstInt (0n, mod), buildConstInt  (0n,  mod))],
					['false ==  0;',   mod.i32.eq (           buildConstInt (0n, mod), buildConstInt  (0n,  mod))],
					['false === 0.0;', mod.call   ('i_f_id', [buildConstInt (0n, mod), buildConstFloat(0.0, mod)], binaryen.i32)],
					['false ==  0.0;', mod.f64.eq (           buildConvert  (0n, mod), buildConstFloat(0.0, mod))],

					['true === 1;',   mod.i32.eq (           buildConstInt (1n, mod), buildConstInt   (1n,  mod))],
					['true ==  1;',   mod.i32.eq (           buildConstInt (1n, mod), buildConstInt   (1n,  mod))],
					['true === 1.0;', mod.call   ('i_f_id', [buildConstInt (1n, mod), buildConstFloat (1.0, mod)], binaryen.i32)],
					['true ==  1.0;', mod.f64.eq (           buildConvert  (1n, mod), buildConstFloat (1.0, mod))],

					['null === false;', mod.i32.eq(buildConstInt(0n, mod), buildConstInt(0n, mod))],
					['null ==  false;', mod.i32.eq(buildConstInt(0n, mod), buildConstInt(0n, mod))],
					['null === true;',  mod.i32.eq(buildConstInt(0n, mod), buildConstInt(1n, mod))],
					['null ==  true;',  mod.i32.eq(buildConstInt(0n, mod), buildConstInt(1n, mod))],
>>>>>>> e6916917
				]));
			});
			it('with int coercion off, does not coerce ints into floats.', () => {
				const mod = new binaryen.Module();
				return buildOperations(new Map<string, binaryen.ExpressionRef>([
					['42 === 4.2;', mod.call('i_f_id', [buildConstInt(42n, mod), buildConstFloat(4.2, mod)], binaryen.i32)],
					['42 ==  4.2;', mod.call('i_f_id', [buildConstInt(42n, mod), buildConstFloat(4.2, mod)], binaryen.i32)],

					['4.2 === 42;',   mod.call('f_i_id', [buildConstFloat(4.2, mod), buildConstInt(42n, mod)], binaryen.i32)],
					['4.2 ==  42;',   mod.call('f_i_id', [buildConstFloat(4.2, mod), buildConstInt(42n, mod)], binaryen.i32)],

<<<<<<< HEAD
					['null === 0.0;', new INST.InstructionBinopEquality(Operator.ID, INSTRUCTION_CONST_NULL, instructionConstFloat(0.0))],
					['null ==  0.0;', new INST.InstructionBinopEquality(Operator.EQ, INSTRUCTION_CONST_NULL, instructionConstFloat(0.0))],
=======
					['null === 0.0;', mod.call('i_f_id', [buildConstInt(0n, mod), buildConstFloat(0.0, mod)], binaryen.i32)],
					['null ==  0.0;', mod.call('i_f_id', [buildConstInt(0n, mod), buildConstFloat(0.0, mod)], binaryen.i32)],
>>>>>>> e6916917

					['false === 0.0;', mod.call('i_f_id', [buildConstInt(0n, mod), buildConstFloat(0.0, mod)], binaryen.i32)],
					['false ==  0.0;', mod.call('i_f_id', [buildConstInt(0n, mod), buildConstFloat(0.0, mod)], binaryen.i32)],

					['true === 1.0;', mod.call('i_f_id', [buildConstInt(1n, mod), buildConstFloat(1.0, mod)], binaryen.i32)],
					['true ==  1.0;', mod.call('i_f_id', [buildConstInt(1n, mod), buildConstFloat(1.0, mod)], binaryen.i32)],
				]), CONFIG_FOLDING_COERCION_OFF);
			});
		});
	});



	describe('ASTNodeOperationBinaryLogical', () => {
		describe('#type', () => {
			it('with constant folding on.', () => {
				typeOperations(new Map<string, SolidObject>([
					[`null  && false;`, SolidNull.NULL],
					[`false && null;`,  SolidBoolean.FALSE],
					[`true  && null;`,  SolidNull.NULL],
					[`false && 42;`,    SolidBoolean.FALSE],
					[`4.2   && true;`,  SolidBoolean.TRUE],
					[`null  || false;`, SolidBoolean.FALSE],
					[`false || null;`,  SolidNull.NULL],
					[`true  || null;`,  SolidBoolean.TRUE],
					[`false || 42;`,    new Int16(42n)],
					[`4.2   || true;`,  new Float64(4.2)],
				]));
			});
			context('with constant folding off.', () => {
				describe('[operator=AND]', () => {
					it('returns `left` if it’s a subtype of `void | null | false`.', () => {
						const goal: AST.ASTNodeGoal = AST.ASTNodeGoal.fromSource(`
							let unfixed a: null = null;
							let unfixed b: null | false = null;
							let unfixed c: null | void = null;
							a && 42;
							b && 42;
							c && 42;
						`, CONFIG_FOLDING_OFF);
						goal.varCheck();
						goal.typeCheck();
						assert.deepStrictEqual(goal.children.slice(3).map((stmt) => typeOfStmtExpr(stmt)), [
							SolidType.NULL,
							SolidType.NULL.union(SolidBoolean.FALSETYPE),
							SolidType.NULL.union(SolidType.VOID),
						]);
					});
					it('returns `T | right` if left is a supertype of `T narrows void | null | false`.', () => {
						const hello: SolidTypeUnit<SolidString> = typeConstStr('hello');
						const goal: AST.ASTNodeGoal = AST.ASTNodeGoal.fromSource(`
							let unfixed a: null | int = null;
							let unfixed b: null | int = 42;
							let unfixed c: bool = false;
							let unfixed d: bool | float = 4.2;
							let unfixed e: str | void = 'hello';
							a && 'hello';
							b && 'hello';
							c && 'hello';
							d && 'hello';
							e && 42;
						`, CONFIG_FOLDING_OFF);
						goal.varCheck();
						goal.typeCheck();
						assert.deepStrictEqual(goal.children.slice(5).map((stmt) => typeOfStmtExpr(stmt)), [
							SolidType.NULL.union(hello),
							SolidType.NULL.union(hello),
							SolidBoolean.FALSETYPE.union(hello),
							SolidBoolean.FALSETYPE.union(hello),
							SolidType.VOID.union(typeConstInt(42n)),
						]);
					});
					it('returns `right` if left does not contain `void` nor `null` nor `false`.', () => {
						const goal: AST.ASTNodeGoal = AST.ASTNodeGoal.fromSource(`
							let unfixed a: int = 42;
							let unfixed b: float = 4.2;
							a && true;
							b && null;
						`, CONFIG_FOLDING_OFF);
						goal.varCheck();
						goal.typeCheck();
						assert.deepStrictEqual(goal.children.slice(2).map((stmt) => typeOfStmtExpr(stmt)), [
							SolidBoolean.TRUETYPE,
							SolidType.NULL,
						]);
					});
				});
				describe('[operator=OR]', () => {
					it('returns `right` if it’s a subtype of `void | null | false`.', () => {
						const goal: AST.ASTNodeGoal = AST.ASTNodeGoal.fromSource(`
							let unfixed a: null = null;
							let unfixed b: null | false = null;
							let unfixed c: null | void = null;
							a || false;
							b || 42;
							c || 4.2;
						`, CONFIG_FOLDING_OFF);
						goal.varCheck();
						goal.typeCheck();
						assert.deepStrictEqual(goal.children.slice(3).map((stmt) => typeOfStmtExpr(stmt)), [
							SolidBoolean.FALSETYPE,
							typeConstInt(42n),
							typeConstFloat(4.2),
						]);
					});
					it('returns `(left - T) | right` if left is a supertype of `T narrows void | null | false`.', () => {
						const hello: SolidTypeUnit<SolidString> = typeConstStr('hello');
						const goal: AST.ASTNodeGoal = AST.ASTNodeGoal.fromSource(`
							let unfixed a: null | int = null;
							let unfixed b: null | int = 42;
							let unfixed c: bool = false;
							let unfixed d: bool | float = 4.2;
							let unfixed e: str | void = 'hello';
							a || 'hello';
							b || 'hello';
							c || 'hello';
							d || 'hello';
							e || 42;
						`, CONFIG_FOLDING_OFF);
						goal.varCheck();
						goal.typeCheck();
						assertEqualTypes(goal.children.slice(5).map((stmt) => typeOfStmtExpr(stmt)), [
							SolidType.INT.union(hello),
							SolidType.INT.union(hello),
							SolidBoolean.TRUETYPE.union(hello),
							SolidBoolean.TRUETYPE.union(SolidType.FLOAT).union(hello),
							SolidType.STR.union(typeConstInt(42n)),
						]);
					});
					it('returns `left` if it does not contain `void` nor `null` nor `false`.', () => {
						const goal: AST.ASTNodeGoal = AST.ASTNodeGoal.fromSource(`
							let unfixed a: int = 42;
							let unfixed b: float = 4.2;
							a || true;
							b || null;
						`, CONFIG_FOLDING_OFF);
						goal.varCheck();
						goal.typeCheck();
						assert.deepStrictEqual(goal.children.slice(2).map((stmt) => typeOfStmtExpr(stmt)), [
							SolidType.INT,
							SolidType.FLOAT,
						]);
					});
				});
			});
		});


		specify('#fold', () => {
			foldOperations(new Map<string, SolidObject>([
				[`null && 5;`,     SolidNull.NULL],
				[`null || 5;`,     new Int16(5n)],
				[`5 && null;`,     SolidNull.NULL],
				[`5 || null;`,     new Int16(5n)],
				[`5.1 && true;`,   SolidBoolean.TRUE],
				[`5.1 || true;`,   new Float64(5.1)],
				[`3.1 && 5;`,      new Int16(5n)],
				[`3.1 || 5;`,      new Float64(3.1)],
				[`false && null;`, SolidBoolean.FALSE],
				[`false || null;`, SolidNull.NULL],
			]));
		});


		describe('#build', () => {
			/**
			 * A helper for creating a conditional expression.
			 * Given a value to tee and a callback to perform giving the branches,
			 * return an `(if)` whose condition is the double-negated teed variable
			 * and whose branches are given by the callback.
			 * @param mod      the module to perform the conditional
			 * @param tee      parameters for teeing the value:
			 *                 [
			 *                 	the local index to tee the value,
			 *                 	the value,
			 *                 	the value’s type,
			 *                 ]
			 * @param branches the callback to perform; given a getter, returns two branches: [if_true, if_false]
			 * @return         the new `(if)` expression
			 */
			function create_if(
				mod:                binaryen.Module,
				[index, arg, type]: [index: number, arg: binaryen.ExpressionRef, type: binaryen.Type],
				branches:           (local_get: binaryen.ExpressionRef) => [binaryen.ExpressionRef, binaryen.ExpressionRef],
			): binaryen.ExpressionRef {
				const local_get: binaryen.ExpressionRef = mod.local.get(index, type);
				return mod.if(
					mod.i32.eqz(mod.call(
						(type === binaryen.i32) ? 'inot' : 'fnot',
						[mod.local.tee(index, arg, type)],
						binaryen.i32,
					)),
					...branches.call(null, local_get),
				);
			}
			it('returns a special case of `(if)`.', () => {
				const mod = new binaryen.Module();
				return buildOperations(new Map<string, binaryen.ExpressionRef>([
					['42 && 420;', create_if(
						mod,
						[0, buildConstInt(42n, mod), binaryen.i32],
						(getter) => [buildConstInt(420n, mod), getter],
					)],
					['4.2 || -420;', create_if(
						mod,
						[0, buildConstFloat(4.2, mod), binaryen.f64],
						(getter) => [getter, buildConvert(-420n, mod)],
					)],
<<<<<<< HEAD
					['null && 201.0e-1;', new INST.InstructionBinopLogical(
						0,
						Operator.AND,
						new INST.InstructionConvert(INSTRUCTION_CONST_NULL),
						instructionConstFloat(20.1),
=======
					['null && 201.0e-1;', create_if(
						mod,
						[0, buildConstInt(0n, mod), binaryen.i32],
						(getter) => [buildConstFloat(20.1, mod), mod.f64.convert_u.i32(getter)],
>>>>>>> e6916917
					)],
					['true && 201.0e-1;', create_if(
						mod,
						[0, buildConstInt(1n, mod), binaryen.i32],
						(getter) => [buildConstFloat(20.1, mod), mod.f64.convert_u.i32(getter)],
					)],
<<<<<<< HEAD
					// .skip: ['false || null;', new INST.InstructionBinopLogical(
					// 	0,
					// 	Operator.OR,
					// 	instructionConstInt(0n),
					// 	INSTRUCTION_CONST_NULL,
					// )],
				])], ([src, expected]) => {
					const builder = new Builder(src, CONFIG_FOLDING_OFF);
					const actual: INST.InstructionExpression = AST.ASTNodeOperationBinaryLogical.fromSource(src, CONFIG_FOLDING_OFF).build(builder);
					assert.ok(actual instanceof INST.InstructionBinopLogical);
					return assertEqualBins(actual.buildBin(builder.module), expected.buildBin(builder.module));
				});
=======
					['false || null;', create_if(
						mod,
						[0, buildConstInt(0n, mod), binaryen.i32],
						(getter) => [getter, buildConstInt(0n, mod)],
					)],
				]));
>>>>>>> e6916917
			});
			it('counts internal variables correctly.', () => {
				const src = '1 && 2 || 3 && 4;';
				const builder = new Builder(src, CONFIG_FOLDING_OFF);
				return assertEqualBins(
					AST.ASTNodeOperationBinaryLogical.fromSource(src, CONFIG_FOLDING_OFF).build(builder),
					create_if(
						builder.module,
						[2, create_if(
							builder.module,
							[0, buildConstInt(1n, builder.module), binaryen.i32],
							(getter) => [buildConstInt(2n, builder.module), getter],
						), binaryen.i32],
						(getter) => [getter, create_if(
							builder.module,
							[1, buildConstInt(3n, builder.module), binaryen.i32],
							(getter) => [buildConstInt(4n, builder.module), getter],
						)],
					),
				);
			});
		});
	});



	describe('ASTNodeOperationTernary', () => {
		describe('#type', () => {
			context('with constant folding on', () => {
				it('computes type for for conditionals', () => {
					typeOperations(new Map<string, SolidObject>([
						[`if true then false else 2;`,          SolidBoolean.FALSE],
						[`if false then 3.0 else null;`,        SolidNull.NULL],
						[`if true then 2 else 3.0;`,            new Int16(2n)],
						[`if false then 2 + 3.0 else 1.0 * 2;`, new Float64(2.0)],
					]));
				});
			});
			it('throws when condition is not boolean.', () => {
				assert.throws(() => AST.ASTNodeOperationTernary.fromSource(`if 2 then true else false;`).type(), TypeError01);
			});
		});


		specify('#fold', () => {
			foldOperations(new Map<string, SolidObject>([
				[`if true then false else 2;`,          SolidBoolean.FALSE],
				[`if false then 3.0 else null;`,        SolidNull.NULL],
				[`if true then 2 else 3.0;`,            new Int16(2n)],
				[`if false then 2 + 3.0 else 1.0 * 2;`, new Float64(2.0)],
			]));
		});


<<<<<<< HEAD
		specify('#build', () => {
			forEachAggregated([...new Map<string, (mod: binaryen.Module) => binaryen.ExpressionRef>([
				['if true  then false else 2;',    (mod) => mod.if(instructionConstInt(1n).buildBin(mod), instructionConstInt   (0n)  .buildBin(mod), instructionConstInt   (2n)  .buildBin(mod))],
				['if false then 3.0   else null;', (mod) => mod.if(instructionConstInt(0n).buildBin(mod), instructionConstFloat (3.0) .buildBin(mod), new INST.InstructionConvert(INSTRUCTION_CONST_NULL).buildBin(mod))],
				['if true  then 2     else 3.0;',  (mod) => mod.if(instructionConstInt(1n).buildBin(mod), instructionConvert    (2n)  .buildBin(mod), instructionConstFloat (3.0) .buildBin(mod))],
			])], ([src, callback]) => {
				const builder = new Builder(src, CONFIG_FOLDING_OFF);
				const actual: INST.InstructionExpression = AST.ASTNodeOperationTernary.fromSource(src, CONFIG_FOLDING_OFF).build(builder);
				assert.ok(actual instanceof INST.InstructionCond);
				return assertEqualBins(actual.buildBin(builder.module), callback(builder.module));
=======
		describe('#build', () => {
			it('returns `(mod.if)`.', () => {
				const mod = new binaryen.Module();
				return buildOperations(new Map<string, binaryen.ExpressionRef>([
					['if true  then false else 2;',    mod.if(buildConstInt(1n, mod), buildConstInt   (0n,  mod), buildConstInt   (2n,  mod))],
					['if false then 3.0   else null;', mod.if(buildConstInt(0n, mod), buildConstFloat (3.0, mod), buildConvert    (0n,  mod))],
					['if true  then 2     else 3.0;',  mod.if(buildConstInt(1n, mod), buildConvert    (2n,  mod), buildConstFloat (3.0, mod))],
				]));
>>>>>>> e6916917
			});
		});
	});
});<|MERGE_RESOLUTION|>--- conflicted
+++ resolved
@@ -25,10 +25,10 @@
 } from '../../assert-helpers.js';
 import {
 	CONFIG_FOLDING_OFF,
-	INSTRUCTION_CONST_NULL,
 	typeConstInt,
 	typeConstFloat,
 	typeConstStr,
+	buildConstNull,
 	buildConstInt,
 	buildConstFloat,
 	buildConvert,
@@ -283,41 +283,24 @@
 
 
 		describe('#build', () => {
-<<<<<<< HEAD
-			it('returns InstructionUnop.', () => {
-				buildOperations(new Map<string, INST.InstructionUnop>([
-					[`!null;`,  new INST.InstructionUnop(Operator.NOT, INSTRUCTION_CONST_NULL)],
-					[`!false;`, new INST.InstructionUnop(Operator.NOT, instructionConstInt(0n))],
-					[`!true;`,  new INST.InstructionUnop(Operator.NOT, instructionConstInt(1n))],
-					[`!42;`,    new INST.InstructionUnop(Operator.NOT, instructionConstInt(42n))],
-					[`!4.2;`,   new INST.InstructionUnop(Operator.NOT, instructionConstFloat(4.2))],
-					[`?null;`,  new INST.InstructionUnop(Operator.EMP, INSTRUCTION_CONST_NULL)],
-					[`?false;`, new INST.InstructionUnop(Operator.EMP, instructionConstInt(0n))],
-					[`?true;`,  new INST.InstructionUnop(Operator.EMP, instructionConstInt(1n))],
-					[`?42;`,    new INST.InstructionUnop(Operator.EMP, instructionConstInt(42n))],
-					[`?4.2;`,   new INST.InstructionUnop(Operator.EMP, instructionConstFloat(4.2))],
-					[`-(4);`,   new INST.InstructionUnop(Operator.NEG, instructionConstInt(4n))],
-					[`-(4.2);`, new INST.InstructionUnop(Operator.NEG, instructionConstFloat(4.2))],
-=======
 			function callUnaryOp(mod: binaryen.Module, name: string, arg: binaryen.ExpressionRef): binaryen.ExpressionRef {
 				return mod.call(name, [arg], binaryen.i32);
 			}
 			it('returns the correct operation.', () => {
 				const mod = new binaryen.Module();
 				return buildOperations(new Map<string, binaryen.ExpressionRef>([
-					[`!null;`,  callUnaryOp(mod, 'inot', buildConstInt   (0n,  mod))],
+					[`!null;`,  callUnaryOp(mod, 'inot', buildConstNull  (     mod))],
 					[`!false;`, callUnaryOp(mod, 'inot', buildConstInt   (0n,  mod))],
 					[`!true;`,  callUnaryOp(mod, 'inot', buildConstInt   (1n,  mod))],
 					[`!42;`,    callUnaryOp(mod, 'inot', buildConstInt   (42n, mod))],
 					[`!4.2;`,   callUnaryOp(mod, 'fnot', buildConstFloat (4.2, mod))],
-					[`?null;`,  callUnaryOp(mod, 'iemp', buildConstInt   (0n,  mod))],
+					[`?null;`,  callUnaryOp(mod, 'iemp', buildConstNull  (     mod))],
 					[`?false;`, callUnaryOp(mod, 'iemp', buildConstInt   (0n,  mod))],
 					[`?true;`,  callUnaryOp(mod, 'iemp', buildConstInt   (1n,  mod))],
 					[`?42;`,    callUnaryOp(mod, 'iemp', buildConstInt   (42n, mod))],
 					[`?4.2;`,   callUnaryOp(mod, 'femp', buildConstFloat (4.2, mod))],
 					[`-(4);`,   callUnaryOp(mod, 'neg',  buildConstInt   (4n,  mod))],
 					[`-(4.2);`, mod.f64.neg(buildConstFloat(4.2, mod))],
->>>>>>> e6916917
 				]));
 			});
 			it('works with tuples.', () => {
@@ -897,38 +880,6 @@
 
 		describe('#build', () => {
 			it('with int coercion on, coerces ints into floats when needed.', () => {
-<<<<<<< HEAD
-				buildOperations(new Map<string, INST.InstructionBinopEquality>([
-					['42 === 420;', new INST.InstructionBinopEquality(Operator.ID, instructionConstInt(42n), instructionConstInt(420n))],
-					['42 ==  420;', new INST.InstructionBinopEquality(Operator.EQ, instructionConstInt(42n), instructionConstInt(420n))],
-					['42 === 4.2;', new INST.InstructionBinopEquality(Operator.ID, instructionConstInt(42n), instructionConstFloat(4.2))],
-					['42 ==  4.2;', new INST.InstructionBinopEquality(Operator.EQ, instructionConvert(42n),  instructionConstFloat(4.2))],
-
-					['4.2 === 42;',   new INST.InstructionBinopEquality(Operator.ID, instructionConstFloat(4.2), instructionConstInt(42n))],
-					['4.2 ==  42;',   new INST.InstructionBinopEquality(Operator.EQ, instructionConstFloat(4.2), instructionConvert(42n))],
-					['4.2 === 42.0;', new INST.InstructionBinopEquality(Operator.ID, instructionConstFloat(4.2), instructionConstFloat(42.0))],
-					['4.2 ==  42.0;', new INST.InstructionBinopEquality(Operator.EQ, instructionConstFloat(4.2), instructionConstFloat(42.0))],
-
-					['null === 0;',   new INST.InstructionBinopEquality(Operator.ID, INSTRUCTION_CONST_NULL, instructionConstInt(0n))],
-					['null ==  0;',   new INST.InstructionBinopEquality(Operator.EQ, INSTRUCTION_CONST_NULL, instructionConstInt(0n))],
-					['null === 0.0;', new INST.InstructionBinopEquality(Operator.ID, INSTRUCTION_CONST_NULL, instructionConstFloat(0.0))],
-					['null ==  0.0;', new INST.InstructionBinopEquality(Operator.EQ, new INST.InstructionConvert(INSTRUCTION_CONST_NULL), instructionConstFloat(0.0))],
-
-					['false === 0;',   new INST.InstructionBinopEquality(Operator.ID, instructionConstInt(0n), instructionConstInt(0n))],
-					['false ==  0;',   new INST.InstructionBinopEquality(Operator.EQ, instructionConstInt(0n), instructionConstInt(0n))],
-					['false === 0.0;', new INST.InstructionBinopEquality(Operator.ID, instructionConstInt(0n), instructionConstFloat(0.0))],
-					['false ==  0.0;', new INST.InstructionBinopEquality(Operator.EQ, instructionConvert(0n),  instructionConstFloat(0.0))],
-
-					['true === 1;',   new INST.InstructionBinopEquality(Operator.ID, instructionConstInt(1n), instructionConstInt(1n))],
-					['true ==  1;',   new INST.InstructionBinopEquality(Operator.EQ, instructionConstInt(1n), instructionConstInt(1n))],
-					['true === 1.0;', new INST.InstructionBinopEquality(Operator.ID, instructionConstInt(1n), instructionConstFloat(1.0))],
-					['true ==  1.0;', new INST.InstructionBinopEquality(Operator.EQ, instructionConvert(1n),  instructionConstFloat(1.0))],
-
-					['null === false;', new INST.InstructionBinopEquality(Operator.ID, INSTRUCTION_CONST_NULL, instructionConstInt(0n))],
-					['null ==  false;', new INST.InstructionBinopEquality(Operator.EQ, INSTRUCTION_CONST_NULL, instructionConstInt(0n))],
-					['null === true;',  new INST.InstructionBinopEquality(Operator.ID, INSTRUCTION_CONST_NULL, instructionConstInt(1n))],
-					['null ==  true;',  new INST.InstructionBinopEquality(Operator.EQ, INSTRUCTION_CONST_NULL, instructionConstInt(1n))],
-=======
 				const mod = new binaryen.Module();
 				return buildOperations(new Map<string, binaryen.ExpressionRef>([
 					['42 === 420;', mod.i32.eq (           buildConstInt (42n, mod), buildConstInt   (420n, mod))],
@@ -941,10 +892,10 @@
 					['4.2 === 42.0;', mod.call   ('fid',    [buildConstFloat(4.2, mod), buildConstFloat (42.0, mod)], binaryen.i32)],
 					['4.2 ==  42.0;', mod.f64.eq (           buildConstFloat(4.2, mod), buildConstFloat (42.0, mod))],
 
-					['null === 0;',   mod.i32.eq (           buildConstInt (0n, mod), buildConstInt   (0n,  mod))],
-					['null ==  0;',   mod.i32.eq (           buildConstInt (0n, mod), buildConstInt   (0n,  mod))],
-					['null === 0.0;', mod.call   ('i_f_id', [buildConstInt (0n, mod), buildConstFloat (0.0, mod)], binaryen.i32)],
-					['null ==  0.0;', mod.f64.eq (           buildConvert  (0n, mod), buildConstFloat (0.0, mod))],
+					['null === 0;',   mod.i32.eq (           buildConstNull(mod), buildConstInt   (0n,  mod))],
+					['null ==  0;',   mod.i32.eq (           buildConstNull(mod), buildConstInt   (0n,  mod))],
+					['null === 0.0;', mod.call   ('i_f_id', [buildConstNull(mod), buildConstFloat (0.0, mod)], binaryen.i32)],
+					['null ==  0.0;', mod.f64.eq (           buildConstNull(mod), buildConstFloat (0.0, mod))],
 
 					['false === 0;',   mod.i32.eq (           buildConstInt (0n, mod), buildConstInt  (0n,  mod))],
 					['false ==  0;',   mod.i32.eq (           buildConstInt (0n, mod), buildConstInt  (0n,  mod))],
@@ -956,11 +907,10 @@
 					['true === 1.0;', mod.call   ('i_f_id', [buildConstInt (1n, mod), buildConstFloat (1.0, mod)], binaryen.i32)],
 					['true ==  1.0;', mod.f64.eq (           buildConvert  (1n, mod), buildConstFloat (1.0, mod))],
 
-					['null === false;', mod.i32.eq(buildConstInt(0n, mod), buildConstInt(0n, mod))],
-					['null ==  false;', mod.i32.eq(buildConstInt(0n, mod), buildConstInt(0n, mod))],
-					['null === true;',  mod.i32.eq(buildConstInt(0n, mod), buildConstInt(1n, mod))],
-					['null ==  true;',  mod.i32.eq(buildConstInt(0n, mod), buildConstInt(1n, mod))],
->>>>>>> e6916917
+					['null === false;', mod.i32.eq(buildConstNull(mod), buildConstInt(0n, mod))],
+					['null ==  false;', mod.i32.eq(buildConstNull(mod), buildConstInt(0n, mod))],
+					['null === true;',  mod.i32.eq(buildConstNull(mod), buildConstInt(1n, mod))],
+					['null ==  true;',  mod.i32.eq(buildConstNull(mod), buildConstInt(1n, mod))],
 				]));
 			});
 			it('with int coercion off, does not coerce ints into floats.', () => {
@@ -972,13 +922,8 @@
 					['4.2 === 42;',   mod.call('f_i_id', [buildConstFloat(4.2, mod), buildConstInt(42n, mod)], binaryen.i32)],
 					['4.2 ==  42;',   mod.call('f_i_id', [buildConstFloat(4.2, mod), buildConstInt(42n, mod)], binaryen.i32)],
 
-<<<<<<< HEAD
-					['null === 0.0;', new INST.InstructionBinopEquality(Operator.ID, INSTRUCTION_CONST_NULL, instructionConstFloat(0.0))],
-					['null ==  0.0;', new INST.InstructionBinopEquality(Operator.EQ, INSTRUCTION_CONST_NULL, instructionConstFloat(0.0))],
-=======
-					['null === 0.0;', mod.call('i_f_id', [buildConstInt(0n, mod), buildConstFloat(0.0, mod)], binaryen.i32)],
-					['null ==  0.0;', mod.call('i_f_id', [buildConstInt(0n, mod), buildConstFloat(0.0, mod)], binaryen.i32)],
->>>>>>> e6916917
+					['null === 0.0;', mod.call('i_f_id', [buildConstNull(mod), buildConstFloat(0.0, mod)], binaryen.i32)],
+					['null ==  0.0;', mod.call('i_f_id', [buildConstNull(mod), buildConstFloat(0.0, mod)], binaryen.i32)],
 
 					['false === 0.0;', mod.call('i_f_id', [buildConstInt(0n, mod), buildConstFloat(0.0, mod)], binaryen.i32)],
 					['false ==  0.0;', mod.call('i_f_id', [buildConstInt(0n, mod), buildConstFloat(0.0, mod)], binaryen.i32)],
@@ -1187,45 +1132,22 @@
 						[0, buildConstFloat(4.2, mod), binaryen.f64],
 						(getter) => [getter, buildConvert(-420n, mod)],
 					)],
-<<<<<<< HEAD
-					['null && 201.0e-1;', new INST.InstructionBinopLogical(
-						0,
-						Operator.AND,
-						new INST.InstructionConvert(INSTRUCTION_CONST_NULL),
-						instructionConstFloat(20.1),
-=======
 					['null && 201.0e-1;', create_if(
 						mod,
-						[0, buildConstInt(0n, mod), binaryen.i32],
+						[0, buildConstNull(mod), binaryen.funcref],
 						(getter) => [buildConstFloat(20.1, mod), mod.f64.convert_u.i32(getter)],
->>>>>>> e6916917
 					)],
 					['true && 201.0e-1;', create_if(
 						mod,
 						[0, buildConstInt(1n, mod), binaryen.i32],
 						(getter) => [buildConstFloat(20.1, mod), mod.f64.convert_u.i32(getter)],
 					)],
-<<<<<<< HEAD
-					// .skip: ['false || null;', new INST.InstructionBinopLogical(
-					// 	0,
-					// 	Operator.OR,
-					// 	instructionConstInt(0n),
-					// 	INSTRUCTION_CONST_NULL,
-					// )],
-				])], ([src, expected]) => {
-					const builder = new Builder(src, CONFIG_FOLDING_OFF);
-					const actual: INST.InstructionExpression = AST.ASTNodeOperationBinaryLogical.fromSource(src, CONFIG_FOLDING_OFF).build(builder);
-					assert.ok(actual instanceof INST.InstructionBinopLogical);
-					return assertEqualBins(actual.buildBin(builder.module), expected.buildBin(builder.module));
-				});
-=======
 					['false || null;', create_if(
 						mod,
 						[0, buildConstInt(0n, mod), binaryen.i32],
-						(getter) => [getter, buildConstInt(0n, mod)],
+						(getter) => [getter, buildConstNull(mod)],
 					)],
 				]));
->>>>>>> e6916917
 			});
 			it('counts internal variables correctly.', () => {
 				const src = '1 && 2 || 3 && 4;';
@@ -1280,27 +1202,14 @@
 		});
 
 
-<<<<<<< HEAD
-		specify('#build', () => {
-			forEachAggregated([...new Map<string, (mod: binaryen.Module) => binaryen.ExpressionRef>([
-				['if true  then false else 2;',    (mod) => mod.if(instructionConstInt(1n).buildBin(mod), instructionConstInt   (0n)  .buildBin(mod), instructionConstInt   (2n)  .buildBin(mod))],
-				['if false then 3.0   else null;', (mod) => mod.if(instructionConstInt(0n).buildBin(mod), instructionConstFloat (3.0) .buildBin(mod), new INST.InstructionConvert(INSTRUCTION_CONST_NULL).buildBin(mod))],
-				['if true  then 2     else 3.0;',  (mod) => mod.if(instructionConstInt(1n).buildBin(mod), instructionConvert    (2n)  .buildBin(mod), instructionConstFloat (3.0) .buildBin(mod))],
-			])], ([src, callback]) => {
-				const builder = new Builder(src, CONFIG_FOLDING_OFF);
-				const actual: INST.InstructionExpression = AST.ASTNodeOperationTernary.fromSource(src, CONFIG_FOLDING_OFF).build(builder);
-				assert.ok(actual instanceof INST.InstructionCond);
-				return assertEqualBins(actual.buildBin(builder.module), callback(builder.module));
-=======
 		describe('#build', () => {
 			it('returns `(mod.if)`.', () => {
 				const mod = new binaryen.Module();
 				return buildOperations(new Map<string, binaryen.ExpressionRef>([
 					['if true  then false else 2;',    mod.if(buildConstInt(1n, mod), buildConstInt   (0n,  mod), buildConstInt   (2n,  mod))],
-					['if false then 3.0   else null;', mod.if(buildConstInt(0n, mod), buildConstFloat (3.0, mod), buildConvert    (0n,  mod))],
+					['if false then 3.0   else null;', mod.if(buildConstInt(0n, mod), buildConstFloat (3.0, mod), buildConstNull  (     mod))],
 					['if true  then 2     else 3.0;',  mod.if(buildConstInt(1n, mod), buildConvert    (2n,  mod), buildConstFloat (3.0, mod))],
 				]));
->>>>>>> e6916917
 			});
 		});
 	});
