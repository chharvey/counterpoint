--- conflicted
+++ resolved
@@ -104,21 +104,12 @@
 						`{
 							let l: mutable int[] = List.<int>([42]);
 							l.0 = 4.2;
-<<<<<<< HEAD
-						}`,
-						`{
-							let h: mutable [:int] = Hash.<int>([i= 42]);
-							h.i = 4.2;
-						}`,
-						`{
-=======
-						`,
-						`
+						}`,
+						`{
 							let d: mutable [:int] = Dict.<int>([i= 42]);
 							d.i = 4.2;
-						`,
-						`
->>>>>>> 488b13b3
+						}`,
+						`{
 							let s: mutable int{} = Set.<int>([42]);
 							s.[42] = 4.2;
 						}`,
@@ -145,21 +136,12 @@
 						`{
 							let l: int[] = List.<int>([42]);
 							l.0 = 4.2;
-<<<<<<< HEAD
-						}`,
-						`{
-							let h: [:int] = Hash.<int>([i= 42]);
-							h.i = 4.2;
-						}`,
-						`{
-=======
-						`,
-						`
+						}`,
+						`{
 							let d: [:int] = Dict.<int>([i= 42]);
 							d.i = 4.2;
-						`,
-						`
->>>>>>> 488b13b3
+						}`,
+						`{
 							let s: int{} = Set.<int>([42]);
 							s.[42] = 4.2;
 						}`,
