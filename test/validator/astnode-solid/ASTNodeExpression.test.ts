import * as assert from 'assert';
import {
	SolidConfig,
	CONFIG_DEFAULT,
	Dev,
	ASTNODE_SOLID as AST,
	SolidType,
	SolidTypeUnit,
	SolidTypeTuple,
	SolidTypeRecord,
	SolidTypeSet,
	SolidTypeMap,
	SolidObject,
	SolidNull,
	SolidBoolean,
	Int16,
	Float64,
	SolidString,
	SolidTuple,
	SolidRecord,
	SolidSet,
	SolidMap,
	INST,
	Builder,
	ReferenceError01,
	ReferenceError02,
	ReferenceError03,
	TypeError03,
} from '../../../src/index.js';
import {assert_wasCalled} from '../../assert-helpers.js';
import {
	CONFIG_FOLDING_OFF,
	CONFIG_COERCION_OFF,
	typeConstInt,
	typeConstFloat,
	typeConstStr,
	instructionConstInt,
	instructionConstFloat,
} from '../../helpers.js';



describe('ASTNodeExpression', () => {
	describe('ASTNodeConstant', () => {
		describe('#varCheck', () => {
			it('never throws.', () => {
				AST.ASTNodeConstant.fromSource(`42`).varCheck();
			});
		});


		describe('#type', () => {
			it('returns the result of `this#fold`, wrapped in a `new SolidTypeConstant`.', () => {
				const constants: AST.ASTNodeConstant[] = `
					null  false  true
					55  -55  033  -033  0  -0
					2.007  -2.007
					91.27e4  -91.27e4  91.27e-4  -91.27e-4
					-0.0  6.8e+0  6.8e-0  0.0e+0  -0.0e-0
					${ (Dev.supports('stringConstant-assess')) ? `'42😀'  '42\\u{1f600}'` : `` }
				`.trim().replace(/\n\t+/g, '  ').split('  ').map((src) => AST.ASTNodeConstant.fromSource(src));
				assert.deepStrictEqual(constants.map((c) => assert_wasCalled(c.fold, 1, (orig, spy) => {
					c.fold = spy;
					try {
						return c.type();
					} finally {
						c.fold = orig;
					};
				})), constants.map((c) => new SolidTypeUnit(c.fold()!)));
			});
		});


		describe('#fold', () => {
			it('computes null and boolean values.', () => {
				assert.deepStrictEqual([
					'null',
					'false',
					'true',
				].map((src) => AST.ASTNodeConstant.fromSource(src).fold()), [
					SolidNull.NULL,
					SolidBoolean.FALSE,
					SolidBoolean.TRUE,
				]);
			})
			it('computes int values.', () => {
				const integer_radices_on: SolidConfig = {
					...CONFIG_DEFAULT,
					languageFeatures: {
						...CONFIG_DEFAULT.languageFeatures,
						integerRadices: true,
					},
				};
				assert.deepStrictEqual(`
					55  -55  033  -033  0  -0
					\\o55  -\\o55  \\q033  -\\q033
				`.trim().replace(/\n\t+/g, '  ').split('  ').map((src) => AST.ASTNodeConstant.fromSource(src, integer_radices_on).fold()), [
					55, -55, 33, -33, 0, 0,
					parseInt('55', 8), parseInt('-55', 8), parseInt('33', 4), parseInt('-33', 4),
				].map((v) => new Int16(BigInt(v))));
			});
			it('computes float values.', () => {
				assert.deepStrictEqual(`
					2.007  -2.007
					91.27e4  -91.27e4  91.27e-4  -91.27e-4
<<<<<<< HEAD
					0.  -0.  -0.0  6.8e+0  6.8e-0  0.0e+0  -0.0e-0
				`.trim().replace(/\n\t+/g, '  ').split('  ').map((src) => AST.ASTNodeConstant.fromSource(src).fold()), [
					55, -55, 33, -33, 2.007, -2.007,
=======
					-0.0  6.8e+0  6.8e-0  0.0e+0  -0.0e-0
				`.trim().replace(/\n\t+/g, '  ').split('  ').map((src) => AST.ASTNodeConstant.fromSource(`${ src };`).fold()), [
					2.007, -2.007,
>>>>>>> 56da0bcb
					91.27e4, -91.27e4, 91.27e-4, -91.27e-4,
					-0, 6.8, 6.8, 0, -0,
				].map((v) => new Float64(v)));
			})
			Dev.supports('stringConstant-assess') && it('computes string values.', () => {
				assert.deepStrictEqual(
					AST.ASTNodeConstant.fromSource(`'42😀\\u{1f600}'`).type(),
					typeConstStr('42😀\u{1f600}'),
				);
			});
		});


		describe('#build', () => {
			it('returns InstructionConst.', () => {
				assert.deepStrictEqual([
					'null',
					'false',
					'true',
					'0',
					'+0',
					'-0',
					'42',
					'+42',
					'-42',
					'0.0',
					'+0.0',
					'-0.0',
					'-4.2e-2',
				].map((src) => AST.ASTNodeConstant.fromSource(src).build(new Builder(`{ ${ src }; }`))), [
					instructionConstInt(0n),
					instructionConstInt(0n),
					instructionConstInt(1n),
					instructionConstInt(0n),
					instructionConstInt(0n),
					instructionConstInt(0n),
					instructionConstInt(42n),
					instructionConstInt(42n),
					instructionConstInt(-42n),
					instructionConstFloat(0),
					instructionConstFloat(0),
					instructionConstFloat(-0),
					instructionConstFloat(-0.042),
				]);
			});
		});
	});



	describe('ASTNodeVariable', () => {
		describe('#varCheck', () => {
			it('throws if the validator does not contain a record for the identifier.', () => {
				AST.ASTNodeBlock.fromSource(`{
					let unfixed i: int = 42;
					i;
				}`).varCheck(); // assert does not throw
				assert.throws(() => AST.ASTNodeVariable.fromSource(`i`).varCheck(), ReferenceError01);
			});
			it.skip('throws when there is a temporal dead zone.', () => {
				assert.throws(() => AST.ASTNodeBlock.fromSource(`{
					i;
					let unfixed i: int = 42;
				}`).varCheck(), ReferenceError02);
			});
			it('throws if it was declared as a type alias.', () => {
				assert.throws(() => AST.ASTNodeBlock.fromSource(`{
					type FOO = int;
					42 || FOO;
				}`).varCheck(), ReferenceError03);
			});
		});


		describe('#type', () => {
			it('returns Never for undeclared variables.', () => {
				assert.strictEqual(AST.ASTNodeVariable.fromSource(`x`).type(), SolidType.NEVER);
			});
		});


		describe('#fold', () => {
			it('assesses the value of a fixed variable.', () => {
				const block: AST.ASTNodeBlock = AST.ASTNodeBlock.fromSource(`{
					let x: int = 21 * 2;
					x;
				}`);
				block.varCheck();
				block.typeCheck();
				assert.ok(!(block.children[0] as AST.ASTNodeDeclarationVariable).unfixed);
				assert.deepStrictEqual(
					(block.children[1] as AST.ASTNodeStatementExpression).expr!.fold(),
					new Int16(42n),
				);
			});
			it('returns null for an unfixed variable.', () => {
				const block: AST.ASTNodeBlock = AST.ASTNodeBlock.fromSource(`{
					let unfixed x: int = 21 * 2;
					x;
				}`);
				block.varCheck();
				block.typeCheck();
				assert.ok((block.children[0] as AST.ASTNodeDeclarationVariable).unfixed);
				assert.deepStrictEqual(
					(block.children[1] as AST.ASTNodeStatementExpression).expr!.fold(),
					null,
				);
			});
			it('returns null for an uncomputable fixed variable.', () => {
				const block: AST.ASTNodeBlock = AST.ASTNodeBlock.fromSource(`{
					let unfixed x: int = 21 * 2;
					let y: int = x / 2;
					y;
				}`);
				block.varCheck();
				block.typeCheck();
				assert.ok(!(block.children[1] as AST.ASTNodeDeclarationVariable).unfixed);
				assert.deepStrictEqual(
					(block.children[2] as AST.ASTNodeStatementExpression).expr!.fold(),
					null,
				);
			});
		});


		describe('#build', () => {
			it('with constant folding on, returns InstructionConst for fixed & foldable variables.', () => {
				const src: string = `{
					let x: int = 42;
					let y: float = 4.2 * 10;
					x;
					y;
				}`;
				const block: AST.ASTNodeBlock = AST.ASTNodeBlock.fromSource(src);
				block.varCheck();
				block.typeCheck();
				const builder: Builder = new Builder(src);
				assert.deepStrictEqual(
					[
						block.children[2].build(builder),
						block.children[3].build(builder),
					],
					[
						new INST.InstructionStatement(0n, instructionConstInt(42n)),
						new INST.InstructionStatement(1n, instructionConstFloat(42.0)),
					],
				);
			});
			it('with constant folding on, returns InstructionGlobalGet for unfixed / non-foldable variables.', () => {
				const src: string = `{
					let unfixed x: int = 42;
					let y: int = x + 10;
					x;
					y;
				}`;
				const block: AST.ASTNodeBlock = AST.ASTNodeBlock.fromSource(src);
				block.varCheck();
				block.typeCheck();
				const builder: Builder = new Builder(src);
				assert.deepStrictEqual(
					[
						block.children[2].build(builder),
						block.children[3].build(builder),
					],
					[
						new INST.InstructionStatement(0n, new INST.InstructionGlobalGet(0x100n)),
						new INST.InstructionStatement(1n, new INST.InstructionGlobalGet(0x101n)),
					],
				);
			});
			it('with constant folding off, always returns InstructionGlobalGet.', () => {
				const src: string = `{
					let x: int = 42;
					let unfixed y: float = 4.2;
					x;
					y;
				}`;
				const block: AST.ASTNodeBlock = AST.ASTNodeBlock.fromSource(src, CONFIG_FOLDING_OFF);
				block.varCheck();
				block.typeCheck();
				const builder: Builder = new Builder(src, CONFIG_FOLDING_OFF);
				assert.deepStrictEqual(
					[
						block.children[2].build(builder),
						block.children[3].build(builder),
					],
					[
						new INST.InstructionStatement(0n, new INST.InstructionGlobalGet(0x100n)),
						new INST.InstructionStatement(1n, new INST.InstructionGlobalGet(0x101n, true)),
					],
				);
			});
		});
	});



	Dev.supports('stringTemplate-assess') && describe('ASTNodeTemplate', () => {
		describe('#type', () => {
			let templates: readonly AST.ASTNodeTemplate[];
			function initTemplates(config: SolidConfig = CONFIG_DEFAULT) {
				return [
					AST.ASTNodeTemplate.fromSource(`'''42😀'''`, config),
					AST.ASTNodeTemplate.fromSource(`'''the answer is {{ 7 * 3 * 2 }} but what is the question?'''`, config),
					(AST.ASTNodeBlock.fromSource(`{
						let unfixed x: int = 21;
						'''the answer is {{ x * 2 }} but what is the question?''';
					}`, config)
						.children[1] as AST.ASTNodeStatementExpression)
						.expr as AST.ASTNodeTemplate,
				] as const;
			}
			context('with constant folding on.', () => {
				let types: SolidType[];
				before(() => {
					templates = initTemplates();
					types = templates.map((t) => assert_wasCalled(t.fold, 1, (orig, spy) => {
						t.fold = spy;
						try {
							return t.type();
						} finally {
							t.fold = orig;
						};
					}));
				});
				it('for foldable interpolations, returns the result of `this#fold`, wrapped in a `new SolidTypeConstant`.', () => {
					assert.deepStrictEqual(
						types.slice(0, 2),
						templates.slice(0, 2).map((t) => new SolidTypeUnit(t.fold()!)),
					);
				});
				it('for non-foldable interpolations, returns `String`.', () => {
					assert.deepStrictEqual(types[2], SolidType.STR);
				});
			});
			context('with constant folding off.', () => {
				it('always returns `String`.', () => {
					templates = initTemplates(CONFIG_FOLDING_OFF);
					templates.forEach((t) => {
						assert.deepStrictEqual(t.type(), SolidType.STR);
					});
				});
			});
		});


		describe('#fold', () => {
			let templates: AST.ASTNodeTemplate[];
			before(() => {
				templates = [
					AST.ASTNodeTemplate.fromSource(`'''42😀'''`),
					AST.ASTNodeTemplate.fromSource(`'''the answer is {{ 7 * 3 * 2 }} but what is the question?'''`),
					(AST.ASTNodeBlock.fromSource(`{
						let unfixed x: int = 21;
						'''the answer is {{ x * 2 }} but what is the question?''';
					}`)
						.children[1] as AST.ASTNodeStatementExpression)
						.expr as AST.ASTNodeTemplate,
				];
			});
			it('returns a constant String for ASTNodeTemplate with no interpolations.', () => {
				assert.deepStrictEqual(
					templates[0].fold(),
					new SolidString('42😀'),
				);
			});
			it('returns a constant String for ASTNodeTemplate with foldable interpolations.', () => {
				assert.deepStrictEqual(
					templates[1].fold(),
					new SolidString('the answer is 42 but what is the question?'),
				);
			});
			it('returns null for ASTNodeTemplate with dynamic interpolations.', () => {
				assert.deepStrictEqual(
					templates[2].fold(),
					null,
				);
			});
		});
	});



	describe('ASTNode{Tuple,Record,Set,Map}', () => {
		describe('#type', () => {
			([
				['with constant folding on.',  CONFIG_DEFAULT,     SolidType.unionAll([typeConstStr('a'), typeConstInt(42n), typeConstFloat(3.0)])],
				['with constant folding off.', CONFIG_FOLDING_OFF, SolidType.unionAll([typeConstStr('a'), SolidType.INT,     SolidType.FLOAT])],
			] as const).forEach(([description, config, map_ant_type]) => it(description, () => {
				const expected: SolidTypeUnit[] = [typeConstInt(1n), typeConstFloat(2.0), typeConstStr('three')];
				const collections: readonly [
					AST.ASTNodeTuple,
					AST.ASTNodeRecord,
					AST.ASTNodeSet,
					AST.ASTNodeMap,
				] = [
					AST.ASTNodeTuple.fromSource(`[1, 2.0, 'three']`, config),
					AST.ASTNodeRecord.fromSource(`[a= 1, b= 2.0, c= 'three']`, config),
					AST.ASTNodeSet.fromSource(`{1, 2.0, 'three'}`, config),
					AST.ASTNodeMap.fromSource(`
						{
							'a' || '' -> 1,
							21 + 21   -> 2.0,
							3 * 1.0   -> 'three',
						}
					`, config),
				];
				assert.deepStrictEqual(
					collections.map((node) => node.type()),
					[
						SolidTypeTuple.fromTypes(expected).mutableOf(),
						SolidTypeRecord.fromTypes(new Map(collections[1].children.map((c, i) => [
							c.key.id,
							expected[i],
						]))).mutableOf(),
						new SolidTypeSet(SolidType.unionAll(expected)).mutableOf(),
						new SolidTypeMap(
							map_ant_type,
							SolidType.unionAll(expected),
						).mutableOf(),
					],
				);
			}));
		});


		describe('#fold', () => {
			it('returns a constant Tuple/Record/Set/Map for foldable entries.', () => {
				assert.deepStrictEqual(
					[
						AST.ASTNodeTuple.fromSource(`[1, 2.0, 'three']`),
						AST.ASTNodeRecord.fromSource(`[a= 1, b= 2.0, c= 'three']`),
						AST.ASTNodeSet.fromSource(`{1, 2.0, 'three'}`),
						AST.ASTNodeMap.fromSource(`
							{
								'a' || '' -> 1,
								21 + 21   -> 2.0,
								3 * 1.0   -> 'three',
							}
						`),
					].map((c) => c.fold()),
					[
						new SolidTuple([
							new Int16(1n),
							new Float64(2.0),
							new SolidString('three'),
						]),
						new SolidRecord(new Map<bigint, SolidObject>([
							[0x100n, new Int16(1n)],
							[0x101n, new Float64(2.0)],
							[0x102n, new SolidString('three')],
						])),
						new SolidSet(new Set([
							new Int16(1n),
							new Float64(2.0),
							new SolidString('three'),
						])),
						new SolidMap(new Map<SolidObject, SolidObject>([
							[new SolidString('a'), new Int16(1n)],
							[new Int16(42n),       new Float64(2.0)],
							[new Float64(3.0),     new SolidString('three')],
						])),
					],
				);
			});
			it('returns null for non-foldable entries.', () => {
				const block: AST.ASTNodeBlock = AST.ASTNodeBlock.fromSource(`{
					let unfixed x: int = 1;
					let unfixed y: float = 2.0;
					let unfixed z: str = 'three';
					[x, 2.0, 'three'];
					[a= 1, b= y, c= 'three'];
					% TODO: a non-foldable set object should be null
					{
						'a' || '' -> 1,
						21 + 21   -> y,
						3 * 1.0   -> 'three',
					};
				}`);
				const tuple:   AST.ASTNodeTuple   = (block.children[3] as AST.ASTNodeStatementExpression).expr as AST.ASTNodeTuple;
				const record:  AST.ASTNodeRecord  = (block.children[4] as AST.ASTNodeStatementExpression).expr as AST.ASTNodeRecord;
				const map:     AST.ASTNodeMap     = (block.children[5] as AST.ASTNodeStatementExpression).expr as AST.ASTNodeMap;
				assert.deepStrictEqual(
					[
						tuple,
						record,
						map,
					].map((c) => c.fold()),
					[null, null, null],
				);
			});
			it('ASTNodeRecord overwrites duplicate keys.', () => {
				assert.deepStrictEqual(
					AST.ASTNodeRecord.fromSource(`[a= 1, b= 2.0, a= 'three']`).fold(),
					new SolidRecord(new Map<bigint, SolidObject>([
						[0x101n, new Float64(2.0)],
						[0x100n, new SolidString('three')],
					])),
				);
			});
			// TODO: SolidSet overwrites duplicate elements. // move this to SolidType.test.ts
		});
	});



	describe('ASTNodeClaim', () => {
		const samples: string[] = [
			`null;`,
			`false;`,
			`true;`,
			`0;`,
			`+0;`,
			`-0;`,
			`42;`,
			`+42;`,
			`-42;`,
			`0.0;`,
			`+0.0;`,
			`-0.0;`,
			`-4.2e-2;`,
		];
		describe('#type', () => {
			it('returns the type value of the claimed type.', () => {
				assert.ok(AST.ASTNodeClaim.fromSource(`<int?>3;`).type().equals(SolidType.INT.union(SolidType.NULL)));
			});
			it('throws when the operand type and claimed type do not overlap.', () => {
				assert.throws(() => AST.ASTNodeClaim.fromSource(`<str>3;`)      .type(), TypeError03);
				assert.throws(() => AST.ASTNodeClaim.fromSource(`<int>'three';`).type(), TypeError03);
			});
			it('with int coersion off, does not allow converting between int and float.', () => {
				AST.ASTNodeClaim.fromSource(`<float>3;`).type(); // assert does not throw
				AST.ASTNodeClaim.fromSource(`<int>3.0;`).type(); // assert does not throw
				assert.throws(() => AST.ASTNodeClaim.fromSource(`<float>3;`, CONFIG_COERCION_OFF).type(), TypeError03);
				assert.throws(() => AST.ASTNodeClaim.fromSource(`<int>3.0;`, CONFIG_COERCION_OFF).type(), TypeError03);
			});
		});


		describe('#fold', () => {
			it('returns the fold of the operand.', () => {
				samples.forEach((expr) => {
					const src: string = `<obj>${ expr }`;
					assert.deepStrictEqual(
						AST.ASTNodeClaim     .fromSource(src) .fold(),
						AST.ASTNodeExpression.fromSource(expr).fold(),
						expr,
					);
				});
			});
		});


		describe('#build', () => {
			it('returns the build of the operand.', () => {
				samples.forEach((expr) => {
					const src: string = `<obj>${ expr }`;
					assert.deepStrictEqual(
						AST.ASTNodeClaim     .fromSource(src) .build(new Builder(src)),
						AST.ASTNodeExpression.fromSource(expr).build(new Builder(expr)),
						expr,
					);
				});
			});
		});
	});
});<|MERGE_RESOLUTION|>--- conflicted
+++ resolved
@@ -103,15 +103,9 @@
 				assert.deepStrictEqual(`
 					2.007  -2.007
 					91.27e4  -91.27e4  91.27e-4  -91.27e-4
-<<<<<<< HEAD
-					0.  -0.  -0.0  6.8e+0  6.8e-0  0.0e+0  -0.0e-0
+					-0.0  6.8e+0  6.8e-0  0.0e+0  -0.0e-0
 				`.trim().replace(/\n\t+/g, '  ').split('  ').map((src) => AST.ASTNodeConstant.fromSource(src).fold()), [
-					55, -55, 33, -33, 2.007, -2.007,
-=======
-					-0.0  6.8e+0  6.8e-0  0.0e+0  -0.0e-0
-				`.trim().replace(/\n\t+/g, '  ').split('  ').map((src) => AST.ASTNodeConstant.fromSource(`${ src };`).fold()), [
 					2.007, -2.007,
->>>>>>> 56da0bcb
 					91.27e4, -91.27e4, 91.27e-4, -91.27e-4,
 					-0, 6.8, 6.8, 0, -0,
 				].map((v) => new Float64(v)));
@@ -520,33 +514,33 @@
 
 	describe('ASTNodeClaim', () => {
 		const samples: string[] = [
-			`null;`,
-			`false;`,
-			`true;`,
-			`0;`,
-			`+0;`,
-			`-0;`,
-			`42;`,
-			`+42;`,
-			`-42;`,
-			`0.0;`,
-			`+0.0;`,
-			`-0.0;`,
-			`-4.2e-2;`,
+			`null`,
+			`false`,
+			`true`,
+			`0`,
+			`+0`,
+			`-0`,
+			`42`,
+			`+42`,
+			`-42`,
+			`0.0`,
+			`+0.0`,
+			`-0.0`,
+			`-4.2e-2`,
 		];
 		describe('#type', () => {
 			it('returns the type value of the claimed type.', () => {
-				assert.ok(AST.ASTNodeClaim.fromSource(`<int?>3;`).type().equals(SolidType.INT.union(SolidType.NULL)));
+				assert.ok(AST.ASTNodeClaim.fromSource(`<int?>3`).type().equals(SolidType.INT.union(SolidType.NULL)));
 			});
 			it('throws when the operand type and claimed type do not overlap.', () => {
-				assert.throws(() => AST.ASTNodeClaim.fromSource(`<str>3;`)      .type(), TypeError03);
-				assert.throws(() => AST.ASTNodeClaim.fromSource(`<int>'three';`).type(), TypeError03);
+				assert.throws(() => AST.ASTNodeClaim.fromSource(`<str>3`)       .type(), TypeError03);
+				assert.throws(() => AST.ASTNodeClaim.fromSource(`<int>'three'`) .type(), TypeError03);
 			});
 			it('with int coersion off, does not allow converting between int and float.', () => {
-				AST.ASTNodeClaim.fromSource(`<float>3;`).type(); // assert does not throw
-				AST.ASTNodeClaim.fromSource(`<int>3.0;`).type(); // assert does not throw
-				assert.throws(() => AST.ASTNodeClaim.fromSource(`<float>3;`, CONFIG_COERCION_OFF).type(), TypeError03);
-				assert.throws(() => AST.ASTNodeClaim.fromSource(`<int>3.0;`, CONFIG_COERCION_OFF).type(), TypeError03);
+				AST.ASTNodeClaim.fromSource(`<float>3`).type(); // assert does not throw
+				AST.ASTNodeClaim.fromSource(`<int>3.0`).type(); // assert does not throw
+				assert.throws(() => AST.ASTNodeClaim.fromSource(`<float>3`, CONFIG_COERCION_OFF).type(), TypeError03);
+				assert.throws(() => AST.ASTNodeClaim.fromSource(`<int>3.0`, CONFIG_COERCION_OFF).type(), TypeError03);
 			});
 		});
 
@@ -570,8 +564,8 @@
 				samples.forEach((expr) => {
 					const src: string = `<obj>${ expr }`;
 					assert.deepStrictEqual(
-						AST.ASTNodeClaim     .fromSource(src) .build(new Builder(src)),
-						AST.ASTNodeExpression.fromSource(expr).build(new Builder(expr)),
+						AST.ASTNodeClaim     .fromSource(src) .build(new Builder(`{ ${ src }; }`)),
+						AST.ASTNodeExpression.fromSource(expr).build(new Builder(`{ ${ expr }; }`)),
 						expr,
 					);
 				});
