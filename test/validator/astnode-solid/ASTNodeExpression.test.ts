import * as assert from 'assert';
import {
	SolidConfig,
	CONFIG_DEFAULT,
	Dev,
	ASTNODE_SOLID as AST,
	SolidType,
	SolidTypeUnit,
	SolidTypeTuple,
	SolidTypeRecord,
	SolidTypeSet,
	SolidTypeMap,
	SolidObject,
	SolidNull,
	SolidBoolean,
	Int16,
	Float64,
	SolidString,
	SolidTuple,
	SolidRecord,
	SolidSet,
	SolidMap,
	INST,
	Builder,
	ReferenceError01,
	ReferenceError02,
	ReferenceError03,
	TypeError03,
} from '../../../src/index.js';
import {assert_wasCalled} from '../../assert-helpers.js';
import {
	CONFIG_FOLDING_OFF,
	CONFIG_COERCION_OFF,
	typeConstInt,
	typeConstFloat,
	typeConstStr,
	instructionConstInt,
	instructionConstFloat,
} from '../../helpers.js';



describe('ASTNodeExpression', () => {
	describe('ASTNodeConstant', () => {
		describe('#varCheck', () => {
			it('never throws.', () => {
				AST.ASTNodeConstant.fromSource(`42`).varCheck();
			});
		});


		describe('#type', () => {
			it('returns the result of `this#fold`, wrapped in a `new SolidTypeConstant`.', () => {
				const constants: AST.ASTNodeConstant[] = `
					null  false  true
					55  -55  033  -033  0  -0
					2.007  -2.007
					91.27e4  -91.27e4  91.27e-4  -91.27e-4
					-0.0  6.8e+0  6.8e-0  0.0e+0  -0.0e-0
					${ (Dev.supports('stringConstant-assess')) ? `'42😀'  '42\\u{1f600}'` : `` }
				`.trim().replace(/\n\t+/g, '  ').split('  ').map((src) => AST.ASTNodeConstant.fromSource(src));
				assert.deepStrictEqual(constants.map((c) => assert_wasCalled(c.fold, 1, (orig, spy) => {
					c.fold = spy;
					try {
						return c.type();
					} finally {
						c.fold = orig;
					};
				})), constants.map((c) => new SolidTypeUnit(c.fold()!)));
			});
		});


		describe('#fold', () => {
			it('computes null and boolean values.', () => {
				assert.deepStrictEqual([
					'null',
					'false',
					'true',
				].map((src) => AST.ASTNodeConstant.fromSource(src).fold()), [
					SolidNull.NULL,
					SolidBoolean.FALSE,
					SolidBoolean.TRUE,
				]);
			})
			it('computes int values.', () => {
				const integer_radices_on: SolidConfig = {
					...CONFIG_DEFAULT,
					languageFeatures: {
						...CONFIG_DEFAULT.languageFeatures,
						integerRadices: true,
					},
				};
				assert.deepStrictEqual(`
					55  -55  033  -033  0  -0
					\\o55  -\\o55  \\q033  -\\q033
				`.trim().replace(/\n\t+/g, '  ').split('  ').map((src) => AST.ASTNodeConstant.fromSource(src, integer_radices_on).fold()), [
					55, -55, 33, -33, 0, 0,
					parseInt('55', 8), parseInt('-55', 8), parseInt('33', 4), parseInt('-33', 4),
				].map((v) => new Int16(BigInt(v))));
			});
			it('computes float values.', () => {
				assert.deepStrictEqual(`
					2.007  -2.007
					91.27e4  -91.27e4  91.27e-4  -91.27e-4
					-0.0  6.8e+0  6.8e-0  0.0e+0  -0.0e-0
				`.trim().replace(/\n\t+/g, '  ').split('  ').map((src) => AST.ASTNodeConstant.fromSource(src).fold()), [
					2.007, -2.007,
					91.27e4, -91.27e4, 91.27e-4, -91.27e-4,
					-0, 6.8, 6.8, 0, -0,
				].map((v) => new Float64(v)));
			})
			Dev.supports('stringConstant-assess') && it('computes string values.', () => {
				assert.deepStrictEqual(
					AST.ASTNodeConstant.fromSource(`'42😀\\u{1f600}'`).type(),
					typeConstStr('42😀\u{1f600}'),
				);
			});
		});


		describe('#build', () => {
			it('returns InstructionConst.', () => {
				assert.deepStrictEqual([
					'null',
					'false',
					'true',
					'0',
					'+0',
					'-0',
					'42',
					'+42',
					'-42',
					'0.0',
					'+0.0',
					'-0.0',
					'-4.2e-2',
				].map((src) => AST.ASTNodeConstant.fromSource(src).build(new Builder(`{ ${ src }; }`))), [
					instructionConstInt(0n),
					instructionConstInt(0n),
					instructionConstInt(1n),
					instructionConstInt(0n),
					instructionConstInt(0n),
					instructionConstInt(0n),
					instructionConstInt(42n),
					instructionConstInt(42n),
					instructionConstInt(-42n),
					instructionConstFloat(0),
					instructionConstFloat(0),
					instructionConstFloat(-0),
					instructionConstFloat(-0.042),
				]);
			});
		});
	});



	describe('ASTNodeVariable', () => {
		describe('#varCheck', () => {
			it('throws if the validator does not contain a record for the identifier.', () => {
				AST.ASTNodeBlock.fromSource(`{
					let unfixed i: int = 42;
					i;
				}`).varCheck(); // assert does not throw
				assert.throws(() => AST.ASTNodeVariable.fromSource(`i`).varCheck(), ReferenceError01);
			});
			it.skip('throws when there is a temporal dead zone.', () => {
				assert.throws(() => AST.ASTNodeBlock.fromSource(`{
					i;
					let unfixed i: int = 42;
				}`).varCheck(), ReferenceError02);
			});
			it('throws if it was declared as a type alias.', () => {
				assert.throws(() => AST.ASTNodeBlock.fromSource(`{
					type FOO = int;
					42 || FOO;
				}`).varCheck(), ReferenceError03);
			});
		});


		describe('#type', () => {
			it('returns Never for undeclared variables.', () => {
				assert.strictEqual(AST.ASTNodeVariable.fromSource(`x`).type(), SolidType.NEVER);
			});
		});


		describe('#fold', () => {
			it('assesses the value of a fixed variable.', () => {
				const block: AST.ASTNodeBlock = AST.ASTNodeBlock.fromSource(`{
					let x: int = 21 * 2;
					x;
				}`);
				block.varCheck();
				block.typeCheck();
				assert.ok(!(block.children[0] as AST.ASTNodeDeclarationVariable).unfixed);
				assert.deepStrictEqual(
					(block.children[1] as AST.ASTNodeStatementExpression).expr!.fold(),
					new Int16(42n),
				);
			});
			it('returns null for an unfixed variable.', () => {
				const block: AST.ASTNodeBlock = AST.ASTNodeBlock.fromSource(`{
					let unfixed x: int = 21 * 2;
					x;
				}`);
				block.varCheck();
				block.typeCheck();
				assert.ok((block.children[0] as AST.ASTNodeDeclarationVariable).unfixed);
				assert.deepStrictEqual(
					(block.children[1] as AST.ASTNodeStatementExpression).expr!.fold(),
<<<<<<< HEAD
=======
					null,
				);
			});
			it('returns null for a fixed variable of mutable type.', () => {
				const block: AST.ASTNodeBlock = AST.ASTNodeBlock.fromSource(`{
					let tup_fixed_mutable: mutable [int, float, str] = [1, 2.0, 'three'];
					tup_fixed_mutable;
				}`);
				block.varCheck();
				block.typeCheck();
				assert.ok((block.children[0] as AST.ASTNodeDeclarationVariable).typenode.eval().hasMutable);
				assert.deepStrictEqual(
					(block.children[1] as AST.ASTNodeStatementExpression).expr!.fold(),
>>>>>>> 9919af5e
					null,
				);
			});
			it('returns null for an uncomputable fixed variable.', () => {
				const block: AST.ASTNodeBlock = AST.ASTNodeBlock.fromSource(`{
					let unfixed x: int = 21 * 2;
					let y: int = x / 2;
					y;
<<<<<<< HEAD
=======
					let z: mutable [int, float, str] = [1, 2.0, 'three'];
					let w: int = z.0;
					w;
>>>>>>> 9919af5e
				}`);
				block.varCheck();
				block.typeCheck();
				assert.ok(!(block.children[1] as AST.ASTNodeDeclarationVariable).unfixed);
<<<<<<< HEAD
				assert.deepStrictEqual(
					(block.children[2] as AST.ASTNodeStatementExpression).expr!.fold(),
=======
				assert.ok(!(block.children[4] as AST.ASTNodeDeclarationVariable).unfixed);
				assert.deepStrictEqual(
					[
						(block.children[2] as AST.ASTNodeStatementExpression).expr!.fold(),
						(block.children[5] as AST.ASTNodeStatementExpression).expr!.fold(),
					],
					[null, null],
				);
			});
			it('with constant folding off, returns null even for a fixed variable.', () => {
				const block: AST.ASTNodeBlock = AST.ASTNodeBlock.fromSource(`{
					let x: int = 21 * 2;
					x;
				}`, CONFIG_FOLDING_OFF);
				block.varCheck();
				block.typeCheck();
				assert.ok(!(block.children[0] as AST.ASTNodeDeclarationVariable).unfixed);
				assert.deepStrictEqual(
					(block.children[1] as AST.ASTNodeStatementExpression).expr!.fold(),
>>>>>>> 9919af5e
					null,
				);
			});
		});


		describe('#build', () => {
			it('with constant folding on, returns InstructionConst for fixed & foldable variables.', () => {
				const src: string = `{
					let x: int = 42;
					let y: float = 4.2 * 10;
					x;
					y;
				}`;
				const block: AST.ASTNodeBlock = AST.ASTNodeBlock.fromSource(src);
				block.varCheck();
				block.typeCheck();
				const builder: Builder = new Builder(src);
				assert.deepStrictEqual(
					[
						block.children[2].build(builder),
						block.children[3].build(builder),
					],
					[
						new INST.InstructionStatement(0n, instructionConstInt(42n)),
						new INST.InstructionStatement(1n, instructionConstFloat(42.0)),
					],
				);
			});
			it('with constant folding on, returns InstructionGlobalGet for unfixed / non-foldable variables.', () => {
				const src: string = `{
					let unfixed x: int = 42;
					let y: int = x + 10;
					x;
					y;
				}`;
				const block: AST.ASTNodeBlock = AST.ASTNodeBlock.fromSource(src);
				block.varCheck();
				block.typeCheck();
				const builder: Builder = new Builder(src);
				assert.deepStrictEqual(
					[
						block.children[2].build(builder),
						block.children[3].build(builder),
					],
					[
						new INST.InstructionStatement(0n, new INST.InstructionGlobalGet(0x100n)),
						new INST.InstructionStatement(1n, new INST.InstructionGlobalGet(0x101n)),
					],
				);
			});
			it('with constant folding off, always returns InstructionGlobalGet.', () => {
				const src: string = `{
					let x: int = 42;
					let unfixed y: float = 4.2;
					x;
					y;
				}`;
				const block: AST.ASTNodeBlock = AST.ASTNodeBlock.fromSource(src, CONFIG_FOLDING_OFF);
				block.varCheck();
				block.typeCheck();
				const builder: Builder = new Builder(src, CONFIG_FOLDING_OFF);
				assert.deepStrictEqual(
					[
						block.children[2].build(builder),
						block.children[3].build(builder),
					],
					[
						new INST.InstructionStatement(0n, new INST.InstructionGlobalGet(0x100n)),
						new INST.InstructionStatement(1n, new INST.InstructionGlobalGet(0x101n, true)),
					],
				);
			});
		});
	});



	Dev.supports('stringTemplate-assess') && describe('ASTNodeTemplate', () => {
		describe('#type', () => {
			let templates: readonly AST.ASTNodeTemplate[];
			function initTemplates(config: SolidConfig = CONFIG_DEFAULT) {
				return [
					AST.ASTNodeTemplate.fromSource(`'''42😀'''`, config),
					AST.ASTNodeTemplate.fromSource(`'''the answer is {{ 7 * 3 * 2 }} but what is the question?'''`, config),
					(AST.ASTNodeBlock.fromSource(`{
						let unfixed x: int = 21;
						'''the answer is {{ x * 2 }} but what is the question?''';
					}`, config)
						.children[1] as AST.ASTNodeStatementExpression)
						.expr as AST.ASTNodeTemplate,
				] as const;
			}
			context('with constant folding on.', () => {
				let types: SolidType[];
				before(() => {
					templates = initTemplates();
					types = templates.map((t) => assert_wasCalled(t.fold, 1, (orig, spy) => {
						t.fold = spy;
						try {
							return t.type();
						} finally {
							t.fold = orig;
						};
					}));
				});
				it('for foldable interpolations, returns the result of `this#fold`, wrapped in a `new SolidTypeConstant`.', () => {
					assert.deepStrictEqual(
						types.slice(0, 2),
						templates.slice(0, 2).map((t) => new SolidTypeUnit(t.fold()!)),
					);
				});
				it('for non-foldable interpolations, returns `String`.', () => {
					assert.deepStrictEqual(types[2], SolidType.STR);
				});
			});
			context('with constant folding off.', () => {
				it('always returns `String`.', () => {
					templates = initTemplates(CONFIG_FOLDING_OFF);
					templates.forEach((t) => {
						assert.deepStrictEqual(t.type(), SolidType.STR);
					});
				});
			});
		});


		describe('#fold', () => {
			let templates: AST.ASTNodeTemplate[];
			before(() => {
				templates = [
					AST.ASTNodeTemplate.fromSource(`'''42😀'''`),
					AST.ASTNodeTemplate.fromSource(`'''the answer is {{ 7 * 3 * 2 }} but what is the question?'''`),
					(AST.ASTNodeBlock.fromSource(`{
						let unfixed x: int = 21;
						'''the answer is {{ x * 2 }} but what is the question?''';
					}`)
						.children[1] as AST.ASTNodeStatementExpression)
						.expr as AST.ASTNodeTemplate,
				];
			});
			it('returns a constant String for ASTNodeTemplate with no interpolations.', () => {
				assert.deepStrictEqual(
					templates[0].fold(),
					new SolidString('42😀'),
				);
			});
			it('returns a constant String for ASTNodeTemplate with foldable interpolations.', () => {
				assert.deepStrictEqual(
					templates[1].fold(),
					new SolidString('the answer is 42 but what is the question?'),
				);
			});
			it('returns null for ASTNodeTemplate with dynamic interpolations.', () => {
				assert.deepStrictEqual(
					templates[2].fold(),
					null,
				);
			});
		});
	});



	describe('ASTNode{Tuple,Record,Set,Map}', () => {
		describe('#type', () => {
			([
				['with constant folding on.',  CONFIG_DEFAULT,     SolidType.unionAll([typeConstStr('a'), typeConstInt(42n), typeConstFloat(3.0)])],
				['with constant folding off.', CONFIG_FOLDING_OFF, SolidType.unionAll([typeConstStr('a'), SolidType.INT,     SolidType.FLOAT])],
			] as const).forEach(([description, config, map_ant_type]) => it(description, () => {
				const expected: SolidTypeUnit[] = [typeConstInt(1n), typeConstFloat(2.0), typeConstStr('three')];
				const collections: readonly [
					AST.ASTNodeTuple,
					AST.ASTNodeRecord,
					AST.ASTNodeSet,
					AST.ASTNodeMap,
				] = [
					AST.ASTNodeTuple.fromSource(`[1, 2.0, 'three']`, config),
					AST.ASTNodeRecord.fromSource(`[a= 1, b= 2.0, c= 'three']`, config),
					AST.ASTNodeSet.fromSource(`{1, 2.0, 'three'}`, config),
					AST.ASTNodeMap.fromSource(`
						{
							'a' || '' -> 1,
							21 + 21   -> 2.0,
							3 * 1.0   -> 'three',
						}
					`, config),
				];
				assert.deepStrictEqual(
					collections.map((node) => node.type()),
					[
						SolidTypeTuple.fromTypes(expected).mutableOf(),
						SolidTypeRecord.fromTypes(new Map(collections[1].children.map((c, i) => [
							c.key.id,
							expected[i],
						]))).mutableOf(),
						new SolidTypeSet(SolidType.unionAll(expected)).mutableOf(),
						new SolidTypeMap(
							map_ant_type,
							SolidType.unionAll(expected),
						).mutableOf(),
					],
				);
			}));
		});


		describe('#fold', () => {
			it('returns a constant Tuple/Record/Set/Map for foldable entries.', () => {
				assert.deepStrictEqual(
					[
						AST.ASTNodeTuple.fromSource(`[1, 2.0, 'three']`),
						AST.ASTNodeRecord.fromSource(`[a= 1, b= 2.0, c= 'three']`),
						AST.ASTNodeSet.fromSource(`{1, 2.0, 'three'}`),
						AST.ASTNodeMap.fromSource(`
							{
								'a' || '' -> 1,
								21 + 21   -> 2.0,
								3 * 1.0   -> 'three',
							}
						`),
					].map((c) => c.fold()),
					[
						new SolidTuple([
							new Int16(1n),
							new Float64(2.0),
							new SolidString('three'),
						]),
						new SolidRecord(new Map<bigint, SolidObject>([
							[0x100n, new Int16(1n)],
							[0x101n, new Float64(2.0)],
							[0x102n, new SolidString('three')],
						])),
						new SolidSet(new Set([
							new Int16(1n),
							new Float64(2.0),
							new SolidString('three'),
						])),
						new SolidMap(new Map<SolidObject, SolidObject>([
							[new SolidString('a'), new Int16(1n)],
							[new Int16(42n),       new Float64(2.0)],
							[new Float64(3.0),     new SolidString('three')],
						])),
					],
				);
			});
			it('returns null for non-foldable entries.', () => {
				const block: AST.ASTNodeBlock = AST.ASTNodeBlock.fromSource(`{
					let unfixed x: int = 1;
					let unfixed y: float = 2.0;
					let unfixed z: str = 'three';
					[x, 2.0, 'three'];
					[a= 1, b= y, c= 'three'];
					% TODO: a non-foldable set object should be null
					{
						'a' || '' -> 1,
						21 + 21   -> y,
						3 * 1.0   -> 'three',
					};
				}`);
				const tuple:   AST.ASTNodeTuple   = (block.children[3] as AST.ASTNodeStatementExpression).expr as AST.ASTNodeTuple;
				const record:  AST.ASTNodeRecord  = (block.children[4] as AST.ASTNodeStatementExpression).expr as AST.ASTNodeRecord;
				const map:     AST.ASTNodeMap     = (block.children[5] as AST.ASTNodeStatementExpression).expr as AST.ASTNodeMap;
				assert.deepStrictEqual(
					[
						tuple,
						record,
						map,
					].map((c) => c.fold()),
					[null, null, null],
				);
			});
			it('ASTNodeRecord overwrites duplicate keys.', () => {
				assert.deepStrictEqual(
					AST.ASTNodeRecord.fromSource(`[a= 1, b= 2.0, a= 'three']`).fold(),
					new SolidRecord(new Map<bigint, SolidObject>([
						[0x101n, new Float64(2.0)],
						[0x100n, new SolidString('three')],
					])),
				);
			});
			// TODO: SolidSet overwrites duplicate elements. // move this to SolidType.test.ts
		});
	});



	describe('ASTNodeClaim', () => {
		const samples: string[] = [
			`null`,
			`false`,
			`true`,
			`0`,
			`+0`,
			`-0`,
			`42`,
			`+42`,
			`-42`,
			`0.0`,
			`+0.0`,
			`-0.0`,
			`-4.2e-2`,
		];
<<<<<<< HEAD


=======
>>>>>>> 9919af5e
		describe('#type', () => {
			it('returns the type value of the claimed type.', () => {
				assert.ok(AST.ASTNodeClaim.fromSource(`<int?>3`).type().equals(SolidType.INT.union(SolidType.NULL)));
			});
			it('throws when the operand type and claimed type do not overlap.', () => {
<<<<<<< HEAD
				assert.throws(() => AST.ASTNodeClaim.fromSource(`<str>3`)      .type(), TypeError03);
				assert.throws(() => AST.ASTNodeClaim.fromSource(`<int>'three'`).type(), TypeError03);
=======
				assert.throws(() => AST.ASTNodeClaim.fromSource(`<str>3`)       .type(), TypeError03);
				assert.throws(() => AST.ASTNodeClaim.fromSource(`<int>'three'`) .type(), TypeError03);
>>>>>>> 9919af5e
			});
			it('with int coersion off, does not allow converting between int and float.', () => {
				AST.ASTNodeClaim.fromSource(`<float>3`).type(); // assert does not throw
				AST.ASTNodeClaim.fromSource(`<int>3.0`).type(); // assert does not throw
				assert.throws(() => AST.ASTNodeClaim.fromSource(`<float>3`, CONFIG_COERCION_OFF).type(), TypeError03);
				assert.throws(() => AST.ASTNodeClaim.fromSource(`<int>3.0`, CONFIG_COERCION_OFF).type(), TypeError03);
			});
		});


		describe('#fold', () => {
			it('returns the fold of the operand.', () => {
				samples.forEach((expr) => {
					const src: string = `<obj>${ expr }`;
					assert.deepStrictEqual(
						AST.ASTNodeClaim     .fromSource(src) .fold(),
						AST.ASTNodeExpression.fromSource(expr).fold(),
						expr,
					);
				});
			});
		});


		describe('#build', () => {
			it('returns the build of the operand.', () => {
				samples.forEach((expr) => {
					const src: string = `<obj>${ expr }`;
					assert.deepStrictEqual(
						AST.ASTNodeClaim     .fromSource(src) .build(new Builder(`{ ${ src }; }`)),
						AST.ASTNodeExpression.fromSource(expr).build(new Builder(`{ ${ expr }; }`)),
						expr,
					);
				});
			});
		});
	});
});<|MERGE_RESOLUTION|>--- conflicted
+++ resolved
@@ -211,8 +211,6 @@
 				assert.ok((block.children[0] as AST.ASTNodeDeclarationVariable).unfixed);
 				assert.deepStrictEqual(
 					(block.children[1] as AST.ASTNodeStatementExpression).expr!.fold(),
-<<<<<<< HEAD
-=======
 					null,
 				);
 			});
@@ -226,7 +224,6 @@
 				assert.ok((block.children[0] as AST.ASTNodeDeclarationVariable).typenode.eval().hasMutable);
 				assert.deepStrictEqual(
 					(block.children[1] as AST.ASTNodeStatementExpression).expr!.fold(),
->>>>>>> 9919af5e
 					null,
 				);
 			});
@@ -235,20 +232,13 @@
 					let unfixed x: int = 21 * 2;
 					let y: int = x / 2;
 					y;
-<<<<<<< HEAD
-=======
 					let z: mutable [int, float, str] = [1, 2.0, 'three'];
 					let w: int = z.0;
 					w;
->>>>>>> 9919af5e
 				}`);
 				block.varCheck();
 				block.typeCheck();
 				assert.ok(!(block.children[1] as AST.ASTNodeDeclarationVariable).unfixed);
-<<<<<<< HEAD
-				assert.deepStrictEqual(
-					(block.children[2] as AST.ASTNodeStatementExpression).expr!.fold(),
-=======
 				assert.ok(!(block.children[4] as AST.ASTNodeDeclarationVariable).unfixed);
 				assert.deepStrictEqual(
 					[
@@ -268,7 +258,6 @@
 				assert.ok(!(block.children[0] as AST.ASTNodeDeclarationVariable).unfixed);
 				assert.deepStrictEqual(
 					(block.children[1] as AST.ASTNodeStatementExpression).expr!.fold(),
->>>>>>> 9919af5e
 					null,
 				);
 			});
@@ -572,23 +561,15 @@
 			`-0.0`,
 			`-4.2e-2`,
 		];
-<<<<<<< HEAD
-
-
-=======
->>>>>>> 9919af5e
+
+
 		describe('#type', () => {
 			it('returns the type value of the claimed type.', () => {
 				assert.ok(AST.ASTNodeClaim.fromSource(`<int?>3`).type().equals(SolidType.INT.union(SolidType.NULL)));
 			});
 			it('throws when the operand type and claimed type do not overlap.', () => {
-<<<<<<< HEAD
-				assert.throws(() => AST.ASTNodeClaim.fromSource(`<str>3`)      .type(), TypeError03);
-				assert.throws(() => AST.ASTNodeClaim.fromSource(`<int>'three'`).type(), TypeError03);
-=======
 				assert.throws(() => AST.ASTNodeClaim.fromSource(`<str>3`)       .type(), TypeError03);
 				assert.throws(() => AST.ASTNodeClaim.fromSource(`<int>'three'`) .type(), TypeError03);
->>>>>>> 9919af5e
 			});
 			it('with int coersion off, does not allow converting between int and float.', () => {
 				AST.ASTNodeClaim.fromSource(`<float>3`).type(); // assert does not throw
