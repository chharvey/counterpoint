--- conflicted
+++ resolved
@@ -32,10 +32,10 @@
 } from '../../assert-helpers.js';
 import {
 	CONFIG_FOLDING_OFF,
-	INSTRUCTION_CONST_NULL,
 	typeConstInt,
 	typeConstFloat,
 	typeConstStr,
+	buildConstNull,
 	buildConstInt,
 	buildConstFloat,
 } from '../../helpers.js';
@@ -121,62 +121,27 @@
 		});
 
 
-<<<<<<< HEAD
-		describe('#build', () => {
-			it('returns InstructionConst.', () => {
-				assert.deepStrictEqual([
-					'null;',
-					'false;',
-					'true;',
-					'0;',
-					'+0;',
-					'-0;',
-					'42;',
-					'+42;',
-					'-42;',
-					'0.0;',
-					'+0.0;',
-					'-0.0;',
-					'-4.2e-2;',
-				].map((src) => AST.ASTNodeConstant.fromSource(src).build(new Builder(src))), [
-					INSTRUCTION_CONST_NULL,
-					instructionConstInt(0n),
-					instructionConstInt(1n),
-					instructionConstInt(0n),
-					instructionConstInt(0n),
-					instructionConstInt(0n),
-					instructionConstInt(42n),
-					instructionConstInt(42n),
-					instructionConstInt(-42n),
-					instructionConstFloat(0),
-					instructionConstFloat(0),
-					instructionConstFloat(-0),
-					instructionConstFloat(-0.042),
-				]);
-			});
-=======
 		specify('#build', () => {
 			const mod = new binaryen.Module();
 			const tests = new Map<string, binaryen.ExpressionRef>([
-				['null;',    mod.i32.const(0)],
-				['false;',   mod.i32.const(0)],
-				['true;',    mod.i32.const(1)],
-				['0;',       mod.i32.const(0)],
-				['+0;',      mod.i32.const(0)],
-				['-0;',      mod.i32.const(0)],
-				['42;',      mod.i32.const(42)],
-				['+42;',     mod.i32.const(42)],
-				['-42;',     mod.i32.const(-42)],
-				['0.0;',     mod.f64.const(0)],
-				['+0.0;',    mod.f64.const(0)],
-				['-0.0;',    mod.f64.ceil(mod.f64.const(-0.5))],
-				['-4.2e-2;', mod.f64.const(-0.042)],
+				['null;',    buildConstNull  (        mod)],
+				['false;',   buildConstInt   (0n,     mod)],
+				['true;',    buildConstInt   (1n,     mod)],
+				['0;',       buildConstInt   (0n,     mod)],
+				['+0;',      buildConstInt   (0n,     mod)],
+				['-0;',      buildConstInt   (0n,     mod)],
+				['42;',      buildConstInt   (42n,    mod)],
+				['+42;',     buildConstInt   (42n,    mod)],
+				['-42;',     buildConstInt   (-42n,   mod)],
+				['0.0;',     buildConstFloat (0,      mod)],
+				['+0.0;',    buildConstFloat (0,      mod)],
+				['-0.0;',    buildConstFloat (-0,     mod)],
+				['-4.2e-2;', buildConstFloat (-0.042, mod)],
 			]);
 			return assertEqualBins(
 				[...tests.keys()].map((src) => AST.ASTNodeConstant.fromSource(src, CONFIG_FOLDING_OFF).build(new Builder(src, CONFIG_FOLDING_OFF))),
 				[...tests.values()],
 			);
->>>>>>> e6916917
 		});
 	});
 
