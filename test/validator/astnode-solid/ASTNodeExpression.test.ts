--- conflicted
+++ resolved
@@ -56,11 +56,7 @@
 					2.007  -2.007
 					91.27e4  -91.27e4  91.27e-4  -91.27e-4
 					-0.0  6.8e+0  6.8e-0  0.0e+0  -0.0e-0
-<<<<<<< HEAD
-					${ (Dev.supports('stringConstant-assess')) ? `'42😀'  '42\\u{1f600}'` : `` }
-=======
 					'42😀'  '42\\u{1f600}'
->>>>>>> e1c4d1a4
 				`.trim().replace(/\n\t+/g, '  ').split('  ').map((src) => AST.ASTNodeConstant.fromSource(src));
 				assert.deepStrictEqual(constants.map((c) => assert_wasCalled(c.fold, 1, (orig, spy) => {
 					c.fold = spy;
@@ -214,7 +210,6 @@
 				assert.ok((block.children[0] as AST.ASTNodeDeclarationVariable).unfixed);
 				assert.deepStrictEqual(
 					(block.children[1] as AST.ASTNodeStatementExpression).expr!.fold(),
-<<<<<<< HEAD
 					null,
 				);
 			});
@@ -228,8 +223,6 @@
 				assert.ok((block.children[0] as AST.ASTNodeDeclarationVariable).typenode.eval().hasMutable);
 				assert.deepStrictEqual(
 					(block.children[1] as AST.ASTNodeStatementExpression).expr!.fold(),
-=======
->>>>>>> e1c4d1a4
 					null,
 				);
 			});
@@ -238,17 +231,13 @@
 					let unfixed x: int = 21 * 2;
 					let y: int = x / 2;
 					y;
-<<<<<<< HEAD
 					let z: mutable [int, float, str] = [1, 2.0, 'three'];
 					let w: int = z.0;
 					w;
-=======
->>>>>>> e1c4d1a4
 				}`);
 				block.varCheck();
 				block.typeCheck();
 				assert.ok(!(block.children[1] as AST.ASTNodeDeclarationVariable).unfixed);
-<<<<<<< HEAD
 				assert.ok(!(block.children[4] as AST.ASTNodeDeclarationVariable).unfixed);
 				assert.deepStrictEqual(
 					[
@@ -268,10 +257,6 @@
 				assert.ok(!(block.children[0] as AST.ASTNodeDeclarationVariable).unfixed);
 				assert.deepStrictEqual(
 					(block.children[1] as AST.ASTNodeStatementExpression).expr!.fold(),
-=======
-				assert.deepStrictEqual(
-					(block.children[2] as AST.ASTNodeStatementExpression).expr!.fold(),
->>>>>>> e1c4d1a4
 					null,
 				);
 			});
@@ -582,13 +567,8 @@
 				assert.ok(AST.ASTNodeClaim.fromSource(`<int?>3`).type().equals(SolidType.INT.union(SolidType.NULL)));
 			});
 			it('throws when the operand type and claimed type do not overlap.', () => {
-<<<<<<< HEAD
 				assert.throws(() => AST.ASTNodeClaim.fromSource(`<str>3`)       .type(), TypeError03);
 				assert.throws(() => AST.ASTNodeClaim.fromSource(`<int>'three'`) .type(), TypeError03);
-=======
-				assert.throws(() => AST.ASTNodeClaim.fromSource(`<str>3`)      .type(), TypeError03);
-				assert.throws(() => AST.ASTNodeClaim.fromSource(`<int>'three'`).type(), TypeError03);
->>>>>>> e1c4d1a4
 			});
 			it('with int coersion off, does not allow converting between int and float.', () => {
 				AST.ASTNodeClaim.fromSource(`<float>3`).type(); // assert does not throw
