import * as assert from 'assert'
import {
	ASTNODE_SOLID as AST,
	Validator,
	SolidType,
	SolidTypeTuple,
	SolidTypeRecord,
	SolidObject,
	SolidNull,
	SolidBoolean,
	Int16,
	Float64,
	SolidString,
	SolidTuple,
	SolidRecord,
	TypeError01,
	TypeError02,
	TypeError04,
	VoidError01,
} from '../../../src/index.js';
import {
	CONFIG_FOLDING_OFF,
	typeConstInt,
	typeConstFloat,
	typeConstStr,
} from '../../helpers.js';



describe('ASTNodeAccess', () => {
	function programFactory(src: string): (validator: Validator) => AST.ASTNodeGoal {
		return (validator: Validator) => AST.ASTNodeGoal.fromSource(src, validator.config);
	}
	const INDEX_ACCESS_PROGRAM = programFactory(`
		%% statements 0 – 4 %%
		let         tup_fixed:    [int, float, str]     = [1, 2.0, 'three'];
		let unfixed tup_unfixed:  [int, float, str]     = [1, 2.0, 'three'];
		let         list_fixed:   (int | float | str)[] = List.<int | float | str>([1, 2.0, 'three']);
		let unfixed list_unfixed: (int | float | str)[] = List.<int | float | str>([1, 2.0, 'three']);

		%% statements 4 – 10 %%
		tup_fixed.0;   % type \`1\`       % value \`1\`
		tup_fixed.1;   % type \`2.0\`     % value \`2.0\`
		tup_fixed.2;   % type \`'three'\` % value \`'three'\`
		tup_unfixed.0; % type \`int\`     % non-computable value
		tup_unfixed.1; % type \`float\`   % non-computable value
		tup_unfixed.2; % type \`str\`     % non-computable value

		%% statements 10 – 16 %%
		list_fixed.0;   % type \`1\`                 % value \`1\`
		list_fixed.1;   % type \`2.0\`               % value \`2.0\`
		list_fixed.2;   % type \`'three'\`           % value \`'three'\`
		list_unfixed.0; % type \`int | float | str\` % non-computable value
		list_unfixed.1; % type \`int | float | str\` % non-computable value
		list_unfixed.2; % type \`int | float | str\` % non-computable value

		%% statements 16 – 22 %%
		tup_fixed.-3;   % type \`1\`       % value \`1\`
		tup_fixed.-2;   % type \`2.0\`     % value \`2.0\`
		tup_fixed.-1;   % type \`'three'\` % value \`'three'\`
		tup_unfixed.-3; % type \`int\`     % non-computable value
		tup_unfixed.-2; % type \`float\`   % non-computable value
		tup_unfixed.-1; % type \`str\`     % non-computable value

		%% statements 22 – 28 %%
		list_fixed.-3;   % type \`1\`                 % value \`1\`
		list_fixed.-2;   % type \`2.0\`               % value \`2.0\`
		list_fixed.-1;   % type \`'three'\`           % value \`'three'\`
		list_unfixed.-3; % type \`int | float | str\` % non-computable value
		list_unfixed.-2; % type \`int | float | str\` % non-computable value
		list_unfixed.-1; % type \`int | float | str\` % non-computable value

		%% statements 28 – 36 %%
		let         tupo1_f: [int, float, ?: str] = [1, 2.0, 'three'];
		let         tupo2_f: [int, float, ?: str] = [1, 2.0];
		let         tupo3_f: [int, float]         = [1, 2.0, true];
		let         tupo4_f: [int, float]         = [1, 2.0];
		let unfixed tupo1_u: [int, float, ?: str] = [1, 2.0, 'three'];
		let unfixed tupo2_u: [int, float, ?: str] = [1, 2.0];
		let unfixed tupo3_u: [int, float]         = [1, 2.0, true];
		let unfixed tupo4_u: [int, float]         = [1, 2.0];

		%% statements 36 – 38 %%
		tupo1_u.2; % type \`str | void\` % non-computable value
		tupo2_u.2; % type \`str | void\` % non-computable value

		%% statements 38 – 41 %%
		tupo1_f?.2; % type \`'three'\` % value \`'three'\`
		tupo1_u?.2; % type \`str?\`    % non-computable value
		tupo2_u?.2; % type \`str?\`    % non-computable value

		%% statements 41 – 43 %%
		list_fixed  ?.2; % type \`'three'\`                  % value \`'three'\`
		list_unfixed?.2; % type \`int | float | str | null\` % non-computable value

		%% statements 43 – 46 %%
		tupo1_f!.2; % type \`'three'\` % value \`'three'\`
		tupo1_u!.2; % type \`str\`     % non-computable value
		tupo2_u!.2; % type \`str\`     % non-computable value

		%% statements 46 – 48 %%
		let unfixed tupvoid: [int | void] = [42];
		tupvoid!.0; % type \`int\` % non-computable value
	`);
	const KEY_ACCESS_PROGRAM = programFactory(`
		%% statements 0 – 4 %%
		let         rec_fixed:    [a: int, b: float, c: str] = [a= 1, b= 2.0, c= 'three'];
		let unfixed rec_unfixed:  [a: int, b: float, c: str] = [a= 1, b= 2.0, c= 'three'];
		let         hash_fixed:   [: int | float | str]      = Hash.<int | float | str>([a= 1, b= 2.0, c= 'three']);
		let unfixed hash_unfixed: [: int | float | str]      = Hash.<int | float | str>([a= 1, b= 2.0, c= 'three']);

		%% statements 4 – 10 %%
		rec_fixed.a;   % type \`1\`       % value \`1\`
		rec_fixed.b;   % type \`2.0\`     % value \`2.0\`
		rec_fixed.c;   % type \`'three'\` % value \`'three'\`
		rec_unfixed.a; % type \`int\`     % non-computable value
		rec_unfixed.b; % type \`float\`   % non-computable value
		rec_unfixed.c; % type \`str\`     % non-computable value

		%% statements 10 – 16 %%
		hash_fixed.a;   % type \`1\`                 % value \`1\`
		hash_fixed.b;   % type \`2.0\`               % value \`2.0\`
		hash_fixed.c;   % type \`'three'\`           % value \`'three'\`
		hash_unfixed.a; % type \`int | float | str\` % non-computable value
		hash_unfixed.b; % type \`int | float | str\` % non-computable value
		hash_unfixed.c; % type \`int | float | str\` % non-computable value

		%% statements 16 – 24 %%
		let         reco1_f: [a: int, c: float, b?: str] = [a= 1, c= 2.0, b= 'three'];
		let         reco2_f: [a: int, c: float, b?: str] = [a= 1, c= 2.0];
		let         reco3_f: [a: int, c: float]          = [a= 1, c= 2.0, b= true];
		let         reco4_f: [a: int, c: float]          = [a= 1, c= 2.0];
		let unfixed reco1_u: [a: int, c: float, b?: str] = [a= 1, c= 2.0, b= 'three'];
		let unfixed reco2_u: [a: int, c: float, b?: str] = [a= 1, c= 2.0];
		let unfixed reco3_u: [a: int, c: float]          = [a= 1, c= 2.0, b= true];
		let unfixed reco4_u: [a: int, c: float]          = [a= 1, c= 2.0];

		%% statements 24 – 26 %%
		reco1_u.b; % type \`str | void\` % non-computable value
		reco2_u.b; % type \`str | void\` % non-computable value

		%% statements 26 – 29 %%
		reco1_f?.b; % type \`'three'\` % value \`'three'\`
		reco1_u?.b; % type \`str?\`    % non-computable value
		reco2_u?.b; % type \`str?\`    % non-computable value

		%% statements 29 – 31 %%
		hash_fixed?.c;   % type \`'three'\`                  % value \`'three'\`
		hash_unfixed?.c; % type \`int | float | str | null\` % non-computable value

		%% statements 31 – 34 %%
		reco1_f!.b; % type \`'three'\` % value \`'three'\`
		reco1_u!.b; % type \`str\`     % non-computable value
		reco2_u!.b; % type \`str\`     % non-computable value

		%% statements 34 – 36 %%
		let unfixed recvoid: [c: int | void] = [c= 42];
		recvoid!.c; % type \`int\` % non-computable value
	`);
	const EXPR_ACCESS_PROGRAM = programFactory(`
		%% statements 0 – 4 %%
		let a: [str] = ['a'];
		let b: [str] = ['b'];
		let c: [str] = ['c'];
		let unfixed three: str = 'three';

		%% statements 4 – 10 %%
		let         tup_fixed:    [int, float, str]              = [1, 2.0, 'three'];
		let unfixed tup_unfixed:  [int, float, str]              = [1, 2.0, 'three'];
		let         list_fixed:   (int | float | str)[]          = List.<int | float | str>([1, 2.0, 'three']);
		let unfixed list_unfixed: List.<int | float | str>       = List.<int | float | str>([1, 2.0, 'three']);
		let         set_fixed:    (int | float | str){}          = {1, 2.0, 'three'};
		let unfixed set_unfixed:  Set.<int | float | str>        = {1, 2.0, three};
		let         map_fixed:    {[str] -> int | float | str}   = {a -> 1, b -> 2.0, c -> 'three'};
		let unfixed map_unfixed:  Map.<[str], int | float | str> = {a -> 1, b -> 2.0, c -> three};

		%% statements 12 – 18 %%
		tup_fixed  .[0 + 0]; % type \`1\`       % value \`1\`
		tup_fixed  .[0 + 1]; % type \`2.0\`     % value \`2.0\`
		tup_fixed  .[0 + 2]; % type \`'three'\` % value \`'three'\`
		tup_unfixed.[0 + 0]; % type \`int\`     % non-computable value
		tup_unfixed.[0 + 1]; % type \`float\`   % non-computable value
		tup_unfixed.[0 + 2]; % type \`str\`     % non-computable value

		%% statements 18 – 24 %%
		list_fixed  .[0 + 0]; % type \`1\`                 % value \`1\`
		list_fixed  .[0 + 1]; % type \`2.0\`               % value \`2.0\`
		list_fixed  .[0 + 2]; % type \`'three'\`           % value \`'three'\`
		list_unfixed.[0 + 0]; % type \`int | float | str\` % non-computable value
		list_unfixed.[0 + 1]; % type \`int | float | str\` % non-computable value
		list_unfixed.[0 + 2]; % type \`int | float | str\` % non-computable value

		%% statements 24 – 30 %%
		set_fixed  .[1];       % type \`1\`                 % value \`1\`
		set_fixed  .[2.0];     % type \`2.0\`               % value \`2.0\`
		set_fixed  .['three']; % type \`'three'\`           % value \`'three'\`
		set_unfixed.[1];       % type \`int | float | str\` % non-computable value
		set_unfixed.[2.0];     % type \`int | float | str\` % non-computable value
		set_unfixed.['three']; % type \`int | float | str\` % non-computable value

		%% statements 30 – 36 %%
		map_fixed  .[a]; % type \`1\`             % value \`1\`
		map_fixed  .[b]; % type \`2.0\`           % value \`2.0\`
		map_fixed  .[c]; % type \`'three'\`       % value \`'three'\`
		map_unfixed.[a]; % type \`1 | 2.0 | str\` % non-computable value
		map_unfixed.[b]; % type \`1 | 2.0 | str\` % non-computable value
		map_unfixed.[c]; % type \`1 | 2.0 | str\` % non-computable value

		%% statements 36 – 44 %%
		let         tupo1_f: [int, float, ?: str] = [1, 2.0, 'three'];
		let         tupo2_f: [int, float, ?: str] = [1, 2.0];
		let         tupo3_f: [int, float]         = [1, 2.0, true];
		let         tupo4_f: [int, float]         = [1, 2.0];
		let unfixed tupo1_u: [int, float, ?: str] = [1, 2.0, 'three'];
		let unfixed tupo2_u: [int, float, ?: str] = [1, 2.0];
		let unfixed tupo3_u: [int, float]         = [1, 2.0, true];
		let unfixed tupo4_u: [int, float]         = [1, 2.0];

		%% statements 44 – 46 %%
		tupo1_u.[0 + 2]; % type \`str | void\` % non-computable value
		tupo2_u.[0 + 2]; % type \`str | void\` % non-computable value

		%% statements 46 – 49 %%
		tupo1_f?.[0 + 2]; % type \`'three'\` % value \`'three'\`
		tupo1_u?.[0 + 2]; % type \`str?\`    % non-computable value
		tupo2_u?.[0 + 2]; % type \`str?\`    % non-computable value

		%% statements 49 – 55 %%
		list_fixed  ?.[2];       % type \`'three'\`                  % value \`'three'\`
		list_unfixed?.[2];       % type \`int | float | str | null\` % non-computable value
		set_fixed   ?.['three']; % type \`'three'\`                  % value \`'three'\`
		set_unfixed ?.[three];   % type \`int | float | str | null\` % non-computable value
		map_fixed   ?.[c];       % type \`'three'\`                  % value \`'three'\`
		map_unfixed ?.[c];       % type \`int | float | str | null\` % non-computable value

		%% statements 55 – 58 %%
		tupo1_f!.[0 + 2]; % type \`'three'\` % value \`'three'\`
		tupo1_u!.[0 + 2]; % type \`str\`     % non-computable value
		tupo2_u!.[0 + 2]; % type \`str\`     % non-computable value
	`);


	describe('#type', () => {
		function typeOfStmtExpr(stmt: AST.ASTNodeStatementExpression, validator: Validator): SolidType {
			return stmt.expr!.type(validator);
		}
		const COMMON_TYPES = {
			int_float: SolidType.unionAll([
				SolidType.INT,
				SolidType.FLOAT,
			]),
			int_float_str: SolidType.unionAll([
				SolidType.INT,
				SolidType.FLOAT,
				SolidType.STR,
			]),
			int_float_str_null: SolidType.unionAll([
				SolidType.INT,
				SolidType.FLOAT,
				SolidType.STR,
				SolidType.NULL,
			]),
		};
		const expected: SolidType[] = [
			typeConstInt(1n),
			typeConstFloat(2.0),
			typeConstStr('three'),
			SolidType.INT,
			SolidType.FLOAT,
			SolidType.STR,
		];
		const expected_o: SolidType[] = [
			typeConstStr('three'),
			SolidType.STR.union(SolidType.NULL),
			SolidType.STR.union(SolidType.NULL),
		];
		const expected_c: SolidType[] = [
			typeConstStr('three'),
			SolidType.STR,
			SolidType.STR,
		];
		context('when base is nullish.', () => {
			it('optional access returns type of base when it is a subtype of null.', () => {
				const validator: Validator = new Validator();
				assert.throws(() => AST.ASTNodeAccess.fromSource(`null.4;`)         .type(validator), TypeError04);
				assert.throws(() => AST.ASTNodeAccess.fromSource(`null.four;`)      .type(validator), TypeError04);
				assert.throws(() => AST.ASTNodeAccess.fromSource(`null.[[[[[]]]]];`).type(validator), TypeError01);
				[
					AST.ASTNodeAccess.fromSource(`null?.3;`)         .type(validator),
					AST.ASTNodeAccess.fromSource(`null?.four;`)      .type(validator),
					AST.ASTNodeAccess.fromSource(`null?.[[[[[]]]]];`).type(validator),
				].forEach((t) => {
					assert.ok(t.isSubtypeOf(SolidType.NULL));
				});
			});
			it('chained optional access.', () => {
				const validator: Validator = new Validator();
				const program: AST.ASTNodeGoal = AST.ASTNodeGoal.fromSource(`
					let unfixed bound1: [prop?: [bool]] = [prop= [true]];
					let unfixed bound2: [prop?: [?: bool]] = [prop= []];

					bound1;          % type \`[prop?: [bool]]\`
					bound1?.prop;    % type \`[bool] | null\`
					bound1?.prop?.0; % type \`bool | null\`

					bound2;          % type \`[prop?: [?: bool]]\`
					bound2?.prop;    % type \`[?: bool] | null\`
					bound2?.prop?.0; % type \`bool | null\`
				`);
				program.varCheck(validator);
				program.typeCheck(validator);
				const prop1: SolidTypeTuple = SolidTypeTuple.fromTypes([SolidType.BOOL]);
				const prop2: SolidTypeTuple = new SolidTypeTuple([{type: SolidType.BOOL, optional: true}]);
				assert.deepStrictEqual(
					program.children.slice(2, 8).map((c) => typeOfStmtExpr(c as AST.ASTNodeStatementExpression, validator)),
					[
						new SolidTypeRecord(new Map([[0x101n, {type: prop1, optional: true}]])),
						prop1.union(SolidType.NULL),
						SolidType.BOOL.union(SolidType.NULL),
						new SolidTypeRecord(new Map([[0x101n, {type: prop2, optional: true}]])),
						prop2.union(SolidType.NULL),
						SolidType.BOOL.union(SolidType.NULL),
					],
				);
			});
		});

		context('access by index.', () => {
			let validator: Validator;
			let program: AST.ASTNodeGoal;
			before(() => {
				validator = new Validator();
				program = INDEX_ACCESS_PROGRAM(validator);
				program.varCheck(validator);
				program.typeCheck(validator);
			});
			it('returns individual entry types.', () => {
				assert.deepStrictEqual(
					program.children.slice(4, 10).map((c) => typeOfStmtExpr(c as AST.ASTNodeStatementExpression, validator)),
					expected,
				);
				assert.deepStrictEqual(
					program.children.slice(10, 16).map((c) => typeOfStmtExpr(c as AST.ASTNodeStatementExpression, validator)),
					[
						...expected.slice(0, 3),
						COMMON_TYPES.int_float_str,
						COMMON_TYPES.int_float_str,
						COMMON_TYPES.int_float_str,
					],
				);
			});
			it('negative indices count backwards from end.', () => {
				assert.deepStrictEqual(
					program.children.slice(16, 22).map((c) => typeOfStmtExpr(c as AST.ASTNodeStatementExpression, validator)),
					expected,
				);
				assert.deepStrictEqual(
					program.children.slice(22, 28).map((c) => typeOfStmtExpr(c as AST.ASTNodeStatementExpression, validator)),
					[
						...expected.slice(0, 3),
						COMMON_TYPES.int_float_str,
						COMMON_TYPES.int_float_str,
						COMMON_TYPES.int_float_str,
					],
				);
			});
			it('unions with void if entry is optional.', () => {
				assert.deepStrictEqual(
					program.children.slice(36, 38).map((c) => typeOfStmtExpr(c as AST.ASTNodeStatementExpression, validator)),
					[
						SolidType.STR.union(SolidType.VOID),
						SolidType.STR.union(SolidType.VOID),
					],
				);
			});
			it('unions with null if entry and access are optional.', () => {
				assert.deepStrictEqual(
					program.children.slice(38, 41).map((c) => typeOfStmtExpr(c as AST.ASTNodeStatementExpression, validator)),
					expected_o,
				);
			});
			it('unions with null for lists if access is optional.', () => {
				assert.deepStrictEqual(
					program.children.slice(41, 43).map((c) => typeOfStmtExpr(c as AST.ASTNodeStatementExpression, validator)),
					[
						typeConstStr('three'),
						COMMON_TYPES.int_float_str.union(SolidType.NULL),
					],
				);
			});
			it('claim access always subtracts void.', () => {
				assert.deepStrictEqual(
					[
						...program.children.slice(43, 46),
						program.children[47],
					].map((c) => typeOfStmtExpr(c as AST.ASTNodeStatementExpression, validator)),
					[
						...expected_c,
						SolidType.INT,
					],
				);
			});
			it('throws when index is out of bounds for tuples.', () => {
				assert.throws(() => AST.ASTNodeAccess.fromSource(`[1, 2.0, 'three'].3;`)  .type(validator), TypeError04);
				assert.throws(() => AST.ASTNodeAccess.fromSource(`[1, 2.0, 'three'].-4;`) .type(validator), TypeError04);
				assert.throws(() => AST.ASTNodeAccess.fromSource(`[1, 2.0, 'three']?.3;`) .type(validator), TypeError04);
				assert.throws(() => AST.ASTNodeAccess.fromSource(`[1, 2.0, 'three']?.-4;`).type(validator), TypeError04);
			});
			it('returns the list item type when index is out of bounds for lists.', () => {
				const validator: Validator = new Validator();
				const program: AST.ASTNodeGoal = programFactory(`
					let unfixed list: (int | float | str)[] = List.<int | float| str>([1, 2.0, 'three']);
					list.3;
					list.-4;
				`)(validator);
				program.varCheck(validator);
				program.typeCheck(validator);
				program.children.slice(1, 3).forEach((c) => {
					assert.deepStrictEqual(
						typeOfStmtExpr(c as AST.ASTNodeStatementExpression, validator),
						COMMON_TYPES.int_float_str,
					);
				});
			});
		});

		context('access by key.', () => {
			let validator: Validator;
			let program: AST.ASTNodeGoal;
			before(() => {
				validator = new Validator();
				program = KEY_ACCESS_PROGRAM(validator);
				program.varCheck(validator);
				program.typeCheck(validator);
			});
			it('returns individual entry types.', () => {
				assert.deepStrictEqual(
					program.children.slice(4, 10).map((c) => typeOfStmtExpr(c as AST.ASTNodeStatementExpression, validator)),
					expected,
				);
				assert.deepStrictEqual(
					program.children.slice(10, 16).map((c) => typeOfStmtExpr(c as AST.ASTNodeStatementExpression, validator)),
					[
						...expected.slice(0, 3),
						COMMON_TYPES.int_float_str,
						COMMON_TYPES.int_float_str,
						COMMON_TYPES.int_float_str,
					],
				);
			});
			it('unions with void if entry is optional.', () => {
				assert.deepStrictEqual(
					program.children.slice(24, 26).map((c) => typeOfStmtExpr(c as AST.ASTNodeStatementExpression, validator)),
					[
						SolidType.STR.union(SolidType.VOID),
						SolidType.STR.union(SolidType.VOID),
					],
				);
			});
			it('unions with null if entry and access are optional.', () => {
				assert.deepStrictEqual(
					program.children.slice(26, 29).map((c) => typeOfStmtExpr(c as AST.ASTNodeStatementExpression, validator)),
					expected_o,
				);
			});
			it('unions with null for hashes if access is optional.', () => {
				assert.deepStrictEqual(
					program.children.slice(29, 31).map((c) => typeOfStmtExpr(c as AST.ASTNodeStatementExpression, validator)),
					[
						typeConstStr('three'),
						COMMON_TYPES.int_float_str.union(SolidType.NULL),
					],
				);
			});
			it('claim access always subtracts void.', () => {
				assert.deepStrictEqual(
					[
						...program.children.slice(31, 34),
						program.children[35],
					].map((c) => typeOfStmtExpr(c as AST.ASTNodeStatementExpression, validator)),
					[
						...expected_c,
						SolidType.INT,
					],
				);
			});
			it('throws when key is out of bounds for records.', () => {
				assert.throws(() => AST.ASTNodeAccess.fromSource(`[a= 1, b= 2.0, c= 'three'].d;`) .type(validator), TypeError04);
				assert.throws(() => AST.ASTNodeAccess.fromSource(`[a= 1, b= 2.0, c= 'three']?.d;`).type(validator), TypeError04);
			});
			it('returns the hash item type when key is out of bounds for hashes.', () => {
				const validator: Validator = new Validator();
				const program: AST.ASTNodeGoal = programFactory(`
<<<<<<< HEAD
					let hash: [: int | float | str] = Hash.<int | float| str>([a= 1, b= 2.0, c= 'three']);
=======
					let unfixed hash: [: int | float | str] = Hash.<int | float| str>([a= 1, b= 2.0, c= 'three']);
>>>>>>> b50dd36e
					hash.d;
				`)(validator);
				program.varCheck(validator);
				program.typeCheck(validator);
				assert.deepStrictEqual(
					typeOfStmtExpr(program.children[1] as AST.ASTNodeStatementExpression, validator),
					COMMON_TYPES.int_float_str,
				);
			});
		});

		context('access by computed expression.', () => {
			context('with constant folding on, folds expression accessor.', () => {
				let validator: Validator;
				let program: AST.ASTNodeGoal;
				before(() => {
					validator = new Validator();
					program = EXPR_ACCESS_PROGRAM(validator);
					program.varCheck(validator);
					program.typeCheck(validator);
				});
				it('returns individual entry types for tuples.', () => {
					assert.deepStrictEqual(
						program.children.slice(12, 18).map((c) => typeOfStmtExpr(c as AST.ASTNodeStatementExpression, validator)),
						expected,
					);
				});
				it('returns the union of all element types, constants, for lists.', () => {
					assert.deepStrictEqual(
						program.children.slice(18, 24).map((c) => typeOfStmtExpr(c as AST.ASTNodeStatementExpression, validator)),
						[
							...expected.slice(0, 3),
							COMMON_TYPES.int_float_str,
							COMMON_TYPES.int_float_str,
							COMMON_TYPES.int_float_str,
						],
					);
				});
				it('returns the union of all element types, constants, for sets.', () => {
					assert.deepStrictEqual(
						program.children.slice(24, 30).map((c) => typeOfStmtExpr(c as AST.ASTNodeStatementExpression, validator)),
						[
							...expected.slice(0, 3),
							COMMON_TYPES.int_float_str,
							COMMON_TYPES.int_float_str,
							COMMON_TYPES.int_float_str,
						],
					);
				});
				it('returns the union of all consequent types, constants, for maps.', () => {
					assert.deepStrictEqual(
						program.children.slice(30, 36).map((c) => typeOfStmtExpr(c as AST.ASTNodeStatementExpression, validator)),
						[
							...expected.slice(0, 3),
							COMMON_TYPES.int_float_str,
							COMMON_TYPES.int_float_str,
							COMMON_TYPES.int_float_str,
						],
					);
				});
				it('unions with void if tuple entry is optional.', () => {
					assert.deepStrictEqual(
						program.children.slice(44, 46).map((c) => typeOfStmtExpr(c as AST.ASTNodeStatementExpression, validator)),
						[
							SolidType.STR.union(SolidType.VOID),
							SolidType.STR.union(SolidType.VOID),
						],
					);
				});
				it('unions with null if tuple entry and access are optional.', () => {
					assert.deepStrictEqual(
						program.children.slice(46, 49).map((c) => typeOfStmtExpr(c as AST.ASTNodeStatementExpression, validator)),
						expected_o,
					);
				});
				it('unions with null if list/set/mappping access is optional.', () => {
					assert.deepStrictEqual(
						program.children.slice(49, 55).map((c) => typeOfStmtExpr(c as AST.ASTNodeStatementExpression, validator)),
						[
							typeConstStr('three'),
							COMMON_TYPES.int_float_str.union(SolidType.NULL),
							typeConstStr('three'),
							COMMON_TYPES.int_float_str.union(SolidType.NULL),
							typeConstStr('three'),
							COMMON_TYPES.int_float_str.union(SolidType.NULL),
						],
					);
				});
				it('claim access always subtracts void.', () => {
					assert.deepStrictEqual(
						program.children.slice(55, 58).map((c) => typeOfStmtExpr(c as AST.ASTNodeStatementExpression, validator)),
						expected_c,
					);
				});
				it('throws when accessor expression is correct type but out of bounds for tuples.', () => {
					assert.throws(() => AST.ASTNodeAccess.fromSource(`[1, 2.0, 'three'].[3];`)  .type(validator), TypeError04);
					assert.throws(() => AST.ASTNodeAccess.fromSource(`[1, 2.0, 'three'].[-4];`) .type(validator), TypeError04);
					assert.throws(() => AST.ASTNodeAccess.fromSource(`[1, 2.0, 'three']?.[3];`) .type(validator), TypeError04);
					assert.throws(() => AST.ASTNodeAccess.fromSource(`[1, 2.0, 'three']?.[-4];`).type(validator), TypeError04);
				});
				it('returns the list item type when accessor expression is correct type but out of bounds for lists.', () => {
					const validator: Validator = new Validator();
					const program: AST.ASTNodeGoal = programFactory(`
						let unfixed list: (int | float | str)[] = List.<int | float| str>([1, 2.0, 'three']);
						list.[3];
						list.[-4];
					`)(validator);
					program.varCheck(validator);
					program.typeCheck(validator);
					program.children.slice(1, 3).forEach((c) => {
						assert.deepStrictEqual(
							typeOfStmtExpr(c as AST.ASTNodeStatementExpression, validator),
							COMMON_TYPES.int_float_str,
						);
					});
				});
				it('throws when accessor expression is of incorrect type.', () => {
					assert.throws(() => AST.ASTNodeAccess.fromSource(`[1, 2.0, 'three'].['3'];`).type(validator), TypeError02);
					assert.throws(() => AST.ASTNodeAccess.fromSource(`{1, 2.0, 'three'}.[true];`).type(validator), TypeError02);
					assert.throws(() => AST.ASTNodeAccess.fromSource(`{['a'] -> 1, ['b'] -> 2.0, ['c'] -> 'three'}.['a'];`).type(validator), TypeError02);
				});
			});
			context('with constant folding off.', () => {
				let validator: Validator;
				let program: AST.ASTNodeGoal;
				before(() => {
					validator = new Validator(CONFIG_FOLDING_OFF);
					program = EXPR_ACCESS_PROGRAM(validator);
					program.varCheck(validator);
					program.typeCheck(validator);
				});
				it('returns the union of all entry types for tuples.', () => {
					program.children.slice(12, 18).forEach((c) => {
						assert.deepStrictEqual(
							typeOfStmtExpr(c as AST.ASTNodeStatementExpression, validator),
							COMMON_TYPES.int_float_str,
						);
					});
				});
				it('returns the union of all item types for lists.', () => {
					program.children.slice(18, 24).forEach((c) => {
						assert.deepStrictEqual(
							typeOfStmtExpr(c as AST.ASTNodeStatementExpression, validator),
							COMMON_TYPES.int_float_str,
						);
					});
				});
				it('returns the union of all element types for sets.', () => {
					program.children.slice(24, 30).forEach((c) => {
						assert.deepStrictEqual(
							typeOfStmtExpr(c as AST.ASTNodeStatementExpression, validator),
							COMMON_TYPES.int_float_str,
						);
					});
				});
				it('returns the union of all consequent types for maps.', () => {
					program.children.slice(30, 36).forEach((c) => {
						assert.deepStrictEqual(
							typeOfStmtExpr(c as AST.ASTNodeStatementExpression, validator),
							COMMON_TYPES.int_float_str,
						);
					});
				});
				it('does not union with void, even with optional tuple entries.', () => {
					program.children.slice(44, 46).forEach((c) => {
						assert.deepStrictEqual(
							typeOfStmtExpr(c as AST.ASTNodeStatementExpression, validator),
							COMMON_TYPES.int_float_str,
						);
					});
				});
				it('unions with null if access is optional.', () => {
					assert.deepStrictEqual(
						program.children.slice(46, 49).map((c) => typeOfStmtExpr(c as AST.ASTNodeStatementExpression, validator)),
						[
							COMMON_TYPES.int_float_str_null,
							COMMON_TYPES.int_float_str_null,
							COMMON_TYPES.int_float_str_null,
						],
					);
					program.children.slice(49, 55).forEach((c) => {
						assert.deepStrictEqual(
							typeOfStmtExpr(c as AST.ASTNodeStatementExpression, validator),
							COMMON_TYPES.int_float_str.union(SolidType.NULL),
						);
					});
				});
				it('claim access always subtracts void.', () => {
					assert.deepStrictEqual(
						program.children.slice(55, 58).map((c) => typeOfStmtExpr(c as AST.ASTNodeStatementExpression, validator)),
						[
							COMMON_TYPES.int_float_str,
							COMMON_TYPES.int_float_str,
							COMMON_TYPES.int_float_str,
						],
					);
				});
			});
			it('throws when base object is of incorrect type.', () => {
				assert.throws(() => AST.ASTNodeAccess.fromSource(`(4).[2];`).type(new Validator()), TypeError01);
			});
		});
	});


	describe('#fold', () => {
		function foldStmtExpr(stmt: AST.ASTNodeStatementExpression, validator: Validator): SolidObject | null {
			return stmt.expr!.fold(validator);
		}
		const expected: (SolidObject | null)[] = [
			new Int16(1n),
			new Float64(2.0),
			new SolidString('three'),
			null,
			null,
			null,
		];
		const expected_o: (SolidObject | null)[] = [
			new SolidString('three'),
			null,
			null,
		];

		context('when base is nullish.', () => {
			it('optional access returns base when it is null.', () => {
				const validator: Validator = new Validator();
				assert.throws(() => AST.ASTNodeAccess.fromSource(`null.4;`)         .fold(validator), /TypeError: \w+\.get is not a function/);
				assert.throws(() => AST.ASTNodeAccess.fromSource(`null.four;`)      .fold(validator), /TypeError: \w+\.get is not a function/);
				assert.throws(() => AST.ASTNodeAccess.fromSource(`null.[[[[[]]]]];`).fold(validator), /TypeError: \w+\.get is not a function/);
				[
					AST.ASTNodeAccess.fromSource(`null?.3;`)         .fold(validator),
					AST.ASTNodeAccess.fromSource(`null?.four;`)      .fold(validator),
					AST.ASTNodeAccess.fromSource(`null?.[[[[[]]]]];`).fold(validator),
				].forEach((t) => {
					assert.strictEqual(t, SolidNull.NULL);
				});
			});
			it('chained optional access.', () => {
				const validator: Validator = new Validator();
				const program: AST.ASTNodeGoal = AST.ASTNodeGoal.fromSource(`
					let bound1: [prop?: [bool]] = [prop= [true]];
					let bound2: [prop?: [?: bool]] = [prop= []];

					bound1;          % value \`[prop= [true]]\`
					bound1?.prop;    % value \`[true]\`
					bound1?.prop?.0; % value \`true\`

					bound2;          % value \`[prop= []]\`
					bound2?.prop;    % value \`[]\`
				`);
				program.varCheck(validator);
				program.typeCheck(validator);
				const prop1: SolidTuple = new SolidTuple([SolidBoolean.TRUE]);
				const prop2: SolidTuple = new SolidTuple();
				assert.deepStrictEqual(
					program.children.slice(2, 7).map((c) => foldStmtExpr(c as AST.ASTNodeStatementExpression, validator)),
					[
						new SolidRecord(new Map([[0x101n, prop1],])),
						prop1,
						SolidBoolean.TRUE,
						new SolidRecord(new Map([[0x101n, prop2]])),
						prop2,
					],
				);
				// must bypass type-checker:
				assert.deepStrictEqual(
					AST.ASTNodeAccess.fromSource(`[prop= []]?.prop?.0;`).fold(validator),
					SolidNull.NULL,
				);
			});
		});

		context('access by index.', () => {
			let validator: Validator;
			let program: AST.ASTNodeGoal;
			before(() => {
				validator = new Validator();
				program = INDEX_ACCESS_PROGRAM(validator);
				program.varCheck(validator);
				program.typeCheck(validator);
			});
			it('returns individual entries.', () => {
				assert.deepStrictEqual(
					program.children.slice(4, 10).map((c) => foldStmtExpr(c as AST.ASTNodeStatementExpression, validator)),
					expected,
				);
				assert.deepStrictEqual(
					program.children.slice(10, 16).map((c) => foldStmtExpr(c as AST.ASTNodeStatementExpression, validator)),
					expected,
				);
				assert.deepStrictEqual(
					program.children.slice(38, 41).map((c) => foldStmtExpr(c as AST.ASTNodeStatementExpression, validator)),
					expected_o,
				);
				assert.deepStrictEqual(
					[
						...program.children.slice(43, 46),
						program.children[47]
					].map((c) => foldStmtExpr(c as AST.ASTNodeStatementExpression, validator)),
					[
						...expected_o,
						null,
					],
				);
			});
			it('negative indices count backwards from end.', () => {
				assert.deepStrictEqual(
					program.children.slice(16, 22).map((c) => foldStmtExpr(c as AST.ASTNodeStatementExpression, validator)),
					expected,
				);
			});
			it('throws when index is out of bounds.', () => {
				assert.throws(() => AST.ASTNodeAccess.fromSource(`[1, 2.0, 'three'].3;`) .fold(validator), VoidError01);
				assert.throws(() => AST.ASTNodeAccess.fromSource(`[1, 2.0, 'three'].-4;`).fold(validator), VoidError01);
			});
			it('returns null when optionally accessing index out of bounds.', () => {
				[
					AST.ASTNodeAccess.fromSource(`[1, 2.0, 'three']?.3;`) .fold(validator),
					AST.ASTNodeAccess.fromSource(`[1, 2.0, 'three']?.-4;`).fold(validator),
				].forEach((v) => {
					assert.deepStrictEqual(v, SolidNull.NULL);
				});
			});
		});

		context('access by key.', () => {
			let validator: Validator;
			let program: AST.ASTNodeGoal;
			before(() => {
				validator = new Validator();
				program = KEY_ACCESS_PROGRAM(validator);
				program.varCheck(validator);
				program.typeCheck(validator);
			});
			it('returns individual entries.', () => {
				assert.deepStrictEqual(
					program.children.slice(4, 10).map((c) => foldStmtExpr(c as AST.ASTNodeStatementExpression, validator)),
					expected,
				);
				assert.deepStrictEqual(
					program.children.slice(10, 16).map((c) => foldStmtExpr(c as AST.ASTNodeStatementExpression, validator)),
					expected,
				);
				assert.deepStrictEqual(
					program.children.slice(26, 29).map((c) => foldStmtExpr(c as AST.ASTNodeStatementExpression, validator)),
					expected_o,
				);
				assert.deepStrictEqual(
					[
						...program.children.slice(31, 34),
						program.children[35],
					].map((c) => foldStmtExpr(c as AST.ASTNodeStatementExpression, validator)),
					[
						...expected_o,
						null,
					],
				);
			});
			it('throws when key is out of bounds.', () => {
				assert.throws(() => AST.ASTNodeAccess.fromSource(`[a= 1, b= 2.0, c= 'three'].d;`).fold(validator), VoidError01);
			});
			it('returns null when optionally accessing key out of bounds.', () => {
				[
					AST.ASTNodeAccess.fromSource(`[a= 1, b= 2.0, c= 'three']?.d;`).fold(validator),
				].forEach((v) => {
					assert.deepStrictEqual(v, SolidNull.NULL);
				});
			});
		});

		context('access by computed expression.', () => {
			let validator: Validator;
			let program: AST.ASTNodeGoal;
			before(() => {
				validator = new Validator();
				program = EXPR_ACCESS_PROGRAM(validator);
				program.varCheck(validator);
				program.typeCheck(validator);
			});
			it('returns individual entries for tuples.', () => {
				assert.deepStrictEqual(
					program.children.slice(12, 18).map((c) => foldStmtExpr(c as AST.ASTNodeStatementExpression, validator)),
					expected,
				);
				assert.deepStrictEqual(
					program.children.slice(46, 49).map((c) => foldStmtExpr(c as AST.ASTNodeStatementExpression, validator)),
					expected_o,
				);
				assert.deepStrictEqual(
					program.children.slice(55, 58).map((c) => foldStmtExpr(c as AST.ASTNodeStatementExpression, validator)),
					expected_o,
				);
			});
			it('returns individual entries for lists.', () => {
				assert.deepStrictEqual(
					program.children.slice(18, 24).map((c) => foldStmtExpr(c as AST.ASTNodeStatementExpression, validator)),
					expected,
				);
				assert.deepStrictEqual(
					program.children.slice(49, 51).map((c) => foldStmtExpr(c as AST.ASTNodeStatementExpression, validator)),
					[
						new SolidString('three'),
						null,
					],
				);
			});
			it('returns individual entries for sets.', () => {
				assert.deepStrictEqual(
					program.children.slice(24, 30).map((c) => foldStmtExpr(c as AST.ASTNodeStatementExpression, validator)),
					expected,
				);
				assert.deepStrictEqual(
					program.children.slice(51, 53).map((c) => foldStmtExpr(c as AST.ASTNodeStatementExpression, validator)),
					[
						new SolidString('three'),
						null,
					],
				);
			});
			it('returns individual entries for maps.', () => {
				assert.deepStrictEqual(
					program.children.slice(30, 36).map((c) => foldStmtExpr(c as AST.ASTNodeStatementExpression, validator)),
					expected,
				);
				assert.deepStrictEqual(
					program.children.slice(53, 55).map((c) => foldStmtExpr(c as AST.ASTNodeStatementExpression, validator)),
					[
						new SolidString('three'),
						null,
					],
				);
			});
			it('throws when accessor expression is out of bounds.', () => {
				assert.throws(() => AST.ASTNodeAccess.fromSource(`[1, 2.0, 'three'].[3];`)                               .fold(validator), VoidError01);
				assert.throws(() => AST.ASTNodeAccess.fromSource(`{1, 2.0, 'three'}.[3];`)                               .fold(validator), VoidError01);
				assert.throws(() => AST.ASTNodeAccess.fromSource(`{['a'] -> 1, ['b'] -> 2.0, ['c'] -> 'three'}.[['a']];`).fold(validator), VoidError01);
			});
			it('returns null when optionally accessing index/antecedent out of bounds.', () => {
				[
					AST.ASTNodeAccess.fromSource(`[1, 2.0, 'three']?.[3];`)                               .fold(validator),
					AST.ASTNodeAccess.fromSource(`{1, 2.0, 'three'}?.[3];`)                               .fold(validator),
					AST.ASTNodeAccess.fromSource(`{['a'] -> 1, ['b'] -> 2.0, ['c'] -> 'three'}?.[['a']];`).fold(validator),
				].forEach((v) => {
					assert.deepStrictEqual(v, SolidNull.NULL);
				});
			});
		});
	});
});<|MERGE_RESOLUTION|>--- conflicted
+++ resolved
@@ -491,11 +491,7 @@
 			it('returns the hash item type when key is out of bounds for hashes.', () => {
 				const validator: Validator = new Validator();
 				const program: AST.ASTNodeGoal = programFactory(`
-<<<<<<< HEAD
-					let hash: [: int | float | str] = Hash.<int | float| str>([a= 1, b= 2.0, c= 'three']);
-=======
 					let unfixed hash: [: int | float | str] = Hash.<int | float| str>([a= 1, b= 2.0, c= 'three']);
->>>>>>> b50dd36e
 					hash.d;
 				`)(validator);
 				program.varCheck(validator);
