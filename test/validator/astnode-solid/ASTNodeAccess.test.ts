import * as assert from 'assert'
import {
	ASTNODE_SOLID as AST,
	SolidType,
	SolidTypeTuple,
	SolidTypeRecord,
	SolidObject,
	SolidNull,
	SolidBoolean,
	Int16,
	Float64,
	SolidString,
	SolidTuple,
	SolidRecord,
	TypeError01,
	TypeError02,
	TypeError04,
	VoidError01,
} from '../../../src/index.js';
import {
	CONFIG_FOLDING_OFF,
	typeConstInt,
	typeConstFloat,
	typeConstStr,
} from '../../helpers.js';



describe('ASTNodeAccess', () => {
	const INDEX_ACCESS_SRC: string = `{
		%% statements 0 – 4 %%
		let         tup_fixed:    [int, float, str]     = [1, 2.0, 'three'];
		let unfixed tup_unfixed:  [int, float, str]     = [1, 2.0, 'three'];
		let         list_fixed:   (int | float | str)[] = List.<int | float | str>([1, 2.0, 'three']);
		let unfixed list_unfixed: (int | float | str)[] = List.<int | float | str>([1, 2.0, 'three']);

		%% statements 4 – 10 %%
		tup_fixed.0;   % type \`1\`       % value \`1\`
		tup_fixed.1;   % type \`2.0\`     % value \`2.0\`
		tup_fixed.2;   % type \`'three'\` % value \`'three'\`
		tup_unfixed.0; % type \`int\`     % non-computable value
		tup_unfixed.1; % type \`float\`   % non-computable value
		tup_unfixed.2; % type \`str\`     % non-computable value

		%% statements 10 – 16 %%
		list_fixed.0;   % type \`1\`                 % value \`1\`
		list_fixed.1;   % type \`2.0\`               % value \`2.0\`
		list_fixed.2;   % type \`'three'\`           % value \`'three'\`
		list_unfixed.0; % type \`int | float | str\` % non-computable value
		list_unfixed.1; % type \`int | float | str\` % non-computable value
		list_unfixed.2; % type \`int | float | str\` % non-computable value

		%% statements 16 – 22 %%
		tup_fixed.-3;   % type \`1\`       % value \`1\`
		tup_fixed.-2;   % type \`2.0\`     % value \`2.0\`
		tup_fixed.-1;   % type \`'three'\` % value \`'three'\`
		tup_unfixed.-3; % type \`int\`     % non-computable value
		tup_unfixed.-2; % type \`float\`   % non-computable value
		tup_unfixed.-1; % type \`str\`     % non-computable value

		%% statements 22 – 28 %%
		list_fixed.-3;   % type \`1\`                 % value \`1\`
		list_fixed.-2;   % type \`2.0\`               % value \`2.0\`
		list_fixed.-1;   % type \`'three'\`           % value \`'three'\`
		list_unfixed.-3; % type \`int | float | str\` % non-computable value
		list_unfixed.-2; % type \`int | float | str\` % non-computable value
		list_unfixed.-1; % type \`int | float | str\` % non-computable value

		%% statements 28 – 36 %%
		let         tupo1_f: [int, float, ?: str] = [1, 2.0, 'three'];
		let         tupo2_f: [int, float, ?: str] = [1, 2.0];
		let         tupo3_f: [int, float]         = [1, 2.0, true];
		let         tupo4_f: [int, float]         = [1, 2.0];
		let unfixed tupo1_u: [int, float, ?: str] = [1, 2.0, 'three'];
		let unfixed tupo2_u: [int, float, ?: str] = [1, 2.0];
		let unfixed tupo3_u: [int, float]         = [1, 2.0, true];
		let unfixed tupo4_u: [int, float]         = [1, 2.0];

		%% statements 36 – 38 %%
		tupo1_u.2; % type \`str | void\` % non-computable value
		tupo2_u.2; % type \`str | void\` % non-computable value

		%% statements 38 – 41 %%
		tupo1_f?.2; % type \`'three'\` % value \`'three'\`
		tupo1_u?.2; % type \`str?\`    % non-computable value
		tupo2_u?.2; % type \`str?\`    % non-computable value

		%% statements 41 – 43 %%
		list_fixed  ?.2; % type \`'three'\`                  % value \`'three'\`
		list_unfixed?.2; % type \`int | float | str | null\` % non-computable value

		%% statements 43 – 46 %%
		tupo1_f!.2; % type \`'three'\` % value \`'three'\`
		tupo1_u!.2; % type \`str\`     % non-computable value
		tupo2_u!.2; % type \`str\`     % non-computable value

		%% statements 46 – 48 %%
		let unfixed tupvoid: [int | void] = [42];
		tupvoid!.0; % type \`int\` % non-computable value
	}`;
	const KEY_ACCESS_SRC: string = `{
		%% statements 0 – 4 %%
		let         rec_fixed:    [a: int, b: float, c: str] = [a= 1, b= 2.0, c= 'three'];
		let unfixed rec_unfixed:  [a: int, b: float, c: str] = [a= 1, b= 2.0, c= 'three'];
		let         dict_fixed:   [: int | float | str]      = Dict.<int | float | str>([a= 1, b= 2.0, c= 'three']);
		let unfixed dict_unfixed: [: int | float | str]      = Dict.<int | float | str>([a= 1, b= 2.0, c= 'three']);

		%% statements 4 – 10 %%
		rec_fixed.a;   % type \`1\`       % value \`1\`
		rec_fixed.b;   % type \`2.0\`     % value \`2.0\`
		rec_fixed.c;   % type \`'three'\` % value \`'three'\`
		rec_unfixed.a; % type \`int\`     % non-computable value
		rec_unfixed.b; % type \`float\`   % non-computable value
		rec_unfixed.c; % type \`str\`     % non-computable value

		%% statements 10 – 16 %%
		dict_fixed.a;   % type \`1\`                 % value \`1\`
		dict_fixed.b;   % type \`2.0\`               % value \`2.0\`
		dict_fixed.c;   % type \`'three'\`           % value \`'three'\`
		dict_unfixed.a; % type \`int | float | str\` % non-computable value
		dict_unfixed.b; % type \`int | float | str\` % non-computable value
		dict_unfixed.c; % type \`int | float | str\` % non-computable value

		%% statements 16 – 24 %%
		let         reco1_f: [a: int, c: float, b?: str] = [a= 1, c= 2.0, b= 'three'];
		let         reco2_f: [a: int, c: float, b?: str] = [a= 1, c= 2.0];
		let         reco3_f: [a: int, c: float]          = [a= 1, c= 2.0, b= true];
		let         reco4_f: [a: int, c: float]          = [a= 1, c= 2.0];
		let unfixed reco1_u: [a: int, c: float, b?: str] = [a= 1, c= 2.0, b= 'three'];
		let unfixed reco2_u: [a: int, c: float, b?: str] = [a= 1, c= 2.0];
		let unfixed reco3_u: [a: int, c: float]          = [a= 1, c= 2.0, b= true];
		let unfixed reco4_u: [a: int, c: float]          = [a= 1, c= 2.0];

		%% statements 24 – 26 %%
		reco1_u.b; % type \`str | void\` % non-computable value
		reco2_u.b; % type \`str | void\` % non-computable value

		%% statements 26 – 29 %%
		reco1_f?.b; % type \`'three'\` % value \`'three'\`
		reco1_u?.b; % type \`str?\`    % non-computable value
		reco2_u?.b; % type \`str?\`    % non-computable value

		%% statements 29 – 31 %%
		dict_fixed?.c;   % type \`'three'\`                  % value \`'three'\`
		dict_unfixed?.c; % type \`int | float | str | null\` % non-computable value

		%% statements 31 – 34 %%
		reco1_f!.b; % type \`'three'\` % value \`'three'\`
		reco1_u!.b; % type \`str\`     % non-computable value
		reco2_u!.b; % type \`str\`     % non-computable value

		%% statements 34 – 36 %%
		let unfixed recvoid: [c: int | void] = [c= 42];
		recvoid!.c; % type \`int\` % non-computable value
	}`;
	const EXPR_ACCESS_SRC: string = `{
		%% statements 0 – 4 %%
		let a: [str] = ['a'];
		let b: [str] = ['b'];
		let c: [str] = ['c'];
		let unfixed three: str = 'three';

		%% statements 4 – 10 %%
		let         tup_fixed:    [int, float, str]              = [1, 2.0, 'three'];
		let unfixed tup_unfixed:  [int, float, str]              = [1, 2.0, 'three'];
		let         list_fixed:   (int | float | str)[]          = List.<int | float | str>([1, 2.0, 'three']);
		let unfixed list_unfixed: List.<int | float | str>       = List.<int | float | str>([1, 2.0, 'three']);
		let         set_fixed:    (int | float | str){}          = {1, 2.0, 'three'};
		let unfixed set_unfixed:  Set.<int | float | str>        = {1, 2.0, three};
		let         map_fixed:    {[str] -> int | float | str}   = {a -> 1, b -> 2.0, c -> 'three'};
		let unfixed map_unfixed:  Map.<[str], int | float | str> = {a -> 1, b -> 2.0, c -> three};

		%% statements 12 – 18 %%
		tup_fixed  .[0 + 0]; % type \`1\`       % value \`1\`
		tup_fixed  .[0 + 1]; % type \`2.0\`     % value \`2.0\`
		tup_fixed  .[0 + 2]; % type \`'three'\` % value \`'three'\`
		tup_unfixed.[0 + 0]; % type \`int\`     % non-computable value
		tup_unfixed.[0 + 1]; % type \`float\`   % non-computable value
		tup_unfixed.[0 + 2]; % type \`str\`     % non-computable value

		%% statements 18 – 24 %%
		list_fixed  .[0 + 0]; % type \`1\`                 % value \`1\`
		list_fixed  .[0 + 1]; % type \`2.0\`               % value \`2.0\`
		list_fixed  .[0 + 2]; % type \`'three'\`           % value \`'three'\`
		list_unfixed.[0 + 0]; % type \`int | float | str\` % non-computable value
		list_unfixed.[0 + 1]; % type \`int | float | str\` % non-computable value
		list_unfixed.[0 + 2]; % type \`int | float | str\` % non-computable value

		%% statements 24 – 30 %%
		set_fixed  .[1];       % type \`1\`                 % value \`1\`
		set_fixed  .[2.0];     % type \`2.0\`               % value \`2.0\`
		set_fixed  .['three']; % type \`'three'\`           % value \`'three'\`
		set_unfixed.[1];       % type \`int | float | str\` % non-computable value
		set_unfixed.[2.0];     % type \`int | float | str\` % non-computable value
		set_unfixed.['three']; % type \`int | float | str\` % non-computable value

		%% statements 30 – 36 %%
		map_fixed  .[a]; % type \`1\`             % value \`1\`
		map_fixed  .[b]; % type \`2.0\`           % value \`2.0\`
		map_fixed  .[c]; % type \`'three'\`       % value \`'three'\`
		map_unfixed.[a]; % type \`1 | 2.0 | str\` % non-computable value
		map_unfixed.[b]; % type \`1 | 2.0 | str\` % non-computable value
		map_unfixed.[c]; % type \`1 | 2.0 | str\` % non-computable value

		%% statements 36 – 44 %%
		let         tupo1_f: [int, float, ?: str] = [1, 2.0, 'three'];
		let         tupo2_f: [int, float, ?: str] = [1, 2.0];
		let         tupo3_f: [int, float]         = [1, 2.0, true];
		let         tupo4_f: [int, float]         = [1, 2.0];
		let unfixed tupo1_u: [int, float, ?: str] = [1, 2.0, 'three'];
		let unfixed tupo2_u: [int, float, ?: str] = [1, 2.0];
		let unfixed tupo3_u: [int, float]         = [1, 2.0, true];
		let unfixed tupo4_u: [int, float]         = [1, 2.0];

		%% statements 44 – 46 %%
		tupo1_u.[0 + 2]; % type \`str | void\` % non-computable value
		tupo2_u.[0 + 2]; % type \`str | void\` % non-computable value

		%% statements 46 – 49 %%
		tupo1_f?.[0 + 2]; % type \`'three'\` % value \`'three'\`
		tupo1_u?.[0 + 2]; % type \`str?\`    % non-computable value
		tupo2_u?.[0 + 2]; % type \`str?\`    % non-computable value

		%% statements 49 – 55 %%
		list_fixed  ?.[2];       % type \`'three'\`                  % value \`'three'\`
		list_unfixed?.[2];       % type \`int | float | str | null\` % non-computable value
		set_fixed   ?.['three']; % type \`'three'\`                  % value \`'three'\`
		set_unfixed ?.[three];   % type \`int | float | str | null\` % non-computable value
		map_fixed   ?.[c];       % type \`'three'\`                  % value \`'three'\`
		map_unfixed ?.[c];       % type \`int | float | str | null\` % non-computable value

		%% statements 55 – 58 %%
		tupo1_f!.[0 + 2]; % type \`'three'\` % value \`'three'\`
		tupo1_u!.[0 + 2]; % type \`str\`     % non-computable value
		tupo2_u!.[0 + 2]; % type \`str\`     % non-computable value
	}`;


	describe('#type', () => {
		function typeOfStmtExpr(stmt: AST.ASTNodeStatement): SolidType {
			assert.ok(stmt instanceof AST.ASTNodeStatementExpression);
			return stmt.expr!.type();
		}
		const COMMON_TYPES = {
			int_float: SolidType.unionAll([
				SolidType.INT,
				SolidType.FLOAT,
			]),
			int_float_str: SolidType.unionAll([
				SolidType.INT,
				SolidType.FLOAT,
				SolidType.STR,
			]),
			int_float_str_null: SolidType.unionAll([
				SolidType.INT,
				SolidType.FLOAT,
				SolidType.STR,
				SolidType.NULL,
			]),
		};
		const expected: SolidType[] = [
			typeConstInt(1n),
			typeConstFloat(2.0),
			typeConstStr('three'),
			SolidType.INT,
			SolidType.FLOAT,
			SolidType.STR,
		];
		const expected_o: SolidType[] = [
			typeConstStr('three'),
			SolidType.STR.union(SolidType.NULL),
			SolidType.STR.union(SolidType.NULL),
		];
		const expected_c: SolidType[] = [
			typeConstStr('three'),
			SolidType.STR,
			SolidType.STR,
		];
		context('when base is nullish.', () => {
			it('optional access returns type of base when it is a subtype of null.', () => {
				assert.throws(() => AST.ASTNodeAccess.fromSource(`null.4`)          .type(), TypeError04);
				assert.throws(() => AST.ASTNodeAccess.fromSource(`null.four`)       .type(), TypeError04);
				assert.throws(() => AST.ASTNodeAccess.fromSource(`null.[[[[[]]]]]`) .type(), TypeError01);
				[
					AST.ASTNodeAccess.fromSource(`null?.3`)          .type(),
					AST.ASTNodeAccess.fromSource(`null?.four`)       .type(),
					AST.ASTNodeAccess.fromSource(`null?.[[[[[]]]]]`) .type(),
				].forEach((t) => {
					assert.ok(t.isSubtypeOf(SolidType.NULL));
				});
			});
			it('chained optional access.', () => {
				const program: AST.ASTNodeBlock = AST.ASTNodeBlock.fromSource(`{
					let unfixed bound1: [prop?: [bool]] = [prop= [true]];
					let unfixed bound2: [prop?: [?: bool]] = [prop= []];

					bound1;          % type \`[prop?: [bool]]\`
					bound1?.prop;    % type \`[bool] | null\`
					bound1?.prop?.0; % type \`bool | null\`

					bound2;          % type \`[prop?: [?: bool]]\`
					bound2?.prop;    % type \`[?: bool] | null\`
					bound2?.prop?.0; % type \`bool | null\`
				}`);
				program.varCheck();
				program.typeCheck();
				const prop1: SolidTypeTuple = SolidTypeTuple.fromTypes([SolidType.BOOL]);
				const prop2: SolidTypeTuple = new SolidTypeTuple([{type: SolidType.BOOL, optional: true}]);
				assert.deepStrictEqual(
					program.children.slice(2, 8).map((c) => typeOfStmtExpr(c)),
					[
						new SolidTypeRecord(new Map([[0x101n, {type: prop1, optional: true}]])),
						prop1.union(SolidType.NULL),
						SolidType.BOOL.union(SolidType.NULL),
						new SolidTypeRecord(new Map([[0x101n, {type: prop2, optional: true}]])),
						prop2.union(SolidType.NULL),
						SolidType.BOOL.union(SolidType.NULL),
					],
				);
			});
		});

		context('access by index.', () => {
			let program: AST.ASTNodeBlock;
			before(() => {
				program = AST.ASTNodeBlock.fromSource(INDEX_ACCESS_SRC);
				program.varCheck();
				program.typeCheck();
			});
			it('returns individual entry types.', () => {
				assert.deepStrictEqual(
					program.children.slice(4, 10).map((c) => typeOfStmtExpr(c)),
					expected,
				);
				assert.deepStrictEqual(
					program.children.slice(10, 16).map((c) => typeOfStmtExpr(c)),
					[
						...expected.slice(0, 3),
						COMMON_TYPES.int_float_str,
						COMMON_TYPES.int_float_str,
						COMMON_TYPES.int_float_str,
					],
				);
			});
			it('negative indices count backwards from end.', () => {
				assert.deepStrictEqual(
					program.children.slice(16, 22).map((c) => typeOfStmtExpr(c)),
					expected,
				);
				assert.deepStrictEqual(
					program.children.slice(22, 28).map((c) => typeOfStmtExpr(c)),
					[
						...expected.slice(0, 3),
						COMMON_TYPES.int_float_str,
						COMMON_TYPES.int_float_str,
						COMMON_TYPES.int_float_str,
					],
				);
			});
			it('unions with void if entry is optional.', () => {
				assert.deepStrictEqual(
					program.children.slice(36, 38).map((c) => typeOfStmtExpr(c)),
					[
						SolidType.STR.union(SolidType.VOID),
						SolidType.STR.union(SolidType.VOID),
					],
				);
			});
			it('unions with null if entry and access are optional.', () => {
				assert.deepStrictEqual(
					program.children.slice(38, 41).map((c) => typeOfStmtExpr(c)),
					expected_o,
				);
			});
			it('unions with null for lists if access is optional.', () => {
				assert.deepStrictEqual(
					program.children.slice(41, 43).map((c) => typeOfStmtExpr(c)),
					[
						typeConstStr('three'),
						COMMON_TYPES.int_float_str.union(SolidType.NULL),
					],
				);
			});
			it('claim access always subtracts void.', () => {
				assert.deepStrictEqual(
					[
						...program.children.slice(43, 46),
						program.children[47],
					].map((c) => typeOfStmtExpr(c)),
					[
						...expected_c,
						SolidType.INT,
					],
				);
			});
			it('throws when index is out of bounds for tuples.', () => {
				assert.throws(() => AST.ASTNodeAccess.fromSource(`[1, 2.0, 'three'].3`)   .type(), TypeError04);
				assert.throws(() => AST.ASTNodeAccess.fromSource(`[1, 2.0, 'three'].-4`)  .type(), TypeError04);
				assert.throws(() => AST.ASTNodeAccess.fromSource(`[1, 2.0, 'three']?.3`)  .type(), TypeError04);
				assert.throws(() => AST.ASTNodeAccess.fromSource(`[1, 2.0, 'three']?.-4`) .type(), TypeError04);
			});
			it('returns the list item type when index is out of bounds for lists.', () => {
				const program: AST.ASTNodeBlock = AST.ASTNodeBlock.fromSource(`{
					let unfixed list: (int | float | str)[] = List.<int | float| str>([1, 2.0, 'three']);
					list.3;
					list.-4;
				}`);
				program.varCheck();
				program.typeCheck();
				program.children.slice(1, 3).forEach((c) => {
					assert.deepStrictEqual(
						typeOfStmtExpr(c),
						COMMON_TYPES.int_float_str,
					);
				});
			});
		});

		context('access by key.', () => {
			let program: AST.ASTNodeBlock;
			before(() => {
				program = AST.ASTNodeBlock.fromSource(KEY_ACCESS_SRC);
				program.varCheck();
				program.typeCheck();
			});
			it('returns individual entry types.', () => {
				assert.deepStrictEqual(
					program.children.slice(4, 10).map((c) => typeOfStmtExpr(c)),
					expected,
				);
				assert.deepStrictEqual(
					program.children.slice(10, 16).map((c) => typeOfStmtExpr(c)),
					[
						...expected.slice(0, 3),
						COMMON_TYPES.int_float_str,
						COMMON_TYPES.int_float_str,
						COMMON_TYPES.int_float_str,
					],
				);
			});
			it('unions with void if entry is optional.', () => {
				assert.deepStrictEqual(
					program.children.slice(24, 26).map((c) => typeOfStmtExpr(c)),
					[
						SolidType.STR.union(SolidType.VOID),
						SolidType.STR.union(SolidType.VOID),
					],
				);
			});
			it('unions with null if entry and access are optional.', () => {
				assert.deepStrictEqual(
					program.children.slice(26, 29).map((c) => typeOfStmtExpr(c)),
					expected_o,
				);
			});
			it('unions with null for dicts if access is optional.', () => {
				assert.deepStrictEqual(
					program.children.slice(29, 31).map((c) => typeOfStmtExpr(c)),
					[
						typeConstStr('three'),
						COMMON_TYPES.int_float_str.union(SolidType.NULL),
					],
				);
			});
			it('claim access always subtracts void.', () => {
				assert.deepStrictEqual(
					[
						...program.children.slice(31, 34),
						program.children[35],
					].map((c) => typeOfStmtExpr(c)),
					[
						...expected_c,
						SolidType.INT,
					],
				);
			});
			it('throws when key is out of bounds for records.', () => {
				assert.throws(() => AST.ASTNodeAccess.fromSource(`[a= 1, b= 2.0, c= 'three'].d`)  .type(), TypeError04);
				assert.throws(() => AST.ASTNodeAccess.fromSource(`[a= 1, b= 2.0, c= 'three']?.d`) .type(), TypeError04);
			});
<<<<<<< HEAD
			it('returns the hash item type when key is out of bounds for hashes.', () => {
				const program: AST.ASTNodeBlock = AST.ASTNodeBlock.fromSource(`{
					let unfixed hash: [: int | float | str] = Hash.<int | float| str>([a= 1, b= 2.0, c= 'three']);
					hash.d;
				}`);
=======
			it('returns the dict item type when key is out of bounds for dicts.', () => {
				const program: AST.ASTNodeGoal = AST.ASTNodeGoal.fromSource(`
					let unfixed dict: [: int | float | str] = Dict.<int | float| str>([a= 1, b= 2.0, c= 'three']);
					dict.d;
				`);
>>>>>>> 488b13b3
				program.varCheck();
				program.typeCheck();
				assert.deepStrictEqual(
					typeOfStmtExpr(program.children[1]),
					COMMON_TYPES.int_float_str,
				);
			});
		});

		context('access by computed expression.', () => {
			context('with constant folding on, folds expression accessor.', () => {
				let program: AST.ASTNodeBlock;
				before(() => {
					program = AST.ASTNodeBlock.fromSource(EXPR_ACCESS_SRC);
					program.varCheck();
					program.typeCheck();
				});
				it('returns individual entry types for tuples.', () => {
					assert.deepStrictEqual(
						program.children.slice(12, 18).map((c) => typeOfStmtExpr(c)),
						expected,
					);
				});
				it('returns the union of all element types, constants, for lists.', () => {
					assert.deepStrictEqual(
						program.children.slice(18, 24).map((c) => typeOfStmtExpr(c)),
						[
							...expected.slice(0, 3),
							COMMON_TYPES.int_float_str,
							COMMON_TYPES.int_float_str,
							COMMON_TYPES.int_float_str,
						],
					);
				});
				it('returns the union of all element types, constants, for sets.', () => {
					assert.deepStrictEqual(
						program.children.slice(24, 30).map((c) => typeOfStmtExpr(c)),
						[
							...expected.slice(0, 3),
							COMMON_TYPES.int_float_str,
							COMMON_TYPES.int_float_str,
							COMMON_TYPES.int_float_str,
						],
					);
				});
				it('returns the union of all consequent types, constants, for maps.', () => {
					assert.deepStrictEqual(
						program.children.slice(30, 36).map((c) => typeOfStmtExpr(c)),
						[
							...expected.slice(0, 3),
							COMMON_TYPES.int_float_str,
							COMMON_TYPES.int_float_str,
							COMMON_TYPES.int_float_str,
						],
					);
				});
				it('unions with void if tuple entry is optional.', () => {
					assert.deepStrictEqual(
						program.children.slice(44, 46).map((c) => typeOfStmtExpr(c)),
						[
							SolidType.STR.union(SolidType.VOID),
							SolidType.STR.union(SolidType.VOID),
						],
					);
				});
				it('unions with null if tuple entry and access are optional.', () => {
					assert.deepStrictEqual(
						program.children.slice(46, 49).map((c) => typeOfStmtExpr(c)),
						expected_o,
					);
				});
				it('unions with null if list/set/mappping access is optional.', () => {
					assert.deepStrictEqual(
						program.children.slice(49, 55).map((c) => typeOfStmtExpr(c)),
						[
							typeConstStr('three'),
							COMMON_TYPES.int_float_str.union(SolidType.NULL),
							typeConstStr('three'),
							COMMON_TYPES.int_float_str.union(SolidType.NULL),
							typeConstStr('three'),
							COMMON_TYPES.int_float_str.union(SolidType.NULL),
						],
					);
				});
				it('claim access always subtracts void.', () => {
					assert.deepStrictEqual(
						program.children.slice(55, 58).map((c) => typeOfStmtExpr(c)),
						expected_c,
					);
				});
				it('throws when accessor expression is correct type but out of bounds for tuples.', () => {
					assert.throws(() => AST.ASTNodeAccess.fromSource(`[1, 2.0, 'three'].[3]`)   .type(), TypeError04);
					assert.throws(() => AST.ASTNodeAccess.fromSource(`[1, 2.0, 'three'].[-4]`)  .type(), TypeError04);
					assert.throws(() => AST.ASTNodeAccess.fromSource(`[1, 2.0, 'three']?.[3]`)  .type(), TypeError04);
					assert.throws(() => AST.ASTNodeAccess.fromSource(`[1, 2.0, 'three']?.[-4]`) .type(), TypeError04);
				});
				it('returns the list item type when accessor expression is correct type but out of bounds for lists.', () => {
					const program: AST.ASTNodeBlock = AST.ASTNodeBlock.fromSource(`{
						let unfixed list: (int | float | str)[] = List.<int | float| str>([1, 2.0, 'three']);
						list.[3];
						list.[-4];
					}`);
					program.varCheck();
					program.typeCheck();
					program.children.slice(1, 3).forEach((c) => {
						assert.deepStrictEqual(
							typeOfStmtExpr(c),
							COMMON_TYPES.int_float_str,
						);
					});
				});
				it('throws when accessor expression is of incorrect type.', () => {
					assert.throws(() => AST.ASTNodeAccess.fromSource(`[1, 2.0, 'three'].['3']`)                            .type(), TypeError02);
					assert.throws(() => AST.ASTNodeAccess.fromSource(`{1, 2.0, 'three'}.[true]`)                           .type(), TypeError02);
					assert.throws(() => AST.ASTNodeAccess.fromSource(`{['a'] -> 1, ['b'] -> 2.0, ['c'] -> 'three'}.['a']`) .type(), TypeError02);
				});
			});
			context('with constant folding off.', () => {
				let program: AST.ASTNodeBlock;
				before(() => {
					program = AST.ASTNodeBlock.fromSource(EXPR_ACCESS_SRC, CONFIG_FOLDING_OFF);
					program.varCheck();
					program.typeCheck();
				});
				it('returns the union of all entry types for tuples.', () => {
					program.children.slice(12, 18).forEach((c) => {
						assert.deepStrictEqual(
							typeOfStmtExpr(c),
							COMMON_TYPES.int_float_str,
						);
					});
				});
				it('returns the union of all item types for lists.', () => {
					program.children.slice(18, 24).forEach((c) => {
						assert.deepStrictEqual(
							typeOfStmtExpr(c),
							COMMON_TYPES.int_float_str,
						);
					});
				});
				it('returns the union of all element types for sets.', () => {
					program.children.slice(24, 30).forEach((c) => {
						assert.deepStrictEqual(
							typeOfStmtExpr(c),
							COMMON_TYPES.int_float_str,
						);
					});
				});
				it('returns the union of all consequent types for maps.', () => {
					program.children.slice(30, 36).forEach((c) => {
						assert.deepStrictEqual(
							typeOfStmtExpr(c),
							COMMON_TYPES.int_float_str,
						);
					});
				});
				it('does not union with void, even with optional tuple entries.', () => {
					program.children.slice(44, 46).forEach((c) => {
						assert.deepStrictEqual(
							typeOfStmtExpr(c),
							COMMON_TYPES.int_float_str,
						);
					});
				});
				it('unions with null if access is optional.', () => {
					assert.deepStrictEqual(
						program.children.slice(46, 49).map((c) => typeOfStmtExpr(c)),
						[
							COMMON_TYPES.int_float_str_null,
							COMMON_TYPES.int_float_str_null,
							COMMON_TYPES.int_float_str_null,
						],
					);
					program.children.slice(49, 55).forEach((c) => {
						assert.deepStrictEqual(
							typeOfStmtExpr(c),
							COMMON_TYPES.int_float_str.union(SolidType.NULL),
						);
					});
				});
				it('claim access always subtracts void.', () => {
					assert.deepStrictEqual(
						program.children.slice(55, 58).map((c) => typeOfStmtExpr(c)),
						[
							COMMON_TYPES.int_float_str,
							COMMON_TYPES.int_float_str,
							COMMON_TYPES.int_float_str,
						],
					);
				});
			});
			it('throws when base object is of incorrect type.', () => {
				assert.throws(() => AST.ASTNodeAccess.fromSource(`(4).[2]`).type(), TypeError01);
			});
		});
	});


	describe('#fold', () => {
		function foldStmtExpr(stmt: AST.ASTNodeStatement): SolidObject | null {
			assert.ok(stmt instanceof AST.ASTNodeStatementExpression);
			return stmt.expr!.fold();
		}
		const expected: (SolidObject | null)[] = [
			new Int16(1n),
			new Float64(2.0),
			new SolidString('three'),
			null,
			null,
			null,
		];
		const expected_o: (SolidObject | null)[] = [
			new SolidString('three'),
			null,
			null,
		];

		context('when base is nullish.', () => {
			it('optional access returns base when it is null.', () => {
				assert.throws(() => AST.ASTNodeAccess.fromSource(`null.4`)          .fold(), /TypeError: \w+\.get is not a function/);
				assert.throws(() => AST.ASTNodeAccess.fromSource(`null.four`)       .fold(), /TypeError: \w+\.get is not a function/);
				assert.throws(() => AST.ASTNodeAccess.fromSource(`null.[[[[[]]]]]`) .fold(), /TypeError: \w+\.get is not a function/);
				[
					AST.ASTNodeAccess.fromSource(`null?.3`)          .fold(),
					AST.ASTNodeAccess.fromSource(`null?.four`)       .fold(),
					AST.ASTNodeAccess.fromSource(`null?.[[[[[]]]]]`) .fold(),
				].forEach((t) => {
					assert.strictEqual(t, SolidNull.NULL);
				});
			});
			it('chained optional access.', () => {
				const program: AST.ASTNodeBlock = AST.ASTNodeBlock.fromSource(`{
					let bound1: [prop?: [bool]] = [prop= [true]];
					let bound2: [prop?: [?: bool]] = [prop= []];

					bound1;          % value \`[prop= [true]]\`
					bound1?.prop;    % value \`[true]\`
					bound1?.prop?.0; % value \`true\`

					bound2;          % value \`[prop= []]\`
					bound2?.prop;    % value \`[]\`
				}`);
				program.varCheck();
				program.typeCheck();
				const prop1: SolidTuple = new SolidTuple([SolidBoolean.TRUE]);
				const prop2: SolidTuple = new SolidTuple();
				assert.deepStrictEqual(
					program.children.slice(2, 7).map((c) => foldStmtExpr(c)),
					[
						new SolidRecord(new Map([[0x101n, prop1],])),
						prop1,
						SolidBoolean.TRUE,
						new SolidRecord(new Map([[0x101n, prop2]])),
						prop2,
					],
				);
				// must bypass type-checker:
				assert.deepStrictEqual(
					AST.ASTNodeAccess.fromSource(`[prop= []]?.prop?.0`).fold(),
					SolidNull.NULL,
				);
			});
		});

		context('access by index.', () => {
			let program: AST.ASTNodeBlock;
			before(() => {
				program = AST.ASTNodeBlock.fromSource(INDEX_ACCESS_SRC);
				program.varCheck();
				program.typeCheck();
			});
			it('returns individual entries.', () => {
				assert.deepStrictEqual(
					program.children.slice(4, 10).map((c) => foldStmtExpr(c)),
					expected,
				);
				assert.deepStrictEqual(
					program.children.slice(10, 16).map((c) => foldStmtExpr(c)),
					expected,
				);
				assert.deepStrictEqual(
					program.children.slice(38, 41).map((c) => foldStmtExpr(c)),
					expected_o,
				);
				assert.deepStrictEqual(
					[
						...program.children.slice(43, 46),
						program.children[47]
					].map((c) => foldStmtExpr(c)),
					[
						...expected_o,
						null,
					],
				);
			});
			it('negative indices count backwards from end.', () => {
				assert.deepStrictEqual(
					program.children.slice(16, 22).map((c) => foldStmtExpr(c)),
					expected,
				);
			});
			it('throws when index is out of bounds.', () => {
				assert.throws(() => AST.ASTNodeAccess.fromSource(`[1, 2.0, 'three'].3`)  .fold(), VoidError01);
				assert.throws(() => AST.ASTNodeAccess.fromSource(`[1, 2.0, 'three'].-4`) .fold(), VoidError01);
			});
			it('returns null when optionally accessing index out of bounds.', () => {
				[
					AST.ASTNodeAccess.fromSource(`[1, 2.0, 'three']?.3`)  .fold(),
					AST.ASTNodeAccess.fromSource(`[1, 2.0, 'three']?.-4`) .fold(),
				].forEach((v) => {
					assert.deepStrictEqual(v, SolidNull.NULL);
				});
			});
		});

		context('access by key.', () => {
			let program: AST.ASTNodeBlock;
			before(() => {
				program = AST.ASTNodeBlock.fromSource(KEY_ACCESS_SRC);
				program.varCheck();
				program.typeCheck();
			});
			it('returns individual entries.', () => {
				assert.deepStrictEqual(
					program.children.slice(4, 10).map((c) => foldStmtExpr(c)),
					expected,
				);
				assert.deepStrictEqual(
					program.children.slice(10, 16).map((c) => foldStmtExpr(c)),
					expected,
				);
				assert.deepStrictEqual(
					program.children.slice(26, 29).map((c) => foldStmtExpr(c)),
					expected_o,
				);
				assert.deepStrictEqual(
					[
						...program.children.slice(31, 34),
						program.children[35],
					].map((c) => foldStmtExpr(c)),
					[
						...expected_o,
						null,
					],
				);
			});
			it('throws when key is out of bounds.', () => {
				assert.throws(() => AST.ASTNodeAccess.fromSource(`[a= 1, b= 2.0, c= 'three'].d`).fold(), VoidError01);
			});
			it('returns null when optionally accessing key out of bounds.', () => {
				[
					AST.ASTNodeAccess.fromSource(`[a= 1, b= 2.0, c= 'three']?.d`).fold(),
				].forEach((v) => {
					assert.deepStrictEqual(v, SolidNull.NULL);
				});
			});
		});

		context('access by computed expression.', () => {
			let program: AST.ASTNodeBlock;
			before(() => {
				program = AST.ASTNodeBlock.fromSource(EXPR_ACCESS_SRC);
				program.varCheck();
				program.typeCheck();
			});
			it('returns individual entries for tuples.', () => {
				assert.deepStrictEqual(
					program.children.slice(12, 18).map((c) => foldStmtExpr(c)),
					expected,
				);
				assert.deepStrictEqual(
					program.children.slice(46, 49).map((c) => foldStmtExpr(c)),
					expected_o,
				);
				assert.deepStrictEqual(
					program.children.slice(55, 58).map((c) => foldStmtExpr(c)),
					expected_o,
				);
			});
			it('returns individual entries for lists.', () => {
				assert.deepStrictEqual(
					program.children.slice(18, 24).map((c) => foldStmtExpr(c)),
					expected,
				);
				assert.deepStrictEqual(
					program.children.slice(49, 51).map((c) => foldStmtExpr(c)),
					[
						new SolidString('three'),
						null,
					],
				);
			});
			it('returns individual entries for sets.', () => {
				assert.deepStrictEqual(
					program.children.slice(24, 30).map((c) => foldStmtExpr(c)),
					expected,
				);
				assert.deepStrictEqual(
					program.children.slice(51, 53).map((c) => foldStmtExpr(c)),
					[
						new SolidString('three'),
						null,
					],
				);
			});
			it('returns individual entries for maps.', () => {
				assert.deepStrictEqual(
					program.children.slice(30, 36).map((c) => foldStmtExpr(c)),
					expected,
				);
				assert.deepStrictEqual(
					program.children.slice(53, 55).map((c) => foldStmtExpr(c)),
					[
						new SolidString('three'),
						null,
					],
				);
			});
			it('throws when accessor expression is out of bounds.', () => {
				assert.throws(() => AST.ASTNodeAccess.fromSource(`[1, 2.0, 'three'].[3]`)                                .fold(), VoidError01);
				assert.throws(() => AST.ASTNodeAccess.fromSource(`{1, 2.0, 'three'}.[3]`)                                .fold(), VoidError01);
				assert.throws(() => AST.ASTNodeAccess.fromSource(`{['a'] -> 1, ['b'] -> 2.0, ['c'] -> 'three'}.[['a']]`) .fold(), VoidError01);
			});
			it('returns null when optionally accessing index/antecedent out of bounds.', () => {
				[
					AST.ASTNodeAccess.fromSource(`[1, 2.0, 'three']?.[3]`)                                .fold(),
					AST.ASTNodeAccess.fromSource(`{1, 2.0, 'three'}?.[3]`)                                .fold(),
					AST.ASTNodeAccess.fromSource(`{['a'] -> 1, ['b'] -> 2.0, ['c'] -> 'three'}?.[['a']]`) .fold(),
				].forEach((v) => {
					assert.deepStrictEqual(v, SolidNull.NULL);
				});
			});
		});
	});
});<|MERGE_RESOLUTION|>--- conflicted
+++ resolved
@@ -478,19 +478,11 @@
 				assert.throws(() => AST.ASTNodeAccess.fromSource(`[a= 1, b= 2.0, c= 'three'].d`)  .type(), TypeError04);
 				assert.throws(() => AST.ASTNodeAccess.fromSource(`[a= 1, b= 2.0, c= 'three']?.d`) .type(), TypeError04);
 			});
-<<<<<<< HEAD
-			it('returns the hash item type when key is out of bounds for hashes.', () => {
+			it('returns the dict item type when key is out of bounds for dicts.', () => {
 				const program: AST.ASTNodeBlock = AST.ASTNodeBlock.fromSource(`{
-					let unfixed hash: [: int | float | str] = Hash.<int | float| str>([a= 1, b= 2.0, c= 'three']);
-					hash.d;
-				}`);
-=======
-			it('returns the dict item type when key is out of bounds for dicts.', () => {
-				const program: AST.ASTNodeGoal = AST.ASTNodeGoal.fromSource(`
 					let unfixed dict: [: int | float | str] = Dict.<int | float| str>([a= 1, b= 2.0, c= 'three']);
 					dict.d;
-				`);
->>>>>>> 488b13b3
+				}`);
 				program.varCheck();
 				program.typeCheck();
 				assert.deepStrictEqual(
