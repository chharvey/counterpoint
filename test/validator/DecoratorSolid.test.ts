import * as assert from 'assert'
import Parser, {
	Query,
	QueryCapture,
	SyntaxNode,
} from 'tree-sitter';
import Counterpoint from 'tree-sitter-counterpoint';
import type {NonemptyArray} from '../../src/lib/index.js';
import {
	SolidConfig,
	CONFIG_DEFAULT,
	Dev,
} from '../../src/core/index.js';
import {
	PARSENODE_SOLID as PARSENODE,
} from '../../src/parser/index.js';
import {
	Operator,
	ValidAccessOperator,
	ASTNODE_SOLID as AST,
	DECORATOR_SOLID,
} from '../../src/validator/index.js';
import {
	assert_arrayLength,
} from '../assert-helpers.js';
import * as h from '../helpers-parse.js';



describe('DecoratorSolid', () => {
	describe('#decorate', () => {
		describe('Word ::= KEYWORD | IDENTIFIER', () => {
			it('makes an ASTNodeKey.', () => {
				/*
					<Key source="let"/>
					<Key source="foobar"/>
				*/
				const srcs: string[] = [
					`let`,
					`foobar`,
				];
				assert.deepStrictEqual(
<<<<<<< HEAD
					srcs,
					srcs.map((src) => DECORATOR_SOLID.decorate(h.wordFromString(src)).source),
=======
					srcs.map((src) => {
						const key: AST.ASTNodeKey = DECORATOR_SOLID.decorate(h.wordFromString(src));
						return [key.source, key.id];
					}),
					srcs.map((src, i) => [src, [
						0x90n,
						0x100n,
					][i]]),
>>>>>>> 748892a1
				);
			});
		});

		describe('PrimitiveLiteral ::= "null" | "false" | "true" | INTEGER | FLOAT | STRING', () => {
			it('makes an ASTNodeConstant.', () => {
				/*
					<Constant source="null"/>
				*/
				assert.deepStrictEqual([
					`null;`,
					`false;`,
					`true;`,
					`42;`,
					`4.2;`,
					`'hello';`,
				].map((src) => (DECORATOR_SOLID.decorate(h.primitiveLiteralFromSource(src)) as unknown as AST.ASTNodeConstant).source), [
					`null`,
					`false`,
					`true`,
					`42`,
					`4.2`,
					`'hello'`,
				])
			})
		})

		describe('EntryType<Named, Optional> ::= <Named+>(Word . <Optional->":") <Optional+>"?:" Type', () => {
			specify('EntryType ::= Type', () => {
				/*
					<ItemType optional=false>
						<TypeConstant source="float"/>
					</ItemType>
				*/
				const itemtype: AST.ASTNodeItemType = DECORATOR_SOLID.decorate(h.entryTypeFromString(`float`));
				assert.ok(!itemtype.optional);
				assert.deepStrictEqual(
					itemtype.val.source,
					`float`,
				);
			});
			specify('EntryType_Optional ::= "?:" Type', () => {
				/*
					<ItemType optional=true>
						<TypeConstant source="float"/>
					</ItemType>
				*/
				const itemtype: AST.ASTNodeItemType = DECORATOR_SOLID.decorate(h.entryTypeFromString(`?:float`));
				assert.ok(itemtype.optional);
				assert.deepStrictEqual(
					itemtype.val.source,
					`float`,
				);
			});
			specify('EntryType_Named ::= Word ":" Type', () => {
				/*
					<PropertyType optional=false>
						<Key source="fontSize"/>
						<TypeConstant source="float"/>
					</PropertyType>
				*/
				const propertytype: AST.ASTNodePropertyType = DECORATOR_SOLID.decorate(h.entryTypeNamedFromString(`fontSize: float`));
				assert.ok(!propertytype.optional);
				assert.deepStrictEqual(
					[propertytype.key.source, propertytype.val.source],
					[`fontSize`,              `float`],
				);
			});
			specify('EntryType_Named_Optional ::= Word "?:" Type', () => {
				/*
					<PropertyType optional=true>
						<Key source="fontSize"/>
						<TypeConstant source="float"/>
					</PropertyType>
				*/
				const propertytype: AST.ASTNodePropertyType = DECORATOR_SOLID.decorate(h.entryTypeNamedFromString(`fontSize?: float`));
				assert.ok(propertytype.optional);
				assert.deepStrictEqual(
					[propertytype.key.source, propertytype.val.source],
					[`fontSize`,              `float`],
				);
			});
		});

		describe('TypeTupleLiteral ::= "[" (","? ItemsType)? "]"', () => {
			it('makes an empty ASTNodeTypeTuple.', () => {
				/*
					<TypeTuple/>
				*/
				assert_arrayLength(DECORATOR_SOLID.decorate(h.tupleTypeFromString(`[]`)).children, 0);
			});
			it('makes a nonempty ASTNodeTypeTuple.', () => {
				/*
					<TypeTuple>
						<TypeAlias source="T"/>
						<TypeConstant source="42"/>
						<TypeOperation source="null | bool">...</TypeOperation>
						<TypeOperation source="?:str">...</TypeOperation>
					</TypeTuple>
				*/
				assert.deepStrictEqual(DECORATOR_SOLID.decorate(h.tupleTypeFromString(`
					[
						T,
						42,
						null | bool,
						?:str,
					]
				`)).children.map((c) => c.source), [
					`T`,
					`42`,
					`null | bool`,
					`?: str`,
				]);
			});
		});

		describe('TypeRecordLiteral ::= "[" ","? PropertiesType "]"', () => {
			it('makes an ASTNodeTypeRecord.', () => {
				/*
					<TypeRecord>
						<PropertyType source="let: bool">...</PropertyType>
						<PropertyType source="foobar: int">...</PropertyType>
						<PropertyType source="diz?: str">...</PropertyType>
						<PropertyType source="qux: null">...</PropertyType>
					</TypeRecord>
				*/
				assert.deepStrictEqual(DECORATOR_SOLID.decorate(h.recordTypeFromString(`
					[
						let: bool,
						foobar: int,
						diz?: str,
						qux: null,
					]
				`)).children.map((c) => c.source), [
					`let : bool`,
					`foobar : int`,
					`diz ?: str`,
					`qux : null`,
				]);
			});
		});

		describe('TypeHashLiteral ::= "[" ":" Type "]"', () => {
			it('makes an ASTNodeTypeHash.', () => {
				/*
					<TypeHash>
						<TypeConstant source="bool"/>
					</TypeHash>
				*/
				const hash: AST.ASTNodeType = DECORATOR_SOLID.decorate(h.unitTypeFromString(`[:bool]`));
				assert.ok(hash instanceof AST.ASTNodeTypeHash);
				assert.deepStrictEqual(hash.type.source, `bool`);
			});
		});

		describe('TypeMapLiteral ::= "{" Type "->" Type "}"', () => {
			it('makes an ASTNodeTypeMap.', () => {
				/*
					<TypeMap>
						<TypeConstant source="int"/>
						<TypeConstant source="float"/>
					</TypeMap>
				*/
				const map: AST.ASTNodeType = DECORATOR_SOLID.decorate(h.unitTypeFromString(`{int -> float}`));
				assert.ok(map instanceof AST.ASTNodeTypeMap);
				assert.deepStrictEqual(map.antecedenttype.source, `int`);
				assert.deepStrictEqual(map.consequenttype.source, `float`);
			});
		});

		describe('GenericArguments ::= "<" ","? Type# ","? ">"', () => {
			it('makes a Sequence<SemanticType>.', () => {
				/*
					<TypeOperation source="Bar | Qux">...</TypeOperation>
					<TypeAlias source="Diz"/>
				*/
				const args: PARSENODE.ParseNodeTypeCompound = h.compoundTypeFromString(`Foo.<Bar | Qux, Diz>`);
				assert_arrayLength(args.children, 2);
				assert.ok(args.children[1] instanceof PARSENODE.ParseNodeGenericCall);
				const sequence: NonemptyArray<AST.ASTNodeType> = DECORATOR_SOLID.decorate(args.children[1]);
				assert.deepStrictEqual(
					sequence.map((c) => c.source),
					[`Bar | Qux`, `Diz`],
				);
			});
		});

		describe('TypeUnit ::= IDENTIFIER', () => {
			it('makes an ASTNodeTypeAlias.', () => {
				/*
					<TypeAlias source="Foo"/>
				*/
				return [
					`Foo`,
					`Bar`,
					`Qux`,
				].forEach((src) => assert.ok(DECORATOR_SOLID.decorate(h.unitTypeFromString(src)) instanceof AST.ASTNodeTypeAlias));
			});
		});

		describe('TypeUnit ::= PrimitiveLiteral', () => {
			it('makes an ASTNodeTypeConstant.', () => {
				/*
					<TypeConstant source="null"/>
				*/
				assert.deepStrictEqual([
					`null`,
					`false`,
					`true`,
					`42`,
					`4.2`,
				].map((src) => {
					const constant: AST.ASTNodeType = DECORATOR_SOLID.decorate(h.unitTypeFromString(src));
					assert.ok(constant instanceof AST.ASTNodeTypeConstant);
					return constant.source;
				}), [
					`null`,
					`false`,
					`true`,
					`42`,
					`4.2`,
				])
			})
		})

		describe('TypeCompound ::= TypeCompound (PropertyAccessType | GenericCall)', () => {
			it('access by integer.', () => {
				/*
					<AccessType>
						<TypeTuple source="[42, 420, 4200]">...</TypeTuple>
						<IndexType>
							<TypeConstant source="1"/>
						</IndexType>
					</AccessType>
				*/
				const access: AST.ASTNodeType = DECORATOR_SOLID.decorate(h.compoundTypeFromString(`[42, 420, 4200].1`));
				assert.ok(access instanceof AST.ASTNodeTypeAccess, 'should be instance of ASTNodeTypeAccess.');
				assert.ok(access.accessor instanceof AST.ASTNodeIndexType);
				assert.deepStrictEqual(
					[access.base.source,    access.accessor.source],
					[`[ 42 , 420 , 4200 ]`, `. 1`],
				);
			});
			it('access by key.', () => {
				/*
					<AccessType>
						<TypeRecord source="[c: 42, b: 420, a: 4200]">...</TypeRecord>
						<Key source="b"/>
					</AccessType>
				*/
				const access: AST.ASTNodeType = DECORATOR_SOLID.decorate(h.compoundTypeFromString(`[c: 42, b: 420, a: 4200].b`));
				assert.ok(access instanceof AST.ASTNodeTypeAccess, 'should be instance of ASTNodeTypeAccess.');
				assert.ok(access.accessor instanceof AST.ASTNodeKey);
				assert.deepStrictEqual(
					[access.base.source,                access.accessor.source],
					[`[ c : 42 , b : 420 , a : 4200 ]`, `b`],
				);
			});
			it('makes an ASTNodeTypeCall.', () => {
				/*
					<TypeCall>
						<TypeAlias source="Foo"/>
						<TypeOperation source="Bar | Qux">...</TypeOperation>
						<TypeAlias source="Diz"/>
					</TypeCall>
				*/
				const call: AST.ASTNodeType = DECORATOR_SOLID.decorate(h.compoundTypeFromString(`Foo.<Bar | Qux, Diz>`));
				assert.ok(call instanceof AST.ASTNodeTypeCall, 'should be instance of ASTNodeTypeCall.');
				assert.deepStrictEqual(
					[call.base, ...call.args].map((c) => c.source),
					[`Foo`, `Bar | Qux`, `Diz`],
				);
			});
		});

		describe('TypeUnarySymbol ::= TypeUnarySymbol ("?" | "!")', () => {
			it('makes an ASTNodeTypeOperationUnary.', () => {
				/*
					<TypeOperation operator="?">
						<TypeConstant source="int"/>
					</TypeOperation>
				*/
				const operation: AST.ASTNodeType = DECORATOR_SOLID.decorate(h.unarySymbolTypeFromString(`int?`));
				assert.ok(operation instanceof AST.ASTNodeTypeOperationUnary);
				assert.deepStrictEqual(
					[operation.operand.source, operation.operator],
					[`int`,                    Operator.ORNULL],
				)
			})
			it('operator `!` is not yet supported.', () => {
				assert.throws(() => DECORATOR_SOLID.decorate(h.unarySymbolTypeFromString(`float!`)), /not yet supported/);
			});
		})

		describe('TypeUnarySymbol ::= TypeUnarySymbol "[" INTEGER? "]"', () => {
			it('makes an ASTNodeTypeList with null count.', () => {
				/*
					<ASTNodeTypeList count=null>
						<TypeConstant source="int"/>
					</ASTNodeTypeList>
				*/
				const list: AST.ASTNodeType = DECORATOR_SOLID.decorate(h.unarySymbolTypeFromString(`int[]`));
				assert.ok(list instanceof AST.ASTNodeTypeList);
				assert.deepStrictEqual(
					[list.type.source, list.count],
					[`int`,            null],
				);
			});
			it('makes an ASTNodeTypeList with non-null count.', () => {
				/*
					<ASTNodeTypeList count=3n>
						<TypeConstant source="float"/>
					</ASTNodeTypeList>
				*/
				const list: AST.ASTNodeType = DECORATOR_SOLID.decorate(h.unarySymbolTypeFromString(`float[3]`));
				assert.ok(list instanceof AST.ASTNodeTypeList);
				assert.deepStrictEqual(
					[list.type.source, list.count],
					[`float`,          3n],
				);
			});
		});

		describe('TypeUnarySymbol ::= TypeUnarySymbol "{" "}"', () => {
			it('makes an ASTNodeTypeSet.', () => {
				/*
					<ASTNodeTypeSet>
						<TypeConstant source="bool"/>
					</ASTNodeTypeSet>
				*/
				const set: AST.ASTNodeType = DECORATOR_SOLID.decorate(h.unarySymbolTypeFromString(`bool{}`));
				assert.ok(set instanceof AST.ASTNodeTypeSet);
				assert.deepStrictEqual(set.type.source, `bool`);
			});
		});

		describe('TypeUnaryKeyword ::= "mutable" TypeUnaryKeyword', () => {
			it('makes an ASTNodeTypeOperationUnary.', () => {
				/*
					<TypeOperation operator="mutable">
						<TypeConstant source="int"/>
					</TypeOperation>
				*/
				const operation: AST.ASTNodeType = DECORATOR_SOLID.decorate(h.unaryKeywordTypeFromString(`mutable int`));
				assert.ok(operation instanceof AST.ASTNodeTypeOperationUnary);
				assert.deepStrictEqual(
					[operation.operand.source, operation.operator],
					[`int`,                    Operator.MUTABLE],
				);
			});
		});

		describe('TypeIntersection ::= TypeIntersection "&" TypeUnaryKeyword', () => {
			it('makes an ASTNodeTypeOperationBinary.', () => {
				/*
					<TypeOperation operator="&">
						<TypeConstant source="int"/>
						<TypeConstant source="3"/>
					</TypeOperation>
				*/
				const operation: AST.ASTNodeType = DECORATOR_SOLID.decorate(h.intersectionTypeFromString(`int & 3`));
				assert.ok(operation instanceof AST.ASTNodeTypeOperationBinary);
				assert.deepStrictEqual(
					[operation.operand0.source, operation.operator, operation.operand1.source],
					[`int`,                     Operator.AND,       `3`],
				)
			})
		})

		describe('TypeUnion ::= TypeUnion "|" TypeIntersection', () => {
			it('makes an ASTNodeTypeOperationBinary.', () => {
				/*
					<TypeOperation operator="|">
						<TypeOperation source="4.2 ?">...</TypeOperation>
						<TypeOperation source="int & int">...</TypeOperation>
					</TypeOperation>
				*/
				const operation: AST.ASTNodeType = DECORATOR_SOLID.decorate(h.unionTypeFromString(`4.2? | int & int`));
				assert.ok(operation instanceof AST.ASTNodeTypeOperationBinary);
				assert.deepStrictEqual(
					[operation.operand0.source, operation.operator, operation.operand1.source],
					[`4.2 ?`,                   Operator.OR,        `int & int`],
				)
			})
		})

		describe('Type ::= TypeUnion', () => {
			it('makes an ASTNodeTypeOperation.', () => {
				/*
					<TypeOperation operator="&">
						<TypeOperation source="4.2 ?">...</TypeOperation>
						<TypeOperation source="int | int">...</TypeOperation>
					</TypeOperation>
				*/
				const operation: AST.ASTNodeType = DECORATOR_SOLID.decorate(h.unionTypeFromString(`4.2? & (int | int)`));
				assert.ok(operation instanceof AST.ASTNodeTypeOperationBinary);
				assert.deepStrictEqual(
					[operation.operand0.source, operation.operator, operation.operand1.source],
					[`4.2 ?`,                   Operator.AND,       `int | int`],
				)
			})
		})

		Dev.supports('stringTemplate-decorate') && describe('StringTemplate', () => {
			function templateSources(tpl: PARSENODE.ParseNodeStringTemplate, ...srcs: Readonly<NonemptyArray<string>>): void {
				return assert.deepStrictEqual([...DECORATOR_SOLID.decorate(tpl).children].map((c) => c.source), srcs);
			}
			specify('StringTemplate ::= TEMPLATE_FULL', () => {
				templateSources(h.stringTemplateFromSource(`
					'''full1''';
				`), `'''full1'''`);
			});
			specify('StringTemplate ::= TEMPLATE_HEAD TEMPLATE_TAIL', () => {
				templateSources(h.stringTemplateFromSource(`
					'''head1{{}}tail1''';
				`), `'''head1{{`, `}}tail1'''`);
			});
			specify('StringTemplate ::= TEMPLATE_HEAD Expression TEMPLATE_TAIL', () => {
				templateSources(h.stringTemplateFromSource(`
					'''head1{{ '''full1''' }}tail1''';
				`), `'''head1{{`, `'''full1'''`, `}}tail1'''`);
			});
			specify('StringTemplate ::= TEMPLATE_HEAD StringTemplate__0__List TEMPLATE_TAIL', () => {
				templateSources(h.stringTemplateFromSource(`
					'''head1{{}}midd1{{}}tail1''';
				`), `'''head1{{`, `}}midd1{{`, `}}tail1'''`);
			});
			specify('StringTemplate ::= TEMPLATE_HEAD Expression StringTemplate__0__List TEMPLATE_TAIL', () => {
				templateSources(h.stringTemplateFromSource(`
					'''head1{{ '''full1''' }}midd1{{}}tail1''';
				`), `'''head1{{`, `'''full1'''`, `}}midd1{{`, `}}tail1'''`);
			});

			specify('StringTemplate__0__List ::= TEMPLATE_MIDDLE Expression', () => {
				templateSources(h.stringTemplateFromSource(`
					'''head1{{ '''full1''' }}midd1{{ '''full2''' }}tail1''';
				`), `'''head1{{`, `'''full1'''`, `}}midd1{{`, `'''full2'''`, `}}tail1'''`);
			});
			specify('StringTemplate__0__List ::= StringTemplate__0__List TEMPLATE_MIDDLE', () => {
				templateSources(h.stringTemplateFromSource(`
					'''head1{{ '''full1''' }}midd1{{ '''full2''' }}midd2{{}}tail1''';
				`), `'''head1{{`, `'''full1'''`, `}}midd1{{`, `'''full2'''`, `}}midd2{{`, `}}tail1'''`);
			});
			specify('StringTemplate__0__List ::= StringTemplate__0__List TEMPLATE_MIDDLE Expression', () => {
				templateSources(h.stringTemplateFromSource(`
					'''head1{{ '''full1''' }}midd1{{ '''full2''' }}midd2{{ '''head2{{ '''full3''' }}tail2''' }}tail1''';
				`), `'''head1{{`, `'''full1'''`, `}}midd1{{`, `'''full2'''`, `}}midd2{{`, `'''head2{{ '''full3''' }}tail2'''`, `}}tail1'''`);
			});
		});

		describe('Property ::= Word "=" Expression', () => {
			it('makes an ASTNodeProperty.', () => {
				/*
					<Property>
						<Key source="fontSize"/>
						<Operation source="1.0 + 0.25">...</Operation>
					</Property>
				*/
				const property = DECORATOR_SOLID.decorate(h.propertyFromString(`fontSize= 1.0 + 0.25`));
				assert.ok(property instanceof AST.ASTNodeProperty); // FIXME: `AST.ASTNodeProperty` is assignable to `TemplatePartialType`, so `Decorator.decorate` overlads get confused
				assert.deepStrictEqual(
					[property.key.source, property.val.source],
					[`fontSize`,          `1.0 + 0.25`],
				);
			});
		});

		describe('Case ::= Expression "->" Expression', () => {
			it('makes an ASTNodeCase', () => {
				/*
					<Case>
						<Operation source="1 + 0.25">...</Operation>
						<Constant source="1.25"/>
					</Case>
				*/
				const kase: AST.ASTNodeCase = DECORATOR_SOLID.decorate(h.caseFromString(`1 + 0.25 -> 1.25`));
				assert.deepStrictEqual(
					[kase.antecedent.source, kase.consequent.source],
					[`1 + 0.25`,             `1.25`],
				);
			});
		});

		context('ExpressionGrouped ::= "(" Expression ")"', () => {
			it('returns the inner Expression node.', () => {
				/*
					<Operation operator=ADD>
						<Constant source="2"/>
						<Constant source="-3"/>
					</Operation>
				*/
				const operation: AST.ASTNodeExpression = DECORATOR_SOLID.decorate(h.groupedExpressionFromSource(`(2 + -3);`));
				assert.ok(operation instanceof AST.ASTNodeOperationBinary);
				assert.ok(operation.operand0 instanceof AST.ASTNodeConstant);
				assert.ok(operation.operand1 instanceof AST.ASTNodeConstant);
				assert.deepStrictEqual(
					[operation.operand0.source, operation.operator, operation.operand1.source],
					[`2`,                       Operator.ADD,       `-3`],
				)
			})
			it('recursively applies to several sub-expressions.', () => {
				/*
					<Operation operator=EXP>
						<Operation operator=NEG>
							<Constant source="42"/>
						</Operation>
						<Operation operator=MUL>
							<Constant source="2"/>
							<Constant source="420"/>
						</Operation>
					</Operation>
				*/
				const operation: AST.ASTNodeExpression = DECORATOR_SOLID.decorate(h.expressionFromSource(`(-(42) ^ +(2 * 420));`));
				assert.ok(operation instanceof AST.ASTNodeOperationBinary);
				assert.strictEqual(operation.operator, Operator.EXP)
				assert.ok(operation.operand0 instanceof AST.ASTNodeOperationUnary);
				assert.strictEqual(operation.operand0.operator, Operator.NEG);
				assert.ok(operation.operand0.operand instanceof AST.ASTNodeConstant);
				assert.strictEqual(operation.operand0.operand.source, `42`);

				assert.ok(operation.operand1 instanceof AST.ASTNodeOperationBinary);
				assert.strictEqual(operation.operand1.operator, Operator.MUL);
				assert.ok(operation.operand1.operand0 instanceof AST.ASTNodeConstant);
				assert.ok(operation.operand1.operand1 instanceof AST.ASTNodeConstant);
				assert.strictEqual(operation.operand1.operand0.source, `2`);
				assert.strictEqual(operation.operand1.operand1.source, `420`);
			})
		})

		describe('TupleLiteral ::= "[" (","? Expression# ","?)? "]"', () => {
			it('makes an empty ASTNodeTuple.', () => {
				/*
					<Tuple/>
				*/
				assert_arrayLength(DECORATOR_SOLID.decorate(h.tupleLiteralFromSource(`[];`)).children, 0);
			});
			it('makes a nonempty ASTNodeTuple.', () => {
				/*
					<Tuple>
						<Constant source="42"/>
						<Constant source="true"/>
						<Operation source="null || false">...</Operation>
					</Tuple>
				*/
				assert.deepStrictEqual(DECORATOR_SOLID.decorate(h.tupleLiteralFromSource(`
					[
						42,
						true,
						null || false,
					];
				`)).children.map((c) => c.source), [
					`42`,
					`true`,
					`null || false`,
				]);
			});
		});

		describe('RecordLiteral ::= "[" ","? Property# ","? "]"', () => {
			it('makes an ASTNodeRecord.', () => {
				/*
					<Record>
						<Property source="let = true">...</Property>
						<Property source="foobar = 42">...</Property>
					</Record>
				*/
				assert.deepStrictEqual(DECORATOR_SOLID.decorate(h.recordLiteralFromSource(`
					[
						let= true,
						foobar= 42,
					];
				`)).children.map((c) => c.source), [
					`let = true`,
					`foobar = 42`,
				]);
			});
		});

		describe('SetLiteral ::= "{" (","? Expression# ","?)? "}"', () => {
			it('makes an empty ASTNodeSet.', () => {
				/*
					<Set/>
				*/
				assert_arrayLength(DECORATOR_SOLID.decorate(h.setLiteralFromSource(`{};`)).children, 0);
			});
			it('makes a nonempty ASTNodeSet.', () => {
				/*
					<Set>
						<Constant source="42"/>
						<Constant source="true"/>
						<Operation source="null || false">...</Operation>
					</Set>
				*/
				assert.deepStrictEqual(DECORATOR_SOLID.decorate(h.setLiteralFromSource(`
					{
						42,
						true,
						null || false,
					};
				`)).children.map((c) => c.source), [
					`42`,
					`true`,
					`null || false`,
				]);
			});
		});

		describe('MapLiteral ::= "{" ","? Case# ","? "}"', () => {
			it('makes an ASTNodeMap.', () => {
				/*
					<Map>
						<Case source="1 -> null">...</Case>
						<Case source="4 -> false">...</Case>
						<Case source="7 -> true">...</Case>
						<Case source="9 -> 42.0">...</Case>
					</Map>
				*/
				assert.deepStrictEqual(DECORATOR_SOLID.decorate(h.mapLiteralFromSource(`
					{
						1 -> null,
						4 -> false,
						7 -> true,
						9 -> 42.0,
					};
				`)).children.map((c) => c.source), [
					`1 -> null`,
					`4 -> false`,
					`7 -> true`,
					`9 -> 42.0`,
				]);
			});
		});

		describe('FunctionArguments ::= "(" ( ","? Expression# ","? )? ")"', () => {
			it('makes a Vector<Sequence<SemanticType>, Sequence<SemanticExpression>>.', () => {
				/*
					<>
					</>
					<>
						<Operation source="bar || qux">...</Operation>
						<Variable source="diz"/>
					</>
				*/
				const args: PARSENODE.ParseNodeExpressionCompound = h.compoundExpressionFromSource(`foo.(bar || qux, diz);`);
				assert_arrayLength(args.children, 2);
				assert.ok(args.children[1] instanceof PARSENODE.ParseNodeFunctionCall);
				const sequence: [AST.ASTNodeType[], AST.ASTNodeExpression[]] = DECORATOR_SOLID.decorate(args.children[1]);
				assert.deepStrictEqual(
					[
						sequence[0],
						sequence[1].map((c) => c.source),
					],
					[
						[],
						[`bar || qux`, `diz`],
					],
				);
			});
		});

		context('ExpressionUnit ::= IDENTIFIER', () => {
			it('makes an ASTNodeVariable.', () => {
				/*
					<Variable source="variable"/>
				*/
				return [
					`variable;`,
					`var;`,
				].forEach((src) => assert.ok(DECORATOR_SOLID.decorate(h.unitExpressionFromSource(src)) instanceof AST.ASTNodeVariable));
			});
		});

		context('ExpressionUnit ::= PrimitiveLiteral', () => {
			it('makes an ASTNodeConstant.', () => {
				/*
					<Constant line="1" col="1" source="null"/>
				*/
				assert.deepStrictEqual([
					`null;`,
					`false;`,
					`true;`,
					`42;`,
				].map((src) => (DECORATOR_SOLID.decorate(h.primitiveLiteralFromSource(src)) as unknown as AST.ASTNodeConstant).source), [
					`null`,
					`false`,
					`true`,
					`42`,
				])
			})
		})

		describe('ExpressionCompound ::= ExpressionCompound (PropertyAccess | FunctionCall)', () => {
			function makeAccess(src: string, kind: ValidAccessOperator = Operator.DOT, config: SolidConfig = CONFIG_DEFAULT): AST.ASTNodeAccess {
				const access: AST.ASTNodeExpression = DECORATOR_SOLID.decorate(h.compoundExpressionFromSource(src, config));
				assert.ok(access instanceof AST.ASTNodeAccess);
				assert.strictEqual(access.kind, kind);
				return access;
			}
			context('normal access.', () => {
				it('access by index.', () => {
					/*
						<Access kind=NORMAL>
							<Tuple source="[42, 420, 4200]">...</Tuple>
							<Index>
								<Constant source="1"/>
							</Index>
						</Access>
					*/
					const access: AST.ASTNodeAccess = makeAccess(`
						[42, 420, 4200].1;
					`);
					assert.ok(access.accessor instanceof AST.ASTNodeIndex);
					assert.deepStrictEqual(
						[access.base.source,    access.accessor.source],
						[`[ 42 , 420 , 4200 ]`, `. 1`],
					);
				});
				it('access by key.', () => {
					/*
						<Access kind=NORMAL>
							<Record source="[c= 42, b= 420, a= 4200]">...</Record>
							<Key source="b"/>
						</Access>
					*/
					const access: AST.ASTNodeAccess = makeAccess(`
						[c= 42, b= 420, a= 4200].b;
					`);
					assert.ok(access.accessor instanceof AST.ASTNodeKey);
					assert.deepStrictEqual(
						[access.base.source,                access.accessor.source],
						[`[ c = 42 , b = 420 , a = 4200 ]`, `b`],
					);
				});
				it('access by computed expression.', () => {
					/*
						<Access kind=NORMAL>
							<Map source="{0.5 * 2 -> 'one', 1.4 + 0.6 -> 'two'}">...</Map>
							<Expression source="0.7 + 0.3">...</Expression>
						</Access>
					*/
					const access: AST.ASTNodeAccess = makeAccess(`
						{0.5 * 2 -> 'one', 1.4 + 0.6 -> 'two'}.[0.7 + 0.3];
					`);
					assert.ok(access.accessor instanceof AST.ASTNodeExpression);
					assert.deepStrictEqual(
						[access.base.source,                            access.accessor.source],
						[`{ 0.5 * 2 -> 'one' , 1.4 + 0.6 -> 'two' }`, `0.7 + 0.3`],
					);
				});
			});
			context('optional access.', () => {
				it('access by index.', () => {
					/*
						<Access kind=OPTIONAL>
							<Tuple source="[42, 420, 4200]">...</Tuple>
							<Index>
								<Constant source="1"/>
							</Index>
						</Access>
					*/
					makeAccess(`
						[42, 420, 4200]?.1;
					`, Operator.OPTDOT);
				});
				it('access by key.', () => {
					/*
						<Access kind=OPTIONAL>
							<Record source="[c= 42, b= 420, a= 4200]">...</Record>
							<Key source="b"/>
						</Access>
					*/
					makeAccess(`
						[c= 42, b= 420, a= 4200]?.b;
					`, Operator.OPTDOT);
				});
				it('access by computed expression.', () => {
					/*
						<Access kind=OPTIONAL>
							<Map source="{0.5 * 2 -> 'one', 1.4 + 0.6 -> 'two'}">...</Map>
							<Expression source="0.7 + 0.3">...</Expression>
						</Access>
					*/
					makeAccess(`
						{0.5 * 2 -> 'one', 1.4 + 0.6 -> 'two'}?.[0.7 + 0.3];
					`, Operator.OPTDOT);
				});
			});
			context('claim access.', () => {
				it('access by index.', () => {
					/*
						<Access kind=CLAIM>
							<Tuple source="[42, 420, 4200]">...</Tuple>
							<Index>
								<Constant source="1"/>
							</Index>
						</Access>
					*/
					makeAccess(`
						[42, 420, 4200]!.1;
					`, Operator.CLAIMDOT);
				});
				it('access by key.', () => {
					/*
						<Access kind=CLAIM>
							<Record source="[c= 42, b= 420, a= 4200]">...</Record>
							<Key source="b"/>
						</Access>
					*/
					makeAccess(`
						[c= 42, b= 420, a= 4200]!.b;
					`, Operator.CLAIMDOT);
				});
				it('access by computed expression.', () => {
					/*
						<Access kind=CLAIM>
							<Map source="{0.5 * 2 -> 'one', 1.4 + 0.6 -> 'two'}">...</Map>
							<Expression source="0.7 + 0.3">...</Expression>
						</Access>
					*/
					makeAccess(`
						{0.5 * 2 -> 'one', 1.4 + 0.6 -> 'two'}!.[0.7 + 0.3];
					`, Operator.CLAIMDOT);
				});
			});
			it('makes an ASTNodeCall.', () => {
				/*
					<Call>
						<Variable source="foo"/>
						<TypeOperation source="Bar | Qux">...</TypeOperation>
						<TypeAlias source="Diz"/>
						<Operation source="bar || qux">...</Operation>
						<Variable source="diz"/>
					</Call>
				*/
				const call: AST.ASTNodeExpression = DECORATOR_SOLID.decorate(h.compoundExpressionFromSource(`foo.<Bar | Qux, Diz>(bar || qux, diz);`));
				assert.ok(call instanceof AST.ASTNodeCall, 'should be instance of ASTNodeCall.');
				assert.deepStrictEqual(
					[call.base, ...call.typeargs, ...call.exprargs].map((c) => c.source),
					[`foo`, `Bar | Qux`, `Diz`, `bar || qux`, `diz`],
				);
			});
		});

		context('ExpressionUnarySymbol ::= ("!" | "?" | "-") ExpressionUnarySymbol', () => {
			it('makes an ASTNodeOperationUnary.', () => {
				/*
					<Operation operator=NEG>
						<Constant source="42"/>
					</Operation>
				*/
				assert.deepStrictEqual([
					`!null;`,
					`?41;`,
					`- 42;`,
				].map((src) => {
					const operation: AST.ASTNodeExpression = DECORATOR_SOLID.decorate(h.expressionFromSource(src));
					assert.ok(operation instanceof AST.ASTNodeOperationUnary);
					assert.ok(operation.operand instanceof AST.ASTNodeConstant);
					return [operation.operand.source, operation.operator];
				}), [
					[`null`, Operator.NOT],
					[`41`,   Operator.EMP],
					[`42`,   Operator.NEG],
				])
			})
		})

		context('ExpressionClaim ::= "<" Type ">" ExpressionClaim', () => {
			it('makes an ASTNodeClaim.', () => {
				/*
					<Claim>
						<TypeConstant source="float"/>
						<Constant source="3"/>
					</Claim>
				*/
				const claim: AST.ASTNodeExpression = DECORATOR_SOLID.decorate(h.claimExpressionFromSource(`<float>3;`));
				assert.ok(claim instanceof AST.ASTNodeClaim);
				assert.ok(claim.claimed_type instanceof AST.ASTNodeTypeConstant);
				assert.ok(claim.operand      instanceof AST.ASTNodeConstant);
				assert.strictEqual(claim.claimed_type.source, `float`);
				assert.strictEqual(claim.operand.source,      `3`);
			});
		});

		context('ExpressionExponential ::= ExpressionClaim ("^" ExpressionExponential)?', () => {
			it('makes an ASTNodeOperationBinary.', () => {
				/*
					<Operation operator=EXP>
						<Constant source="2"/>
						<Constant source="-3"/>
					</Operation>
				*/
				assert.deepStrictEqual([
					`2 ^ -3;`,
					`2 * -3;`,
					`2 + -3;`,
				].map((src) => {
					const operation: AST.ASTNodeExpression = DECORATOR_SOLID.decorate(h.expressionFromSource(src));
					assert.ok(operation instanceof AST.ASTNodeOperationBinary);
					assert.ok(operation.operand0 instanceof AST.ASTNodeConstant);
					assert.ok(operation.operand1 instanceof AST.ASTNodeConstant);
					assert.strictEqual(operation.operand0.source, `2`);
					assert.strictEqual(operation.operand1.source, `-3`);
					return operation.operator
				}), [
					Operator.EXP,
					Operator.MUL,
					Operator.ADD,
				])
			})
		})

		context('ExpressionAdditive ::= ExpressionAdditive "-" ExpressionMultiplicative', () => {
			it('makes an ASTNodeOperation with the `+` operator and negates the 2nd operand.', () => {
				/*
					<Operation operator=ADD>
						<Constant source="2"/>
						<Operation operator=NEG>
							<Constant source="3"/>
						</Operation>
					</Operation>
				*/
				const operation: AST.ASTNodeExpression = DECORATOR_SOLID.decorate(h.expressionFromSource(`2 - 3;`));
				assert.ok(operation instanceof AST.ASTNodeOperationBinary);
				assert.strictEqual(operation.operator, Operator.ADD)
				assert.ok(operation.operand0 instanceof AST.ASTNodeConstant);
				assert.ok(operation.operand1 instanceof AST.ASTNodeOperationUnary);
				assert.ok(operation.operand1.operand instanceof AST.ASTNodeConstant);
				assert.deepStrictEqual(
					[operation.operand0.source, operation.operand1.operator, operation.operand1.operand.source],
					[`2`,                       Operator.NEG,                `3`],
				)
			})
		})

		function testNegatedBinaryOperation(operation: AST.ASTNodeExpression, expected: [string, Operator, string]): void {
			assert.ok(operation instanceof AST.ASTNodeOperationUnary);
			assert.strictEqual(operation.operator, Operator.NOT);
			assert.ok(operation.operand instanceof AST.ASTNodeOperationBinary);
			assert.ok(operation.operand.operand0 instanceof AST.ASTNodeConstant);
			assert.ok(operation.operand.operand1 instanceof AST.ASTNodeConstant);
			return assert.deepStrictEqual(
				[operation.operand.operand0.source, operation.operand.operator, operation.operand.operand1.source],
				expected,
			);
		}

		context('ExpressionComparative ::= ExpressionComparative ("!<" | "!>" | "isnt") ExpressionAdditive', () => {
			it('makes an ASTNodeOperation with the `<` operator and logically negates the result.', () => {
				/*
					<Operation operator=NOT>
						<Operation operator=LT>
							<Constant source="2"/>
							<Constant source="3"/>
						</Operation>
					</Operation>
				*/
				return testNegatedBinaryOperation(
					DECORATOR_SOLID.decorate(h.expressionFromSource(`2 !< 3;`)),
					[`2`, Operator.LT, `3`],
				);
			})
			it('makes an ASTNodeOperation with the `>` operator and logically negates the result.', () => {
				/*
					<Operation operator=NOT>
						<Operation operator=GT>
							<Constant source="2"/>
							<Constant source="3"/>
						</Operation>
					</Operation>
				*/
				return testNegatedBinaryOperation(
					DECORATOR_SOLID.decorate(h.expressionFromSource(`2 !> 3;`)),
					[`2`, Operator.GT, `3`],
				);
			})
			it.skip('makes an ASTNodeOperation with the `is` operator and logically negates the result.', () => {
				/*
					<Operation operator=NOT>
						<Operation operator=IS>
							<Constant source="2"/>
							<Constant source="3"/>
						</Operation>
					</Operation>
				*/
				return testNegatedBinaryOperation(
					DECORATOR_SOLID.decorate(h.expressionFromSource(`2 isnt 3;`)),
					[`2`, Operator.IS, `3`],
				);
			})
			it('operator `is`/`isnt` is not yet supported.', () => {
				assert.throws(() => DECORATOR_SOLID.decorate(h.expressionFromSource(`2 is   2;`)), /not yet supported/);
				assert.throws(() => DECORATOR_SOLID.decorate(h.expressionFromSource(`2 isnt 3;`)), /not yet supported/);
			});
		})

		context('ExpressionEquality ::= ExpressionEquality ("!==" | "!=") ExpressionComparative', () => {
			it('makes an ASTNodeOperation with the `===` operator and logically negates the result.', () => {
				/*
					<Operation operator=NOT>
						<Operation operator=ID>
							<Constant source="2"/>
							<Constant source="3"/>
						</Operation>
					</Operation>
				*/
				return testNegatedBinaryOperation(
					DECORATOR_SOLID.decorate(h.expressionFromSource(`2 !== 3;`)),
					[`2`, Operator.ID, `3`],
				);
			});
			it('makes an ASTNodeOperation with the `==` operator and logically negates the result.', () => {
				/*
					<Operation operator=NOT>
						<Operation operator=EQ>
							<Constant source="2"/>
							<Constant source="3"/>
						</Operation>
					</Operation>
				*/
				return testNegatedBinaryOperation(
					DECORATOR_SOLID.decorate(h.expressionFromSource(`2 != 3;`)),
					[`2`, Operator.EQ, `3`],
				);
			})
		})

		context('ExpressionConjunctive ::= ExpressionConjunctive "!&" ExpressionEquality', () => {
			it('makes an ASTNodeOperation with the `&&` operator and logically negates the result.', () => {
				/*
					<Operation operator=NOT>
						<Operation operator=AND>
							<Constant source="2"/>
							<Constant source="3"/>
						</Operation>
					</Operation>
				*/
				return testNegatedBinaryOperation(
					DECORATOR_SOLID.decorate(h.expressionFromSource(`2 !& 3;`)),
					[`2`, Operator.AND, `3`],
				);
			})
		})

		context('ExpressionDisjunctive ::= ExpressionDisjunctive "!|" ExpressionConjunctive', () => {
			it('makes an ASTNodeOperation with the `||` operator and logically negates the result.', () => {
				/*
					<Operation operator=NOT>
						<Operation operator=OR>
							<Constant source="2"/>
							<Constant source="3"/>
						</Operation>
					</Operation>
				*/
				return testNegatedBinaryOperation(
					DECORATOR_SOLID.decorate(h.expressionFromSource(`2 !| 3;`)),
					[`2`, Operator.OR, `3`],
				);
			})
		})

		context('ExpressionConditional ::= "if" Expression "then" Expression "else" Expression', () => {
			it('makes an ASTNodeOperation with the COND operator and 3 children.', () => {
				/*
					<Operation operator=COND>
						<Constant source="true"/>
						<Constant source="2"/>
						<Constant source="3"/>
					</Operation>
				*/
				const operation: AST.ASTNodeExpression = DECORATOR_SOLID.decorate(h.expressionFromSource(`if true then 2 else 3;`));
				assert.ok(operation instanceof AST.ASTNodeOperationTernary);
				assert.deepStrictEqual([
					operation.operand0,
					operation.operand1,
					operation.operand2,
				].map((child) => {
					assert.ok(child instanceof AST.ASTNodeConstant);
					return child.source;
				}), [
					`true`,
					`2`,
					`3`,
				])
			})
		})

		describe('DeclarationType ::= "type" IDENTIFIER "=" Type ";"', () => {
			it('makes an ASTNodeDeclarationType node.', () => {
				/*
					<DeclarationType>
						<Variable source="T" id=256n/>
						<TypeOperation operator=OR source="int | float">...</TypeOperation>
					</DeclarationType>
				*/
				const decl: AST.ASTNodeDeclarationType = DECORATOR_SOLID.decorate(h.typeDeclarationFromSource(`
					type T  =  int | float;
				`));
				assert.ok(decl.assigned instanceof AST.ASTNodeTypeOperationBinary);
				assert.deepStrictEqual(
					[decl.assignee.source, decl.assigned.source, decl.assigned.operator],
					[`T`,                  `int | float`,        Operator.OR],
				);
			});
		});

		describe('DeclarationVariable ::= "let" "unfixed"? IDENTIFIER ":" Type "=" Expression ";"', () => {
			it('makes an unfixed ASTNodeDeclarationVariable node.', () => {
				/*
					<DeclarationVariable unfixed=true>
						<Variable source="the_answer" id=256n/>
						<TypeOperation operator=OR source="int | float">...</TypeOperation>
						<Operation operator=MUL source="21 * 2">...</Operation>
					</DeclarationVariable>
				*/
				const decl: AST.ASTNodeDeclarationVariable = DECORATOR_SOLID.decorate(h.variableDeclarationFromSource(`
					let unfixed the_answer:  int | float =  21  *  2;
				`));
				assert.ok(decl.typenode instanceof AST.ASTNodeTypeOperationBinary);
				assert.ok(decl.assigned instanceof AST.ASTNodeOperationBinary);
				assert.deepStrictEqual(
					[decl.unfixed, decl.assignee.source, decl.typenode.source, decl.typenode.operator, decl.assigned.source, decl.assigned.operator],
					[true,         `the_answer`,         `int | float`,        Operator.OR,            `21 * 2`,             Operator.MUL],
				);
			})
			it('makes a fixed ASTNodeDeclarationVariable node.', () => {
				/*
					<DeclarationVariable unfixed=false>
						<Variable source="`the £ answer`" id=256n/>
						<TypeConstant source="int | float">...</TypeOperation>
						<Operation operator=MUL source="the_answer * 10">
							<Variable source="the_answer" id=257n/>
							<Constant source="10"/>
						</Operation>
					</DeclarationVariable>
				*/
				const decl: AST.ASTNodeDeclarationVariable = DECORATOR_SOLID.decorate(h.variableDeclarationFromSource(`
					let \`the £ answer\`: int = the_answer * 10;
				`));
				assert.ok(decl.typenode instanceof AST.ASTNodeTypeConstant);
				assert.ok(decl.assigned instanceof AST.ASTNodeOperationBinary);
				assert.ok(decl.assigned.operand0 instanceof AST.ASTNodeVariable);
				assert.deepStrictEqual(
					[decl.unfixed, decl.assignee.source, decl.typenode.source, decl.assigned.source, decl.assigned.operator],
					[false,        `\`the £ answer\``,   `int`,                `the_answer * 10`,    Operator.MUL],
				);
			})
		})

		describe('Assignee ::= IDENTIFIER', () => {
			it('makes an ASTNodeVariable node.', () => {
				/*
					<Variable source="the_answer" id=256n/>
				*/
				const variable: AST.ASTNodeVariable = (DECORATOR_SOLID.decorate(h.assigneeFromSource(`
					the_answer = the_answer - 40;
				`)) as AST.ASTNodeVariable);
				assert.strictEqual(variable.source, `the_answer`);
			});
		});

		describe('Assignee ::= ExpressionCompound PropertyAssign', () => {
			it('makes an ASTNodeAccess node.', () => {
				/*
					<Access source="x.().y.z" kind=NORMAL>
						<Access source="x.().y">...</Access>
						<Key source="z"/>
					</Access>
				*/
				const access: AST.ASTNodeAccess = (DECORATOR_SOLID.decorate(h.assigneeFromSource(`
					x.().y.z = a;
				`)) as AST.ASTNodeAccess);
				const base: AST.ASTNodeExpression = access.base;
				const accessor: AST.ASTNodeIndex | AST.ASTNodeKey | AST.ASTNodeExpression = access.accessor;
				assert.ok(accessor instanceof AST.ASTNodeKey);
				assert.deepStrictEqual(
					[access.source,     base.source,   accessor.source],
					[`x . ( ) . y . z`, `x . ( ) . y`, `z`],
				);
			});
		});

		describe('StatementAssignment ::= Assignee "=" Expression ";"', () => {
			it('makes an ASTNodeAssignment node.', () => {
				/*
					<Assignment>
						<Variable source="the_answer">...</Variable>
						<Operation operator=ADD source="the_answer - 40">
							<Variable source="the_answer" id="256"/>
							<Operation operator=NEG source="40">...</Operation>
						</Operation>
					</Assignment>
				*/
				const assn: AST.ASTNodeAssignment = DECORATOR_SOLID.decorate(h.assignmentFromSource(`
					the_answer = the_answer - 40;
				`));
				assert.ok(assn.assigned instanceof AST.ASTNodeOperationBinary);
				assert.ok(assn.assigned.operand0 instanceof AST.ASTNodeVariable);
				assert.deepStrictEqual(
					[assn.assignee.source, assn.assigned.source, assn.assigned.operator],
					[`the_answer`,         `the_answer - 40`,    Operator.ADD],
				);
			})
		})

		context('Statement ::= ";"', () => {
			it('makes an ASTNodeStatementExpression node containing no children.', () => {
				const statement: AST.ASTNodeStatement = DECORATOR_SOLID.decorate(h.statementFromSource(`;`));
				assert.ok(statement instanceof AST.ASTNodeStatementExpression);
				assert.ok(!statement.expr, 'semantic statement should have 0 children');
				assert.strictEqual(statement.source, `;`)
			})
		})

		context('Goal ::= #x02 Statement* #x03', () => {
			it('makes an ASTNodeGoal node containing no children.', () => {
				const goal: AST.ASTNodeGoal = DECORATOR_SOLID.decorate(h.goalFromSource(``));
				assert_arrayLength(goal.children, 0, 'semantic goal should have 0 children')
			})
			it('decorates multiple statements.', () => {
				/*
					<Goal>
						<StatementExpression source="42 ;">...</StatementExpression>
						<StatementExpression source="420 ;">...</StatementExpression>
					</Goal>
				*/
				const goal: AST.ASTNodeGoal = DECORATOR_SOLID.decorate(h.goalFromSource(`42; 420;`));
				assert_arrayLength(goal.children, 2, 'goal should have 2 children')
				assert.deepStrictEqual(goal.children.map((stat) => {
					assert.ok(stat instanceof AST.ASTNodeStatementExpression);
					return stat.source
				}), ['42 ;', '420 ;'])
			})
		})
	})


	describe('#decorateTS', () => {
		const parser: Parser = new Parser();
		parser.setLanguage(Counterpoint);
		function captureParseNode(source: string, query: string): SyntaxNode {
			const captures: QueryCapture[] = new Query(Counterpoint, `${ query } @capt`).captures(parser.parse(source).rootNode);
			assert.ok(captures.length, 'could not find any captures.');
			return captures[0].node;
		}
		new Map<string, [NewableFunction, string]>([
			['Decorate(Word ::= _KEYWORD_OTHER) -> SemanticKey', [AST.ASTNodeKey, `
				[mutable= 42];
				% (word "mutable")
			`]],
			['Decorate(Word ::= KEYWORD_TYPE) -> SemanticKey', [AST.ASTNodeKey, `
				[void= 42];
				% (word (keyword_type))
			`]],
			['Decorate(Word ::= KEYWORD_VALUE) -> SemanticKey', [AST.ASTNodeKey, `
				[true= 42];
				% (word (keyword_value))
			`]],
			['Decorate(Word ::= IDENTIFIER) -> SemanticKey', [AST.ASTNodeKey, `
				[foobar= 42];
				% (word (identifier))
			`]],

			['Decorate(Type > PrimitiveLiteral ::= KEYWORD_VALUE) -> SemanticTypeConstant', [AST.ASTNodeTypeConstant, `
				type T = false;
				% (primitive_literal (keyword_value))
			`]],
			['Decorate(Type > PrimitiveLiteral ::= INTEGER) -> SemanticTypeConstant', [AST.ASTNodeTypeConstant, `
				type T = 42;
				% (primitive_literal (integer))
			`]],
			['Decorate(Type > PrimitiveLiteral ::= FLOAT) -> SemanticTypeConstant', [AST.ASTNodeTypeConstant, `
				type T = 42.69;
				% (primitive_literal (float))
			`]],
			['Decorate(Type > PrimitiveLiteral ::= STRING) -> SemanticTypeConstant', [AST.ASTNodeTypeConstant, `
				type T = 'hello';
				% (primitive_literal (string))
			`]],

			['Decorate(Expression > PrimitiveLiteral ::= KEYWORD_VALUE) -> SemanticConstant', [AST.ASTNodeConstant, `
				false;
				% (primitive_literal (keyword_value))
			`]],
			['Decorate(Expression > PrimitiveLiteral ::= INTEGER) -> SemanticConstant', [AST.ASTNodeConstant, `
				42;
				% (primitive_literal (integer))
			`]],
			['Decorate(Expression > PrimitiveLiteral ::= FLOAT) -> SemanticConstant', [AST.ASTNodeConstant, `
				42.69;
				% (primitive_literal (float))
			`]],
			['Decorate(Expression > PrimitiveLiteral ::= STRING) -> SemanticConstant', [AST.ASTNodeConstant, `
				'hello';
				% (primitive_literal (string))
			`]],

			/* ## Types */
			['Decorate(EntryType<-Named><-Optional> ::= Type) -> SemanticItemType', [AST.ASTNodeItemType, `
				type T = [int];
				% (entry_type)
			`]],
			['Decorate(EntryType<-Named><+Optional> ::= "?:" Type) -> SemanticItemType', [AST.ASTNodeItemType, `
				type T = [?: int];
				% (entry_type__optional)
			`]],
			['Decorate(EntryType<+Named><-Optional> ::= Word ":" Type) -> SemanticPropertyType', [AST.ASTNodePropertyType, `
				type T = [a: int];
				% (entry_type__named)
			`]],
			['Decorate(EntryType<+Named><+Optional> ::= Word "?:" Type) -> SemanticPropertyType', [AST.ASTNodePropertyType, `
				type T = [a?: int];
				% (entry_type__named__optional)
			`]],

			['Decorate(TypeGrouped ::= "(" Type ")") -> SemanticType', [AST.ASTNodeType, `
				type T = (int | float);
				% (type_grouped)
			`]],

			['Decorate(TypeTupleLiteral ::= "[" ","? ItemsType "]") -> SemanticTypeTuple', [AST.ASTNodeTypeTuple, `
				type T = [int, ?: float];
				% (type_tuple_literal)
			`]],

			['Decorate(TypeRecordLiteral ::= "[" ","? PropertiesType "]") -> SemanticTypeRecord', [AST.ASTNodeTypeRecord, `
				type T = [a?: int, b: float];
				% (type_record_literal)
			`]],

			['Decorate(TypeHashLiteral ::= "[" ":" Type "]") -> SemanticTypeHash', [AST.ASTNodeTypeHash, `
				type T = [:int];
				% (type_hash_literal)
			`]],

			['Decorate(TypeMapLiteral ::= "{" Type__0 "->" Type__1 "}") -> SemanticTypeMap', [AST.ASTNodeTypeMap, `
				type T = {int -> float};
				% (type_map_literal)
			`]],

			['Decorate(PropertyAccessType ::= "." INTEGER) -> SemanticIndexType', [AST.ASTNodeIndexType, `
				type T = U.1;
				% (property_access_type)
			`]],
			['Decorate(PropertyAccessType ::= "." Word) -> SemanticKey', [AST.ASTNodeKey, `
				type T = U.p;
				% (property_access_type)
			`]],

			['Decorate(TypeCompound ::= TypeCompound PropertyAccessType) -> SemanticTypeAccess', [AST.ASTNodeTypeAccess, `
				type T = U.p;
				% (type_compound)
			`]],
			['Decorate(TypeCompound ::= TypeCompound GenericCall) -> SemanticTypeCall', [AST.ASTNodeTypeCall, `
				type T = List.<U>;
				% (type_compound)
			`]],

			['Decorate(TypeUnarySymbol ::= TypeUnarySymbol "?") -> SemanticTypeOperation', [AST.ASTNodeTypeOperation, `
				type T = U?;
				% (type_unary_symbol)
			`]],
			['skip: Decorate(TypeUnarySymbol ::= TypeUnarySymbol "!") -> SemanticTypeOperation', [AST.ASTNodeTypeOperation, `
				type T = U!;
				% (type_unary_symbol)
			`]],
			['Decorate(TypeUnarySymbol ::= TypeUnarySymbol "[" "]") -> SemanticTypeList', [AST.ASTNodeTypeList, `
				type T = U[];
				% (type_unary_symbol)
			`]],
			['Decorate(TypeUnarySymbol ::= TypeUnarySymbol "[" INTEGER "]") -> SemanticTypeList', [AST.ASTNodeTypeList, `
				type T = U[3];
				% (type_unary_symbol)
			`]],
			['Decorate(TypeUnarySymbol ::= TypeUnarySymbol "{" "}") -> SemanticTypeSet', [AST.ASTNodeTypeSet, `
				type T = U{};
				% (type_unary_symbol)
			`]],

			['Decorate(TypeUnaryKeyword ::= "mutable" TypeUnaryKeyword) -> SemanticTypeOperation', [AST.ASTNodeTypeOperation, `
				type T = mutable U;
				% (type_unary_keyword)
			`]],

			['Decorate(TypeIntersection ::= TypeIntersection "&" TypeUnaryKeyword) -> SemanticTypeOperation', [AST.ASTNodeTypeOperation, `
				type T = U & V;
				% (type_intersection)
			`]],

			['Decorate(TypeUnion ::= TypeUnion "|" TypeIntersection) -> SemanticTypeOperation', [AST.ASTNodeTypeOperation, `
				type T = U | V;
				% (type_union)
			`]],

			/* ## Expressions */
			['Decorate(StringTemplate ::= TEMPLATE_FULL) -> SemanticTemplate', [AST.ASTNodeTemplate, `
				'''full1''';
				% (string_template)
			`]],
			['Decorate(StringTemplate ::= TEMPLATE_HEAD Expression? (TEMPLATE_MIDDLE Expression?)* TEMPLATE_TAIL) -> SemanticTemplate', [AST.ASTNodeTemplate, `
				'''hello {{ 'to' }} the {{ 'whole' }} great {{ 'big' }} world''';
				% (string_template)
			`]],
			['Decorate(StringTemplate ::= TEMPLATE_HEAD Expression? (TEMPLATE_MIDDLE Expression?)* TEMPLATE_TAIL) -> SemanticTemplate', [AST.ASTNodeTemplate, `
				'''hello {{ '''to {{ '''the {{ 'whole' }} great''' }} big''' }} world''';
				% (string_template)
			`]],

			['Decorate(Property ::= Word "=" Expression) -> SemanticProperty', [AST.ASTNodeProperty, `
				[a= 42];
				% (property)
			`]],

			['Decorate(Case ::= Expression "->" Expression) -> SemanticCase', [AST.ASTNodeCase, `
				{42 -> 6.9};
				% (case)
			`]],

			['Decorate(ExpressionGrouped ::= "(" Expression ")") -> SemanticExpression', [AST.ASTNodeExpression, `
				(42 || 6.9);
				% (expression_grouped)
			`]],

			['Decorate(TupleLiteral ::= "[" ","? Expression# ","? "]") -> SemanticTuple', [AST.ASTNodeTuple, `
				[42, 6.9];
				% (tuple_literal)
			`]],

			['Decorate(RecordLiteral ::= "[" ","? Property# ","? "]") -> SemanticRecord', [AST.ASTNodeRecord, `
				[a= 42, b= 6.9];
				% (record_literal)
			`]],

			['Decorate(SetLiteral ::= "{" ","? Expression# ","? "}") -> SemanticSet', [AST.ASTNodeSet, `
				{42, 6.9};
				% (set_literal)
			`]],

			['Decorate(MapLiteral ::= "{" ","? Case# ","? "}") -> SemanticMap', [AST.ASTNodeMap, `
				{42 -> 6.9, 'hello' -> true};
				% (map_literal)
			`]],

			['Decorate(PropertyAccess ::= ("." | "?." | "!.") INTEGER) -> SemanticIndex', [AST.ASTNodeIndex, `
				v.1;
				% (property_access)
			`]],
			['Decorate(PropertyAccess ::= ("." | "?." | "!.") Word) -> SemanticKey', [AST.ASTNodeKey, `
				v?.p;
				% (property_access)
			`]],
			['Decorate(PropertyAccess ::= ("." | "?." | "!.") "[" Expression "]") -> SemanticExpression', [AST.ASTNodeExpression, `
				v!.[a + b];
				% (property_access)
			`]],

			['Decorate(PropertyAssign ::= "." INTEGER) -> SemanticIndex', [AST.ASTNodeIndex, `
				v.1 = false;
				% (property_assign)
			`]],
			['Decorate(PropertyAssign ::= "." Word) -> SemanticKey', [AST.ASTNodeKey, `
				v.p = false;
				% (property_assign)
			`]],
			['Decorate(PropertyAssign ::= "." "[" Expression "]") -> SemanticExpression', [AST.ASTNodeExpression, `
				v.[a + b] = false;
				% (property_assign)
			`]],

			['Decorate(ExpressionCompound ::= ExpressionCompound PropertyAccess) -> SemanticAccess', [AST.ASTNodeAccess, `
				v.p;
				% (expression_compound)
			`]],
			['Decorate(ExpressionCompound ::= ExpressionCompound FunctionCall) -> SemanticCall', [AST.ASTNodeCall, `
				List.<T>();
				% (expression_compound)
			`]],

			['Decorate(Assignee ::= IDENTIFIER) -> SemanticVariable', [AST.ASTNodeVariable, `
				v = 42;
				% (assignee)
			`]],
			['Decorate(Assignee ::= ExpressionCompound PropertyAssign) -> SemanticAccess', [AST.ASTNodeAccess, `
				v.1 = 42;
				% (assignee)
			`]],

			['Decorate(ExpressionUnarySymbol ::= "!" ExpressionUnarySymbol) -> SemanticOperation', [AST.ASTNodeOperation, `
				!v;
				% (expression_unary_symbol)
			`]],
			['Decorate(ExpressionUnarySymbol ::= "?" ExpressionUnarySymbol) -> SemanticOperation', [AST.ASTNodeOperation, `
				?v;
				% (expression_unary_symbol)
			`]],
			['Decorate(ExpressionUnarySymbol ::= "+" ExpressionUnarySymbol) -> SemanticExpression', [AST.ASTNodeExpression, `
				+v;
				% (expression_unary_symbol)
			`]],
			['Decorate(ExpressionUnarySymbol ::= "-" ExpressionUnarySymbol) -> SemanticOperation', [AST.ASTNodeOperation, `
				-v;
				% (expression_unary_symbol)
			`]],

			['Decorate(ExpressionExponential ::= ExpressionUnarySymbol "^" ExpressionExponential) -> SemanticOperation', [AST.ASTNodeOperation, `
				a ^ b;
				% (expression_exponential)
			`]],

			['Decorate(ExpressionMultiplicative ::= ExpressionMultiplicative "*" ExpressionExponential) -> SemanticOperation', [AST.ASTNodeOperation, `
				a * b;
				% (expression_multiplicative)
			`]],
			['Decorate(ExpressionMultiplicative ::= ExpressionMultiplicative "/" ExpressionExponential) -> SemanticOperation', [AST.ASTNodeOperation, `
				a / b;
				% (expression_multiplicative)
			`]],

			['Decorate(ExpressionAdditive ::= ExpressionAdditive "+" ExpressionMultiplicative) -> SemanticOperation', [AST.ASTNodeOperation, `
				a + b;
				% (expression_additive)
			`]],
			['Decorate(ExpressionAdditive ::= ExpressionAdditive "-" ExpressionMultiplicative) -> SemanticOperation', [AST.ASTNodeOperation, `
				a - b;
				% (expression_additive)
			`]],

			...['<', '>', '<=', '>=', '!<', '!>', /* 'is', 'isnt' */].map((op) => [`Decorate(ExpressionComparative ::= ExpressionComparative "${ op }" ExpressionAdditive) -> SemanticOperation`, [AST.ASTNodeOperation, `
				a ${ op } b;
				% (expression_comparative)
			`]] as [string, [NewableFunction, string]]),

			...['===', '!==', '==', '!='].map((op) => [`Decorate(ExpressionEquality ::= ExpressionEquality "${ op }" ExpressionComparative) -> SemanticOperation`, [AST.ASTNodeOperation, `
				a ${ op } b;
				% (expression_equality)
			`]] as [string, [NewableFunction, string]]),

			['Decorate(ExpressionConjunctive ::= ExpressionConjunctive "&&" ExpressionEquality) -> SemanticOperation', [AST.ASTNodeOperation, `
				a && b;
				% (expression_conjunctive)
			`]],
			['Decorate(ExpressionConjunctive ::= ExpressionConjunctive "!&" ExpressionEquality) -> SemanticOperation', [AST.ASTNodeOperation, `
				a !& b;
				% (expression_conjunctive)
			`]],

			['Decorate(ExpressionDisjunctive ::= ExpressionDisjunctive "||" ExpressionConjunctive) -> SemanticOperation', [AST.ASTNodeOperation, `
				a || b;
				% (expression_disjunctive)
			`]],
			['Decorate(ExpressionDisjunctive ::= ExpressionDisjunctive "!|" ExpressionConjunctive) -> SemanticOperation', [AST.ASTNodeOperation, `
				a !| b;
				% (expression_disjunctive)
			`]],

			['Decorate(ExpressionConditional ::= "if" Expression "then" Expression "else" Expression) -> SemanticOperation', [AST.ASTNodeOperation, `
				if a then b else c;
				% (expression_conditional)
			`]],

			/* ## Statements */
			['Decorate(DeclarationType ::= "type" IDENTIFIER "=" Type ";") -> SemanticDeclarationType', [AST.ASTNodeDeclarationType, `
				type T = U;
				% (declaration_type)
			`]],

			['Decorate(DeclarationVariable ::= "let" IDENTIFIER ":" Type "=" Expression ";") -> SemanticDeclarationVariable', [AST.ASTNodeDeclarationVariable, `
				let a: T = b;
				% (declaration_variable)
			`]],
			['Decorate(DeclarationVariable ::= "let" "unfixed" IDENTIFIER ":" Type "=" Expression ";") -> SemanticDeclarationVariable', [AST.ASTNodeDeclarationVariable, `
				let unfixed a: T = b;
				% (declaration_variable)
			`]],

			['Decorate(StatementExpression ::= Expression ";") -> SemanticStatementExpression', [AST.ASTNodeStatementExpression, `
				a;
				% (statement_expression)
			`]],

			['Decorate(StatementAssignment ::= Assignee "=" Expression ";") -> SemanticAssignment', [AST.ASTNodeAssignment, `
				a = b;
				% (statement_assignment)
			`]],
		]).forEach(([klass, text], description) => (description.slice(0, 5) === 'skip:' ? specify.skip : specify)(description, () => {
			const parsenode: SyntaxNode = captureParseNode(...text.split('%') as [string, string]);
			return assert.ok(
				DECORATOR_SOLID.decorateTS(parsenode) instanceof klass,
				`\`${ parsenode.text }\` not an instance of ${ klass.name }.`,
			);
		}));
		describe('Decorate(TypeUnarySymbol ::= TypeUnarySymbol "!") -> SemanticTypeOperation', () => {
			it('type operator `!` is not yet supported.', () => {
				return assert.throws(() => DECORATOR_SOLID.decorateTS(captureParseNode(`
					type T = U!;
				`, '(type_unary_symbol)')), /not yet supported/);
			});
		});
		['is', 'isnt'].forEach((op) => describe(`Decorate(ExpressionComparative ::= ExpressionComparative "${ op }" ExpressionAdditive) -> SemanticOperation`, () => {
			it(`operator \`${ op }\` is not yet supported.`, () => {
				return assert.throws(() => DECORATOR_SOLID.decorateTS(captureParseNode(`
					a ${ op } b;
				`, '(expression_comparative)')), /not yet supported/);
			});
		}));
	});
})<|MERGE_RESOLUTION|>--- conflicted
+++ resolved
@@ -40,19 +40,8 @@
 					`foobar`,
 				];
 				assert.deepStrictEqual(
-<<<<<<< HEAD
 					srcs,
 					srcs.map((src) => DECORATOR_SOLID.decorate(h.wordFromString(src)).source),
-=======
-					srcs.map((src) => {
-						const key: AST.ASTNodeKey = DECORATOR_SOLID.decorate(h.wordFromString(src));
-						return [key.source, key.id];
-					}),
-					srcs.map((src, i) => [src, [
-						0x90n,
-						0x100n,
-					][i]]),
->>>>>>> 748892a1
 				);
 			});
 		});
@@ -1557,7 +1546,12 @@
 				% (expression_unary_symbol)
 			`]],
 
-			['Decorate(ExpressionExponential ::= ExpressionUnarySymbol "^" ExpressionExponential) -> SemanticOperation', [AST.ASTNodeOperation, `
+			['Decorate(ExpressionClaim ::= "<" Type ">" ExpressionClaim) -> SemanticOperation', [AST.ASTNodeClaim, `
+				<T>a;
+				% (expression_claim)
+			`]],
+
+			['Decorate(ExpressionExponential ::= ExpressionClaim "^" ExpressionExponential) -> SemanticOperation', [AST.ASTNodeOperation, `
 				a ^ b;
 				% (expression_exponential)
 			`]],
