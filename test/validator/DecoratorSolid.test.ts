import * as assert from 'assert'
import Parser, {
	Query,
	QueryCapture,
	SyntaxNode,
} from 'tree-sitter';
import Counterpoint from 'tree-sitter-counterpoint';
import type {NonemptyArray} from '../../src/lib/index.js';
import {
	SolidConfig,
	CONFIG_DEFAULT,
	Dev,
} from '../../src/core/index.js';
import {
	PARSENODE_SOLID as PARSENODE,
} from '../../src/parser/index.js';
import {
	Operator,
	ValidAccessOperator,
	ASTNODE_SOLID as AST,
	DECORATOR_SOLID,
} from '../../src/validator/index.js';
import {
	assert_arrayLength,
} from '../assert-helpers.js';
import * as h from '../helpers-parse.js';



describe('DecoratorSolid', () => {
	describe('#decorate', () => {
		describe('Word ::= KEYWORD | IDENTIFIER', () => {
			it('makes an ASTNodeKey.', () => {
				/*
					<Key source="let"/>
					<Key source="foobar"/>
				*/
				const srcs: string[] = [
					`let`,
					`foobar`,
				];
				assert.deepStrictEqual(
					srcs,
					srcs.map((src) => DECORATOR_SOLID.decorate(h.wordFromString(src)).source),
				);
			});
		});

		describe('PrimitiveLiteral ::= "null" | "false" | "true" | INTEGER | FLOAT | STRING', () => {
			it('makes an ASTNodeConstant.', () => {
				/*
					<Constant source="null"/>
				*/
				assert.deepStrictEqual([
					`null`,
					`false`,
					`true`,
					`42`,
					`4.2`,
					`'hello'`,
				].map((src) => (DECORATOR_SOLID.decorate(h.primitiveLiteralFromSource(src)) as unknown as AST.ASTNodeConstant).source), [
					`null`,
					`false`,
					`true`,
					`42`,
					`4.2`,
					`'hello'`,
				])
			})
		})

		describe('EntryType<Named, Optional> ::= <Named+>(Word . <Optional->":") <Optional+>"?:" Type', () => {
			specify('EntryType ::= Type', () => {
				/*
					<ItemType optional=false>
						<TypeConstant source="float"/>
					</ItemType>
				*/
				const itemtype: AST.ASTNodeItemType = DECORATOR_SOLID.decorate(h.entryTypeFromString(`float`));
				assert.ok(!itemtype.optional);
				assert.deepStrictEqual(
					itemtype.val.source,
					`float`,
				);
			});
			specify('EntryType_Optional ::= "?:" Type', () => {
				/*
					<ItemType optional=true>
						<TypeConstant source="float"/>
					</ItemType>
				*/
				const itemtype: AST.ASTNodeItemType = DECORATOR_SOLID.decorate(h.entryTypeFromString(`?:float`));
				assert.ok(itemtype.optional);
				assert.deepStrictEqual(
					itemtype.val.source,
					`float`,
				);
			});
			specify('EntryType_Named ::= Word ":" Type', () => {
				/*
					<PropertyType optional=false>
						<Key source="fontSize"/>
						<TypeConstant source="float"/>
					</PropertyType>
				*/
				const propertytype: AST.ASTNodePropertyType = DECORATOR_SOLID.decorate(h.entryTypeNamedFromString(`fontSize: float`));
				assert.ok(!propertytype.optional);
				assert.deepStrictEqual(
					[propertytype.key.source, propertytype.val.source],
					[`fontSize`,              `float`],
				);
			});
			specify('EntryType_Named_Optional ::= Word "?:" Type', () => {
				/*
					<PropertyType optional=true>
						<Key source="fontSize"/>
						<TypeConstant source="float"/>
					</PropertyType>
				*/
				const propertytype: AST.ASTNodePropertyType = DECORATOR_SOLID.decorate(h.entryTypeNamedFromString(`fontSize?: float`));
				assert.ok(propertytype.optional);
				assert.deepStrictEqual(
					[propertytype.key.source, propertytype.val.source],
					[`fontSize`,              `float`],
				);
			});
		});

		describe('TypeTupleLiteral ::= "[" (","? ItemsType)? "]"', () => {
			it('makes an empty ASTNodeTypeTuple.', () => {
				/*
					<TypeTuple/>
				*/
				assert_arrayLength(DECORATOR_SOLID.decorate(h.tupleTypeFromString(`[]`)).children, 0);
			});
			it('makes a nonempty ASTNodeTypeTuple.', () => {
				/*
					<TypeTuple>
						<TypeAlias source="T"/>
						<TypeConstant source="42"/>
						<TypeOperation source="null | bool">...</TypeOperation>
						<TypeOperation source="?:str">...</TypeOperation>
					</TypeTuple>
				*/
				assert.deepStrictEqual(DECORATOR_SOLID.decorate(h.tupleTypeFromString(`
					[
						T,
						42,
						null | bool,
						?:str,
					]
				`)).children.map((c) => c.source), [
					`T`,
					`42`,
					`null | bool`,
					`?: str`,
				]);
			});
		});

		describe('TypeRecordLiteral ::= "[" ","? PropertiesType "]"', () => {
			it('makes an ASTNodeTypeRecord.', () => {
				/*
					<TypeRecord>
						<PropertyType source="let: bool">...</PropertyType>
						<PropertyType source="foobar: int">...</PropertyType>
						<PropertyType source="diz?: str">...</PropertyType>
						<PropertyType source="qux: null">...</PropertyType>
					</TypeRecord>
				*/
				assert.deepStrictEqual(DECORATOR_SOLID.decorate(h.recordTypeFromString(`
					[
						let: bool,
						foobar: int,
						diz?: str,
						qux: null,
					]
				`)).children.map((c) => c.source), [
					`let : bool`,
					`foobar : int`,
					`diz ?: str`,
					`qux : null`,
				]);
			});
		});

		describe('TypeHashLiteral ::= "[" ":" Type "]"', () => {
			it('makes an ASTNodeTypeHash.', () => {
				/*
					<TypeHash>
						<TypeConstant source="bool"/>
					</TypeHash>
				*/
				const hash: AST.ASTNodeType = DECORATOR_SOLID.decorate(h.unitTypeFromString(`[:bool]`));
				assert.ok(hash instanceof AST.ASTNodeTypeHash);
				assert.deepStrictEqual(hash.type.source, `bool`);
			});
		});

		describe('TypeMapLiteral ::= "{" Type "->" Type "}"', () => {
			it('makes an ASTNodeTypeMap.', () => {
				/*
					<TypeMap>
						<TypeConstant source="int"/>
						<TypeConstant source="float"/>
					</TypeMap>
				*/
				const map: AST.ASTNodeType = DECORATOR_SOLID.decorate(h.unitTypeFromString(`{int -> float}`));
				assert.ok(map instanceof AST.ASTNodeTypeMap);
				assert.deepStrictEqual(map.antecedenttype.source, `int`);
				assert.deepStrictEqual(map.consequenttype.source, `float`);
			});
		});

		describe('GenericArguments ::= "<" ","? Type# ","? ">"', () => {
			it('makes a Sequence<SemanticType>.', () => {
				/*
					<TypeOperation source="Bar | Qux">...</TypeOperation>
					<TypeAlias source="Diz"/>
				*/
				const args: PARSENODE.ParseNodeTypeCompound = h.compoundTypeFromString(`Foo.<Bar | Qux, Diz>`);
				assert_arrayLength(args.children, 2);
				assert.ok(args.children[1] instanceof PARSENODE.ParseNodeGenericCall);
				const sequence: NonemptyArray<AST.ASTNodeType> = DECORATOR_SOLID.decorate(args.children[1]);
				assert.deepStrictEqual(
					sequence.map((c) => c.source),
					[`Bar | Qux`, `Diz`],
				);
			});
		});

		describe('TypeUnit ::= IDENTIFIER', () => {
			it('makes an ASTNodeTypeAlias.', () => {
				/*
					<TypeAlias source="Foo"/>
				*/
				return [
					`Foo`,
					`Bar`,
					`Qux`,
				].forEach((src) => assert.ok(DECORATOR_SOLID.decorate(h.unitTypeFromString(src)) instanceof AST.ASTNodeTypeAlias));
			});
		});

		describe('TypeUnit ::= PrimitiveLiteral', () => {
			it('makes an ASTNodeTypeConstant.', () => {
				/*
					<TypeConstant source="null"/>
				*/
				assert.deepStrictEqual([
					`null`,
					`false`,
					`true`,
					`42`,
					`4.2`,
				].map((src) => {
					const constant: AST.ASTNodeType = DECORATOR_SOLID.decorate(h.unitTypeFromString(src));
					assert.ok(constant instanceof AST.ASTNodeTypeConstant);
					return constant.source;
				}), [
					`null`,
					`false`,
					`true`,
					`42`,
					`4.2`,
				])
			})
		})

		describe('TypeCompound ::= TypeCompound (PropertyAccessType | GenericCall)', () => {
			it('access by integer.', () => {
				/*
					<AccessType>
						<TypeTuple source="[42, 420, 4200]">...</TypeTuple>
						<IndexType>
							<TypeConstant source="1"/>
						</IndexType>
					</AccessType>
				*/
				const access: AST.ASTNodeType = DECORATOR_SOLID.decorate(h.compoundTypeFromString(`[42, 420, 4200].1`));
				assert.ok(access instanceof AST.ASTNodeTypeAccess, 'should be instance of ASTNodeTypeAccess.');
				assert.ok(access.accessor instanceof AST.ASTNodeIndexType);
				assert.deepStrictEqual(
					[access.base.source,    access.accessor.source],
					[`[ 42 , 420 , 4200 ]`, `. 1`],
				);
			});
			it('access by key.', () => {
				/*
					<AccessType>
						<TypeRecord source="[c: 42, b: 420, a: 4200]">...</TypeRecord>
						<Key source="b"/>
					</AccessType>
				*/
				const access: AST.ASTNodeType = DECORATOR_SOLID.decorate(h.compoundTypeFromString(`[c: 42, b: 420, a: 4200].b`));
				assert.ok(access instanceof AST.ASTNodeTypeAccess, 'should be instance of ASTNodeTypeAccess.');
				assert.ok(access.accessor instanceof AST.ASTNodeKey);
				assert.deepStrictEqual(
					[access.base.source,                access.accessor.source],
					[`[ c : 42 , b : 420 , a : 4200 ]`, `b`],
				);
			});
			it('makes an ASTNodeTypeCall.', () => {
				/*
					<TypeCall>
						<TypeAlias source="Foo"/>
						<TypeOperation source="Bar | Qux">...</TypeOperation>
						<TypeAlias source="Diz"/>
					</TypeCall>
				*/
				const call: AST.ASTNodeType = DECORATOR_SOLID.decorate(h.compoundTypeFromString(`Foo.<Bar | Qux, Diz>`));
				assert.ok(call instanceof AST.ASTNodeTypeCall, 'should be instance of ASTNodeTypeCall.');
				assert.deepStrictEqual(
					[call.base, ...call.args].map((c) => c.source),
					[`Foo`, `Bar | Qux`, `Diz`],
				);
			});
		});

		describe('TypeUnarySymbol ::= TypeUnarySymbol ("?" | "!")', () => {
			it('makes an ASTNodeTypeOperationUnary.', () => {
				/*
					<TypeOperation operator="?">
						<TypeConstant source="int"/>
					</TypeOperation>
				*/
				const operation: AST.ASTNodeType = DECORATOR_SOLID.decorate(h.unarySymbolTypeFromString(`int?`));
				assert.ok(operation instanceof AST.ASTNodeTypeOperationUnary);
				assert.deepStrictEqual(
					[operation.operand.source, operation.operator],
					[`int`,                    Operator.ORNULL],
				)
			})
			it('operator `!` is not yet supported.', () => {
				assert.throws(() => DECORATOR_SOLID.decorate(h.unarySymbolTypeFromString(`float!`)), /not yet supported/);
			});
		})

		describe('TypeUnarySymbol ::= TypeUnarySymbol "[" INTEGER? "]"', () => {
			it('makes an ASTNodeTypeList with null count.', () => {
				/*
					<ASTNodeTypeList count=null>
						<TypeConstant source="int"/>
					</ASTNodeTypeList>
				*/
				const list: AST.ASTNodeType = DECORATOR_SOLID.decorate(h.unarySymbolTypeFromString(`int[]`));
				assert.ok(list instanceof AST.ASTNodeTypeList);
				assert.deepStrictEqual(
					[list.type.source, list.count],
					[`int`,            null],
				);
			});
			it('makes an ASTNodeTypeList with non-null count.', () => {
				/*
					<ASTNodeTypeList count=3n>
						<TypeConstant source="float"/>
					</ASTNodeTypeList>
				*/
				const list: AST.ASTNodeType = DECORATOR_SOLID.decorate(h.unarySymbolTypeFromString(`float[3]`));
				assert.ok(list instanceof AST.ASTNodeTypeList);
				assert.deepStrictEqual(
					[list.type.source, list.count],
					[`float`,          3n],
				);
			});
		});

		describe('TypeUnarySymbol ::= TypeUnarySymbol "{" "}"', () => {
			it('makes an ASTNodeTypeSet.', () => {
				/*
					<ASTNodeTypeSet>
						<TypeConstant source="bool"/>
					</ASTNodeTypeSet>
				*/
				const set: AST.ASTNodeType = DECORATOR_SOLID.decorate(h.unarySymbolTypeFromString(`bool{}`));
				assert.ok(set instanceof AST.ASTNodeTypeSet);
				assert.deepStrictEqual(set.type.source, `bool`);
			});
		});

		describe('TypeUnaryKeyword ::= "mutable" TypeUnaryKeyword', () => {
			it('makes an ASTNodeTypeOperationUnary.', () => {
				/*
					<TypeOperation operator="mutable">
						<TypeConstant source="int"/>
					</TypeOperation>
				*/
				const operation: AST.ASTNodeType = DECORATOR_SOLID.decorate(h.unaryKeywordTypeFromString(`mutable int`));
				assert.ok(operation instanceof AST.ASTNodeTypeOperationUnary);
				assert.deepStrictEqual(
					[operation.operand.source, operation.operator],
					[`int`,                    Operator.MUTABLE],
				);
			});
		});

		describe('TypeIntersection ::= TypeIntersection "&" TypeUnaryKeyword', () => {
			it('makes an ASTNodeTypeOperationBinary.', () => {
				/*
					<TypeOperation operator="&">
						<TypeConstant source="int"/>
						<TypeConstant source="3"/>
					</TypeOperation>
				*/
				const operation: AST.ASTNodeType = DECORATOR_SOLID.decorate(h.intersectionTypeFromString(`int & 3`));
				assert.ok(operation instanceof AST.ASTNodeTypeOperationBinary);
				assert.deepStrictEqual(
					[operation.operand0.source, operation.operator, operation.operand1.source],
					[`int`,                     Operator.AND,       `3`],
				)
			})
		})

		describe('TypeUnion ::= TypeUnion "|" TypeIntersection', () => {
			it('makes an ASTNodeTypeOperationBinary.', () => {
				/*
					<TypeOperation operator="|">
						<TypeOperation source="4.2 ?">...</TypeOperation>
						<TypeOperation source="int & int">...</TypeOperation>
					</TypeOperation>
				*/
				const operation: AST.ASTNodeType = DECORATOR_SOLID.decorate(h.unionTypeFromString(`4.2? | int & int`));
				assert.ok(operation instanceof AST.ASTNodeTypeOperationBinary);
				assert.deepStrictEqual(
					[operation.operand0.source, operation.operator, operation.operand1.source],
					[`4.2 ?`,                   Operator.OR,        `int & int`],
				)
			})
		})

		describe('Type ::= TypeUnion', () => {
			it('makes an ASTNodeTypeOperation.', () => {
				/*
					<TypeOperation operator="&">
						<TypeOperation source="4.2 ?">...</TypeOperation>
						<TypeOperation source="int | int">...</TypeOperation>
					</TypeOperation>
				*/
				const operation: AST.ASTNodeType = DECORATOR_SOLID.decorate(h.unionTypeFromString(`4.2? & (int | int)`));
				assert.ok(operation instanceof AST.ASTNodeTypeOperationBinary);
				assert.deepStrictEqual(
					[operation.operand0.source, operation.operator, operation.operand1.source],
					[`4.2 ?`,                   Operator.AND,       `int | int`],
				)
			})
		})

		Dev.supports('stringTemplate-decorate') && describe('StringTemplate', () => {
			function templateSources(tpl: PARSENODE.ParseNodeStringTemplate, ...srcs: Readonly<NonemptyArray<string>>): void {
				return assert.deepStrictEqual([...DECORATOR_SOLID.decorate(tpl).children].map((c) => c.source), srcs);
			}
			specify('StringTemplate ::= TEMPLATE_FULL', () => {
				templateSources(h.stringTemplateFromSource(`
					'''full1'''
				`), `'''full1'''`);
			});
			specify('StringTemplate ::= TEMPLATE_HEAD TEMPLATE_TAIL', () => {
				templateSources(h.stringTemplateFromSource(`
					'''head1{{}}tail1'''
				`), `'''head1{{`, `}}tail1'''`);
			});
			specify('StringTemplate ::= TEMPLATE_HEAD Expression TEMPLATE_TAIL', () => {
				templateSources(h.stringTemplateFromSource(`
					'''head1{{ '''full1''' }}tail1'''
				`), `'''head1{{`, `'''full1'''`, `}}tail1'''`);
			});
			specify('StringTemplate ::= TEMPLATE_HEAD StringTemplate__0__List TEMPLATE_TAIL', () => {
				templateSources(h.stringTemplateFromSource(`
					'''head1{{}}midd1{{}}tail1'''
				`), `'''head1{{`, `}}midd1{{`, `}}tail1'''`);
			});
			specify('StringTemplate ::= TEMPLATE_HEAD Expression StringTemplate__0__List TEMPLATE_TAIL', () => {
				templateSources(h.stringTemplateFromSource(`
					'''head1{{ '''full1''' }}midd1{{}}tail1'''
				`), `'''head1{{`, `'''full1'''`, `}}midd1{{`, `}}tail1'''`);
			});

			specify('StringTemplate__0__List ::= TEMPLATE_MIDDLE Expression', () => {
				templateSources(h.stringTemplateFromSource(`
					'''head1{{ '''full1''' }}midd1{{ '''full2''' }}tail1'''
				`), `'''head1{{`, `'''full1'''`, `}}midd1{{`, `'''full2'''`, `}}tail1'''`);
			});
			specify('StringTemplate__0__List ::= StringTemplate__0__List TEMPLATE_MIDDLE', () => {
				templateSources(h.stringTemplateFromSource(`
					'''head1{{ '''full1''' }}midd1{{ '''full2''' }}midd2{{}}tail1'''
				`), `'''head1{{`, `'''full1'''`, `}}midd1{{`, `'''full2'''`, `}}midd2{{`, `}}tail1'''`);
			});
			specify('StringTemplate__0__List ::= StringTemplate__0__List TEMPLATE_MIDDLE Expression', () => {
				templateSources(h.stringTemplateFromSource(`
					'''head1{{ '''full1''' }}midd1{{ '''full2''' }}midd2{{ '''head2{{ '''full3''' }}tail2''' }}tail1'''
				`), `'''head1{{`, `'''full1'''`, `}}midd1{{`, `'''full2'''`, `}}midd2{{`, `'''head2{{ '''full3''' }}tail2'''`, `}}tail1'''`);
			});
		});

		describe('Property ::= Word "=" Expression', () => {
			it('makes an ASTNodeProperty.', () => {
				/*
					<Property>
						<Key source="fontSize"/>
						<Operation source="1.0 + 0.25">...</Operation>
					</Property>
				*/
				const property = DECORATOR_SOLID.decorate(h.propertyFromString(`fontSize= 1.0 + 0.25`));
				assert.ok(property instanceof AST.ASTNodeProperty); // FIXME: `AST.ASTNodeProperty` is assignable to `TemplatePartialType`, so `Decorator.decorate` overlads get confused
				assert.deepStrictEqual(
					[property.key.source, property.val.source],
					[`fontSize`,          `1.0 + 0.25`],
				);
			});
		});

		describe('Case ::= Expression "->" Expression', () => {
			it('makes an ASTNodeCase', () => {
				/*
					<Case>
						<Operation source="1 + 0.25">...</Operation>
						<Constant source="1.25"/>
					</Case>
				*/
				const kase: AST.ASTNodeCase = DECORATOR_SOLID.decorate(h.caseFromString(`1 + 0.25 -> 1.25`));
				assert.deepStrictEqual(
					[kase.antecedent.source, kase.consequent.source],
					[`1 + 0.25`,             `1.25`],
				);
			});
		});

		context('ExpressionGrouped ::= "(" Expression ")"', () => {
			it('returns the inner Expression node.', () => {
				/*
					<Operation operator=ADD>
						<Constant source="2"/>
						<Constant source="-3"/>
					</Operation>
				*/
				const operation: AST.ASTNodeExpression = DECORATOR_SOLID.decorate(h.groupedExpressionFromSource(`(2 + -3);`));
				assert.ok(operation instanceof AST.ASTNodeOperationBinary);
				assert.ok(operation.operand0 instanceof AST.ASTNodeConstant);
				assert.ok(operation.operand1 instanceof AST.ASTNodeConstant);
				assert.deepStrictEqual(
					[operation.operand0.source, operation.operator, operation.operand1.source],
					[`2`,                       Operator.ADD,       `-3`],
				)
			})
			it('recursively applies to several sub-expressions.', () => {
				/*
					<Operation operator=EXP>
						<Operation operator=NEG>
							<Constant source="42"/>
						</Operation>
						<Operation operator=MUL>
							<Constant source="2"/>
							<Constant source="420"/>
						</Operation>
					</Operation>
				*/
				const operation: AST.ASTNodeExpression = DECORATOR_SOLID.decorate(h.expressionFromSource(`(-(42) ^ +(2 * 420));`));
				assert.ok(operation instanceof AST.ASTNodeOperationBinary);
				assert.strictEqual(operation.operator, Operator.EXP)
				assert.ok(operation.operand0 instanceof AST.ASTNodeOperationUnary);
				assert.strictEqual(operation.operand0.operator, Operator.NEG);
				assert.ok(operation.operand0.operand instanceof AST.ASTNodeConstant);
				assert.strictEqual(operation.operand0.operand.source, `42`);

				assert.ok(operation.operand1 instanceof AST.ASTNodeOperationBinary);
				assert.strictEqual(operation.operand1.operator, Operator.MUL);
				assert.ok(operation.operand1.operand0 instanceof AST.ASTNodeConstant);
				assert.ok(operation.operand1.operand1 instanceof AST.ASTNodeConstant);
				assert.strictEqual(operation.operand1.operand0.source, `2`);
				assert.strictEqual(operation.operand1.operand1.source, `420`);
			})
		})

		describe('TupleLiteral ::= "[" (","? Expression# ","?)? "]"', () => {
			it('makes an empty ASTNodeTuple.', () => {
				/*
					<Tuple/>
				*/
				assert_arrayLength(DECORATOR_SOLID.decorate(h.tupleLiteralFromSource(`[]`)).children, 0);
			});
			it('makes a nonempty ASTNodeTuple.', () => {
				/*
					<Tuple>
						<Constant source="42"/>
						<Constant source="true"/>
						<Operation source="null || false">...</Operation>
					</Tuple>
				*/
				assert.deepStrictEqual(DECORATOR_SOLID.decorate(h.tupleLiteralFromSource(`
					[
						42,
						true,
						null || false,
					]
				`)).children.map((c) => c.source), [
					`42`,
					`true`,
					`null || false`,
				]);
			});
		});

		describe('RecordLiteral ::= "[" ","? Property# ","? "]"', () => {
			it('makes an ASTNodeRecord.', () => {
				/*
					<Record>
						<Property source="let = true">...</Property>
						<Property source="foobar = 42">...</Property>
					</Record>
				*/
				assert.deepStrictEqual(DECORATOR_SOLID.decorate(h.recordLiteralFromSource(`
					[
						let= true,
						foobar= 42,
					]
				`)).children.map((c) => c.source), [
					`let = true`,
					`foobar = 42`,
				]);
			});
		});

		describe('SetLiteral ::= "{" (","? Expression# ","?)? "}"', () => {
			it('makes an empty ASTNodeSet.', () => {
				/*
					<Set/>
				*/
				assert_arrayLength(DECORATOR_SOLID.decorate(h.setLiteralFromSource(`{}`)).children, 0);
			});
			it('makes a nonempty ASTNodeSet.', () => {
				/*
					<Set>
						<Constant source="42"/>
						<Constant source="true"/>
						<Operation source="null || false">...</Operation>
					</Set>
				*/
				assert.deepStrictEqual(DECORATOR_SOLID.decorate(h.setLiteralFromSource(`
					{
						42,
						true,
						null || false,
					}
				`)).children.map((c) => c.source), [
					`42`,
					`true`,
					`null || false`,
				]);
			});
		});

		describe('MapLiteral ::= "{" ","? Case# ","? "}"', () => {
			it('makes an ASTNodeMap.', () => {
				/*
					<Map>
						<Case source="1 -> null">...</Case>
						<Case source="4 -> false">...</Case>
						<Case source="7 -> true">...</Case>
						<Case source="9 -> 42.0">...</Case>
					</Map>
				*/
				assert.deepStrictEqual(DECORATOR_SOLID.decorate(h.mapLiteralFromSource(`
					{
						1 -> null,
						4 -> false,
						7 -> true,
						9 -> 42.0,
					}
				`)).children.map((c) => c.source), [
					`1 -> null`,
					`4 -> false`,
					`7 -> true`,
					`9 -> 42.0`,
				]);
			});
		});

		describe('FunctionArguments ::= "(" ( ","? Expression# ","? )? ")"', () => {
			it('makes a Vector<Sequence<SemanticType>, Sequence<SemanticExpression>>.', () => {
				/*
					<>
					</>
					<>
						<Operation source="bar || qux">...</Operation>
						<Variable source="diz"/>
					</>
				*/
				const args: PARSENODE.ParseNodeExpressionCompound = h.compoundExpressionFromSource(`foo.(bar || qux, diz)`);
				assert_arrayLength(args.children, 2);
				assert.ok(args.children[1] instanceof PARSENODE.ParseNodeFunctionCall);
				const sequence: [AST.ASTNodeType[], AST.ASTNodeExpression[]] = DECORATOR_SOLID.decorate(args.children[1]);
				assert.deepStrictEqual(
					[
						sequence[0],
						sequence[1].map((c) => c.source),
					],
					[
						[],
						[`bar || qux`, `diz`],
					],
				);
			});
		});

		context('ExpressionUnit ::= IDENTIFIER', () => {
			it('makes an ASTNodeVariable.', () => {
				/*
					<Variable source="variable"/>
				*/
<<<<<<< HEAD
				return [
					`variable;`,
					`var;`,
				].forEach((src) => assert.ok(DECORATOR_SOLID.decorate(h.unitExpressionFromSource(src)) instanceof AST.ASTNodeVariable));
=======
				assert.deepStrictEqual([
					`variable`,
					`var`,
				].map((src) => {
					const variable: AST.ASTNodeExpression = DECORATOR_SOLID.decorate(h.unitExpressionFromSource(src));
					assert.ok(variable instanceof AST.ASTNodeVariable)
					return variable.id;
				}), [
					256n,
					256n,
				]);
			});
			it('increments IDs for each variable.', () => {
				/*
					<Operation operator=OR>
						<Variable source="variable" id="256"/>
						<Variable source="var" id="257"/>
					</Operation>
				*/
				assert.deepStrictEqual(DECORATOR_SOLID.decorate(h.expressionFromSource(`
					variable || var
				`)).children.map((op) => {
					assert.ok(op instanceof AST.ASTNodeVariable);
					return op.id;
				}), [256n, 257n]);
			});
			it('increments IDs even across statements.', () => {
				/*
					<Goal source="␂ variable ; var ; ␃">
						<StatementExpression>
							<Variable source="variable" id="256"/>
						</StatementExpression>
						<StatementExpression>
							<Variable source="var" id="257"/>
						</StatementExpression>
					</Goal>
				*/
				const block: AST.ASTNodeBlock = DECORATOR_SOLID.decorate(h.blockFromSource(`{
					variable;
					var;
				}`));
				assert_arrayLength(block.children, 2);
				assert.deepStrictEqual(block.children.map((stmt) => {
					assert.ok(stmt instanceof AST.ASTNodeStatementExpression);
					const ident: AST.ASTNodeExpression | null = stmt.expr || null;
					assert.ok(ident instanceof AST.ASTNodeVariable);
					return ident.id;
				}), [256n, 257n]);
>>>>>>> 37a79ed7
			});
		});

		context('ExpressionUnit ::= PrimitiveLiteral', () => {
			it('makes an ASTNodeConstant.', () => {
				/*
					<Constant line="1" col="1" source="null"/>
				*/
				assert.deepStrictEqual([
					`null`,
					`false`,
					`true`,
					`42`,
				].map((src) => (DECORATOR_SOLID.decorate(h.primitiveLiteralFromSource(src)) as unknown as AST.ASTNodeConstant).source), [
					`null`,
					`false`,
					`true`,
					`42`,
				])
			})
		})

<<<<<<< HEAD
=======
		context('ExpressionUnit ::= "(" Expression ")"', () => {
			it('returns the inner Expression node.', () => {
				/*
					<Operation operator=ADD>
						<Constant source="2"/>
						<Constant source="-3"/>
					</Operation>
				*/
				const operation: AST.ASTNodeExpression = DECORATOR_SOLID.decorate(h.expressionFromSource(`(2 + -3)`));
				assert.ok(operation instanceof AST.ASTNodeOperationBinary);
				assert.ok(operation.operand0 instanceof AST.ASTNodeConstant);
				assert.ok(operation.operand1 instanceof AST.ASTNodeConstant);
				assert.deepStrictEqual(
					[operation.operand0.source, operation.operator, operation.operand1.source],
					[`2`,                       Operator.ADD,       `-3`],
				)
			})
			it('recursively applies to several sub-expressions.', () => {
				/*
					<Operation operator=EXP>
						<Operation operator=NEG>
							<Constant source="42"/>
						</Operation>
						<Operation operator=MUL>
							<Constant source="2"/>
							<Constant source="420"/>
						</Operation>
					</Operation>
				*/
				const operation: AST.ASTNodeExpression = DECORATOR_SOLID.decorate(h.expressionFromSource(`(-(42) ^ +(2 * 420))`));
				assert.ok(operation instanceof AST.ASTNodeOperationBinary);
				assert.strictEqual(operation.operator, Operator.EXP)
				assert.ok(operation.operand0 instanceof AST.ASTNodeOperationUnary);
				assert.strictEqual(operation.operand0.operator, Operator.NEG);
				assert.ok(operation.operand0.operand instanceof AST.ASTNodeConstant);
				assert.strictEqual(operation.operand0.operand.source, `42`);

				assert.ok(operation.operand1 instanceof AST.ASTNodeOperationBinary);
				assert.strictEqual(operation.operand1.operator, Operator.MUL);
				assert.ok(operation.operand1.operand0 instanceof AST.ASTNodeConstant);
				assert.ok(operation.operand1.operand1 instanceof AST.ASTNodeConstant);
				assert.strictEqual(operation.operand1.operand0.source, `2`);
				assert.strictEqual(operation.operand1.operand1.source, `420`);
			})
		})

>>>>>>> 37a79ed7
		describe('ExpressionCompound ::= ExpressionCompound (PropertyAccess | FunctionCall)', () => {
			function makeAccess(src: string, kind: ValidAccessOperator = Operator.DOT, config: SolidConfig = CONFIG_DEFAULT): AST.ASTNodeAccess {
				const access: AST.ASTNodeExpression = DECORATOR_SOLID.decorate(h.compoundExpressionFromSource(src, config));
				assert.ok(access instanceof AST.ASTNodeAccess);
				assert.strictEqual(access.kind, kind);
				return access;
			}
			context('normal access.', () => {
				it('access by index.', () => {
					/*
						<Access kind=NORMAL>
							<Tuple source="[42, 420, 4200]">...</Tuple>
							<Index>
								<Constant source="1"/>
							</Index>
						</Access>
					*/
					const access: AST.ASTNodeAccess = makeAccess(`
						[42, 420, 4200].1
					`);
					assert.ok(access.accessor instanceof AST.ASTNodeIndex);
					assert.deepStrictEqual(
						[access.base.source,    access.accessor.source],
						[`[ 42 , 420 , 4200 ]`, `. 1`],
					);
				});
				it('access by key.', () => {
					/*
						<Access kind=NORMAL>
							<Record source="[c= 42, b= 420, a= 4200]">...</Record>
							<Key source="b"/>
						</Access>
					*/
					const access: AST.ASTNodeAccess = makeAccess(`
						[c= 42, b= 420, a= 4200].b
					`);
					assert.ok(access.accessor instanceof AST.ASTNodeKey);
					assert.deepStrictEqual(
						[access.base.source,                access.accessor.source],
						[`[ c = 42 , b = 420 , a = 4200 ]`, `b`],
					);
				});
				it('access by computed expression.', () => {
					/*
						<Access kind=NORMAL>
							<Map source="{0.5 * 2 -> 'one', 1.4 + 0.6 -> 'two'}">...</Map>
							<Expression source="0.7 + 0.3">...</Expression>
						</Access>
					*/
					const access: AST.ASTNodeAccess = makeAccess(`
						{0.5 * 2 -> 'one', 1.4 + 0.6 -> 'two'}.[0.7 + 0.3]
					`);
					assert.ok(access.accessor instanceof AST.ASTNodeExpression);
					assert.deepStrictEqual(
						[access.base.source,                            access.accessor.source],
						[`{ 0.5 * 2 -> 'one' , 1.4 + 0.6 -> 'two' }`, `0.7 + 0.3`],
					);
				});
			});
			context('optional access.', () => {
				it('access by index.', () => {
					/*
						<Access kind=OPTIONAL>
							<Tuple source="[42, 420, 4200]">...</Tuple>
							<Index>
								<Constant source="1"/>
							</Index>
						</Access>
					*/
					makeAccess(`
						[42, 420, 4200]?.1
					`, Operator.OPTDOT);
				});
				it('access by key.', () => {
					/*
						<Access kind=OPTIONAL>
							<Record source="[c= 42, b= 420, a= 4200]">...</Record>
							<Key source="b"/>
						</Access>
					*/
					makeAccess(`
						[c= 42, b= 420, a= 4200]?.b
					`, Operator.OPTDOT);
				});
				it('access by computed expression.', () => {
					/*
						<Access kind=OPTIONAL>
							<Map source="{0.5 * 2 -> 'one', 1.4 + 0.6 -> 'two'}">...</Map>
							<Expression source="0.7 + 0.3">...</Expression>
						</Access>
					*/
					makeAccess(`
						{0.5 * 2 -> 'one', 1.4 + 0.6 -> 'two'}?.[0.7 + 0.3]
					`, Operator.OPTDOT);
				});
			});
			context('claim access.', () => {
				it('access by index.', () => {
					/*
						<Access kind=CLAIM>
							<Tuple source="[42, 420, 4200]">...</Tuple>
							<Index>
								<Constant source="1"/>
							</Index>
						</Access>
					*/
					makeAccess(`
						[42, 420, 4200]!.1
					`, Operator.CLAIMDOT);
				});
				it('access by key.', () => {
					/*
						<Access kind=CLAIM>
							<Record source="[c= 42, b= 420, a= 4200]">...</Record>
							<Key source="b"/>
						</Access>
					*/
					makeAccess(`
						[c= 42, b= 420, a= 4200]!.b
					`, Operator.CLAIMDOT);
				});
				it('access by computed expression.', () => {
					/*
						<Access kind=CLAIM>
							<Map source="{0.5 * 2 -> 'one', 1.4 + 0.6 -> 'two'}">...</Map>
							<Expression source="0.7 + 0.3">...</Expression>
						</Access>
					*/
					makeAccess(`
						{0.5 * 2 -> 'one', 1.4 + 0.6 -> 'two'}!.[0.7 + 0.3]
					`, Operator.CLAIMDOT);
				});
			});
			it('makes an ASTNodeCall.', () => {
				/*
					<Call>
						<Variable source="foo"/>
						<TypeOperation source="Bar | Qux">...</TypeOperation>
						<TypeAlias source="Diz"/>
						<Operation source="bar || qux">...</Operation>
						<Variable source="diz"/>
					</Call>
				*/
				const call: AST.ASTNodeExpression = DECORATOR_SOLID.decorate(h.compoundExpressionFromSource(`foo.<Bar | Qux, Diz>(bar || qux, diz)`));
				assert.ok(call instanceof AST.ASTNodeCall, 'should be instance of ASTNodeCall.');
				assert.deepStrictEqual(
					[call.base, ...call.typeargs, ...call.exprargs].map((c) => c.source),
					[`foo`, `Bar | Qux`, `Diz`, `bar || qux`, `diz`],
				);
			});
		});

		context('ExpressionUnarySymbol ::= ("!" | "?" | "-") ExpressionUnarySymbol', () => {
			it('makes an ASTNodeOperationUnary.', () => {
				/*
					<Operation operator=NEG>
						<Constant source="42"/>
					</Operation>
				*/
				assert.deepStrictEqual([
					`!null`,
					`?41`,
					`- 42`,
				].map((src) => {
					const operation: AST.ASTNodeExpression = DECORATOR_SOLID.decorate(h.expressionFromSource(src));
					assert.ok(operation instanceof AST.ASTNodeOperationUnary);
					assert.ok(operation.operand instanceof AST.ASTNodeConstant);
					return [operation.operand.source, operation.operator];
				}), [
					[`null`, Operator.NOT],
					[`41`,   Operator.EMP],
					[`42`,   Operator.NEG],
				])
			})
		})

		context('ExpressionClaim ::= "<" Type ">" ExpressionClaim', () => {
			it('makes an ASTNodeClaim.', () => {
				/*
					<Claim>
						<TypeConstant source="float"/>
						<Constant source="3"/>
					</Claim>
				*/
				const claim: AST.ASTNodeExpression = DECORATOR_SOLID.decorate(h.claimExpressionFromSource(`<float>3`));
				assert.ok(claim instanceof AST.ASTNodeClaim);
				assert.ok(claim.claimed_type instanceof AST.ASTNodeTypeConstant);
				assert.ok(claim.operand      instanceof AST.ASTNodeConstant);
				assert.strictEqual(claim.claimed_type.source, `float`);
				assert.strictEqual(claim.operand.source,      `3`);
			});
		});

		context('ExpressionExponential ::= ExpressionClaim ("^" ExpressionExponential)?', () => {
			it('makes an ASTNodeOperationBinary.', () => {
				/*
					<Operation operator=EXP>
						<Constant source="2"/>
						<Constant source="-3"/>
					</Operation>
				*/
				assert.deepStrictEqual([
					`2 ^ -3`,
					`2 * -3`,
					`2 + -3`,
				].map((src) => {
					const operation: AST.ASTNodeExpression = DECORATOR_SOLID.decorate(h.expressionFromSource(src));
					assert.ok(operation instanceof AST.ASTNodeOperationBinary);
					assert.ok(operation.operand0 instanceof AST.ASTNodeConstant);
					assert.ok(operation.operand1 instanceof AST.ASTNodeConstant);
					assert.strictEqual(operation.operand0.source, `2`);
					assert.strictEqual(operation.operand1.source, `-3`);
					return operation.operator
				}), [
					Operator.EXP,
					Operator.MUL,
					Operator.ADD,
				])
			})
		})

		context('ExpressionAdditive ::= ExpressionAdditive "-" ExpressionMultiplicative', () => {
			it('makes an ASTNodeOperation with the `+` operator and negates the 2nd operand.', () => {
				/*
					<Operation operator=ADD>
						<Constant source="2"/>
						<Operation operator=NEG>
							<Constant source="3"/>
						</Operation>
					</Operation>
				*/
				const operation: AST.ASTNodeExpression = DECORATOR_SOLID.decorate(h.expressionFromSource(`2 - 3`));
				assert.ok(operation instanceof AST.ASTNodeOperationBinary);
				assert.strictEqual(operation.operator, Operator.ADD)
				assert.ok(operation.operand0 instanceof AST.ASTNodeConstant);
				assert.ok(operation.operand1 instanceof AST.ASTNodeOperationUnary);
				assert.ok(operation.operand1.operand instanceof AST.ASTNodeConstant);
				assert.deepStrictEqual(
					[operation.operand0.source, operation.operand1.operator, operation.operand1.operand.source],
					[`2`,                       Operator.NEG,                `3`],
				)
			})
		})

		function testNegatedBinaryOperation(operation: AST.ASTNodeExpression, expected: [string, Operator, string]): void {
			assert.ok(operation instanceof AST.ASTNodeOperationUnary);
			assert.strictEqual(operation.operator, Operator.NOT);
			assert.ok(operation.operand instanceof AST.ASTNodeOperationBinary);
			assert.ok(operation.operand.operand0 instanceof AST.ASTNodeConstant);
			assert.ok(operation.operand.operand1 instanceof AST.ASTNodeConstant);
			return assert.deepStrictEqual(
				[operation.operand.operand0.source, operation.operand.operator, operation.operand.operand1.source],
				expected,
			);
		}

		context('ExpressionComparative ::= ExpressionComparative ("!<" | "!>" | "isnt") ExpressionAdditive', () => {
			it('makes an ASTNodeOperation with the `<` operator and logically negates the result.', () => {
				/*
					<Operation operator=NOT>
						<Operation operator=LT>
							<Constant source="2"/>
							<Constant source="3"/>
						</Operation>
					</Operation>
				*/
				return testNegatedBinaryOperation(
					DECORATOR_SOLID.decorate(h.expressionFromSource(`2 !< 3`)),
					[`2`, Operator.LT, `3`],
				);
			})
			it('makes an ASTNodeOperation with the `>` operator and logically negates the result.', () => {
				/*
					<Operation operator=NOT>
						<Operation operator=GT>
							<Constant source="2"/>
							<Constant source="3"/>
						</Operation>
					</Operation>
				*/
				return testNegatedBinaryOperation(
					DECORATOR_SOLID.decorate(h.expressionFromSource(`2 !> 3`)),
					[`2`, Operator.GT, `3`],
				);
			})
			it.skip('makes an ASTNodeOperation with the `is` operator and logically negates the result.', () => {
				/*
					<Operation operator=NOT>
						<Operation operator=IS>
							<Constant source="2"/>
							<Constant source="3"/>
						</Operation>
					</Operation>
				*/
				return testNegatedBinaryOperation(
					DECORATOR_SOLID.decorate(h.expressionFromSource(`2 isnt 3`)),
					[`2`, Operator.IS, `3`],
				);
			})
			it('operator `is`/`isnt` is not yet supported.', () => {
				assert.throws(() => DECORATOR_SOLID.decorate(h.expressionFromSource(`2 is   2`)), /not yet supported/);
				assert.throws(() => DECORATOR_SOLID.decorate(h.expressionFromSource(`2 isnt 3`)), /not yet supported/);
			});
		})

		context('ExpressionEquality ::= ExpressionEquality ("!==" | "!=") ExpressionComparative', () => {
			it('makes an ASTNodeOperation with the `===` operator and logically negates the result.', () => {
				/*
					<Operation operator=NOT>
						<Operation operator=ID>
							<Constant source="2"/>
							<Constant source="3"/>
						</Operation>
					</Operation>
				*/
				return testNegatedBinaryOperation(
					DECORATOR_SOLID.decorate(h.expressionFromSource(`2 !== 3`)),
					[`2`, Operator.ID, `3`],
				);
			});
			it('makes an ASTNodeOperation with the `==` operator and logically negates the result.', () => {
				/*
					<Operation operator=NOT>
						<Operation operator=EQ>
							<Constant source="2"/>
							<Constant source="3"/>
						</Operation>
					</Operation>
				*/
				return testNegatedBinaryOperation(
					DECORATOR_SOLID.decorate(h.expressionFromSource(`2 != 3`)),
					[`2`, Operator.EQ, `3`],
				);
			})
		})

		context('ExpressionConjunctive ::= ExpressionConjunctive "!&" ExpressionEquality', () => {
			it('makes an ASTNodeOperation with the `&&` operator and logically negates the result.', () => {
				/*
					<Operation operator=NOT>
						<Operation operator=AND>
							<Constant source="2"/>
							<Constant source="3"/>
						</Operation>
					</Operation>
				*/
				return testNegatedBinaryOperation(
					DECORATOR_SOLID.decorate(h.expressionFromSource(`2 !& 3`)),
					[`2`, Operator.AND, `3`],
				);
			})
		})

		context('ExpressionDisjunctive ::= ExpressionDisjunctive "!|" ExpressionConjunctive', () => {
			it('makes an ASTNodeOperation with the `||` operator and logically negates the result.', () => {
				/*
					<Operation operator=NOT>
						<Operation operator=OR>
							<Constant source="2"/>
							<Constant source="3"/>
						</Operation>
					</Operation>
				*/
				return testNegatedBinaryOperation(
					DECORATOR_SOLID.decorate(h.expressionFromSource(`2 !| 3`)),
					[`2`, Operator.OR, `3`],
				);
			})
		})

		context('ExpressionConditional ::= "if" Expression "then" Expression "else" Expression', () => {
			it('makes an ASTNodeOperation with the COND operator and 3 children.', () => {
				/*
					<Operation operator=COND>
						<Constant source="true"/>
						<Constant source="2"/>
						<Constant source="3"/>
					</Operation>
				*/
				const operation: AST.ASTNodeExpression = DECORATOR_SOLID.decorate(h.expressionFromSource(`if true then 2 else 3`));
				assert.ok(operation instanceof AST.ASTNodeOperationTernary);
				assert.deepStrictEqual([
					operation.operand0,
					operation.operand1,
					operation.operand2,
				].map((child) => {
					assert.ok(child instanceof AST.ASTNodeConstant);
					return child.source;
				}), [
					`true`,
					`2`,
					`3`,
				])
			})
		})

		describe('DeclarationType ::= "type" IDENTIFIER "=" Type ";"', () => {
			it('makes an ASTNodeDeclarationType node.', () => {
				/*
					<DeclarationType>
						<Variable source="T" id=256n/>
						<TypeOperation operator=OR source="int | float">...</TypeOperation>
					</DeclarationType>
				*/
				const decl: AST.ASTNodeDeclarationType = DECORATOR_SOLID.decorate(h.typeDeclarationFromSource(`
					type T  =  int | float;
				`));
				assert.ok(decl.assigned instanceof AST.ASTNodeTypeOperationBinary);
				assert.deepStrictEqual(
					[decl.assignee.source, decl.assigned.source, decl.assigned.operator],
					[`T`,                  `int | float`,        Operator.OR],
				);
			});
		});

		describe('DeclarationVariable ::= "let" "unfixed"? IDENTIFIER ":" Type "=" Expression ";"', () => {
			it('makes an unfixed ASTNodeDeclarationVariable node.', () => {
				/*
					<DeclarationVariable unfixed=true>
						<Variable source="the_answer" id=256n/>
						<TypeOperation operator=OR source="int | float">...</TypeOperation>
						<Operation operator=MUL source="21 * 2">...</Operation>
					</DeclarationVariable>
				*/
				const decl: AST.ASTNodeDeclarationVariable = DECORATOR_SOLID.decorate(h.variableDeclarationFromSource(`
					let unfixed the_answer:  int | float =  21  *  2;
				`));
				assert.ok(decl.typenode instanceof AST.ASTNodeTypeOperationBinary);
				assert.ok(decl.assigned instanceof AST.ASTNodeOperationBinary);
				assert.deepStrictEqual(
					[decl.unfixed, decl.assignee.source, decl.typenode.source, decl.typenode.operator, decl.assigned.source, decl.assigned.operator],
					[true,         `the_answer`,         `int | float`,        Operator.OR,            `21 * 2`,             Operator.MUL],
				);
			})
			it('makes a fixed ASTNodeDeclarationVariable node.', () => {
				/*
					<DeclarationVariable unfixed=false>
						<Variable source="`the £ answer`" id=256n/>
						<TypeConstant source="int | float">...</TypeOperation>
						<Operation operator=MUL source="the_answer * 10">
							<Variable source="the_answer" id=257n/>
							<Constant source="10"/>
						</Operation>
					</DeclarationVariable>
				*/
				const decl: AST.ASTNodeDeclarationVariable = DECORATOR_SOLID.decorate(h.variableDeclarationFromSource(`
					let \`the £ answer\`: int = the_answer * 10;
				`));
				assert.ok(decl.typenode instanceof AST.ASTNodeTypeConstant);
				assert.ok(decl.assigned instanceof AST.ASTNodeOperationBinary);
				assert.ok(decl.assigned.operand0 instanceof AST.ASTNodeVariable);
				assert.deepStrictEqual(
					[decl.unfixed, decl.assignee.source, decl.typenode.source, decl.assigned.source, decl.assigned.operator],
					[false,        `\`the £ answer\``,   `int`,                `the_answer * 10`,    Operator.MUL],
				);
			})
		})

		describe('Assignee ::= IDENTIFIER', () => {
			it('makes an ASTNodeVariable node.', () => {
				/*
					<Variable source="the_answer" id=256n/>
				*/
				const variable: AST.ASTNodeVariable = (DECORATOR_SOLID.decorate(h.assigneeFromSource(`
					the_answer = the_answer - 40;
				`)) as AST.ASTNodeVariable);
				assert.strictEqual(variable.source, `the_answer`);
			});
		});

		describe('Assignee ::= ExpressionCompound PropertyAssign', () => {
			it('makes an ASTNodeAccess node.', () => {
				/*
					<Access source="x.().y.z" kind=NORMAL>
						<Access source="x.().y">...</Access>
						<Key source="z"/>
					</Access>
				*/
				const access: AST.ASTNodeAccess = (DECORATOR_SOLID.decorate(h.assigneeFromSource(`
					x.().y.z = a;
				`)) as AST.ASTNodeAccess);
				const base: AST.ASTNodeExpression = access.base;
				const accessor: AST.ASTNodeIndex | AST.ASTNodeKey | AST.ASTNodeExpression = access.accessor;
				assert.ok(accessor instanceof AST.ASTNodeKey);
				assert.deepStrictEqual(
					[access.source,     base.source,   accessor.source],
					[`x . ( ) . y . z`, `x . ( ) . y`, `z`],
				);
			});
		});

		describe('StatementAssignment ::= Assignee "=" Expression ";"', () => {
			it('makes an ASTNodeAssignment node.', () => {
				/*
					<Assignment>
						<Variable source="the_answer">...</Variable>
						<Operation operator=ADD source="the_answer - 40">
							<Variable source="the_answer" id="256"/>
							<Operation operator=NEG source="40">...</Operation>
						</Operation>
					</Assignment>
				*/
				const assn: AST.ASTNodeAssignment = DECORATOR_SOLID.decorate(h.assignmentFromSource(`
					the_answer = the_answer - 40;
				`));
				assert.ok(assn.assigned instanceof AST.ASTNodeOperationBinary);
				assert.ok(assn.assigned.operand0 instanceof AST.ASTNodeVariable);
				assert.deepStrictEqual(
					[assn.assignee.source, assn.assigned.source, assn.assigned.operator],
					[`the_answer`,         `the_answer - 40`,    Operator.ADD],
				);
			})
		})

		context('Statement ::= ";"', () => {
			it('makes an ASTNodeStatementExpression node containing no children.', () => {
				const statement: AST.ASTNodeStatement = DECORATOR_SOLID.decorate(h.statementFromSource(`;`));
				assert.ok(statement instanceof AST.ASTNodeStatementExpression);
				assert.ok(!statement.expr, 'semantic statement should have 0 children');
				assert.strictEqual(statement.source, `;`)
			})
		})

		context('Block ::= "{" Statement+ "}"', () => {
			it('decorates multiple statements.', () => {
				/*
					<Block>
						<StatementExpression source="42 ;">...</StatementExpression>
						<StatementExpression source="420 ;">...</StatementExpression>
					</Block>
				*/
				const block: AST.ASTNodeBlock = DECORATOR_SOLID.decorate(h.blockFromSource(`{ 42; 420; }`));
				assert_arrayLength(block.children, 2, 'semantic block should have 2 children');
				return assert.deepStrictEqual(block.children.map((stat) => {
					assert.ok(stat instanceof AST.ASTNodeStatementExpression);
					return stat.source;
				}), ['42 ;', '420 ;']);
			});
		});

		context('Goal ::= #x02 Block? #x03', () => {
			it('makes an ASTNodeGoal node containing no block.', () => {
				const goal: AST.ASTNodeGoal = DECORATOR_SOLID.decorate(h.goalFromSource(``));
				return assert.ok(!goal.block, 'semantic goal should not have a block');
			})
			it('makes an ASTNodeGoal containing a block.', () => {
				/*
					<Goal>
						<Block source="{ 42 ; 420 ; }">...</Block>
					</Goal>
				*/
				const goal: AST.ASTNodeGoal = DECORATOR_SOLID.decorate(h.goalFromSource(`{ 42; 420; }`));
				assert.ok(goal.block, 'semantic goal should have a block');
				return assert.strictEqual(goal.block.source, '{ 42 ; 420 ; }');
			})
		})
	})


	describe('#decorateTS', () => {
		const parser: Parser = new Parser();
		parser.setLanguage(Counterpoint);
		function captureParseNode(source: string, query: string): SyntaxNode {
			const captures: QueryCapture[] = new Query(Counterpoint, `${ query } @capt`).captures(parser.parse(source).rootNode);
			assert.ok(captures.length, 'could not find any captures.');
			return captures[0].node;
		}
		new Map<string, [NewableFunction, string]>([
			['Decorate(Word ::= _KEYWORD_OTHER) -> SemanticKey', [AST.ASTNodeKey, `
				[mutable= 42];
				% (word "mutable")
			`]],
			['Decorate(Word ::= KEYWORD_TYPE) -> SemanticKey', [AST.ASTNodeKey, `
				[void= 42];
				% (word (keyword_type))
			`]],
			['Decorate(Word ::= KEYWORD_VALUE) -> SemanticKey', [AST.ASTNodeKey, `
				[true= 42];
				% (word (keyword_value))
			`]],
			['Decorate(Word ::= IDENTIFIER) -> SemanticKey', [AST.ASTNodeKey, `
				[foobar= 42];
				% (word (identifier))
			`]],

			['Decorate(Type > PrimitiveLiteral ::= KEYWORD_VALUE) -> SemanticTypeConstant', [AST.ASTNodeTypeConstant, `
				type T = false;
				% (primitive_literal (keyword_value))
			`]],
			['Decorate(Type > PrimitiveLiteral ::= INTEGER) -> SemanticTypeConstant', [AST.ASTNodeTypeConstant, `
				type T = 42;
				% (primitive_literal (integer))
			`]],
			['Decorate(Type > PrimitiveLiteral ::= FLOAT) -> SemanticTypeConstant', [AST.ASTNodeTypeConstant, `
				type T = 42.69;
				% (primitive_literal (float))
			`]],
			['Decorate(Type > PrimitiveLiteral ::= STRING) -> SemanticTypeConstant', [AST.ASTNodeTypeConstant, `
				type T = 'hello';
				% (primitive_literal (string))
			`]],

			['Decorate(Expression > PrimitiveLiteral ::= KEYWORD_VALUE) -> SemanticConstant', [AST.ASTNodeConstant, `
				false;
				% (primitive_literal (keyword_value))
			`]],
			['Decorate(Expression > PrimitiveLiteral ::= INTEGER) -> SemanticConstant', [AST.ASTNodeConstant, `
				42;
				% (primitive_literal (integer))
			`]],
			['Decorate(Expression > PrimitiveLiteral ::= FLOAT) -> SemanticConstant', [AST.ASTNodeConstant, `
				42.69;
				% (primitive_literal (float))
			`]],
			['Decorate(Expression > PrimitiveLiteral ::= STRING) -> SemanticConstant', [AST.ASTNodeConstant, `
				'hello';
				% (primitive_literal (string))
			`]],

			/* ## Types */
			['Decorate(EntryType<-Named><-Optional> ::= Type) -> SemanticItemType', [AST.ASTNodeItemType, `
				type T = [int];
				% (entry_type)
			`]],
			['Decorate(EntryType<-Named><+Optional> ::= "?:" Type) -> SemanticItemType', [AST.ASTNodeItemType, `
				type T = [?: int];
				% (entry_type__optional)
			`]],
			['Decorate(EntryType<+Named><-Optional> ::= Word ":" Type) -> SemanticPropertyType', [AST.ASTNodePropertyType, `
				type T = [a: int];
				% (entry_type__named)
			`]],
			['Decorate(EntryType<+Named><+Optional> ::= Word "?:" Type) -> SemanticPropertyType', [AST.ASTNodePropertyType, `
				type T = [a?: int];
				% (entry_type__named__optional)
			`]],

			['Decorate(TypeGrouped ::= "(" Type ")") -> SemanticType', [AST.ASTNodeType, `
				type T = (int | float);
				% (type_grouped)
			`]],

			['Decorate(TypeTupleLiteral ::= "[" ","? ItemsType "]") -> SemanticTypeTuple', [AST.ASTNodeTypeTuple, `
				type T = [int, ?: float];
				% (type_tuple_literal)
			`]],

			['Decorate(TypeRecordLiteral ::= "[" ","? PropertiesType "]") -> SemanticTypeRecord', [AST.ASTNodeTypeRecord, `
				type T = [a?: int, b: float];
				% (type_record_literal)
			`]],

			['Decorate(TypeHashLiteral ::= "[" ":" Type "]") -> SemanticTypeHash', [AST.ASTNodeTypeHash, `
				type T = [:int];
				% (type_hash_literal)
			`]],

			['Decorate(TypeMapLiteral ::= "{" Type__0 "->" Type__1 "}") -> SemanticTypeMap', [AST.ASTNodeTypeMap, `
				type T = {int -> float};
				% (type_map_literal)
			`]],

			['Decorate(PropertyAccessType ::= "." INTEGER) -> SemanticIndexType', [AST.ASTNodeIndexType, `
				type T = U.1;
				% (property_access_type)
			`]],
			['Decorate(PropertyAccessType ::= "." Word) -> SemanticKey', [AST.ASTNodeKey, `
				type T = U.p;
				% (property_access_type)
			`]],

			['Decorate(TypeCompound ::= TypeCompound PropertyAccessType) -> SemanticTypeAccess', [AST.ASTNodeTypeAccess, `
				type T = U.p;
				% (type_compound)
			`]],
			['Decorate(TypeCompound ::= TypeCompound GenericCall) -> SemanticTypeCall', [AST.ASTNodeTypeCall, `
				type T = List.<U>;
				% (type_compound)
			`]],

			['Decorate(TypeUnarySymbol ::= TypeUnarySymbol "?") -> SemanticTypeOperation', [AST.ASTNodeTypeOperation, `
				type T = U?;
				% (type_unary_symbol)
			`]],
			['skip: Decorate(TypeUnarySymbol ::= TypeUnarySymbol "!") -> SemanticTypeOperation', [AST.ASTNodeTypeOperation, `
				type T = U!;
				% (type_unary_symbol)
			`]],
			['Decorate(TypeUnarySymbol ::= TypeUnarySymbol "[" "]") -> SemanticTypeList', [AST.ASTNodeTypeList, `
				type T = U[];
				% (type_unary_symbol)
			`]],
			['Decorate(TypeUnarySymbol ::= TypeUnarySymbol "[" INTEGER "]") -> SemanticTypeList', [AST.ASTNodeTypeList, `
				type T = U[3];
				% (type_unary_symbol)
			`]],
			['Decorate(TypeUnarySymbol ::= TypeUnarySymbol "{" "}") -> SemanticTypeSet', [AST.ASTNodeTypeSet, `
				type T = U{};
				% (type_unary_symbol)
			`]],

			['Decorate(TypeUnaryKeyword ::= "mutable" TypeUnaryKeyword) -> SemanticTypeOperation', [AST.ASTNodeTypeOperation, `
				type T = mutable U;
				% (type_unary_keyword)
			`]],

			['Decorate(TypeIntersection ::= TypeIntersection "&" TypeUnaryKeyword) -> SemanticTypeOperation', [AST.ASTNodeTypeOperation, `
				type T = U & V;
				% (type_intersection)
			`]],

			['Decorate(TypeUnion ::= TypeUnion "|" TypeIntersection) -> SemanticTypeOperation', [AST.ASTNodeTypeOperation, `
				type T = U | V;
				% (type_union)
			`]],

			/* ## Expressions */
			['Decorate(StringTemplate ::= TEMPLATE_FULL) -> SemanticTemplate', [AST.ASTNodeTemplate, `
				'''full1''';
				% (string_template)
			`]],
			['Decorate(StringTemplate ::= TEMPLATE_HEAD Expression? (TEMPLATE_MIDDLE Expression?)* TEMPLATE_TAIL) -> SemanticTemplate', [AST.ASTNodeTemplate, `
				'''hello {{ 'to' }} the {{ 'whole' }} great {{ 'big' }} world''';
				% (string_template)
			`]],
			['Decorate(StringTemplate ::= TEMPLATE_HEAD Expression? (TEMPLATE_MIDDLE Expression?)* TEMPLATE_TAIL) -> SemanticTemplate', [AST.ASTNodeTemplate, `
				'''hello {{ '''to {{ '''the {{ 'whole' }} great''' }} big''' }} world''';
				% (string_template)
			`]],

			['Decorate(Property ::= Word "=" Expression) -> SemanticProperty', [AST.ASTNodeProperty, `
				[a= 42];
				% (property)
			`]],

			['Decorate(Case ::= Expression "->" Expression) -> SemanticCase', [AST.ASTNodeCase, `
				{42 -> 6.9};
				% (case)
			`]],

			['Decorate(ExpressionGrouped ::= "(" Expression ")") -> SemanticExpression', [AST.ASTNodeExpression, `
				(42 || 6.9);
				% (expression_grouped)
			`]],

			['Decorate(TupleLiteral ::= "[" ","? Expression# ","? "]") -> SemanticTuple', [AST.ASTNodeTuple, `
				[42, 6.9];
				% (tuple_literal)
			`]],

			['Decorate(RecordLiteral ::= "[" ","? Property# ","? "]") -> SemanticRecord', [AST.ASTNodeRecord, `
				[a= 42, b= 6.9];
				% (record_literal)
			`]],

			['Decorate(SetLiteral ::= "{" ","? Expression# ","? "}") -> SemanticSet', [AST.ASTNodeSet, `
				{42, 6.9};
				% (set_literal)
			`]],

			['Decorate(MapLiteral ::= "{" ","? Case# ","? "}") -> SemanticMap', [AST.ASTNodeMap, `
				{42 -> 6.9, 'hello' -> true};
				% (map_literal)
			`]],

			['Decorate(PropertyAccess ::= ("." | "?." | "!.") INTEGER) -> SemanticIndex', [AST.ASTNodeIndex, `
				v.1;
				% (property_access)
			`]],
			['Decorate(PropertyAccess ::= ("." | "?." | "!.") Word) -> SemanticKey', [AST.ASTNodeKey, `
				v?.p;
				% (property_access)
			`]],
			['Decorate(PropertyAccess ::= ("." | "?." | "!.") "[" Expression "]") -> SemanticExpression', [AST.ASTNodeExpression, `
				v!.[a + b];
				% (property_access)
			`]],

			['Decorate(PropertyAssign ::= "." INTEGER) -> SemanticIndex', [AST.ASTNodeIndex, `
				v.1 = false;
				% (property_assign)
			`]],
			['Decorate(PropertyAssign ::= "." Word) -> SemanticKey', [AST.ASTNodeKey, `
				v.p = false;
				% (property_assign)
			`]],
			['Decorate(PropertyAssign ::= "." "[" Expression "]") -> SemanticExpression', [AST.ASTNodeExpression, `
				v.[a + b] = false;
				% (property_assign)
			`]],

			['Decorate(ExpressionCompound ::= ExpressionCompound PropertyAccess) -> SemanticAccess', [AST.ASTNodeAccess, `
				v.p;
				% (expression_compound)
			`]],
			['Decorate(ExpressionCompound ::= ExpressionCompound FunctionCall) -> SemanticCall', [AST.ASTNodeCall, `
				List.<T>();
				% (expression_compound)
			`]],

			['Decorate(Assignee ::= IDENTIFIER) -> SemanticVariable', [AST.ASTNodeVariable, `
				v = 42;
				% (assignee)
			`]],
			['Decorate(Assignee ::= ExpressionCompound PropertyAssign) -> SemanticAccess', [AST.ASTNodeAccess, `
				v.1 = 42;
				% (assignee)
			`]],

			['Decorate(ExpressionUnarySymbol ::= "!" ExpressionUnarySymbol) -> SemanticOperation', [AST.ASTNodeOperation, `
				!v;
				% (expression_unary_symbol)
			`]],
			['Decorate(ExpressionUnarySymbol ::= "?" ExpressionUnarySymbol) -> SemanticOperation', [AST.ASTNodeOperation, `
				?v;
				% (expression_unary_symbol)
			`]],
			['Decorate(ExpressionUnarySymbol ::= "+" ExpressionUnarySymbol) -> SemanticExpression', [AST.ASTNodeExpression, `
				+v;
				% (expression_unary_symbol)
			`]],
			['Decorate(ExpressionUnarySymbol ::= "-" ExpressionUnarySymbol) -> SemanticOperation', [AST.ASTNodeOperation, `
				-v;
				% (expression_unary_symbol)
			`]],

			['Decorate(ExpressionClaim ::= "<" Type ">" ExpressionClaim) -> SemanticOperation', [AST.ASTNodeClaim, `
				<T>a;
				% (expression_claim)
			`]],

			['Decorate(ExpressionExponential ::= ExpressionClaim "^" ExpressionExponential) -> SemanticOperation', [AST.ASTNodeOperation, `
				a ^ b;
				% (expression_exponential)
			`]],

			['Decorate(ExpressionMultiplicative ::= ExpressionMultiplicative "*" ExpressionExponential) -> SemanticOperation', [AST.ASTNodeOperation, `
				a * b;
				% (expression_multiplicative)
			`]],
			['Decorate(ExpressionMultiplicative ::= ExpressionMultiplicative "/" ExpressionExponential) -> SemanticOperation', [AST.ASTNodeOperation, `
				a / b;
				% (expression_multiplicative)
			`]],

			['Decorate(ExpressionAdditive ::= ExpressionAdditive "+" ExpressionMultiplicative) -> SemanticOperation', [AST.ASTNodeOperation, `
				a + b;
				% (expression_additive)
			`]],
			['Decorate(ExpressionAdditive ::= ExpressionAdditive "-" ExpressionMultiplicative) -> SemanticOperation', [AST.ASTNodeOperation, `
				a - b;
				% (expression_additive)
			`]],

			...['<', '>', '<=', '>=', '!<', '!>', /* 'is', 'isnt' */].map((op) => [`Decorate(ExpressionComparative ::= ExpressionComparative "${ op }" ExpressionAdditive) -> SemanticOperation`, [AST.ASTNodeOperation, `
				a ${ op } b;
				% (expression_comparative)
			`]] as [string, [NewableFunction, string]]),

			...['===', '!==', '==', '!='].map((op) => [`Decorate(ExpressionEquality ::= ExpressionEquality "${ op }" ExpressionComparative) -> SemanticOperation`, [AST.ASTNodeOperation, `
				a ${ op } b;
				% (expression_equality)
			`]] as [string, [NewableFunction, string]]),

			['Decorate(ExpressionConjunctive ::= ExpressionConjunctive "&&" ExpressionEquality) -> SemanticOperation', [AST.ASTNodeOperation, `
				a && b;
				% (expression_conjunctive)
			`]],
			['Decorate(ExpressionConjunctive ::= ExpressionConjunctive "!&" ExpressionEquality) -> SemanticOperation', [AST.ASTNodeOperation, `
				a !& b;
				% (expression_conjunctive)
			`]],

			['Decorate(ExpressionDisjunctive ::= ExpressionDisjunctive "||" ExpressionConjunctive) -> SemanticOperation', [AST.ASTNodeOperation, `
				a || b;
				% (expression_disjunctive)
			`]],
			['Decorate(ExpressionDisjunctive ::= ExpressionDisjunctive "!|" ExpressionConjunctive) -> SemanticOperation', [AST.ASTNodeOperation, `
				a !| b;
				% (expression_disjunctive)
			`]],

			['Decorate(ExpressionConditional ::= "if" Expression "then" Expression "else" Expression) -> SemanticOperation', [AST.ASTNodeOperation, `
				if a then b else c;
				% (expression_conditional)
			`]],

			/* ## Statements */
			['Decorate(DeclarationType ::= "type" IDENTIFIER "=" Type ";") -> SemanticDeclarationType', [AST.ASTNodeDeclarationType, `
				type T = U;
				% (declaration_type)
			`]],

			['Decorate(DeclarationVariable ::= "let" IDENTIFIER ":" Type "=" Expression ";") -> SemanticDeclarationVariable', [AST.ASTNodeDeclarationVariable, `
				let a: T = b;
				% (declaration_variable)
			`]],
			['Decorate(DeclarationVariable ::= "let" "unfixed" IDENTIFIER ":" Type "=" Expression ";") -> SemanticDeclarationVariable', [AST.ASTNodeDeclarationVariable, `
				let unfixed a: T = b;
				% (declaration_variable)
			`]],

			['Decorate(StatementExpression ::= Expression ";") -> SemanticStatementExpression', [AST.ASTNodeStatementExpression, `
				a;
				% (statement_expression)
			`]],

			['Decorate(StatementAssignment ::= Assignee "=" Expression ";") -> SemanticAssignment', [AST.ASTNodeAssignment, `
				a = b;
				% (statement_assignment)
			`]],
		]).forEach(([klass, text], description) => (description.slice(0, 5) === 'skip:' ? specify.skip : specify)(description, () => {
			const parsenode: SyntaxNode = captureParseNode(...text.split('%') as [string, string]);
			return assert.ok(
				DECORATOR_SOLID.decorateTS(parsenode) instanceof klass,
				`\`${ parsenode.text }\` not an instance of ${ klass.name }.`,
			);
		}));
		describe('Decorate(TypeUnarySymbol ::= TypeUnarySymbol "!") -> SemanticTypeOperation', () => {
			it('type operator `!` is not yet supported.', () => {
				return assert.throws(() => DECORATOR_SOLID.decorateTS(captureParseNode(`
					type T = U!;
				`, '(type_unary_symbol)')), /not yet supported/);
			});
		});
		['is', 'isnt'].forEach((op) => describe(`Decorate(ExpressionComparative ::= ExpressionComparative "${ op }" ExpressionAdditive) -> SemanticOperation`, () => {
			it(`operator \`${ op }\` is not yet supported.`, () => {
				return assert.throws(() => DECORATOR_SOLID.decorateTS(captureParseNode(`
					a ${ op } b;
				`, '(expression_comparative)')), /not yet supported/);
			});
		}));
	});
})<|MERGE_RESOLUTION|>--- conflicted
+++ resolved
@@ -533,7 +533,7 @@
 						<Constant source="-3"/>
 					</Operation>
 				*/
-				const operation: AST.ASTNodeExpression = DECORATOR_SOLID.decorate(h.groupedExpressionFromSource(`(2 + -3);`));
+				const operation: AST.ASTNodeExpression = DECORATOR_SOLID.decorate(h.groupedExpressionFromSource(`(2 + -3)`));
 				assert.ok(operation instanceof AST.ASTNodeOperationBinary);
 				assert.ok(operation.operand0 instanceof AST.ASTNodeConstant);
 				assert.ok(operation.operand1 instanceof AST.ASTNodeConstant);
@@ -554,7 +554,7 @@
 						</Operation>
 					</Operation>
 				*/
-				const operation: AST.ASTNodeExpression = DECORATOR_SOLID.decorate(h.expressionFromSource(`(-(42) ^ +(2 * 420));`));
+				const operation: AST.ASTNodeExpression = DECORATOR_SOLID.decorate(h.expressionFromSource(`(-(42) ^ +(2 * 420))`));
 				assert.ok(operation instanceof AST.ASTNodeOperationBinary);
 				assert.strictEqual(operation.operator, Operator.EXP)
 				assert.ok(operation.operand0 instanceof AST.ASTNodeOperationUnary);
@@ -707,61 +707,10 @@
 				/*
 					<Variable source="variable"/>
 				*/
-<<<<<<< HEAD
 				return [
-					`variable;`,
-					`var;`,
-				].forEach((src) => assert.ok(DECORATOR_SOLID.decorate(h.unitExpressionFromSource(src)) instanceof AST.ASTNodeVariable));
-=======
-				assert.deepStrictEqual([
 					`variable`,
 					`var`,
-				].map((src) => {
-					const variable: AST.ASTNodeExpression = DECORATOR_SOLID.decorate(h.unitExpressionFromSource(src));
-					assert.ok(variable instanceof AST.ASTNodeVariable)
-					return variable.id;
-				}), [
-					256n,
-					256n,
-				]);
-			});
-			it('increments IDs for each variable.', () => {
-				/*
-					<Operation operator=OR>
-						<Variable source="variable" id="256"/>
-						<Variable source="var" id="257"/>
-					</Operation>
-				*/
-				assert.deepStrictEqual(DECORATOR_SOLID.decorate(h.expressionFromSource(`
-					variable || var
-				`)).children.map((op) => {
-					assert.ok(op instanceof AST.ASTNodeVariable);
-					return op.id;
-				}), [256n, 257n]);
-			});
-			it('increments IDs even across statements.', () => {
-				/*
-					<Goal source="␂ variable ; var ; ␃">
-						<StatementExpression>
-							<Variable source="variable" id="256"/>
-						</StatementExpression>
-						<StatementExpression>
-							<Variable source="var" id="257"/>
-						</StatementExpression>
-					</Goal>
-				*/
-				const block: AST.ASTNodeBlock = DECORATOR_SOLID.decorate(h.blockFromSource(`{
-					variable;
-					var;
-				}`));
-				assert_arrayLength(block.children, 2);
-				assert.deepStrictEqual(block.children.map((stmt) => {
-					assert.ok(stmt instanceof AST.ASTNodeStatementExpression);
-					const ident: AST.ASTNodeExpression | null = stmt.expr || null;
-					assert.ok(ident instanceof AST.ASTNodeVariable);
-					return ident.id;
-				}), [256n, 257n]);
->>>>>>> 37a79ed7
+				].forEach((src) => assert.ok(DECORATOR_SOLID.decorate(h.unitExpressionFromSource(src)) instanceof AST.ASTNodeVariable));
 			});
 		});
 
@@ -784,55 +733,6 @@
 			})
 		})
 
-<<<<<<< HEAD
-=======
-		context('ExpressionUnit ::= "(" Expression ")"', () => {
-			it('returns the inner Expression node.', () => {
-				/*
-					<Operation operator=ADD>
-						<Constant source="2"/>
-						<Constant source="-3"/>
-					</Operation>
-				*/
-				const operation: AST.ASTNodeExpression = DECORATOR_SOLID.decorate(h.expressionFromSource(`(2 + -3)`));
-				assert.ok(operation instanceof AST.ASTNodeOperationBinary);
-				assert.ok(operation.operand0 instanceof AST.ASTNodeConstant);
-				assert.ok(operation.operand1 instanceof AST.ASTNodeConstant);
-				assert.deepStrictEqual(
-					[operation.operand0.source, operation.operator, operation.operand1.source],
-					[`2`,                       Operator.ADD,       `-3`],
-				)
-			})
-			it('recursively applies to several sub-expressions.', () => {
-				/*
-					<Operation operator=EXP>
-						<Operation operator=NEG>
-							<Constant source="42"/>
-						</Operation>
-						<Operation operator=MUL>
-							<Constant source="2"/>
-							<Constant source="420"/>
-						</Operation>
-					</Operation>
-				*/
-				const operation: AST.ASTNodeExpression = DECORATOR_SOLID.decorate(h.expressionFromSource(`(-(42) ^ +(2 * 420))`));
-				assert.ok(operation instanceof AST.ASTNodeOperationBinary);
-				assert.strictEqual(operation.operator, Operator.EXP)
-				assert.ok(operation.operand0 instanceof AST.ASTNodeOperationUnary);
-				assert.strictEqual(operation.operand0.operator, Operator.NEG);
-				assert.ok(operation.operand0.operand instanceof AST.ASTNodeConstant);
-				assert.strictEqual(operation.operand0.operand.source, `42`);
-
-				assert.ok(operation.operand1 instanceof AST.ASTNodeOperationBinary);
-				assert.strictEqual(operation.operand1.operator, Operator.MUL);
-				assert.ok(operation.operand1.operand0 instanceof AST.ASTNodeConstant);
-				assert.ok(operation.operand1.operand1 instanceof AST.ASTNodeConstant);
-				assert.strictEqual(operation.operand1.operand0.source, `2`);
-				assert.strictEqual(operation.operand1.operand1.source, `420`);
-			})
-		})
-
->>>>>>> 37a79ed7
 		describe('ExpressionCompound ::= ExpressionCompound (PropertyAccess | FunctionCall)', () => {
 			function makeAccess(src: string, kind: ValidAccessOperator = Operator.DOT, config: SolidConfig = CONFIG_DEFAULT): AST.ASTNodeAccess {
 				const access: AST.ASTNodeExpression = DECORATOR_SOLID.decorate(h.compoundExpressionFromSource(src, config));
@@ -1402,347 +1302,507 @@
 		}
 		new Map<string, [NewableFunction, string]>([
 			['Decorate(Word ::= _KEYWORD_OTHER) -> SemanticKey', [AST.ASTNodeKey, `
-				[mutable= 42];
+				{
+					[mutable= 42];
+				}
 				% (word "mutable")
 			`]],
 			['Decorate(Word ::= KEYWORD_TYPE) -> SemanticKey', [AST.ASTNodeKey, `
-				[void= 42];
+				{
+					[void= 42];
+				}
 				% (word (keyword_type))
 			`]],
 			['Decorate(Word ::= KEYWORD_VALUE) -> SemanticKey', [AST.ASTNodeKey, `
-				[true= 42];
+				{
+					[true= 42];
+				}
 				% (word (keyword_value))
 			`]],
 			['Decorate(Word ::= IDENTIFIER) -> SemanticKey', [AST.ASTNodeKey, `
-				[foobar= 42];
+				{
+					[foobar= 42];
+				}
 				% (word (identifier))
 			`]],
 
 			['Decorate(Type > PrimitiveLiteral ::= KEYWORD_VALUE) -> SemanticTypeConstant', [AST.ASTNodeTypeConstant, `
-				type T = false;
+				{
+					type T = false;
+				}
 				% (primitive_literal (keyword_value))
 			`]],
 			['Decorate(Type > PrimitiveLiteral ::= INTEGER) -> SemanticTypeConstant', [AST.ASTNodeTypeConstant, `
-				type T = 42;
+				{
+					type T = 42;
+				}
 				% (primitive_literal (integer))
 			`]],
 			['Decorate(Type > PrimitiveLiteral ::= FLOAT) -> SemanticTypeConstant', [AST.ASTNodeTypeConstant, `
-				type T = 42.69;
+				{
+					type T = 42.69;
+				}
 				% (primitive_literal (float))
 			`]],
 			['Decorate(Type > PrimitiveLiteral ::= STRING) -> SemanticTypeConstant', [AST.ASTNodeTypeConstant, `
-				type T = 'hello';
+				{
+					type T = 'hello';
+				}
 				% (primitive_literal (string))
 			`]],
 
 			['Decorate(Expression > PrimitiveLiteral ::= KEYWORD_VALUE) -> SemanticConstant', [AST.ASTNodeConstant, `
-				false;
+				{
+					false;
+				}
 				% (primitive_literal (keyword_value))
 			`]],
 			['Decorate(Expression > PrimitiveLiteral ::= INTEGER) -> SemanticConstant', [AST.ASTNodeConstant, `
-				42;
+				{
+					42;
+				}
 				% (primitive_literal (integer))
 			`]],
 			['Decorate(Expression > PrimitiveLiteral ::= FLOAT) -> SemanticConstant', [AST.ASTNodeConstant, `
-				42.69;
+				{
+					42.69;
+				}
 				% (primitive_literal (float))
 			`]],
 			['Decorate(Expression > PrimitiveLiteral ::= STRING) -> SemanticConstant', [AST.ASTNodeConstant, `
-				'hello';
+				{
+					'hello';
+				}
 				% (primitive_literal (string))
 			`]],
 
 			/* ## Types */
 			['Decorate(EntryType<-Named><-Optional> ::= Type) -> SemanticItemType', [AST.ASTNodeItemType, `
-				type T = [int];
+				{
+					type T = [int];
+				}
 				% (entry_type)
 			`]],
 			['Decorate(EntryType<-Named><+Optional> ::= "?:" Type) -> SemanticItemType', [AST.ASTNodeItemType, `
-				type T = [?: int];
+				{
+					type T = [?: int];
+				}
 				% (entry_type__optional)
 			`]],
 			['Decorate(EntryType<+Named><-Optional> ::= Word ":" Type) -> SemanticPropertyType', [AST.ASTNodePropertyType, `
-				type T = [a: int];
+				{
+					type T = [a: int];
+				}
 				% (entry_type__named)
 			`]],
 			['Decorate(EntryType<+Named><+Optional> ::= Word "?:" Type) -> SemanticPropertyType', [AST.ASTNodePropertyType, `
-				type T = [a?: int];
+				{
+					type T = [a?: int];
+				}
 				% (entry_type__named__optional)
 			`]],
 
 			['Decorate(TypeGrouped ::= "(" Type ")") -> SemanticType', [AST.ASTNodeType, `
-				type T = (int | float);
+				{
+					type T = (int | float);
+				}
 				% (type_grouped)
 			`]],
 
 			['Decorate(TypeTupleLiteral ::= "[" ","? ItemsType "]") -> SemanticTypeTuple', [AST.ASTNodeTypeTuple, `
-				type T = [int, ?: float];
+				{
+					type T = [int, ?: float];
+				}
 				% (type_tuple_literal)
 			`]],
 
 			['Decorate(TypeRecordLiteral ::= "[" ","? PropertiesType "]") -> SemanticTypeRecord', [AST.ASTNodeTypeRecord, `
-				type T = [a?: int, b: float];
+				{
+					type T = [a?: int, b: float];
+				}
 				% (type_record_literal)
 			`]],
 
 			['Decorate(TypeHashLiteral ::= "[" ":" Type "]") -> SemanticTypeHash', [AST.ASTNodeTypeHash, `
-				type T = [:int];
+				{
+					type T = [:int];
+				}
 				% (type_hash_literal)
 			`]],
 
 			['Decorate(TypeMapLiteral ::= "{" Type__0 "->" Type__1 "}") -> SemanticTypeMap', [AST.ASTNodeTypeMap, `
-				type T = {int -> float};
+				{
+					type T = {int -> float};
+				}
 				% (type_map_literal)
 			`]],
 
 			['Decorate(PropertyAccessType ::= "." INTEGER) -> SemanticIndexType', [AST.ASTNodeIndexType, `
-				type T = U.1;
+				{
+					type T = U.1;
+				}
 				% (property_access_type)
 			`]],
 			['Decorate(PropertyAccessType ::= "." Word) -> SemanticKey', [AST.ASTNodeKey, `
-				type T = U.p;
+				{
+					type T = U.p;
+				}
 				% (property_access_type)
 			`]],
 
 			['Decorate(TypeCompound ::= TypeCompound PropertyAccessType) -> SemanticTypeAccess', [AST.ASTNodeTypeAccess, `
-				type T = U.p;
+				{
+					type T = U.p;
+				}
 				% (type_compound)
 			`]],
 			['Decorate(TypeCompound ::= TypeCompound GenericCall) -> SemanticTypeCall', [AST.ASTNodeTypeCall, `
-				type T = List.<U>;
+				{
+					type T = List.<U>;
+				}
 				% (type_compound)
 			`]],
 
 			['Decorate(TypeUnarySymbol ::= TypeUnarySymbol "?") -> SemanticTypeOperation', [AST.ASTNodeTypeOperation, `
-				type T = U?;
+				{
+					type T = U?;
+				}
 				% (type_unary_symbol)
 			`]],
 			['skip: Decorate(TypeUnarySymbol ::= TypeUnarySymbol "!") -> SemanticTypeOperation', [AST.ASTNodeTypeOperation, `
-				type T = U!;
+				{
+					type T = U!;
+				}
 				% (type_unary_symbol)
 			`]],
 			['Decorate(TypeUnarySymbol ::= TypeUnarySymbol "[" "]") -> SemanticTypeList', [AST.ASTNodeTypeList, `
-				type T = U[];
+				{
+					type T = U[];
+				}
 				% (type_unary_symbol)
 			`]],
 			['Decorate(TypeUnarySymbol ::= TypeUnarySymbol "[" INTEGER "]") -> SemanticTypeList', [AST.ASTNodeTypeList, `
-				type T = U[3];
+				{
+					type T = U[3];
+				}
 				% (type_unary_symbol)
 			`]],
 			['Decorate(TypeUnarySymbol ::= TypeUnarySymbol "{" "}") -> SemanticTypeSet', [AST.ASTNodeTypeSet, `
-				type T = U{};
+				{
+					type T = U{};
+				}
 				% (type_unary_symbol)
 			`]],
 
 			['Decorate(TypeUnaryKeyword ::= "mutable" TypeUnaryKeyword) -> SemanticTypeOperation', [AST.ASTNodeTypeOperation, `
-				type T = mutable U;
+				{
+					type T = mutable U;
+				}
 				% (type_unary_keyword)
 			`]],
 
 			['Decorate(TypeIntersection ::= TypeIntersection "&" TypeUnaryKeyword) -> SemanticTypeOperation', [AST.ASTNodeTypeOperation, `
-				type T = U & V;
+				{
+					type T = U & V;
+				}
 				% (type_intersection)
 			`]],
 
 			['Decorate(TypeUnion ::= TypeUnion "|" TypeIntersection) -> SemanticTypeOperation', [AST.ASTNodeTypeOperation, `
-				type T = U | V;
+				{
+					type T = U | V;
+				}
 				% (type_union)
 			`]],
 
 			/* ## Expressions */
 			['Decorate(StringTemplate ::= TEMPLATE_FULL) -> SemanticTemplate', [AST.ASTNodeTemplate, `
-				'''full1''';
+				{
+					'''full1''';
+				}
 				% (string_template)
 			`]],
 			['Decorate(StringTemplate ::= TEMPLATE_HEAD Expression? (TEMPLATE_MIDDLE Expression?)* TEMPLATE_TAIL) -> SemanticTemplate', [AST.ASTNodeTemplate, `
-				'''hello {{ 'to' }} the {{ 'whole' }} great {{ 'big' }} world''';
+				{
+					'''hello {{ 'to' }} the {{ 'whole' }} great {{ 'big' }} world''';
+				}
 				% (string_template)
 			`]],
 			['Decorate(StringTemplate ::= TEMPLATE_HEAD Expression? (TEMPLATE_MIDDLE Expression?)* TEMPLATE_TAIL) -> SemanticTemplate', [AST.ASTNodeTemplate, `
-				'''hello {{ '''to {{ '''the {{ 'whole' }} great''' }} big''' }} world''';
+				{
+					'''hello {{ '''to {{ '''the {{ 'whole' }} great''' }} big''' }} world''';
+				}
 				% (string_template)
 			`]],
 
 			['Decorate(Property ::= Word "=" Expression) -> SemanticProperty', [AST.ASTNodeProperty, `
-				[a= 42];
+				{
+					[a= 42];
+				}
 				% (property)
 			`]],
 
 			['Decorate(Case ::= Expression "->" Expression) -> SemanticCase', [AST.ASTNodeCase, `
-				{42 -> 6.9};
+				{
+					{42 -> 6.9};
+				}
 				% (case)
 			`]],
 
 			['Decorate(ExpressionGrouped ::= "(" Expression ")") -> SemanticExpression', [AST.ASTNodeExpression, `
-				(42 || 6.9);
+				{
+					(42 || 6.9);
+				}
 				% (expression_grouped)
 			`]],
 
 			['Decorate(TupleLiteral ::= "[" ","? Expression# ","? "]") -> SemanticTuple', [AST.ASTNodeTuple, `
-				[42, 6.9];
+				{
+					[42, 6.9];
+				}
 				% (tuple_literal)
 			`]],
 
 			['Decorate(RecordLiteral ::= "[" ","? Property# ","? "]") -> SemanticRecord', [AST.ASTNodeRecord, `
-				[a= 42, b= 6.9];
+				{
+					[a= 42, b= 6.9];
+				}
 				% (record_literal)
 			`]],
 
 			['Decorate(SetLiteral ::= "{" ","? Expression# ","? "}") -> SemanticSet', [AST.ASTNodeSet, `
-				{42, 6.9};
+				{
+					{42, 6.9};
+				}
 				% (set_literal)
 			`]],
 
 			['Decorate(MapLiteral ::= "{" ","? Case# ","? "}") -> SemanticMap', [AST.ASTNodeMap, `
-				{42 -> 6.9, 'hello' -> true};
+				{
+					{42 -> 6.9, 'hello' -> true};
+				}
 				% (map_literal)
 			`]],
 
 			['Decorate(PropertyAccess ::= ("." | "?." | "!.") INTEGER) -> SemanticIndex', [AST.ASTNodeIndex, `
-				v.1;
+				{
+					v.1;
+				}
 				% (property_access)
 			`]],
 			['Decorate(PropertyAccess ::= ("." | "?." | "!.") Word) -> SemanticKey', [AST.ASTNodeKey, `
-				v?.p;
+				{
+					v?.p;
+				}
 				% (property_access)
 			`]],
 			['Decorate(PropertyAccess ::= ("." | "?." | "!.") "[" Expression "]") -> SemanticExpression', [AST.ASTNodeExpression, `
-				v!.[a + b];
+				{
+					v!.[a + b];
+				}
 				% (property_access)
 			`]],
 
 			['Decorate(PropertyAssign ::= "." INTEGER) -> SemanticIndex', [AST.ASTNodeIndex, `
-				v.1 = false;
+				{
+					v.1 = false;
+				}
 				% (property_assign)
 			`]],
 			['Decorate(PropertyAssign ::= "." Word) -> SemanticKey', [AST.ASTNodeKey, `
-				v.p = false;
+				{
+					v.p = false;
+				}
 				% (property_assign)
 			`]],
 			['Decorate(PropertyAssign ::= "." "[" Expression "]") -> SemanticExpression', [AST.ASTNodeExpression, `
-				v.[a + b] = false;
+				{
+					v.[a + b] = false;
+				}
 				% (property_assign)
 			`]],
 
 			['Decorate(ExpressionCompound ::= ExpressionCompound PropertyAccess) -> SemanticAccess', [AST.ASTNodeAccess, `
-				v.p;
+				{
+					v.p;
+				}
 				% (expression_compound)
 			`]],
 			['Decorate(ExpressionCompound ::= ExpressionCompound FunctionCall) -> SemanticCall', [AST.ASTNodeCall, `
-				List.<T>();
+				{
+					List.<T>();
+				}
 				% (expression_compound)
 			`]],
 
 			['Decorate(Assignee ::= IDENTIFIER) -> SemanticVariable', [AST.ASTNodeVariable, `
-				v = 42;
+				{
+					v = 42;
+				}
 				% (assignee)
 			`]],
 			['Decorate(Assignee ::= ExpressionCompound PropertyAssign) -> SemanticAccess', [AST.ASTNodeAccess, `
-				v.1 = 42;
+				{
+					v.1 = 42;
+				}
 				% (assignee)
 			`]],
 
 			['Decorate(ExpressionUnarySymbol ::= "!" ExpressionUnarySymbol) -> SemanticOperation', [AST.ASTNodeOperation, `
-				!v;
+				{
+					!v;
+				}
 				% (expression_unary_symbol)
 			`]],
 			['Decorate(ExpressionUnarySymbol ::= "?" ExpressionUnarySymbol) -> SemanticOperation', [AST.ASTNodeOperation, `
-				?v;
+				{
+					?v;
+				}
 				% (expression_unary_symbol)
 			`]],
 			['Decorate(ExpressionUnarySymbol ::= "+" ExpressionUnarySymbol) -> SemanticExpression', [AST.ASTNodeExpression, `
-				+v;
+				{
+					+v;
+				}
 				% (expression_unary_symbol)
 			`]],
 			['Decorate(ExpressionUnarySymbol ::= "-" ExpressionUnarySymbol) -> SemanticOperation', [AST.ASTNodeOperation, `
-				-v;
+				{
+					-v;
+				}
 				% (expression_unary_symbol)
 			`]],
 
 			['Decorate(ExpressionClaim ::= "<" Type ">" ExpressionClaim) -> SemanticOperation', [AST.ASTNodeClaim, `
-				<T>a;
+				{
+					<T>a;
+				}
 				% (expression_claim)
 			`]],
 
 			['Decorate(ExpressionExponential ::= ExpressionClaim "^" ExpressionExponential) -> SemanticOperation', [AST.ASTNodeOperation, `
-				a ^ b;
+				{
+					a ^ b;
+				}
 				% (expression_exponential)
 			`]],
 
 			['Decorate(ExpressionMultiplicative ::= ExpressionMultiplicative "*" ExpressionExponential) -> SemanticOperation', [AST.ASTNodeOperation, `
-				a * b;
+				{
+					a * b;
+				}
 				% (expression_multiplicative)
 			`]],
 			['Decorate(ExpressionMultiplicative ::= ExpressionMultiplicative "/" ExpressionExponential) -> SemanticOperation', [AST.ASTNodeOperation, `
-				a / b;
+				{
+					a / b;
+				}
 				% (expression_multiplicative)
 			`]],
 
 			['Decorate(ExpressionAdditive ::= ExpressionAdditive "+" ExpressionMultiplicative) -> SemanticOperation', [AST.ASTNodeOperation, `
-				a + b;
+				{
+					a + b;
+				}
 				% (expression_additive)
 			`]],
 			['Decorate(ExpressionAdditive ::= ExpressionAdditive "-" ExpressionMultiplicative) -> SemanticOperation', [AST.ASTNodeOperation, `
-				a - b;
+				{
+					a - b;
+				}
 				% (expression_additive)
 			`]],
 
 			...['<', '>', '<=', '>=', '!<', '!>', /* 'is', 'isnt' */].map((op) => [`Decorate(ExpressionComparative ::= ExpressionComparative "${ op }" ExpressionAdditive) -> SemanticOperation`, [AST.ASTNodeOperation, `
-				a ${ op } b;
+				{
+					a ${ op } b;
+				}
 				% (expression_comparative)
 			`]] as [string, [NewableFunction, string]]),
 
 			...['===', '!==', '==', '!='].map((op) => [`Decorate(ExpressionEquality ::= ExpressionEquality "${ op }" ExpressionComparative) -> SemanticOperation`, [AST.ASTNodeOperation, `
-				a ${ op } b;
+				{
+					a ${ op } b;
+				}
 				% (expression_equality)
 			`]] as [string, [NewableFunction, string]]),
 
 			['Decorate(ExpressionConjunctive ::= ExpressionConjunctive "&&" ExpressionEquality) -> SemanticOperation', [AST.ASTNodeOperation, `
-				a && b;
+				{
+					a && b;
+				}
 				% (expression_conjunctive)
 			`]],
 			['Decorate(ExpressionConjunctive ::= ExpressionConjunctive "!&" ExpressionEquality) -> SemanticOperation', [AST.ASTNodeOperation, `
-				a !& b;
+				{
+					a !& b;
+				}
 				% (expression_conjunctive)
 			`]],
 
 			['Decorate(ExpressionDisjunctive ::= ExpressionDisjunctive "||" ExpressionConjunctive) -> SemanticOperation', [AST.ASTNodeOperation, `
-				a || b;
+				{
+					a || b;
+				}
 				% (expression_disjunctive)
 			`]],
 			['Decorate(ExpressionDisjunctive ::= ExpressionDisjunctive "!|" ExpressionConjunctive) -> SemanticOperation', [AST.ASTNodeOperation, `
-				a !| b;
+				{
+					a !| b;
+				}
 				% (expression_disjunctive)
 			`]],
 
 			['Decorate(ExpressionConditional ::= "if" Expression "then" Expression "else" Expression) -> SemanticOperation', [AST.ASTNodeOperation, `
-				if a then b else c;
+				{
+					if a then b else c;
+				}
 				% (expression_conditional)
 			`]],
 
 			/* ## Statements */
 			['Decorate(DeclarationType ::= "type" IDENTIFIER "=" Type ";") -> SemanticDeclarationType', [AST.ASTNodeDeclarationType, `
-				type T = U;
+				{
+					type T = U;
+				}
 				% (declaration_type)
 			`]],
 
 			['Decorate(DeclarationVariable ::= "let" IDENTIFIER ":" Type "=" Expression ";") -> SemanticDeclarationVariable', [AST.ASTNodeDeclarationVariable, `
-				let a: T = b;
+				{
+					let a: T = b;
+				}
 				% (declaration_variable)
 			`]],
 			['Decorate(DeclarationVariable ::= "let" "unfixed" IDENTIFIER ":" Type "=" Expression ";") -> SemanticDeclarationVariable', [AST.ASTNodeDeclarationVariable, `
-				let unfixed a: T = b;
+				{
+					let unfixed a: T = b;
+				}
 				% (declaration_variable)
 			`]],
 
 			['Decorate(StatementExpression ::= Expression ";") -> SemanticStatementExpression', [AST.ASTNodeStatementExpression, `
-				a;
+				{
+					a;
+				}
 				% (statement_expression)
 			`]],
 
 			['Decorate(StatementAssignment ::= Assignee "=" Expression ";") -> SemanticAssignment', [AST.ASTNodeAssignment, `
-				a = b;
+				{
+					a = b;
+				}
 				% (statement_assignment)
+			`]],
+
+			['Decorate(Block ::= "{" Statement+ "}") -> SemanticBlock', [AST.ASTNodeBlock, `
+				{
+					type T = U;
+					let a: T = b;
+					a;
+					a = b;
+				}
+				% (block)
 			`]],
 		]).forEach(([klass, text], description) => (description.slice(0, 5) === 'skip:' ? specify.skip : specify)(description, () => {
 			const parsenode: SyntaxNode = captureParseNode(...text.split('%') as [string, string]);
@@ -1754,14 +1814,18 @@
 		describe('Decorate(TypeUnarySymbol ::= TypeUnarySymbol "!") -> SemanticTypeOperation', () => {
 			it('type operator `!` is not yet supported.', () => {
 				return assert.throws(() => DECORATOR_SOLID.decorateTS(captureParseNode(`
-					type T = U!;
+					{
+						type T = U!;
+					}
 				`, '(type_unary_symbol)')), /not yet supported/);
 			});
 		});
 		['is', 'isnt'].forEach((op) => describe(`Decorate(ExpressionComparative ::= ExpressionComparative "${ op }" ExpressionAdditive) -> SemanticOperation`, () => {
 			it(`operator \`${ op }\` is not yet supported.`, () => {
 				return assert.throws(() => DECORATOR_SOLID.decorateTS(captureParseNode(`
-					a ${ op } b;
+					{
+						a ${ op } b;
+					}
 				`, '(expression_comparative)')), /not yet supported/);
 			});
 		}));
