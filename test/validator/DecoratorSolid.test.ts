--- conflicted
+++ resolved
@@ -40,19 +40,8 @@
 					`foobar`,
 				];
 				assert.deepStrictEqual(
-<<<<<<< HEAD
 					srcs,
 					srcs.map((src) => DECORATOR_SOLID.decorate(h.wordFromString(src)).source),
-=======
-					srcs.map((src) => {
-						const key: AST.ASTNodeKey = DECORATOR_SOLID.decorate(h.wordFromString(src));
-						return [key.source, key.id];
-					}),
-					srcs.map((src, i) => [src, [
-						0x90n,
-						0x100n,
-					][i]]),
->>>>>>> 9919af5e
 				);
 			});
 		});
@@ -718,61 +707,10 @@
 				/*
 					<Variable source="variable"/>
 				*/
-<<<<<<< HEAD
 				return [
 					`variable`,
 					`var`,
 				].forEach((src) => assert.ok(DECORATOR_SOLID.decorate(h.unitExpressionFromSource(src)) instanceof AST.ASTNodeVariable));
-=======
-				assert.deepStrictEqual([
-					`variable`,
-					`var`,
-				].map((src) => {
-					const variable: AST.ASTNodeExpression = DECORATOR_SOLID.decorate(h.unitExpressionFromSource(src));
-					assert.ok(variable instanceof AST.ASTNodeVariable)
-					return variable.id;
-				}), [
-					256n,
-					256n,
-				]);
-			});
-			it('increments IDs for each variable.', () => {
-				/*
-					<Operation operator=OR>
-						<Variable source="variable" id="256"/>
-						<Variable source="var" id="257"/>
-					</Operation>
-				*/
-				assert.deepStrictEqual(DECORATOR_SOLID.decorate(h.expressionFromSource(`
-					variable || var
-				`)).children.map((op) => {
-					assert.ok(op instanceof AST.ASTNodeVariable);
-					return op.id;
-				}), [256n, 257n]);
-			});
-			it('increments IDs even across statements.', () => {
-				/*
-					<Goal source="␂ variable ; var ; ␃">
-						<StatementExpression>
-							<Variable source="variable" id="256"/>
-						</StatementExpression>
-						<StatementExpression>
-							<Variable source="var" id="257"/>
-						</StatementExpression>
-					</Goal>
-				*/
-				const block: AST.ASTNodeBlock = DECORATOR_SOLID.decorate(h.blockFromSource(`{
-					variable;
-					var;
-				}`));
-				assert_arrayLength(block.children, 2);
-				assert.deepStrictEqual(block.children.map((stmt) => {
-					assert.ok(stmt instanceof AST.ASTNodeStatementExpression);
-					const ident: AST.ASTNodeExpression | null = stmt.expr || null;
-					assert.ok(ident instanceof AST.ASTNodeVariable);
-					return ident.id;
-				}), [256n, 257n]);
->>>>>>> 9919af5e
 			});
 		});
 
@@ -795,55 +733,6 @@
 			})
 		})
 
-<<<<<<< HEAD
-=======
-		context('ExpressionUnit ::= "(" Expression ")"', () => {
-			it('returns the inner Expression node.', () => {
-				/*
-					<Operation operator=ADD>
-						<Constant source="2"/>
-						<Constant source="-3"/>
-					</Operation>
-				*/
-				const operation: AST.ASTNodeExpression = DECORATOR_SOLID.decorate(h.expressionFromSource(`(2 + -3)`));
-				assert.ok(operation instanceof AST.ASTNodeOperationBinary);
-				assert.ok(operation.operand0 instanceof AST.ASTNodeConstant);
-				assert.ok(operation.operand1 instanceof AST.ASTNodeConstant);
-				assert.deepStrictEqual(
-					[operation.operand0.source, operation.operator, operation.operand1.source],
-					[`2`,                       Operator.ADD,       `-3`],
-				)
-			})
-			it('recursively applies to several sub-expressions.', () => {
-				/*
-					<Operation operator=EXP>
-						<Operation operator=NEG>
-							<Constant source="42"/>
-						</Operation>
-						<Operation operator=MUL>
-							<Constant source="2"/>
-							<Constant source="420"/>
-						</Operation>
-					</Operation>
-				*/
-				const operation: AST.ASTNodeExpression = DECORATOR_SOLID.decorate(h.expressionFromSource(`(-(42) ^ +(2 * 420))`));
-				assert.ok(operation instanceof AST.ASTNodeOperationBinary);
-				assert.strictEqual(operation.operator, Operator.EXP)
-				assert.ok(operation.operand0 instanceof AST.ASTNodeOperationUnary);
-				assert.strictEqual(operation.operand0.operator, Operator.NEG);
-				assert.ok(operation.operand0.operand instanceof AST.ASTNodeConstant);
-				assert.strictEqual(operation.operand0.operand.source, `42`);
-
-				assert.ok(operation.operand1 instanceof AST.ASTNodeOperationBinary);
-				assert.strictEqual(operation.operand1.operator, Operator.MUL);
-				assert.ok(operation.operand1.operand0 instanceof AST.ASTNodeConstant);
-				assert.ok(operation.operand1.operand1 instanceof AST.ASTNodeConstant);
-				assert.strictEqual(operation.operand1.operand0.source, `2`);
-				assert.strictEqual(operation.operand1.operand1.source, `420`);
-			})
-		})
-
->>>>>>> 9919af5e
 		describe('ExpressionCompound ::= ExpressionCompound (PropertyAccess | FunctionCall)', () => {
 			function makeAccess(src: string, kind: ValidAccessOperator = Operator.DOT, config: SolidConfig = CONFIG_DEFAULT): AST.ASTNodeAccess {
 				const access: AST.ASTNodeExpression = DECORATOR_SOLID.decorate(h.compoundExpressionFromSource(src, config));
@@ -999,12 +888,11 @@
 		describe('Assignee ::= IDENTIFIER', () => {
 			it('makes an ASTNodeVariable node.', () => {
 				/*
-					<Variable source="the_answer" id=256n/>
+					<Variable source="the_answer"/>
 				*/
 				const variable: AST.ASTNodeVariable = (DECORATOR_SOLID.decorate(h.assigneeFromSource(`
 					set the_answer = the_answer - 40;
 				`)) as AST.ASTNodeVariable);
-				assert.strictEqual(variable.id, 256n);
 				assert.strictEqual(variable.source, `the_answer`);
 			});
 		});
@@ -1336,25 +1224,8 @@
 			})
 		})
 
-<<<<<<< HEAD
-		describe('Assignee ::= IDENTIFIER', () => {
-			it('makes an ASTNodeVariable node.', () => {
-				/*
-					<Variable source="the_answer" id=256n/>
-				*/
-				const variable: AST.ASTNodeVariable = (DECORATOR_SOLID.decorate(h.assigneeFromSource(`
-					the_answer = the_answer - 40;
-				`)) as AST.ASTNodeVariable);
-				assert.strictEqual(variable.source, `the_answer`);
-			});
-		});
-
-		describe('Assignee ::= ExpressionCompound PropertyAssign', () => {
-			it('makes an ASTNodeAccess node.', () => {
-=======
 		describe('DeclarationClaim ::= "claim" Assignee ":" Type ";"', () => {
 			it('makes a ASTNodeDeclarationClaim node.', () => {
->>>>>>> 9919af5e
 				/*
 					<DeclarationClaim>
 						<Variable source="my_var"/>
@@ -1762,19 +1633,19 @@
 
 			['Decorate(PropertyAssign ::= "." INTEGER) -> SemanticIndex', [AST.ASTNodeIndex, `
 				{
-					v.1 = false;
+					set v.1 = false;
 				}
 				% (property_assign)
 			`]],
 			['Decorate(PropertyAssign ::= "." Word) -> SemanticKey', [AST.ASTNodeKey, `
 				{
-					v.p = false;
+					set v.p = false;
 				}
 				% (property_assign)
 			`]],
 			['Decorate(PropertyAssign ::= "." "[" Expression "]") -> SemanticExpression', [AST.ASTNodeExpression, `
 				{
-					v.[a + b] = false;
+					set v.[a + b] = false;
 				}
 				% (property_assign)
 			`]],
@@ -1794,13 +1665,13 @@
 
 			['Decorate(Assignee ::= IDENTIFIER) -> SemanticVariable', [AST.ASTNodeVariable, `
 				{
-					v = 42;
+					set v = 42;
 				}
 				% (assignee)
 			`]],
 			['Decorate(Assignee ::= ExpressionCompound PropertyAssign) -> SemanticAccess', [AST.ASTNodeAccess, `
 				{
-					v.1 = 42;
+					set v.1 = 42;
 				}
 				% (assignee)
 			`]],
@@ -1938,26 +1809,34 @@
 				% (declaration_variable)
 			`]],
 
+			['Decorate(DeclarationClaim ::= "claim" Assignee ":" Type ";") -> DeclarationClaim', [AST.ASTNodeDeclarationClaim, `
+				{
+					claim a: T;
+				}
+				% (declaration_claim)
+			`]],
+
+			['Decorate(DeclarationReassignment ::= "set" Assignee "=" Expression ";") -> DeclarationReassignment', [AST.ASTNodeDeclarationReassignment, `
+				{
+					set a = b;
+				}
+				% (declaration_reassignment)
+			`]],
+
 			['Decorate(StatementExpression ::= Expression ";") -> SemanticStatementExpression', [AST.ASTNodeStatementExpression, `
 				{
 					a;
 				}
 				% (statement_expression)
-			`]],
-
-			['Decorate(StatementAssignment ::= Assignee "=" Expression ";") -> SemanticAssignment', [AST.ASTNodeAssignment, `
-				{
-					a = b;
-				}
-				% (statement_assignment)
 			`]],
 
 			['Decorate(Block ::= "{" Statement+ "}") -> SemanticBlock', [AST.ASTNodeBlock, `
 				{
 					type T = U;
 					let a: T = b;
+					claim a: U;
+					set a = b;
 					a;
-					a = b;
 				}
 				% (block)
 			`]],
