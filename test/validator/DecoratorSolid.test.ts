--- conflicted
+++ resolved
@@ -144,19 +144,11 @@
 				% (type_record_literal)
 			`]],
 
-<<<<<<< HEAD
-			['Decorate(TypeHashLiteral ::= "[" ":" Type "]") -> SemanticTypeHash', [AST.ASTNodeTypeHash, `
+			['Decorate(TypeDictLiteral ::= "[" ":" Type "]") -> SemanticTypeDict', [AST.ASTNodeTypeDict, `
 				{
 					type T = [:int];
 				}
-				% (type_hash_literal)
-=======
-			['Decorate(TypeDictLiteral ::= "[" ":" Type "]") -> SemanticTypeDict', [AST.ASTNodeTypeDict, `
-				{
-					type T = [:int];
-				}
 				% (type_dict_literal)
->>>>>>> e1c4d1a4
 			`]],
 
 			['Decorate(TypeMapLiteral ::= "{" Type__0 "->" Type__1 "}") -> SemanticTypeMap', [AST.ASTNodeTypeMap, `
@@ -334,31 +326,19 @@
 
 			['Decorate(PropertyAssign ::= "." INTEGER) -> SemanticIndex', [AST.ASTNodeIndex, `
 				{
-<<<<<<< HEAD
 					set v.1 = false;
-=======
-					v.1 = false;
->>>>>>> e1c4d1a4
 				}
 				% (property_assign)
 			`]],
 			['Decorate(PropertyAssign ::= "." Word) -> SemanticKey', [AST.ASTNodeKey, `
 				{
-<<<<<<< HEAD
 					set v.p = false;
-=======
-					v.p = false;
->>>>>>> e1c4d1a4
 				}
 				% (property_assign)
 			`]],
 			['Decorate(PropertyAssign ::= "." "[" Expression "]") -> SemanticExpression', [AST.ASTNodeExpression, `
 				{
-<<<<<<< HEAD
 					set v.[a + b] = false;
-=======
-					v.[a + b] = false;
->>>>>>> e1c4d1a4
 				}
 				% (property_assign)
 			`]],
@@ -378,21 +358,13 @@
 
 			['Decorate(Assignee ::= IDENTIFIER) -> SemanticVariable', [AST.ASTNodeVariable, `
 				{
-<<<<<<< HEAD
 					set v = 42;
-=======
-					v = 42;
->>>>>>> e1c4d1a4
 				}
 				% (assignee)
 			`]],
 			['Decorate(Assignee ::= ExpressionCompound PropertyAssign) -> SemanticAccess', [AST.ASTNodeAccess, `
 				{
-<<<<<<< HEAD
 					set v.1 = 42;
-=======
-					v.1 = 42;
->>>>>>> e1c4d1a4
 				}
 				% (assignee)
 			`]],
@@ -462,11 +434,7 @@
 				% (expression_additive)
 			`]],
 
-<<<<<<< HEAD
-			...['<', '>', '<=', '>=', '!<', '!>', /* 'is', 'isnt' */].map((op) => [`Decorate(ExpressionComparative ::= ExpressionComparative "${ op }" ExpressionAdditive) -> SemanticOperation`, [AST.ASTNodeOperation, `
-=======
 			...['<', '>', '<=', '>=', '!<', '!>', 'is', 'isnt'].map((op) => [`${ (['is', 'isnt'].includes(op) ? 'skip: ' : '') }Decorate(ExpressionComparative ::= ExpressionComparative "${ op }" ExpressionAdditive) -> SemanticOperation`, [AST.ASTNodeOperation, `
->>>>>>> e1c4d1a4
 				{
 					a ${ op } b;
 				}
@@ -555,7 +523,6 @@
 				% (statement_expression)
 			`]],
 
-<<<<<<< HEAD
 			['Decorate(Block ::= "{" Statement+ "}") -> SemanticBlock', [AST.ASTNodeBlock, `
 				{
 					type T = U;
@@ -563,23 +530,6 @@
 					claim a: U;
 					set a = b;
 					a;
-				}
-				% (block)
-=======
-			['Decorate(StatementAssignment ::= Assignee "=" Expression ";") -> SemanticAssignment', [AST.ASTNodeAssignment, `
-				{
-					a = b;
-				}
-				% (statement_assignment)
->>>>>>> e1c4d1a4
-			`]],
-
-			['Decorate(Block ::= "{" Statement+ "}") -> SemanticBlock', [AST.ASTNodeBlock, `
-				{
-					type T = U;
-					let a: T = b;
-					a;
-					a = b;
 				}
 				% (block)
 			`]],
