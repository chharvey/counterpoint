import * as assert from 'assert'
import Parser, {
	Query,
	QueryCapture,
	SyntaxNode,
} from 'tree-sitter';
import Counterpoint from 'tree-sitter-counterpoint';
import {
	ASTNODE_SOLID as AST,
	DECORATOR_SOLID,
} from '../../src/validator/index.js';



describe('DecoratorSolid', () => {
	describe('#decorateTS', () => {
		const parser: Parser = new Parser();
		parser.setLanguage(Counterpoint);
		function captureParseNode(source: string, query: string): SyntaxNode {
			const captures: QueryCapture[] = new Query(Counterpoint, `${ query } @capt`).captures(parser.parse(source).rootNode);
			assert.ok(captures.length, 'could not find any captures.');
			return captures[0].node;
		}
		new Map<string, [NewableFunction, string]>([
			['Decorate(Word ::= _KEYWORD_OTHER) -> SemanticKey', [AST.ASTNodeKey, `
				{
					[mutable= 42];
				}
				% (word "mutable")
			`]],
			['Decorate(Word ::= KEYWORD_TYPE) -> SemanticKey', [AST.ASTNodeKey, `
				{
					[void= 42];
				}
				% (word (keyword_type))
			`]],
			['Decorate(Word ::= KEYWORD_VALUE) -> SemanticKey', [AST.ASTNodeKey, `
				{
					[true= 42];
				}
				% (word (keyword_value))
			`]],
			['Decorate(Word ::= IDENTIFIER) -> SemanticKey', [AST.ASTNodeKey, `
				{
					[foobar= 42];
				}
				% (word (identifier))
			`]],

			['Decorate(Type > PrimitiveLiteral ::= KEYWORD_VALUE) -> SemanticTypeConstant', [AST.ASTNodeTypeConstant, `
				{
					type T = false;
				}
				% (primitive_literal (keyword_value))
			`]],
			['Decorate(Type > PrimitiveLiteral ::= INTEGER) -> SemanticTypeConstant', [AST.ASTNodeTypeConstant, `
				{
					type T = 42;
				}
				% (primitive_literal (integer))
			`]],
			['Decorate(Type > PrimitiveLiteral ::= FLOAT) -> SemanticTypeConstant', [AST.ASTNodeTypeConstant, `
				{
					type T = 42.69;
				}
				% (primitive_literal (float))
			`]],
			['Decorate(Type > PrimitiveLiteral ::= STRING) -> SemanticTypeConstant', [AST.ASTNodeTypeConstant, `
				{
					type T = 'hello';
				}
				% (primitive_literal (string))
			`]],

			['Decorate(Expression > PrimitiveLiteral ::= KEYWORD_VALUE) -> SemanticConstant', [AST.ASTNodeConstant, `
				{
					false;
				}
				% (primitive_literal (keyword_value))
			`]],
			['Decorate(Expression > PrimitiveLiteral ::= INTEGER) -> SemanticConstant', [AST.ASTNodeConstant, `
				{
					42;
				}
				% (primitive_literal (integer))
			`]],
			['Decorate(Expression > PrimitiveLiteral ::= FLOAT) -> SemanticConstant', [AST.ASTNodeConstant, `
				{
					42.69;
				}
				% (primitive_literal (float))
			`]],
			['Decorate(Expression > PrimitiveLiteral ::= STRING) -> SemanticConstant', [AST.ASTNodeConstant, `
				{
					'hello';
				}
				% (primitive_literal (string))
			`]],

			/* ## Types */
			['Decorate(EntryType<-Named><-Optional> ::= Type) -> SemanticItemType', [AST.ASTNodeItemType, `
				{
					type T = [int];
				}
				% (entry_type)
			`]],
			['Decorate(EntryType<-Named><+Optional> ::= "?:" Type) -> SemanticItemType', [AST.ASTNodeItemType, `
				{
					type T = [?: int];
				}
				% (entry_type__optional)
			`]],
			['Decorate(EntryType<+Named><-Optional> ::= Word ":" Type) -> SemanticPropertyType', [AST.ASTNodePropertyType, `
				{
					type T = [a: int];
				}
				% (entry_type__named)
			`]],
			['Decorate(EntryType<+Named><+Optional> ::= Word "?:" Type) -> SemanticPropertyType', [AST.ASTNodePropertyType, `
				{
					type T = [a?: int];
				}
				% (entry_type__named__optional)
			`]],

			['Decorate(TypeGrouped ::= "(" Type ")") -> SemanticType', [AST.ASTNodeType, `
				{
					type T = (int | float);
				}
				% (type_grouped)
			`]],

			['Decorate(TypeTupleLiteral ::= "[" ","? ItemsType "]") -> SemanticTypeTuple', [AST.ASTNodeTypeTuple, `
				{
					type T = [int, ?: float];
				}
				% (type_tuple_literal)
			`]],

			['Decorate(TypeRecordLiteral ::= "[" ","? PropertiesType "]") -> SemanticTypeRecord', [AST.ASTNodeTypeRecord, `
				{
					type T = [a?: int, b: float];
				}
				% (type_record_literal)
			`]],

<<<<<<< HEAD
			['Decorate(TypeHashLiteral ::= "[" ":" Type "]") -> SemanticTypeHash', [AST.ASTNodeTypeHash, `
				{
					type T = [:int];
				}
				% (type_hash_literal)
=======
			['Decorate(TypeDictLiteral ::= "[" ":" Type "]") -> SemanticTypeDict', [AST.ASTNodeTypeDict, `
				type T = [:int];
				% (type_dict_literal)
>>>>>>> 488b13b3
			`]],

			['Decorate(TypeMapLiteral ::= "{" Type__0 "->" Type__1 "}") -> SemanticTypeMap', [AST.ASTNodeTypeMap, `
				{
					type T = {int -> float};
				}
				% (type_map_literal)
			`]],

			['Decorate(PropertyAccessType ::= "." INTEGER) -> SemanticIndexType', [AST.ASTNodeIndexType, `
				{
					type T = U.1;
				}
				% (property_access_type)
			`]],
			['Decorate(PropertyAccessType ::= "." Word) -> SemanticKey', [AST.ASTNodeKey, `
				{
					type T = U.p;
				}
				% (property_access_type)
			`]],

			['Decorate(TypeCompound ::= TypeCompound PropertyAccessType) -> SemanticTypeAccess', [AST.ASTNodeTypeAccess, `
				{
					type T = U.p;
				}
				% (type_compound)
			`]],
			['Decorate(TypeCompound ::= TypeCompound GenericCall) -> SemanticTypeCall', [AST.ASTNodeTypeCall, `
				{
					type T = List.<U>;
				}
				% (type_compound)
			`]],

			['Decorate(TypeUnarySymbol ::= TypeUnarySymbol "?") -> SemanticTypeOperation', [AST.ASTNodeTypeOperation, `
				{
					type T = U?;
				}
				% (type_unary_symbol)
			`]],
			['skip: Decorate(TypeUnarySymbol ::= TypeUnarySymbol "!") -> SemanticTypeOperation', [AST.ASTNodeTypeOperation, `
				{
					type T = U!;
				}
				% (type_unary_symbol)
			`]],
			['Decorate(TypeUnarySymbol ::= TypeUnarySymbol "[" "]") -> SemanticTypeList', [AST.ASTNodeTypeList, `
				{
					type T = U[];
				}
				% (type_unary_symbol)
			`]],
			['Decorate(TypeUnarySymbol ::= TypeUnarySymbol "[" INTEGER "]") -> SemanticTypeList', [AST.ASTNodeTypeList, `
				{
					type T = U[3];
				}
				% (type_unary_symbol)
			`]],
			['Decorate(TypeUnarySymbol ::= TypeUnarySymbol "{" "}") -> SemanticTypeSet', [AST.ASTNodeTypeSet, `
				{
					type T = U{};
				}
				% (type_unary_symbol)
			`]],

			['Decorate(TypeUnaryKeyword ::= "mutable" TypeUnaryKeyword) -> SemanticTypeOperation', [AST.ASTNodeTypeOperation, `
				{
					type T = mutable U;
				}
				% (type_unary_keyword)
			`]],

			['Decorate(TypeIntersection ::= TypeIntersection "&" TypeUnaryKeyword) -> SemanticTypeOperation', [AST.ASTNodeTypeOperation, `
				{
					type T = U & V;
				}
				% (type_intersection)
			`]],

			['Decorate(TypeUnion ::= TypeUnion "|" TypeIntersection) -> SemanticTypeOperation', [AST.ASTNodeTypeOperation, `
				{
					type T = U | V;
				}
				% (type_union)
			`]],

			/* ## Expressions */
			['Decorate(StringTemplate ::= TEMPLATE_FULL) -> SemanticTemplate', [AST.ASTNodeTemplate, `
				{
					'''full1''';
				}
				% (string_template)
			`]],
			['Decorate(StringTemplate ::= TEMPLATE_HEAD Expression? (TEMPLATE_MIDDLE Expression?)* TEMPLATE_TAIL) -> SemanticTemplate', [AST.ASTNodeTemplate, `
				{
					'''hello {{ 'to' }} the {{ 'whole' }} great {{ 'big' }} world''';
				}
				% (string_template)
			`]],
			['Decorate(StringTemplate ::= TEMPLATE_HEAD Expression? (TEMPLATE_MIDDLE Expression?)* TEMPLATE_TAIL) -> SemanticTemplate', [AST.ASTNodeTemplate, `
				{
					'''hello {{ '''to {{ '''the {{ 'whole' }} great''' }} big''' }} world''';
				}
				% (string_template)
			`]],

			['Decorate(Property ::= Word "=" Expression) -> SemanticProperty', [AST.ASTNodeProperty, `
				{
					[a= 42];
				}
				% (property)
			`]],

			['Decorate(Case ::= Expression "->" Expression) -> SemanticCase', [AST.ASTNodeCase, `
				{
					{42 -> 6.9};
				}
				% (case)
			`]],

			['Decorate(ExpressionGrouped ::= "(" Expression ")") -> SemanticExpression', [AST.ASTNodeExpression, `
				{
					(42 || 6.9);
				}
				% (expression_grouped)
			`]],

			['Decorate(TupleLiteral ::= "[" ","? Expression# ","? "]") -> SemanticTuple', [AST.ASTNodeTuple, `
				{
					[42, 6.9];
				}
				% (tuple_literal)
			`]],

			['Decorate(RecordLiteral ::= "[" ","? Property# ","? "]") -> SemanticRecord', [AST.ASTNodeRecord, `
				{
					[a= 42, b= 6.9];
				}
				% (record_literal)
			`]],

			['Decorate(SetLiteral ::= "{" ","? Expression# ","? "}") -> SemanticSet', [AST.ASTNodeSet, `
				{
					{42, 6.9};
				}
				% (set_literal)
			`]],

			['Decorate(MapLiteral ::= "{" ","? Case# ","? "}") -> SemanticMap', [AST.ASTNodeMap, `
				{
					{42 -> 6.9, 'hello' -> true};
				}
				% (map_literal)
			`]],

			['Decorate(PropertyAccess ::= ("." | "?." | "!.") INTEGER) -> SemanticIndex', [AST.ASTNodeIndex, `
				{
					v.1;
				}
				% (property_access)
			`]],
			['Decorate(PropertyAccess ::= ("." | "?." | "!.") Word) -> SemanticKey', [AST.ASTNodeKey, `
				{
					v?.p;
				}
				% (property_access)
			`]],
			['Decorate(PropertyAccess ::= ("." | "?." | "!.") "[" Expression "]") -> SemanticExpression', [AST.ASTNodeExpression, `
				{
					v!.[a + b];
				}
				% (property_access)
			`]],

			['Decorate(PropertyAssign ::= "." INTEGER) -> SemanticIndex', [AST.ASTNodeIndex, `
				{
					v.1 = false;
				}
				% (property_assign)
			`]],
			['Decorate(PropertyAssign ::= "." Word) -> SemanticKey', [AST.ASTNodeKey, `
				{
					v.p = false;
				}
				% (property_assign)
			`]],
			['Decorate(PropertyAssign ::= "." "[" Expression "]") -> SemanticExpression', [AST.ASTNodeExpression, `
				{
					v.[a + b] = false;
				}
				% (property_assign)
			`]],

			['Decorate(ExpressionCompound ::= ExpressionCompound PropertyAccess) -> SemanticAccess', [AST.ASTNodeAccess, `
				{
					v.p;
				}
				% (expression_compound)
			`]],
			['Decorate(ExpressionCompound ::= ExpressionCompound FunctionCall) -> SemanticCall', [AST.ASTNodeCall, `
				{
					List.<T>();
				}
				% (expression_compound)
			`]],

			['Decorate(Assignee ::= IDENTIFIER) -> SemanticVariable', [AST.ASTNodeVariable, `
				{
					v = 42;
				}
				% (assignee)
			`]],
			['Decorate(Assignee ::= ExpressionCompound PropertyAssign) -> SemanticAccess', [AST.ASTNodeAccess, `
				{
					v.1 = 42;
				}
				% (assignee)
			`]],

			['Decorate(ExpressionUnarySymbol ::= "!" ExpressionUnarySymbol) -> SemanticOperation', [AST.ASTNodeOperation, `
				{
					!v;
				}
				% (expression_unary_symbol)
			`]],
			['Decorate(ExpressionUnarySymbol ::= "?" ExpressionUnarySymbol) -> SemanticOperation', [AST.ASTNodeOperation, `
				{
					?v;
				}
				% (expression_unary_symbol)
			`]],
			['Decorate(ExpressionUnarySymbol ::= "+" ExpressionUnarySymbol) -> SemanticExpression', [AST.ASTNodeExpression, `
				{
					+v;
				}
				% (expression_unary_symbol)
			`]],
			['Decorate(ExpressionUnarySymbol ::= "-" ExpressionUnarySymbol) -> SemanticOperation', [AST.ASTNodeOperation, `
				{
					-v;
				}
				% (expression_unary_symbol)
			`]],

			['Decorate(ExpressionClaim ::= "<" Type ">" ExpressionClaim) -> SemanticOperation', [AST.ASTNodeClaim, `
				{
					<T>a;
				}
				% (expression_claim)
			`]],

			['Decorate(ExpressionExponential ::= ExpressionClaim "^" ExpressionExponential) -> SemanticOperation', [AST.ASTNodeOperation, `
				{
					a ^ b;
				}
				% (expression_exponential)
			`]],

			['Decorate(ExpressionMultiplicative ::= ExpressionMultiplicative "*" ExpressionExponential) -> SemanticOperation', [AST.ASTNodeOperation, `
				{
					a * b;
				}
				% (expression_multiplicative)
			`]],
			['Decorate(ExpressionMultiplicative ::= ExpressionMultiplicative "/" ExpressionExponential) -> SemanticOperation', [AST.ASTNodeOperation, `
				{
					a / b;
				}
				% (expression_multiplicative)
			`]],

			['Decorate(ExpressionAdditive ::= ExpressionAdditive "+" ExpressionMultiplicative) -> SemanticOperation', [AST.ASTNodeOperation, `
				{
					a + b;
				}
				% (expression_additive)
			`]],
			['Decorate(ExpressionAdditive ::= ExpressionAdditive "-" ExpressionMultiplicative) -> SemanticOperation', [AST.ASTNodeOperation, `
				{
					a - b;
				}
				% (expression_additive)
			`]],

<<<<<<< HEAD
			...['<', '>', '<=', '>=', '!<', '!>', /* 'is', 'isnt' */].map((op) => [`Decorate(ExpressionComparative ::= ExpressionComparative "${ op }" ExpressionAdditive) -> SemanticOperation`, [AST.ASTNodeOperation, `
				{
					a ${ op } b;
				}
=======
			...['<', '>', '<=', '>=', '!<', '!>', 'is', 'isnt'].map((op) => [`${ (['is', 'isnt'].includes(op) ? 'skip: ' : '') }Decorate(ExpressionComparative ::= ExpressionComparative "${ op }" ExpressionAdditive) -> SemanticOperation`, [AST.ASTNodeOperation, `
				a ${ op } b;
>>>>>>> 488b13b3
				% (expression_comparative)
			`]] as [string, [NewableFunction, string]]),

			...['===', '!==', '==', '!='].map((op) => [`Decorate(ExpressionEquality ::= ExpressionEquality "${ op }" ExpressionComparative) -> SemanticOperation`, [AST.ASTNodeOperation, `
				{
					a ${ op } b;
				}
				% (expression_equality)
			`]] as [string, [NewableFunction, string]]),

			['Decorate(ExpressionConjunctive ::= ExpressionConjunctive "&&" ExpressionEquality) -> SemanticOperation', [AST.ASTNodeOperation, `
				{
					a && b;
				}
				% (expression_conjunctive)
			`]],
			['Decorate(ExpressionConjunctive ::= ExpressionConjunctive "!&" ExpressionEquality) -> SemanticOperation', [AST.ASTNodeOperation, `
				{
					a !& b;
				}
				% (expression_conjunctive)
			`]],

			['Decorate(ExpressionDisjunctive ::= ExpressionDisjunctive "||" ExpressionConjunctive) -> SemanticOperation', [AST.ASTNodeOperation, `
				{
					a || b;
				}
				% (expression_disjunctive)
			`]],
			['Decorate(ExpressionDisjunctive ::= ExpressionDisjunctive "!|" ExpressionConjunctive) -> SemanticOperation', [AST.ASTNodeOperation, `
				{
					a !| b;
				}
				% (expression_disjunctive)
			`]],

			['Decorate(ExpressionConditional ::= "if" Expression "then" Expression "else" Expression) -> SemanticOperation', [AST.ASTNodeOperation, `
				{
					if a then b else c;
				}
				% (expression_conditional)
			`]],

			/* ## Statements */
			['Decorate(DeclarationType ::= "type" IDENTIFIER "=" Type ";") -> SemanticDeclarationType', [AST.ASTNodeDeclarationType, `
				{
					type T = U;
				}
				% (declaration_type)
			`]],

			['Decorate(DeclarationVariable ::= "let" IDENTIFIER ":" Type "=" Expression ";") -> SemanticDeclarationVariable', [AST.ASTNodeDeclarationVariable, `
				{
					let a: T = b;
				}
				% (declaration_variable)
			`]],
			['Decorate(DeclarationVariable ::= "let" "unfixed" IDENTIFIER ":" Type "=" Expression ";") -> SemanticDeclarationVariable', [AST.ASTNodeDeclarationVariable, `
				{
					let unfixed a: T = b;
				}
				% (declaration_variable)
			`]],

			['Decorate(StatementExpression ::= Expression ";") -> SemanticStatementExpression', [AST.ASTNodeStatementExpression, `
				{
					a;
				}
				% (statement_expression)
			`]],

			['Decorate(StatementAssignment ::= Assignee "=" Expression ";") -> SemanticAssignment', [AST.ASTNodeAssignment, `
				{
					a = b;
				}
				% (statement_assignment)
			`]],

			['Decorate(Block ::= "{" Statement+ "}") -> SemanticBlock', [AST.ASTNodeBlock, `
				{
					type T = U;
					let a: T = b;
					a;
					a = b;
				}
				% (block)
			`]],
		]).forEach(([klass, text], description) => (description.slice(0, 5) === 'skip:' ? specify.skip : specify)(description, () => {
			const parsenode: SyntaxNode = captureParseNode(...text.split('%') as [string, string]);
			return assert.ok(
				DECORATOR_SOLID.decorateTS(parsenode) instanceof klass,
				`\`${ parsenode.text }\` not an instance of ${ klass.name }.`,
			);
		}));
		describe('Decorate(TypeUnarySymbol ::= TypeUnarySymbol "!") -> SemanticTypeOperation', () => {
			it('type operator `!` is not yet supported.', () => {
				return assert.throws(() => DECORATOR_SOLID.decorateTS(captureParseNode(`
					{
						type T = U!;
					}
				`, '(type_unary_symbol)')), /not yet supported/);
			});
		});
		['is', 'isnt'].forEach((op) => describe(`Decorate(ExpressionComparative ::= ExpressionComparative "${ op }" ExpressionAdditive) -> SemanticOperation`, () => {
			it(`operator \`${ op }\` is not yet supported.`, () => {
				return assert.throws(() => DECORATOR_SOLID.decorateTS(captureParseNode(`
					{
						a ${ op } b;
					}
				`, '(expression_comparative)')), /not yet supported/);
			});
		}));
	});
})<|MERGE_RESOLUTION|>--- conflicted
+++ resolved
@@ -144,17 +144,11 @@
 				% (type_record_literal)
 			`]],
 
-<<<<<<< HEAD
-			['Decorate(TypeHashLiteral ::= "[" ":" Type "]") -> SemanticTypeHash', [AST.ASTNodeTypeHash, `
+			['Decorate(TypeDictLiteral ::= "[" ":" Type "]") -> SemanticTypeDict', [AST.ASTNodeTypeDict, `
 				{
 					type T = [:int];
 				}
-				% (type_hash_literal)
-=======
-			['Decorate(TypeDictLiteral ::= "[" ":" Type "]") -> SemanticTypeDict', [AST.ASTNodeTypeDict, `
-				type T = [:int];
 				% (type_dict_literal)
->>>>>>> 488b13b3
 			`]],
 
 			['Decorate(TypeMapLiteral ::= "{" Type__0 "->" Type__1 "}") -> SemanticTypeMap', [AST.ASTNodeTypeMap, `
@@ -440,15 +434,10 @@
 				% (expression_additive)
 			`]],
 
-<<<<<<< HEAD
-			...['<', '>', '<=', '>=', '!<', '!>', /* 'is', 'isnt' */].map((op) => [`Decorate(ExpressionComparative ::= ExpressionComparative "${ op }" ExpressionAdditive) -> SemanticOperation`, [AST.ASTNodeOperation, `
+			...['<', '>', '<=', '>=', '!<', '!>', 'is', 'isnt'].map((op) => [`${ (['is', 'isnt'].includes(op) ? 'skip: ' : '') }Decorate(ExpressionComparative ::= ExpressionComparative "${ op }" ExpressionAdditive) -> SemanticOperation`, [AST.ASTNodeOperation, `
 				{
 					a ${ op } b;
 				}
-=======
-			...['<', '>', '<=', '>=', '!<', '!>', 'is', 'isnt'].map((op) => [`${ (['is', 'isnt'].includes(op) ? 'skip: ' : '') }Decorate(ExpressionComparative ::= ExpressionComparative "${ op }" ExpressionAdditive) -> SemanticOperation`, [AST.ASTNodeOperation, `
-				a ${ op } b;
->>>>>>> 488b13b3
 				% (expression_comparative)
 			`]] as [string, [NewableFunction, string]]),
 
