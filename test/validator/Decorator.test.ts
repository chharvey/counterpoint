--- conflicted
+++ resolved
@@ -217,7 +217,6 @@
 			})
 		})
 
-<<<<<<< HEAD
 		Dev.supports('literalCollection') && describe('TypeCompound ::= TypeCompound PropertyAccessType', () => {
 			it('access by integer.', () => {
 				/*
@@ -259,10 +258,7 @@
 			});
 		});
 
-		describe('TypeUnarySymbol ::= TypeUnarySymbol "!"', () => {
-=======
 		describe('TypeUnarySymbol ::= TypeUnarySymbol ("?" | "!")', () => {
->>>>>>> 0c29ada4
 			it('makes an ASTNodeTypeOperation.', () => {
 				/*
 					<TypeOperation operator="?">
