--- conflicted
+++ resolved
@@ -287,16 +287,12 @@
 				% (expression_unary_symbol)
 			`]],
 
-<<<<<<< HEAD
-			['Decorate(ExpressionClaim<Variable> ::= "<" Type ">" ExpressionClaim<?Variable>) -> SemanticOperation', [AST.ASTNodeClaim, `
+			['Decorate(ExpressionClaim ::= "<" Type ">" ExpressionClaim) -> SemanticOperation', [AST.ASTNodeClaim, `
 				<T>a;
-				% (expression_claim__variable)
-			`]],
-
-			['Decorate(ExpressionExponential<Variable> ::= ExpressionClaim<?Variable> "^" ExpressionExponential<?Variable>) -> SemanticOperation', [AST.ASTNodeOperation, `
-=======
-			['Decorate(ExpressionExponential ::= ExpressionUnarySymbol "^" ExpressionExponential) -> SemanticOperation', [AST.ASTNodeOperation, `
->>>>>>> f6b3a3d4
+				% (expression_claim)
+			`]],
+
+			['Decorate(ExpressionExponential ::= ExpressionClaim "^" ExpressionExponential) -> SemanticOperation', [AST.ASTNodeOperation, `
 				a ^ b;
 				% (expression_exponential)
 			`]],
