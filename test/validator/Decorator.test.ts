--- conflicted
+++ resolved
@@ -7,13 +7,8 @@
 	CONFIG_DEFAULT,
 	Dev,
 } from '../../src/core/index.js';
-<<<<<<< HEAD
 import {
-	PARSER,
-=======
-import type {
 	PARSENODE,
->>>>>>> a68d70c8
 } from '../../src/parser/index.js';
 import {
 	AST,
@@ -248,9 +243,9 @@
 					<TypeOperation source="Bar | Qux">...</TypeOperation>
 					<TypeAlias source="Diz"/>
 				*/
-				const args: PARSER.ParseNodeTypeCompound = h.compoundTypeFromString(`Foo.<Bar | Qux, Diz>`);
+				const args: PARSENODE.ParseNodeTypeCompound = h.compoundTypeFromString(`Foo.<Bar | Qux, Diz>`);
 				assert_arrayLength(args.children, 2);
-				assert.ok(args.children[1] instanceof PARSER.ParseNodeGenericCall);
+				assert.ok(args.children[1] instanceof PARSENODE.ParseNodeGenericCall);
 				const sequence: NonemptyArray<AST.ASTNodeType> = Decorator.decorate(args.children[1]);
 				assert.deepStrictEqual(
 					sequence.map((c) => c.source),
@@ -676,9 +671,9 @@
 						<Variable source="diz"/>
 					</>
 				*/
-				const args: PARSER.ParseNodeExpressionCompound = h.compoundExpressionFromSource(`foo.(bar || qux, diz);`);
+				const args: PARSENODE.ParseNodeExpressionCompound = h.compoundExpressionFromSource(`foo.(bar || qux, diz);`);
 				assert_arrayLength(args.children, 2);
-				assert.ok(args.children[1] instanceof PARSER.ParseNodeFunctionCall);
+				assert.ok(args.children[1] instanceof PARSENODE.ParseNodeFunctionCall);
 				const sequence: [AST.ASTNodeType[], AST.ASTNodeExpression[]] = Decorator.decorate(args.children[1]);
 				assert.deepStrictEqual(
 					[
