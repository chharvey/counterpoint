--- conflicted
+++ resolved
@@ -107,7 +107,6 @@
 					`float`,
 				);
 			});
-<<<<<<< HEAD
 			Dev.supports('optionalEntries') && specify('EntryType_Optional ::= "?:" Type', () => {
 				/*
 					<ItemType optional=true>
@@ -137,37 +136,6 @@
 			});
 			Dev.supports('optionalEntries') && specify('EntryType_Named_Optional ::= Word "?:" Type', () => {
 				/*
-=======
-			Dev.supports('optionalAccess') && specify('EntryType_Optional ::= "?:" Type', () => {
-				/*
-					<ItemType optional=true>
-						<TypeConstant source="float"/>
-					</ItemType>
-				*/
-				const itemtype: AST.ASTNodeItemType = Decorator.decorate(h.entryTypeFromString(`?:float`));
-				assert.ok(itemtype.optional);
-				assert.deepStrictEqual(
-					itemtype.value.source,
-					`float`,
-				);
-			});
-			specify('EntryType_Named ::= Word ":" Type', () => {
-				/*
-					<PropertyType optional=false>
-						<Key source="fontSize"/>
-						<TypeConstant source="float"/>
-					</PropertyType>
-				*/
-				const propertytype: AST.ASTNodePropertyType = Decorator.decorate(h.entryTypeNamedFromString(`fontSize: float`));
-				assert.ok(!propertytype.optional);
-				assert.deepStrictEqual(
-					[propertytype.key.source, propertytype.value.source],
-					[`fontSize`,              `float`],
-				);
-			});
-			Dev.supports('optionalAccess') && specify('EntryType_Named_Optional ::= Word "?:" Type', () => {
-				/*
->>>>>>> 285f3787
 					<PropertyType optional=true>
 						<Key source="fontSize"/>
 						<TypeConstant source="float"/>
@@ -182,11 +150,7 @@
 			});
 		});
 
-<<<<<<< HEAD
 		Dev.supports('literalCollection') && describe('TypeTupleLiteral ::= "[" (","? ItemsType)? "]"', () => {
-=======
-		Dev.supportsAll('literalCollection', 'optionalAccess') && describe('TypeTupleLiteral ::= "[" (","? ItemsType)? "]"', () => {
->>>>>>> 285f3787
 			it('makes an empty ASTNodeTypeTuple.', () => {
 				/*
 					<TypeTuple/>
@@ -218,11 +182,7 @@
 			});
 		});
 
-<<<<<<< HEAD
 		Dev.supports('optionalEntries') && describe('TypeRecordLiteral ::= "[" ","? PropertiesType "]"', () => {
-=======
-		Dev.supportsAll('literalCollection', 'optionalAccess') && describe('TypeRecordLiteral ::= "[" ","? PropertiesType "]"', () => {
->>>>>>> 285f3787
 			it('makes an ASTNodeTypeRecord.', () => {
 				/*
 					<TypeRecord>
@@ -691,7 +651,6 @@
 		})
 
 		Dev.supports('literalCollection') && describe('ExpressionCompound ::= ExpressionCompound PropertyAccess', () => {
-<<<<<<< HEAD
 			function makeAccess(src: string, test_optional: boolean = false, config: SolidConfig = CONFIG_DEFAULT): AST.ASTNodeAccess {
 				const access: AST.ASTNodeExpression = Decorator.decorate(h.compoundExpressionFromSource(src, config));
 				assert.ok(access instanceof AST.ASTNodeAccess);
@@ -736,17 +695,17 @@
 				it('access by computed expression.', () => {
 					/*
 						<Access optional=false>
-							<Mapping source="[0.5 * 2 |-> 'one', 1.4 + 0.6 |-> 'two']">...</Mapping>
+							<Mapping source="{0.5 * 2 |-> 'one', 1.4 + 0.6 |-> 'two'}">...</Mapping>
 							<Expression source="0.7 + 0.3">...</Expression>
 						</Access>
 					*/
 					const access: AST.ASTNodeAccess = makeAccess(`
-						[0.5 * 2 |-> 'one', 1.4 + 0.6 |-> 'two'].[0.7 + 0.3];
+						{0.5 * 2 |-> 'one', 1.4 + 0.6 |-> 'two'}.[0.7 + 0.3];
 					`, false);
 					assert.ok(access.accessor instanceof AST.ASTNodeExpression);
 					assert.deepStrictEqual(
 						[access.base.source,                            access.accessor.source],
-						[`[ 0.5 * 2 |-> 'one' , 1.4 + 0.6 |-> 'two' ]`, `0.7 + 0.3`],
+						[`{ 0.5 * 2 |-> 'one' , 1.4 + 0.6 |-> 'two' }`, `0.7 + 0.3`],
 					);
 				});
 			});
@@ -778,65 +737,14 @@
 				it('access by computed expression.', () => {
 					/*
 						<Access optional=true>
-							<Mapping source="[0.5 * 2 |-> 'one', 1.4 + 0.6 |-> 'two']">...</Mapping>
+							<Mapping source="{0.5 * 2 |-> 'one', 1.4 + 0.6 |-> 'two'}">...</Mapping>
 							<Expression source="0.7 + 0.3">...</Expression>
 						</Access>
 					*/
 					makeAccess(`
-						[0.5 * 2 |-> 'one', 1.4 + 0.6 |-> 'two']?.[0.7 + 0.3];
+						{0.5 * 2 |-> 'one', 1.4 + 0.6 |-> 'two'}?.[0.7 + 0.3];
 					`, true);
 				});
-=======
-			it('access by integer.', () => {
-				/*
-					<Access>
-						<List source="[42, 420, 4200]">...</List>
-						<Index>
-							<Constant source="1"/>
-						</Index>
-					</Access>
-				*/
-				const access: AST.ASTNodeAccess = AST.ASTNodeAccess.fromSource(`
-					[42, 420, 4200].1;
-				`);
-				assert.ok(access.accessor instanceof AST.ASTNodeIndex);
-				assert.deepStrictEqual(
-					[access.base.source,    access.accessor.source],
-					[`[ 42 , 420 , 4200 ]`, `. 1`],
-				);
-			});
-			it('access by key.', () => {
-				/*
-					<Access>
-						<Record source="[c= 42, b= 420, a= 4200]">...</Record>
-						<Key source="b"/>
-					</Access>
-				*/
-				const access: AST.ASTNodeAccess = AST.ASTNodeAccess.fromSource(`
-					[c= 42, b= 420, a= 4200].b;
-				`);
-				assert.ok(access.accessor instanceof AST.ASTNodeKey);
-				assert.deepStrictEqual(
-					[access.base.source,                access.accessor.source],
-					[`[ c = 42 , b = 420 , a = 4200 ]`, `b`],
-				);
-			});
-			it('access by computed expression.', () => {
-				/*
-					<Access>
-						<Mapping source="{0.5 * 2 |-> 'one', 1.4 + 0.6 |-> 'two'}">...</Mapping>
-						<Expression source="0.7 + 0.3">...</Expression>
-					</Access>
-				*/
-				const access: AST.ASTNodeAccess = AST.ASTNodeAccess.fromSource(`
-					{0.5 * 2 |-> 'one', 1.4 + 0.6 |-> 'two'}.[0.7 + 0.3];
-				`);
-				assert.ok(access.accessor instanceof AST.ASTNodeExpression);
-				assert.deepStrictEqual(
-					[access.base.source,                            access.accessor.source],
-					[`{ 0.5 * 2 |-> 'one' , 1.4 + 0.6 |-> 'two' }`, `0.7 + 0.3`],
-				);
->>>>>>> 285f3787
 			});
 		});
 
