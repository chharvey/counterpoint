--- conflicted
+++ resolved
@@ -111,7 +111,7 @@
 					`Bar`,
 					`Qux`,
 				].map((src) => {
-					const constant: SemanticNodeType = Decorator.decorate(unitTypeFromString(src));
+					const constant: AST.ASTNodeType = Decorator.decorate(unitTypeFromString(src));
 					assert.ok(constant instanceof AST.SemanticNodeTypeAlias);
 					return constant.id;
 				}), [
@@ -263,11 +263,7 @@
 					</Goal>
 				*/
 				assert.deepStrictEqual(operationFromSource(`variable || var;`).children.map((op) => {
-<<<<<<< HEAD
-					assert.ok(op instanceof AST.SemanticNodeVariable);
-=======
-					assert.ok(op instanceof AST.ASTNodeIdentifier);
->>>>>>> 0d37cce0
+					assert.ok(op instanceof AST.ASTNodeVariable);
 					return op.id;
 				}), [256n, 257n]);
 			});
@@ -287,13 +283,8 @@
 				assert.deepStrictEqual(goal.children.map((stmt) => {
 					assert.ok(stmt instanceof AST.ASTNodeStatementExpression);
 					assert_arrayLength(stmt.children, 1);
-<<<<<<< HEAD
-					const ident: AST.SemanticNodeExpression = stmt.children[0];
-					assert.ok(ident instanceof AST.SemanticNodeVariable);
-=======
 					const ident: AST.ASTNodeExpression = stmt.children[0];
-					assert.ok(ident instanceof AST.ASTNodeIdentifier);
->>>>>>> 0d37cce0
+					assert.ok(ident instanceof AST.ASTNodeVariable);
 					return ident.id;
 				}), [256n, 257n]);
 			});
@@ -741,16 +732,9 @@
 				const src: string = `let unfixed the_answer:  int | float =  21  *  2;`
 				const decl: AST.ASTNodeDeclarationVariable = variableDeclarationFromSource(src);
 				assert.strictEqual(decl.unfixed, true);
-<<<<<<< HEAD
 				assert.strictEqual(decl.children[0].id, 256n);
-				const type_: SemanticNodeType = decl.children[1]
-				assert.ok(type_ instanceof SemanticNodeTypeOperationBinary)
-=======
-				const assignee: AST.ASTNodeAssignee = decl.children[0];
-				assert.strictEqual(assignee.children[0].id, 256n);
-				const type_: AST.ASTNodeType = decl.children[1];
-				assert.ok(type_ instanceof AST.ASTNodeTypeOperationBinary);
->>>>>>> 0d37cce0
+				const type_: AST.ASTNodeType = decl.children[1]
+				assert.ok(type_ instanceof AST.ASTNodeTypeOperationBinary)
 				assert.strictEqual(type_.operator, Operator.OR)
 				const assigned_expr: AST.ASTNodeExpression = decl.children[2];
 				assert.ok(assigned_expr instanceof AST.ASTNodeOperationBinary);
@@ -773,24 +757,13 @@
 				const src: string = `let \`the £ answer\`: int = the_answer * 10;`
 				const decl: AST.ASTNodeDeclarationVariable = variableDeclarationFromSource(src);
 				assert.strictEqual(decl.unfixed, false);
-<<<<<<< HEAD
 				assert.strictEqual(decl.children[0].id, 256n);
-				const type_: SemanticNodeType = decl.children[1]
-				assert.ok(type_ instanceof SemanticNodeTypeConstant)
-				const assigned_expr: SemanticNodeExpression = decl.children[2]
-				assert.ok(assigned_expr instanceof SemanticNodeOperationBinary)
+				const type_: AST.ASTNodeType = decl.children[1]
+				assert.ok(type_ instanceof AST.ASTNodeTypeConstant)
+				const assigned_expr: AST.ASTNodeExpression = decl.children[2]
+				assert.ok(assigned_expr instanceof AST.ASTNodeOperationBinary)
 				assert.strictEqual(assigned_expr.operator, Operator.MUL)
-				assert.ok(assigned_expr.children[0] instanceof AST.SemanticNodeVariable);
-=======
-				const assignee: AST.ASTNodeAssignee = decl.children[0];
-				assert.strictEqual(assignee.children[0].id, 256n);
-				const type_: AST.ASTNodeType = decl.children[1];
-				assert.ok(type_ instanceof AST.ASTNodeTypeConstant);
-				const assigned_expr: AST.ASTNodeExpression = decl.children[2];
-				assert.ok(assigned_expr instanceof AST.ASTNodeOperationBinary);
-				assert.strictEqual(assigned_expr.operator, Operator.MUL)
-				assert.ok(assigned_expr.children[0] instanceof AST.ASTNodeIdentifier);
->>>>>>> 0d37cce0
+				assert.ok(assigned_expr.children[0] instanceof AST.ASTNodeVariable);
 				assert.strictEqual(assigned_expr.children[0].id, 257n);
 				assert.deepStrictEqual(decl.children.map((child) => child.source), [
 					`\`the £ answer\``, `int`, `the_answer * 10`,
@@ -810,8 +783,8 @@
 					type T  =  int | float;
 				`);
 				assert.strictEqual(decl.children[0].id, 256n);
-				const typ: AST.SemanticNodeType = decl.children[1];
-				assert.ok(typ instanceof AST.SemanticNodeTypeOperationBinary);
+				const typ: AST.ASTNodeType = decl.children[1];
+				assert.ok(typ instanceof AST.ASTNodeTypeOperationBinary);
 				assert.strictEqual(typ.operator, Operator.OR);
 				assert.deepStrictEqual(decl.children.map((child) => child.source), [
 					`T`, `int | float`,
@@ -839,11 +812,7 @@
 				const assigned_expr: AST.ASTNodeExpression = assn.children[1];
 				assert.ok(assigned_expr instanceof AST.ASTNodeOperationBinary);
 				assert.strictEqual(assigned_expr.operator, Operator.ADD);
-<<<<<<< HEAD
-				assert.ok(assigned_expr.children[0] instanceof AST.SemanticNodeVariable);
-=======
-				assert.ok(assigned_expr.children[0] instanceof AST.ASTNodeIdentifier);
->>>>>>> 0d37cce0
+				assert.ok(assigned_expr.children[0] instanceof AST.ASTNodeVariable);
 				assert.strictEqual(assigned_expr.children[0].id, 256n);
 				assert.deepStrictEqual(assn.children.map((child) => child.source), [
 					`the_answer`, `the_answer - 40`
