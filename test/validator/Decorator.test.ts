import type {
	NonemptyArray,
} from '@chharvey/parser';
import * as assert from 'assert'
import {
	Dev,
} from '../../src/core/index.js';
import type {
	PARSER,
} from '../../src/parser/index.js';
import {
	AST,
	Decorator,
	Operator,
} from '../../src/validator/index.js';
import {
<<<<<<< HEAD
=======
	SolidType,
	SolidTypeConstant,
	SolidObject,
	SolidNull,
	SolidBoolean,
	Int16,
	Float64,
	SolidString,
} from '../../src/typer/index.js';
import {
>>>>>>> e2e35735
	assert_arrayLength,
} from '../assert-helpers.js';
import * as h from '../helpers-parse.js';



describe('Decorator', () => {
	describe('.decorate', () => {
		Dev.supports('literalCollection') && describe('Word ::= KEYWORD | IDENTIFIER', () => {
			it('makes an ASTNodeKey.', () => {
				/*
					<Key source="let" id=\x8c/>
					<Key source="foobar" id=\x100/>
				*/
				const srcs: string[] = [
					`let`,
					`foobar`,
				];
				assert.deepStrictEqual(
					srcs.map((src) => {
						const key: AST.ASTNodeKey = Decorator.decorate(h.wordFromString(src));
						return [key.source, key.id];
					}),
					srcs.map((src, i) => [src, [
						0x8en,
						0x100n,
					][i]]),
				);
			});
		});

		describe('PrimitiveLiteral ::= "null" | "false" | "true" | INTEGER | FLOAT | STRING', () => {
			it('makes an ASTNodeConstant.', () => {
				/*
					<Constant source="null"/>
				*/
				assert.deepStrictEqual([
					`null;`,
					`false;`,
					`true;`,
					`42;`,
					`4.2;`,
<<<<<<< HEAD
				].map((src) => (Decorator.decorate(h.primitiveLiteralFromSource(src)) as unknown as AST.ASTNodeConstant).source), [
					`null`,
					`false`,
					`true`,
					`42`,
					`4.2`,
=======
					`'hello';`,
				].map((src) => (Decorator.decorate(h.primitiveLiteralFromSource(src)) as unknown as AST.ASTNodeConstant).value), [
					SolidNull.NULL,
					SolidBoolean.FALSE,
					SolidBoolean.TRUE,
					new Int16(42n),
					new Float64(4.2),
					new SolidString('hello'),
>>>>>>> e2e35735
				])
			})
		})

		describe('TypeKeyword ::= "void" | "bool" | "int" | "float" | "str" | "obj"', () => {
			it('makes an ASTNodeTypeConstant.', () => {
				/*
<<<<<<< HEAD
					<TypeConstant source="bool"/>
=======
					<TypeConstant source="void" value="Void"/>
>>>>>>> e2e35735
				*/
				assert.deepStrictEqual([
					`void`,
					`bool`,
					`int`,
					`float`,
					`str`,
					`obj`,
<<<<<<< HEAD
				].map((src) => (Decorator.decorate(h.keywordTypeFromString(src)) as unknown as AST.ASTNodeTypeConstant).source), [
					`bool`,
					`int`,
					`float`,
					`obj`,
=======
				].map((src) => (Decorator.decorate(h.keywordTypeFromString(src)) as unknown as AST.ASTNodeTypeConstant).value), [
					SolidType.VOID,
					SolidBoolean,
					Int16,
					Float64,
					SolidString,
					SolidObject,
>>>>>>> e2e35735
				])
			})
		})

		Dev.supports('literalCollection') && describe('PropertyType ::= Word ":" Type', () => {
			it('makes an ASTNodePropertyType.', () => {
				/*
					<PropertyType>
						<Key source="fontSize"/>
						<TypeConstant source="float"/>
					</PropertyType>
				*/
				const propertytype: AST.ASTNodePropertyType = Decorator.decorate(h.propertyTypeFromString(`fontSize: float`));
				assert.deepStrictEqual(
					[propertytype.key.source, propertytype.value.source],
					[`fontSize`,              `float`],
				);
			});
		});

		Dev.supports('literalCollection') && describe('TypeTupleLiteral ::= "[" (","? Type# ","?)? "]"', () => {
			it('makes an empty ASTNodeTypeTuple.', () => {
				/*
					<TypeTuple/>
				*/
				const tupletype: AST.ASTNodeTypeTuple = Decorator.decorate(h.tupleTypeFromString(`[]`));
				assert_arrayLength(tupletype.children, 0);
			});
			it('makes a nonempty ASTNodeTypeTuple.', () => {
				/*
					<TypeTuple>
						<TypeAlias source="T"/>
						<TypeConstant source="42"/>
						<TypeOperation source="null | bool">...</TypeOperation>
					</TypeTuple>
				*/
				const tupletype: AST.ASTNodeTypeTuple = Decorator.decorate(h.tupleTypeFromString(`
					[
						T,
						42,
						null | bool,
					]
				`));
				assert.deepStrictEqual(tupletype.children.map((c) => c.source), [
					`T`,
					`42`,
					`null | bool`,
				]);
			});
		});

		Dev.supports('literalCollection') && describe('TypeRecordLiteral ::= "[" ","? PropertyType# ","? "]"', () => {
			it('makes an ASTNodeTypeRecord.', () => {
				/*
					<TypeRecord>
						<PropertyType source="let: bool">...</PropertyType>
						<PropertyType source="foobar: int">...</PropertyType>
					</TypeRecord>
				*/
				assert.deepStrictEqual(Decorator.decorate(h.recordTypeFromString(`
					[
						let: bool,
						foobar: int,
					]
				`)).children.map((c) => c.source), [
					`let : bool`,
					`foobar : int`,
				]);
			});
		});

		describe('TypeUnit ::= IDENTIFIER', () => {
			it('makes an ASTNodeTypeAlias.', () => {
				/*
					<TypeAlias source="Foo" id=257/>
				*/
				assert.deepStrictEqual([
					`Foo`,
					`Bar`,
					`Qux`,
				].map((src) => {
					const constant: AST.ASTNodeType = Decorator.decorate(h.unitTypeFromString(src));
					assert.ok(constant instanceof AST.ASTNodeTypeAlias);
					return constant.id;
				}), [
					// 257 because `T` is 256 from `type T = ` in `unitTypeFromString`
					257n,
					257n,
					257n,
				]);
			});
			it('assigns a unique ID starting from 256.', () => {
				/*
					<TypeOperation operator=OR>
						<TypeAlias source="Foo" id=256/>
						<TypeAlias source="Bar" id=257/>
					</TypeOperation>
				*/
				assert.deepStrictEqual(Decorator.decorate(h.unionTypeFromString(`Foo | Bar`)).children.map((op) => {
					assert.ok(op instanceof AST.ASTNodeTypeAlias);
					return op.id;
				}), [257n, 258n]);
			});
		});

		describe('TypeUnit ::= PrimitiveLiteral', () => {
			it('makes an ASTNodeTypeConstant.', () => {
				/*
					<TypeConstant source="null"/>
				*/
				assert.deepStrictEqual([
					`null`,
					`false`,
					`true`,
					`42`,
					`4.2`,
				].map((src) => {
					const constant: AST.ASTNodeType = Decorator.decorate(h.unitTypeFromString(src));
					assert.ok(constant instanceof AST.ASTNodeTypeConstant);
					return constant.source;
				}), [
					`null`,
					`false`,
					`true`,
					`42`,
					`4.2`,
				])
			})
		})

		describe('TypeUnarySymbol ::= TypeUnarySymbol ("?" | "!")', () => {
			it('makes an ASTNodeTypeOperation.', () => {
				/*
<<<<<<< HEAD
					<TypeOperation operator="!">
						<TypeConstant source="int"/>
=======
					<TypeOperation operator="?">
						<TypeConstant source="int" value="Int16"/>
>>>>>>> e2e35735
					</TypeOperation>
				*/
				const operation: AST.ASTNodeType = Decorator.decorate(h.unaryTypeFromString(`int?`));
				assert.ok(operation instanceof AST.ASTNodeTypeOperationUnary);
				assert.deepStrictEqual(
					[operation.operand.source, operation.operator],
					[`int`,                    Operator.ORNULL],
				)
			})
			it('operator `!` is not yet supported.', () => {
				assert.throws(() => Decorator.decorate(h.unaryTypeFromString(`float!`)), /not yet supported/);
			});
		})

		describe('TypeIntersection ::= TypeIntersection "&" TypeUnarySymbol', () => {
			it('makes an ASTNodeTypeOperation.', () => {
				/*
					<TypeOperation operator="&">
						<TypeConstant source="int"/>
						<TypeConstant source="3"/>
					</TypeOperation>
				*/
				const operation: AST.ASTNodeType = Decorator.decorate(h.intersectionTypeFromString(`int & 3`));
				assert.ok(operation instanceof AST.ASTNodeTypeOperationBinary);
				assert.deepStrictEqual(
					[operation.operand0.source, operation.operator, operation.operand1.source],
					[`int`,                     Operator.AND,       `3`],
				)
			})
		})

		describe('TypeUnion ::= TypeUnion "|" TypeIntersection', () => {
			it('makes an ASTNodeTypeOperation.', () => {
				/*
					<TypeOperation operator="|">
						<TypeOperation source="4.2 ?">...</TypeOperation>
						<TypeOperation source="int & int">...</TypeOperation>
					</TypeOperation>
				*/
				const operation: AST.ASTNodeType = Decorator.decorate(h.unionTypeFromString(`4.2? | int & int`));
				assert.ok(operation instanceof AST.ASTNodeTypeOperationBinary);
				assert.deepStrictEqual(
					[operation.operand0.source, operation.operator, operation.operand1.source],
					[`4.2 ?`,                   Operator.OR,        `int & int`],
				)
			})
		})

		describe('Type ::= TypeUnion', () => {
			it('makes an ASTNodeTypeOperation.', () => {
				/*
					<TypeOperation operator="&">
						<TypeOperation source="4.2 ?">...</TypeOperation>
						<TypeOperation source="int | int">...</TypeOperation>
					</TypeOperation>
				*/
				const operation: AST.ASTNodeType = Decorator.decorate(h.unionTypeFromString(`4.2? & (int | int)`));
				assert.ok(operation instanceof AST.ASTNodeTypeOperationBinary);
				assert.deepStrictEqual(
					[operation.operand0.source, operation.operator, operation.operand1.source],
					[`4.2 ?`,                   Operator.AND,       `int | int`],
				)
			})
		})

		Dev.supports('stringTemplate-decorate') && describe('StringTemplate', () => {
			function templateSources(tpl: PARSER.ParseNodeStringTemplate, ...srcs: Readonly<NonemptyArray<string>>): void {
				return assert.deepStrictEqual([...Decorator.decorate(tpl).children].map((c) => c.source), srcs);
			}
			specify('StringTemplate ::= TEMPLATE_FULL', () => {
				templateSources(h.stringTemplateFromSource(`
					'''full1''';
				`), `'''full1'''`);
			});
			specify('StringTemplate ::= TEMPLATE_HEAD TEMPLATE_TAIL', () => {
				templateSources(h.stringTemplateFromSource(`
					'''head1{{}}tail1''';
				`), `'''head1{{`, `}}tail1'''`);
			});
			specify('StringTemplate ::= TEMPLATE_HEAD Expression TEMPLATE_TAIL', () => {
				templateSources(h.stringTemplateFromSource(`
					'''head1{{ '''full1''' }}tail1''';
				`), `'''head1{{`, `'''full1'''`, `}}tail1'''`);
			});
			specify('StringTemplate ::= TEMPLATE_HEAD StringTemplate__0__List TEMPLATE_TAIL', () => {
				templateSources(h.stringTemplateFromSource(`
					'''head1{{}}midd1{{}}tail1''';
				`), `'''head1{{`, `}}midd1{{`, `}}tail1'''`);
			});
			specify('StringTemplate ::= TEMPLATE_HEAD Expression StringTemplate__0__List TEMPLATE_TAIL', () => {
				templateSources(h.stringTemplateFromSource(`
					'''head1{{ '''full1''' }}midd1{{}}tail1''';
				`), `'''head1{{`, `'''full1'''`, `}}midd1{{`, `}}tail1'''`);
			});

			specify('StringTemplate__0__List ::= TEMPLATE_MIDDLE Expression', () => {
				templateSources(h.stringTemplateFromSource(`
					'''head1{{ '''full1''' }}midd1{{ '''full2''' }}tail1''';
				`), `'''head1{{`, `'''full1'''`, `}}midd1{{`, `'''full2'''`, `}}tail1'''`);
			});
			specify('StringTemplate__0__List ::= StringTemplate__0__List TEMPLATE_MIDDLE', () => {
				templateSources(h.stringTemplateFromSource(`
					'''head1{{ '''full1''' }}midd1{{ '''full2''' }}midd2{{}}tail1''';
				`), `'''head1{{`, `'''full1'''`, `}}midd1{{`, `'''full2'''`, `}}midd2{{`, `}}tail1'''`);
			});
			specify('StringTemplate__0__List ::= StringTemplate__0__List TEMPLATE_MIDDLE Expression', () => {
				templateSources(h.stringTemplateFromSource(`
					'''head1{{ '''full1''' }}midd1{{ '''full2''' }}midd2{{ '''head2{{ '''full3''' }}tail2''' }}tail1''';
				`), `'''head1{{`, `'''full1'''`, `}}midd1{{`, `'''full2'''`, `}}midd2{{`, `'''head2{{ '''full3''' }}tail2'''`, `}}tail1'''`);
			});
		});

		Dev.supports('literalCollection') && context('Property ::= Word "=" Expression', () => {
			it('makes an ASTNodeProperty.', () => {
				/*
					<Property>
						<Key source="fontSize"/>
						<Operation source="1. + 0.25">...</Operation>
					</Property>
				*/
				const property = Decorator.decorate(h.propertyFromString(`fontSize= 1. + 0.25`));
				assert.ok(property instanceof AST.ASTNodeProperty); // FIXME: `AST.ASTNodeProperty` is assignable to `TemplatePartialType`, so `Decorator.decorate` overlads get confused
				assert.deepStrictEqual(
					[property.key.source, property.value.source],
					[`fontSize`,          `1. + 0.25`],
				);
			});
		});

		Dev.supports('literalCollection') && context('Case ::= Expression "|->" Expression', () => {
			it('makes an ASTNodeCase', () => {
				/*
					<Case>
						<Operation source="1 + 0.25">...</Operation>
						<Constant source="1.25"/>
					</Case>
				*/
				const kase: AST.ASTNodeCase = Decorator.decorate(h.caseFromString(`1 + 0.25 |-> 1.25`));
				assert.deepStrictEqual(
					[kase.antecedent.source, kase.consequent.source],
					[`1 + 0.25`,             `1.25`],
				);
			});
		});

		Dev.supports('literalCollection') && context('TupleLiteral ::= "[" (","? Expression# ","?)? "]"', () => {
			it('makes an empty ASTNodeTuple.', () => {
				/*
					<Tuple/>
				*/
				const tuple: AST.ASTNodeTuple = Decorator.decorate(h.tupleLiteralFromSource(`[];`));
				assert_arrayLength(tuple.children, 0);
			});
			it('makes a nonempty ASTNodeTuple.', () => {
				/*
					<Tuple>
						<Constant source="42"/>
						<Constant source="true"/>
						<Operation source="null || false">...</Operation>
					</Tuple>
				*/
				const tuple: AST.ASTNodeTuple = Decorator.decorate(h.tupleLiteralFromSource(`
					[
						42,
						true,
						null || false,
					];
				`));
				assert.deepStrictEqual(tuple.children.map((c) => c.source), [
					`42`,
					`true`,
					`null || false`,
				]);
			});
		});

		Dev.supports('literalCollection') && context('RecordLiteral ::= "[" ","? Property# ","? "]"', () => {
			it('makes an ASTNodeRecord.', () => {
				/*
					<Record>
						<Property source="let = true">...</Property>
						<Property source="foobar = 42">...</Property>
					</Record>
				*/
				assert.deepStrictEqual(Decorator.decorate(h.recordLiteralFromSource(`
					[
						let= true,
						foobar= 42,
					];
				`)).children.map((c) => c.source), [
					`let = true`,
					`foobar = 42`,
				]);
			});
		});

		Dev.supports('literalCollection') && context('MappingLiteral ::= "[" ","? Case# ","? "]"', () => {
			it('makes an ASTNodeMapping.', () => {
				/*
					<Mapping>
						<Case source="1 |-> null">...</Case>
						<Case source="4 |-> false">...</Case>
						<Case source="7 |-> true">...</Case>
						<Case source="9 |-> 42.0">...</Case>
					</Mapping>
				*/
				assert.deepStrictEqual(Decorator.decorate(h.mappingLiteralFromSource(`
					[
						1 |-> null,
						4 |-> false,
						7 |-> true,
						9 |-> 42.0,
					];
				`)).children.map((c) => c.source), [
					`1 |-> null`,
					`4 |-> false`,
					`7 |-> true`,
					`9 |-> 42.0`,
				]);
			});
		});

		context('ExpressionUnit ::= IDENTIFIER', () => {
			it('assigns a unique ID starting from 256.', () => {
				/*
					<Variable source="variable" id="256"/>
				*/
				assert.deepStrictEqual([
					`variable;`,
					`var;`,
				].map((src) => {
					const variable: AST.ASTNodeExpression = Decorator.decorate(h.unitExpressionFromSource(src));
					assert.ok(variable instanceof AST.ASTNodeVariable)
					return variable.id;
				}), [
					256n,
					256n,
				]);
			});
			it('increments IDs for each variable.', () => {
				/*
					<Operation operator=OR>
						<Variable source="variable" id="256"/>
						<Variable source="var" id="257"/>
					</Operation>
				*/
				assert.deepStrictEqual(Decorator.decorate(h.expressionFromSource(`
					variable || var;
				`)).children.map((op) => {
					assert.ok(op instanceof AST.ASTNodeVariable);
					return op.id;
				}), [256n, 257n]);
			});
			it('increments IDs even across statements.', () => {
				/*
					<Goal source="␂ variable ; var ; ␃">
						<StatementExpression>
							<Variable source="variable" id="256"/>
						</StatementExpression>
						<StatementExpression>
							<Variable source="var" id="257"/>
						</StatementExpression>
					</Goal>
				*/
				const goal: AST.ASTNodeGoal = Decorator.decorate(h.goalFromSource(`
					variable;
					var;
				`));
				assert_arrayLength(goal.children, 2);
				assert.deepStrictEqual(goal.children.map((stmt) => {
					assert.ok(stmt instanceof AST.ASTNodeStatementExpression);
					const ident: AST.ASTNodeExpression | null = stmt.expr || null;
					assert.ok(ident instanceof AST.ASTNodeVariable);
					return ident.id;
				}), [256n, 257n]);
			});
		});

		context('ExpressionUnit ::= PrimitiveLiteral', () => {
			it('makes an ASTNodeConstant.', () => {
				/*
					<Constant line="1" col="1" source="null"/>
				*/
				assert.deepStrictEqual([
					`null;`,
					`false;`,
					`true;`,
					`42;`,
				].map((src) => (Decorator.decorate(h.primitiveLiteralFromSource(src)) as unknown as AST.ASTNodeConstant).source), [
					`null`,
					`false`,
					`true`,
					`42`,
				])
			})
		})

		context('ExpressionUnit ::= "(" Expression ")"', () => {
			it('returns the inner Expression node.', () => {
				/*
					<Operation operator=ADD>
						<Constant source="2"/>
						<Constant source="-3"/>
					</Operation>
				*/
				const operation: AST.ASTNodeExpression = Decorator.decorate(h.expressionFromSource(`(2 + -3);`));
				assert.ok(operation instanceof AST.ASTNodeOperationBinary);
				assert.ok(operation.operand0 instanceof AST.ASTNodeConstant);
				assert.ok(operation.operand1 instanceof AST.ASTNodeConstant);
				assert.deepStrictEqual(
					[operation.operand0.source, operation.operator, operation.operand1.source],
					[`2`,                       Operator.ADD,       `-3`],
				)
			})
			it('recursively applies to several sub-expressions.', () => {
				/*
					<Operation operator=EXP>
						<Operation operator=NEG>
							<Constant source="42"/>
						</Operation>
						<Operation operator=MUL>
							<Constant source="2"/>
							<Constant source="420"/>
						</Operation>
					</Operation>
				*/
				const operation: AST.ASTNodeExpression = Decorator.decorate(h.expressionFromSource(`(-(42) ^ +(2 * 420));`));
				assert.ok(operation instanceof AST.ASTNodeOperationBinary);
				assert.strictEqual(operation.operator, Operator.EXP)
				assert.ok(operation.operand0 instanceof AST.ASTNodeOperationUnary);
				assert.strictEqual(operation.operand0.operator, Operator.NEG);
				assert.ok(operation.operand0.operand instanceof AST.ASTNodeConstant);
				assert.strictEqual(operation.operand0.operand.source, `42`);

				assert.ok(operation.operand1 instanceof AST.ASTNodeOperationBinary);
				assert.strictEqual(operation.operand1.operator, Operator.MUL);
				assert.ok(operation.operand1.operand0 instanceof AST.ASTNodeConstant);
				assert.ok(operation.operand1.operand1 instanceof AST.ASTNodeConstant);
				assert.strictEqual(operation.operand1.operand0.source, `2`);
				assert.strictEqual(operation.operand1.operand1.source, `420`);
			})
		})

		Dev.supports('literalCollection') && describe('ExpressionCompound ::= ExpressionCompound PropertyAccess', () => {
			it('access by integer.', () => {
				/*
					<Access>
						<List source="[42, 420, 4200]">...</List>
						<Index>
							<Constant source="1"/>
						</Index>
					</Access>
				*/
				const access: AST.ASTNodeAccess = AST.ASTNodeAccess.fromSource(`
					[42, 420, 4200].1;
				`);
				const operand: AST.ASTNodeExpression = access.children[0];
				const accessor: AST.ASTNodeIndex | AST.ASTNodeKey | AST.ASTNodeExpression = access.children[1];
				assert.ok(accessor instanceof AST.ASTNodeIndex);
				assert.deepStrictEqual(
					[operand.source,        accessor.source],
					[`[ 42 , 420 , 4200 ]`, `. 1`],
				);
			});
			it('access by key.', () => {
				/*
					<Access>
						<Record source="[c= 42, b= 420, a= 4200]">...</Record>
						<Key source="b"/>
					</Access>
				*/
				const access: AST.ASTNodeAccess = AST.ASTNodeAccess.fromSource(`
					[c= 42, b= 420, a= 4200].b;
				`);
				const operand: AST.ASTNodeExpression = access.children[0];
				const accessor: AST.ASTNodeIndex | AST.ASTNodeKey | AST.ASTNodeExpression = access.children[1];
				assert.ok(accessor instanceof AST.ASTNodeKey);
				assert.deepStrictEqual(
					[operand.source,                    accessor.source],
					[`[ c = 42 , b = 420 , a = 4200 ]`, `b`],
				);
			});
			it('access by computed expression.', () => {
				/*
					<Access>
						<Mapping source="[0.5 * 2 |-> 'one', 1.4 + 0.6 |-> 'two']">...</Mapping>
						<Expression source="0.7 + 0.3">...</Expression>
					</Access>
				*/
				const access: AST.ASTNodeAccess = AST.ASTNodeAccess.fromSource(`
					[0.5 * 2 |-> 'one', 1.4 + 0.6 |-> 'two'].[0.7 + 0.3];
				`);
				const operand: AST.ASTNodeExpression = access.children[0];
				const accessor: AST.ASTNodeIndex | AST.ASTNodeKey | AST.ASTNodeExpression = access.children[1];
				assert.ok(accessor instanceof AST.ASTNodeExpression);
				assert.deepStrictEqual(
					[operand.source,                                accessor.source],
					[`[ 0.5 * 2 |-> 'one' , 1.4 + 0.6 |-> 'two' ]`, `0.7 + 0.3`],
				);
			});
		});

		context('ExpressionUnarySymbol ::= ("!" | "?" | "-") ExpressionUnarySymbol', () => {
			it('makes an ASTNodeOperationUnary.', () => {
				/*
					<Operation operator=NEG>
						<Constant source="42"/>
					</Operation>
				*/
				assert.deepStrictEqual([
					`!null;`,
					`?41;`,
					`- 42;`,
				].map((src) => {
					const operation: AST.ASTNodeExpression = Decorator.decorate(h.expressionFromSource(src));
					assert.ok(operation instanceof AST.ASTNodeOperationUnary);
					assert.ok(operation.operand instanceof AST.ASTNodeConstant);
					return [operation.operand.source, operation.operator];
				}), [
					[`null`, Operator.NOT],
					[`41`,   Operator.EMP],
					[`42`,   Operator.NEG],
				])
			})
		})

		context('ExpressionExponential ::= ExpressionUnarySymbol ("^" ExpressionExponential)?', () => {
			it('makes an ASTNodeOperationBinary.', () => {
				/*
					<Operation operator=EXP>
						<Constant source="2"/>
						<Constant source="-3"/>
					</Operation>
				*/
				assert.deepStrictEqual([
					`2 ^ -3;`,
					`2 * -3;`,
					`2 + -3;`,
				].map((src) => {
					const operation: AST.ASTNodeExpression = Decorator.decorate(h.expressionFromSource(src));
					assert.ok(operation instanceof AST.ASTNodeOperationBinary);
					assert.ok(operation.operand0 instanceof AST.ASTNodeConstant);
					assert.ok(operation.operand1 instanceof AST.ASTNodeConstant);
					assert.strictEqual(operation.operand0.source, `2`);
					assert.strictEqual(operation.operand1.source, `-3`);
					return operation.operator
				}), [
					Operator.EXP,
					Operator.MUL,
					Operator.ADD,
				])
			})
		})

		context('ExpressionAdditive ::= ExpressionAdditive "-" ExpressionMultiplicative', () => {
			it('makes an ASTNodeOperation with the `+` operator and negates the 2nd operand.', () => {
				/*
					<Operation operator=ADD>
						<Constant source="2"/>
						<Operation operator=NEG>
							<Constant source="3"/>
						</Operation>
					</Operation>
				*/
				const operation: AST.ASTNodeExpression = Decorator.decorate(h.expressionFromSource(`2 - 3;`));
				assert.ok(operation instanceof AST.ASTNodeOperationBinary);
				assert.strictEqual(operation.operator, Operator.ADD)
				assert.ok(operation.operand0 instanceof AST.ASTNodeConstant);
				assert.ok(operation.operand1 instanceof AST.ASTNodeOperationUnary);
				assert.ok(operation.operand1.operand instanceof AST.ASTNodeConstant);
				assert.deepStrictEqual(
					[operation.operand0.source, operation.operand1.operator, operation.operand1.operand.source],
					[`2`,                       Operator.NEG,                `3`],
				)
			})
		})

		function testNegatedBinaryOperation(operation: AST.ASTNodeExpression, expected: [string, Operator, string]): void {
			assert.ok(operation instanceof AST.ASTNodeOperationUnary);
			assert.strictEqual(operation.operator, Operator.NOT);
			assert.ok(operation.operand instanceof AST.ASTNodeOperationBinary);
			assert.ok(operation.operand.operand0 instanceof AST.ASTNodeConstant);
			assert.ok(operation.operand.operand1 instanceof AST.ASTNodeConstant);
			return assert.deepStrictEqual(
				[operation.operand.operand0.source, operation.operand.operator, operation.operand.operand1.source],
				expected,
			);
		}

		context('ExpressionComparative ::= ExpressionComparative ("!<" | "!>" | "isnt") ExpressionAdditive', () => {
			it('makes an ASTNodeOperation with the `<` operator and logically negates the result.', () => {
				/*
					<Operation operator=NOT>
						<Operation operator=LT>
							<Constant source="2"/>
							<Constant source="3"/>
						</Operation>
					</Operation>
				*/
				return testNegatedBinaryOperation(
					Decorator.decorate(h.expressionFromSource(`2 !< 3;`)),
					[`2`, Operator.LT, `3`],
				);
			})
			it('makes an ASTNodeOperation with the `>` operator and logically negates the result.', () => {
				/*
					<Operation operator=NOT>
						<Operation operator=GT>
							<Constant source="2"/>
							<Constant source="3"/>
						</Operation>
					</Operation>
				*/
				return testNegatedBinaryOperation(
					Decorator.decorate(h.expressionFromSource(`2 !> 3;`)),
					[`2`, Operator.GT, `3`],
				);
			})
			it.skip('makes an ASTNodeOperation with the `is` operator and logically negates the result.', () => {
				/*
					<Operation operator=NOT>
						<Operation operator=IS>
							<Constant source="2"/>
							<Constant source="3"/>
						</Operation>
					</Operation>
				*/
				return testNegatedBinaryOperation(
					Decorator.decorate(h.expressionFromSource(`2 isnt 3;`)),
					[`2`, Operator.IS, `3`],
				);
			})
			it('operator `is`/`isnt` is not yet supported.', () => {
				assert.throws(() => Decorator.decorate(h.expressionFromSource(`2 is   2;`)), /not yet supported/);
				assert.throws(() => Decorator.decorate(h.expressionFromSource(`2 isnt 3;`)), /not yet supported/);
			});
		})

		context('ExpressionEquality ::= ExpressionEquality ("!==" | "!=") ExpressionComparative', () => {
			it('makes an ASTNodeOperation with the `===` operator and logically negates the result.', () => {
				/*
					<Operation operator=NOT>
						<Operation operator=ID>
							<Constant source="2"/>
							<Constant source="3"/>
						</Operation>
					</Operation>
				*/
				return testNegatedBinaryOperation(
					Decorator.decorate(h.expressionFromSource(`2 !== 3;`)),
					[`2`, Operator.ID, `3`],
				);
			});
			it('makes an ASTNodeOperation with the `==` operator and logically negates the result.', () => {
				/*
					<Operation operator=NOT>
						<Operation operator=EQ>
							<Constant source="2"/>
							<Constant source="3"/>
						</Operation>
					</Operation>
				*/
				return testNegatedBinaryOperation(
					Decorator.decorate(h.expressionFromSource(`2 != 3;`)),
					[`2`, Operator.EQ, `3`],
				);
			})
		})

		context('ExpressionConjunctive ::= ExpressionConjunctive "!&" ExpressionEquality', () => {
			it('makes an ASTNodeOperation with the `&&` operator and logically negates the result.', () => {
				/*
					<Operation operator=NOT>
						<Operation operator=AND>
							<Constant source="2"/>
							<Constant source="3"/>
						</Operation>
					</Operation>
				*/
				return testNegatedBinaryOperation(
					Decorator.decorate(h.expressionFromSource(`2 !& 3;`)),
					[`2`, Operator.AND, `3`],
				);
			})
		})

		context('ExpressionDisjunctive ::= ExpressionDisjunctive "!|" ExpressionConjunctive', () => {
			it('makes an ASTNodeOperation with the `||` operator and logically negates the result.', () => {
				/*
					<Operation operator=NOT>
						<Operation operator=OR>
							<Constant source="2"/>
							<Constant source="3"/>
						</Operation>
					</Operation>
				*/
				return testNegatedBinaryOperation(
					Decorator.decorate(h.expressionFromSource(`2 !| 3;`)),
					[`2`, Operator.OR, `3`],
				);
			})
		})

		context('ExpressionConditional ::= "if" Expression "then" Expression "else" Expression', () => {
			it('makes an ASTNodeOperation with the COND operator and 3 children.', () => {
				/*
					<Operation operator=COND>
						<Constant source="true"/>
						<Constant source="2"/>
						<Constant source="3"/>
					</Operation>
				*/
				const operation: AST.ASTNodeExpression = Decorator.decorate(h.expressionFromSource(`if true then 2 else 3;`));
				assert.ok(operation instanceof AST.ASTNodeOperationTernary);
				assert.deepStrictEqual([
					operation.operand0,
					operation.operand1,
					operation.operand2,
				].map((child) => {
					assert.ok(child instanceof AST.ASTNodeConstant);
<<<<<<< HEAD
					return child.source
=======
					return child.source;
>>>>>>> e2e35735
				}), [
					`true`,
					`2`,
					`3`,
				])
			})
		})

		describe('DeclarationType ::= "type" IDENTIFIER "=" Type ";"', () => {
			it('makes an ASTNodeDeclarationType node.', () => {
				/*
					<DeclarationType>
						<Variable source="T" id=256n/>
						<TypeOperation operator=OR source="int | float">...</TypeOperation>
					</DeclarationType>
				*/
				const decl: AST.ASTNodeDeclarationType = Decorator.decorate(h.typeDeclarationFromSource(`
					type T  =  int | float;
				`));
				assert.strictEqual(decl.variable.id, 256n);
				assert.ok(decl.value instanceof AST.ASTNodeTypeOperationBinary);
				assert.strictEqual(decl.value.operator, Operator.OR);
				assert.deepStrictEqual(
					[decl.variable.source, decl.value.source],
					[`T`,                  `int | float`],
				);
			});
		});

		describe('DeclarationVariable ::= "let" "unfixed"? IDENTIFIER ":" Type "=" Expression ";"', () => {
			it('makes an unfixed ASTNodeDeclarationVariable node.', () => {
				/*
					<DeclarationVariable unfixed=true>
						<Variable source="the_answer" id=256n/>
						<TypeOperation operator=OR source="int | float">...</TypeOperation>
						<Operation operator=MUL source="21 * 2">...</Operation>
					</DeclarationVariable>
				*/
				const decl: AST.ASTNodeDeclarationVariable = Decorator.decorate(h.variableDeclarationFromSource(`
					let unfixed the_answer:  int | float =  21  *  2;
				`));
				assert.strictEqual(decl.unfixed, true);
				assert.ok(decl.type instanceof AST.ASTNodeTypeOperationBinary);
				assert.ok(decl.value instanceof AST.ASTNodeOperationBinary);
				assert.deepStrictEqual(
					[decl.variable.source, decl.variable.id, decl.type.source, decl.type.operator, decl.value.source, decl.value.operator],
					[`the_answer`,         256n,             `int | float`,    Operator.OR,        `21 * 2`,          Operator.MUL],
				);
			})
			it('makes a fixed ASTNodeDeclarationVariable node.', () => {
				/*
					<DeclarationVariable unfixed=false>
						<Variable source="`the £ answer`" id=256n/>
						<TypeConstant source="int | float">...</TypeOperation>
						<Operation operator=MUL source="the_answer * 10">
							<Variable source="the_answer" id=257n/>
							<Constant source="10"/>
						</Operation>
					</DeclarationVariable>
				*/
				const decl: AST.ASTNodeDeclarationVariable = Decorator.decorate(h.variableDeclarationFromSource(`
					let \`the £ answer\`: int = the_answer * 10;
				`));
				assert.strictEqual(decl.unfixed, false);
				assert.ok(decl.type instanceof AST.ASTNodeTypeConstant);
				assert.ok(decl.value instanceof AST.ASTNodeOperationBinary);
				assert.ok(decl.value.operand0 instanceof AST.ASTNodeVariable);
				assert.deepStrictEqual(
					[decl.variable.source, decl.variable.id, decl.type.source, decl.value.source, decl.value.operator, decl.value.operand0.id],
					[`\`the £ answer\``,   256n,             `int`,            `the_answer * 10`, Operator.MUL,        257n],
				);
			})
		})

		describe('Assignee ::= IDENTIFIER', () => {
			it('makes an ASTNodeVariable node.', () => {
				/*
					<Variable source="the_answer" id=256n/>
				*/
				const variable: AST.ASTNodeVariable = (Decorator.decorate(h.assigneeFromSource(`
					the_answer = the_answer - 40;
				`)) as AST.ASTNodeVariable);
				assert.strictEqual(variable.id, 256n);
				assert.strictEqual(variable.source, `the_answer`);
			});
		});

		describe('StatementAssignment ::= Assignee "=" Expression ";"', () => {
			it('makes an ASTNodeAssignment node.', () => {
				/*
					<Assignment>
						<Variable source="the_answer">...</Variable>
						<Operation operator=ADD source="the_answer - 40">
							<Variable source="the_answer" id="256"/>
							<Operation operator=NEG source="40">...</Operation>
						</Operation>
					</Assignment>
				*/
				const assn: AST.ASTNodeAssignment = Decorator.decorate(h.assignmentFromSource(`
					the_answer = the_answer - 40;
				`)) as AST.ASTNodeAssignment;
				assert.ok(assn.assigned instanceof AST.ASTNodeOperationBinary);
				assert.ok(assn.assigned.operand0 instanceof AST.ASTNodeVariable);
				assert.deepStrictEqual(
					[assn.assignee.source, assn.assigned.source, assn.assigned.operator, assn.assigned.operand0.id],
					[`the_answer`,         `the_answer - 40`,    Operator.ADD,           256n],
				);
			})
		})

		context('Statement ::= ";"', () => {
			it('makes an ASTNodeStatementExpression node containing no children.', () => {
				const statement: AST.ASTNodeStatement = Decorator.decorate(h.statementFromSource(`;`));
				assert.ok(statement instanceof AST.ASTNodeStatementExpression);
				assert.ok(!statement.expr, 'semantic statement should have 0 children');
				assert.strictEqual(statement.source, `;`)
			})
		})

		context('Goal ::= #x02 Statement* #x03', () => {
			it('makes an ASTNodeGoal node containing no children.', () => {
				const goal: AST.ASTNodeGoal = Decorator.decorate(h.goalFromSource(``));
				assert_arrayLength(goal.children, 0, 'semantic goal should have 0 children')
			})
			it('decorates multiple statements.', () => {
				/*
					<Goal>
						<StatementExpression source="42 ;">...</StatementExpression>
						<StatementExpression source="420 ;">...</StatementExpression>
					</Goal>
				*/
				const goal: AST.ASTNodeGoal = Decorator.decorate(h.goalFromSource(`42; 420;`));
				assert_arrayLength(goal.children, 2, 'goal should have 2 children')
				assert.deepStrictEqual(goal.children.map((stat) => {
					assert.ok(stat instanceof AST.ASTNodeStatementExpression);
					return stat.source
				}), ['42 ;', '420 ;'])
			})
		})
	})
})<|MERGE_RESOLUTION|>--- conflicted
+++ resolved
@@ -14,19 +14,6 @@
 	Operator,
 } from '../../src/validator/index.js';
 import {
-<<<<<<< HEAD
-=======
-	SolidType,
-	SolidTypeConstant,
-	SolidObject,
-	SolidNull,
-	SolidBoolean,
-	Int16,
-	Float64,
-	SolidString,
-} from '../../src/typer/index.js';
-import {
->>>>>>> e2e35735
 	assert_arrayLength,
 } from '../assert-helpers.js';
 import * as h from '../helpers-parse.js';
@@ -69,23 +56,14 @@
 					`true;`,
 					`42;`,
 					`4.2;`,
-<<<<<<< HEAD
+					`'hello';`,
 				].map((src) => (Decorator.decorate(h.primitiveLiteralFromSource(src)) as unknown as AST.ASTNodeConstant).source), [
 					`null`,
 					`false`,
 					`true`,
 					`42`,
 					`4.2`,
-=======
-					`'hello';`,
-				].map((src) => (Decorator.decorate(h.primitiveLiteralFromSource(src)) as unknown as AST.ASTNodeConstant).value), [
-					SolidNull.NULL,
-					SolidBoolean.FALSE,
-					SolidBoolean.TRUE,
-					new Int16(42n),
-					new Float64(4.2),
-					new SolidString('hello'),
->>>>>>> e2e35735
+					`'hello'`,
 				])
 			})
 		})
@@ -93,11 +71,7 @@
 		describe('TypeKeyword ::= "void" | "bool" | "int" | "float" | "str" | "obj"', () => {
 			it('makes an ASTNodeTypeConstant.', () => {
 				/*
-<<<<<<< HEAD
-					<TypeConstant source="bool"/>
-=======
-					<TypeConstant source="void" value="Void"/>
->>>>>>> e2e35735
+					<TypeConstant source="void"/>
 				*/
 				assert.deepStrictEqual([
 					`void`,
@@ -106,21 +80,13 @@
 					`float`,
 					`str`,
 					`obj`,
-<<<<<<< HEAD
 				].map((src) => (Decorator.decorate(h.keywordTypeFromString(src)) as unknown as AST.ASTNodeTypeConstant).source), [
+					`void`,
 					`bool`,
 					`int`,
 					`float`,
+					`str`,
 					`obj`,
-=======
-				].map((src) => (Decorator.decorate(h.keywordTypeFromString(src)) as unknown as AST.ASTNodeTypeConstant).value), [
-					SolidType.VOID,
-					SolidBoolean,
-					Int16,
-					Float64,
-					SolidString,
-					SolidObject,
->>>>>>> e2e35735
 				])
 			})
 		})
@@ -254,13 +220,8 @@
 		describe('TypeUnarySymbol ::= TypeUnarySymbol ("?" | "!")', () => {
 			it('makes an ASTNodeTypeOperation.', () => {
 				/*
-<<<<<<< HEAD
-					<TypeOperation operator="!">
+					<TypeOperation operator="?">
 						<TypeConstant source="int"/>
-=======
-					<TypeOperation operator="?">
-						<TypeConstant source="int" value="Int16"/>
->>>>>>> e2e35735
 					</TypeOperation>
 				*/
 				const operation: AST.ASTNodeType = Decorator.decorate(h.unaryTypeFromString(`int?`));
@@ -881,11 +842,7 @@
 					operation.operand2,
 				].map((child) => {
 					assert.ok(child instanceof AST.ASTNodeConstant);
-<<<<<<< HEAD
-					return child.source
-=======
 					return child.source;
->>>>>>> e2e35735
 				}), [
 					`true`,
 					`2`,
