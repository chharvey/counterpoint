--- conflicted
+++ resolved
@@ -847,9 +847,9 @@
 						<TypeOperation operator=OR source="int | float">...</TypeOperation>
 					</DeclarationType>
 				*/
-				const decl: AST.ASTNodeDeclarationType = typeDeclarationFromSource(`
+				const decl: AST.ASTNodeDeclarationType = Decorator.decorate(h.typeDeclarationFromSource(`
 					type T  =  int | float;
-				`);
+				`));
 				assert.strictEqual(decl.children[0].id, 256n);
 				const typ: AST.ASTNodeType = decl.children[1];
 				assert.ok(typ instanceof AST.ASTNodeTypeOperationBinary);
@@ -913,30 +913,6 @@
 			})
 		})
 
-<<<<<<< HEAD
-=======
-		describe('DeclarationType ::= "type" IDENTIFIER "=" Type ";"', () => {
-			it('makes an ASTNodeDeclarationType node.', () => {
-				/*
-					<DeclarationType>
-						<Variable source="T" id=256n/>
-						<TypeOperation operator=OR source="int | float">...</TypeOperation>
-					</DeclarationType>
-				*/
-				const decl: AST.ASTNodeDeclarationType = Decorator.decorate(h.typeDeclarationFromSource(`
-					type T  =  int | float;
-				`));
-				assert.strictEqual(decl.children[0].id, 256n);
-				const typ: AST.ASTNodeType = decl.children[1];
-				assert.ok(typ instanceof AST.ASTNodeTypeOperationBinary);
-				assert.strictEqual(typ.operator, Operator.OR);
-				assert.deepStrictEqual(decl.children.map((child) => child.source), [
-					`T`, `int | float`,
-				]);
-			});
-		});
-
->>>>>>> 4f2d4bb4
 		describe('Assignee ::= IDENTIFIER', () => {
 			it('makes an ASTNodeVariable node.', () => {
 				/*
