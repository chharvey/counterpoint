--- conflicted
+++ resolved
@@ -534,29 +534,19 @@
 		}));
 		describe('Decorate(TypeUnarySymbol ::= TypeUnarySymbol "!") -> SemanticTypeOperation', () => {
 			it('type operator `!` is not yet supported.', () => {
-<<<<<<< HEAD
-				return assert.throws(() => DECORATOR.decorateTS(captureParseNode(`
+				assert.throws(() => DECORATOR.decorateTS(captureParseNode(`
 					{
 						type T = U!;
 					}
-=======
-				assert.throws(() => DECORATOR.decorateTS(captureParseNode(`
-					type T = U!;
->>>>>>> 6d8da1ff
 				`, '(type_unary_symbol)')), /not yet supported/);
 			});
 		});
 		['is', 'isnt'].forEach((op) => describe(`Decorate(ExpressionComparative ::= ExpressionComparative "${ op }" ExpressionAdditive) -> SemanticOperation`, () => {
 			it(`operator \`${ op }\` is not yet supported.`, () => {
-<<<<<<< HEAD
-				return assert.throws(() => DECORATOR.decorateTS(captureParseNode(`
+				assert.throws(() => DECORATOR.decorateTS(captureParseNode(`
 					{
 						a ${ op } b;
 					}
-=======
-				assert.throws(() => DECORATOR.decorateTS(captureParseNode(`
-					a ${ op } b;
->>>>>>> 6d8da1ff
 				`, '(expression_comparative)')), /not yet supported/);
 			});
 		}));
