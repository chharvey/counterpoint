import * as assert from 'assert';
import {
	Query,
	type QueryCapture,
	type SyntaxNode,
} from 'tree-sitter';
import Counterpoint from 'tree-sitter-counterpoint';
import {
	TS_PARSER,
	AST,
	DECORATOR,
} from '../../src/index.js';



describe('Decorator', () => {
	describe('#decorateTS', () => {
		function captureParseNode(source: string, query: string): SyntaxNode {
			const captures: QueryCapture[] = new Query(Counterpoint, `${ query } @capt`).captures(TS_PARSER.parse(source).rootNode);
			assert.ok(captures.length, 'could not find any captures.');
			return captures[0].node;
		}
		new Map<string, [NewableFunction, string]>([
			['Decorate(Word ::= _KEYWORD_OTHER) -> SemanticKey', [AST.ASTNodeKey, `
				{
					[mutable= 42];
				}
				% (word "mutable")
			`]],
			['Decorate(Word ::= KEYWORD_TYPE) -> SemanticKey', [AST.ASTNodeKey, `
				{
					[void= 42];
				}
				% (word (keyword_type))
			`]],
			['Decorate(Word ::= KEYWORD_VALUE) -> SemanticKey', [AST.ASTNodeKey, `
				{
					[true= 42];
				}
				% (word (keyword_value))
			`]],
			['Decorate(Word ::= IDENTIFIER) -> SemanticKey', [AST.ASTNodeKey, `
				{
					[foobar= 42];
				}
				% (word (identifier))
			`]],

			['Decorate(Type > PrimitiveLiteral ::= KEYWORD_VALUE) -> SemanticTypeConstant', [AST.ASTNodeTypeConstant, `
				{
					type T = false;
				}
				% (primitive_literal (keyword_value))
			`]],
			['Decorate(Type > PrimitiveLiteral ::= INTEGER) -> SemanticTypeConstant', [AST.ASTNodeTypeConstant, `
				{
					type T = 42;
				}
				% (primitive_literal (integer))
			`]],
			['Decorate(Type > PrimitiveLiteral ::= FLOAT) -> SemanticTypeConstant', [AST.ASTNodeTypeConstant, `
				{
					type T = 42.69;
				}
				% (primitive_literal (float))
			`]],
			['Decorate(Type > PrimitiveLiteral ::= STRING) -> SemanticTypeConstant', [AST.ASTNodeTypeConstant, `
				{
					type T = "hello";
				}
				% (primitive_literal (string))
			`]],

			['Decorate(Expression > PrimitiveLiteral ::= KEYWORD_VALUE) -> SemanticConstant', [AST.ASTNodeConstant, `
				{
					false;
				}
				% (primitive_literal (keyword_value))
			`]],
			['Decorate(Expression > PrimitiveLiteral ::= INTEGER) -> SemanticConstant', [AST.ASTNodeConstant, `
				{
					42;
				}
				% (primitive_literal (integer))
			`]],
			['Decorate(Expression > PrimitiveLiteral ::= FLOAT) -> SemanticConstant', [AST.ASTNodeConstant, `
				{
					42.69;
				}
				% (primitive_literal (float))
			`]],
			['Decorate(Expression > PrimitiveLiteral ::= STRING) -> SemanticConstant', [AST.ASTNodeConstant, `
				{
					"hello";
				}
				% (primitive_literal (string))
			`]],

			/* ## Types */
<<<<<<< HEAD
			['Decorate(EntryType<-Named><-Optional><-Variable> ::= Type<?Variable>) -> SemanticItemType', [AST.ASTNodeItemType, `
				{
					type T = \\[int];
				}
				% (entry_type)
			`]],
			['Decorate(EntryType<-Named><-Optional><+Variable> ::= Type<?Variable>) -> SemanticItemType', [AST.ASTNodeItemType, `
				{
					type T = [int];
				}
				% (entry_type__variable)
			`]],
			['Decorate(EntryType<-Named><+Optional><-Variable> ::= "?:" Type<?Variable>) -> SemanticItemType', [AST.ASTNodeItemType, `
				{
					type T = \\[?: int];
				}
				% (entry_type__optional)
			`]],
			['Decorate(EntryType<-Named><+Optional><+Variable> ::= "?:" Type<?Variable>) -> SemanticItemType', [AST.ASTNodeItemType, `
				{
					type T = [?: int];
				}
				% (entry_type__optional__variable)
			`]],
			['Decorate(EntryType<+Named><-Optional><-Variable> ::= Word ":" Type<?Variable>) -> SemanticPropertyType', [AST.ASTNodePropertyType, `
				{
					type T = \\[a: int];
				}
				% (entry_type__named)
			`]],
			['Decorate(EntryType<+Named><-Optional><+Variable> ::= Word ":" Type<?Variable>) -> SemanticPropertyType', [AST.ASTNodePropertyType, `
				{
					type T = [a: int];
				}
				% (entry_type__named__variable)
			`]],
			['Decorate(EntryType<+Named><+Optional><-Variable> ::= Word "?:" Type<?Variable>) -> SemanticPropertyType', [AST.ASTNodePropertyType, `
				{
					type T = \\[a?: int];
				}
				% (entry_type__named__optional)
			`]],
			['Decorate(EntryType<+Named><+Optional><+Variable> ::= Word "?:" Type<?Variable>) -> SemanticPropertyType', [AST.ASTNodePropertyType, `
				{
					type T = [a?: int];
				}
				% (entry_type__named__optional__variable)
			`]],

			['Decorate(TypeGrouped<?Variable> ::= "(" Type<?Variable> ")") -> SemanticType', [AST.ASTNodeType, `
				{
					type T = (3 | float);
				}
				% (type_grouped__variable)
			`]],

			['Decorate(TypeTupleLiteral<-Variable> ::= "\\[" "]") -> SemanticTypeTuple', [AST.ASTNodeTypeTuple, `
				{
					type T = \\[];
				}
				% (type_tuple_literal)
			`]],
			['Decorate(TypeTupleLiteral<+Variable> ::= "[" "]") -> SemanticTypeTuple', [AST.ASTNodeTypeTuple, `
				{
					type T = [];
				}
				% (type_tuple_literal__variable)
			`]],
			['Decorate(TypeTupleLiteral<-Variable> ::= "\\[" ","? ItemsType<?Variable> "]") -> SemanticTypeTuple', [AST.ASTNodeTypeTuple, `
				{
					type T = \\[int, ?: float];
				}
				% (type_tuple_literal)
			`]],
			['Decorate(TypeTupleLiteral<+Variable> ::= "[" ","? ItemsType<?Variable> "]") -> SemanticTypeTuple', [AST.ASTNodeTypeTuple, `
				{
					type T = [int, ?: float];
				}
				% (type_tuple_literal__variable)
			`]],

			['Decorate(TypeRecordLiteral<-Variable> ::= "\\[" ","? PropertiesType<?Variable> ","? "]") -> SemanticTypeRecord', [AST.ASTNodeTypeRecord, `
				{
					type T = \\[a?: int, b: float];
				}
				% (type_record_literal)
			`]],
			['Decorate(TypeRecordLiteral<+Variable> ::= "[" ","? PropertiesType<?Variable> ","? "]") -> SemanticTypeRecord', [AST.ASTNodeTypeRecord, `
				{
					type T = [a?: int, b: float];
				}
				% (type_record_literal__variable)
			`]],

			['Decorate(TypeDictLiteral ::= "[" ":" Type<+Variable> "]") -> SemanticTypeDict', [AST.ASTNodeTypeDict, `
				{
					type T = [:int];
				}
				% (type_dict_literal)
			`]],

			['Decorate(TypeMapLiteral ::= "{" Type__0<+Variable> "->" Type__1<+Variable> "}") -> SemanticTypeMap', [AST.ASTNodeTypeMap, `
				{
					type T = {int -> float};
				}
=======
			['Decorate(EntryType<-Named><-Optional> ::= Type) -> SemanticItemType', [AST.ASTNodeItemType, `
				type T = [int];
				% (entry_type)
			`]],
			['Decorate(EntryType<-Named><+Optional> ::= "?:" Type) -> SemanticItemType', [AST.ASTNodeItemType, `
				type T = [?: int];
				% (entry_type__optional)
			`]],
			['Decorate(EntryType<+Named><-Optional> ::= Word ":" Type) -> SemanticPropertyType', [AST.ASTNodePropertyType, `
				type T = [a: int];
				% (entry_type__named)
			`]],
			['Decorate(EntryType<+Named><+Optional> ::= Word "?:" Type) -> SemanticPropertyType', [AST.ASTNodePropertyType, `
				type T = [a?: int];
				% (entry_type__named__optional)
			`]],

			['Decorate(TypeGrouped ::= "(" Type ")") -> SemanticType', [AST.ASTNodeType, `
				type T = (3 | float);
				% (type_grouped)
			`]],

			['Decorate(TypeTupleLiteral ::= "[" "]") -> SemanticTypeTuple', [AST.ASTNodeTypeTuple, `
				type T = [];
				% (type_tuple_literal)
			`]],
			['Decorate(TypeTupleLiteral ::= "[" ","? ItemsType "]") -> SemanticTypeTuple', [AST.ASTNodeTypeTuple, `
				type T = [int, ?: float];
				% (type_tuple_literal)
			`]],

			['Decorate(TypeRecordLiteral ::= "[" ","? PropertiesType ","? "]") -> SemanticTypeRecord', [AST.ASTNodeTypeRecord, `
				type T = [a?: int, b: float];
				% (type_record_literal)
			`]],

			['Decorate(TypeDictLiteral ::= "[" ":" Type "]") -> SemanticTypeDict', [AST.ASTNodeTypeDict, `
				type T = [:int];
				% (type_dict_literal)
			`]],

			['Decorate(TypeMapLiteral ::= "{" Type__0 "->" Type__1 "}") -> SemanticTypeMap', [AST.ASTNodeTypeMap, `
				type T = {int -> float};
>>>>>>> 207c6e69
				% (type_map_literal)
			`]],

			['Decorate(PropertyAccessType ::= "." INTEGER) -> SemanticIndexType', [AST.ASTNodeIndexType, `
				{
					type T = U.1;
				}
				% (property_access_type)
			`]],
			['Decorate(PropertyAccessType ::= "." Word) -> SemanticKey', [AST.ASTNodeKey, `
				{
					type T = U.p;
				}
				% (property_access_type)
			`]],

<<<<<<< HEAD
			['Decorate(TypeCompound<Variable> ::= TypeCompound<?Variable> PropertyAccessType) -> SemanticTypeAccess', [AST.ASTNodeTypeAccess, `
				{
					type T = U.p;
				}
				% (type_compound__variable)
			`]],
			['Decorate(TypeCompound<+Variable> ::= TypeCompound<?Variable> GenericCall) -> SemanticTypeCall', [AST.ASTNodeTypeCall, `
				{
					type T = List.<U>;
				}
				% (type_compound__variable)
			`]],

			['Decorate(TypeUnarySymbol<Variable> ::= TypeUnarySymbol<?Variable> "?") -> SemanticTypeOperation', [AST.ASTNodeTypeOperation, `
				{
					type T = U?;
				}
				% (type_unary_symbol__variable)
			`]],
			['skip: Decorate(TypeUnarySymbol<Variable> ::= TypeUnarySymbol<?Variable> "!") -> SemanticTypeOperation', [AST.ASTNodeTypeOperation, `
				{
					type T = U!;
				}
				% (type_unary_symbol__variable)
			`]],
			['Decorate(TypeUnarySymbol<Variable> ::= TypeUnarySymbol<?Variable> "\\[" INTEGER "]") -> SemanticTypeList', [AST.ASTNodeTypeList, `
				{
					type T = int\\[3];
				}
				% (type_unary_symbol__variable)
			`]],
			['Decorate(TypeUnarySymbol<+Variable> ::= TypeUnarySymbol<?Variable> "[" "]") -> SemanticTypeList', [AST.ASTNodeTypeList, `
				{
					type T = U[];
				}
				% (type_unary_symbol__variable)
			`]],
			['Decorate(TypeUnarySymbol<+Variable> ::= TypeUnarySymbol<?Variable> "[" INTEGER "]") -> SemanticTypeList', [AST.ASTNodeTypeList, `
				{
					type T = U[3];
				}
				% (type_unary_symbol__variable)
			`]],
			['Decorate(TypeUnarySymbol<+Variable> ::= TypeUnarySymbol<?Variable> "{" "}") -> SemanticTypeSet', [AST.ASTNodeTypeSet, `
				{
					type T = U{};
				}
				% (type_unary_symbol__variable)
			`]],

			['Decorate(TypeUnaryKeyword<Variable> ::= "mutable" TypeUnaryKeyword<?Variable>) -> SemanticTypeOperation', [AST.ASTNodeTypeOperation, `
				{
					type T = mutable U;
				}
				% (type_unary_keyword__variable)
			`]],

			['Decorate(TypeIntersection<Variable> ::= TypeIntersection<?Variable> "&" TypeUnaryKeyword<?Variable>) -> SemanticTypeOperation', [AST.ASTNodeTypeOperation, `
				{
					type T = U & V;
				}
				% (type_intersection__variable)
			`]],

			['Decorate(TypeUnion<Variable> ::= TypeUnion<?Variable> "|" TypeIntersection<?Variable>) -> SemanticTypeOperation', [AST.ASTNodeTypeOperation, `
				{
					type T = U | V;
				}
				% (type_union__variable)
			`]],

			/* ## Expressions */
			['Decorate(StringTemplate<Variable> ::= TEMPLATE_FULL) -> SemanticTemplate', [AST.ASTNodeTemplate, `
				{
					"""full1""";
				}
				% (string_template__variable)
			`]],
			['Decorate(StringTemplate<Variable> ::= TEMPLATE_HEAD Expression<?Variable>? (TEMPLATE_MIDDLE Expression<?Variable>?)* TEMPLATE_TAIL) -> SemanticTemplate', [AST.ASTNodeTemplate, `
				{
					"""hello {{ "to" }} the {{ "whole" }} great {{ "big" }} world""";
				}
				% (string_template__variable)
			`]],
			['Decorate(StringTemplate<Variable> ::= TEMPLATE_HEAD Expression<?Variable>? (TEMPLATE_MIDDLE Expression<?Variable>?)* TEMPLATE_TAIL) -> SemanticTemplate', [AST.ASTNodeTemplate, `
				{
					"""hello {{ """to {{ """the {{ "whole" }} great""" }} big""" }} world""";
				}
				% (string_template__variable)
			`]],

			['Decorate(Property<Variable> ::= Word "=" Expression<?Variable>) -> SemanticProperty', [AST.ASTNodeProperty, `
				{
					[a= 42];
				}
				% (property__variable)
			`]],

			['Decorate(Case ::= Expression<+Variable> "->" Expression<+Variable>) -> SemanticCase', [AST.ASTNodeCase, `
				{
					{42 -> 6.9};
				}
				% (case)
			`]],

			['Decorate(ExpressionGrouped<Variable> ::= "(" Expression<?Variable> ")") -> SemanticExpression', [AST.ASTNodeExpression, `
				{
					(42 || 6.9);
				}
				% (expression_grouped__variable)
			`]],

			['Decorate(TupleLiteral<-Variable> ::= "\\[" "]") -> SemanticTuple', [AST.ASTNodeTuple, `
				{
					\\[];
				}
				% (tuple_literal)
			`]],
			['Decorate(TupleLiteral<+Variable> ::= "[" "]") -> SemanticTuple', [AST.ASTNodeTuple, `
				{
					[];
				}
				% (tuple_literal__variable)
			`]],
			['Decorate(TupleLiteral<-Variable> ::= "\\[" ","? Expression<?Variable># ","? "]") -> SemanticTuple', [AST.ASTNodeTuple, `
				{
					\\[42, 6.9];
				}
				% (tuple_literal)
			`]],
			['Decorate(TupleLiteral<+Variable> ::= "[" ","? Expression<?Variable># ","? "]") -> SemanticTuple', [AST.ASTNodeTuple, `
				{
					[42, 6.9];
				}
				% (tuple_literal__variable)
			`]],

			['Decorate(RecordLiteral<-Variable> ::= "\\[" ","? Property<?Variable># ","? "]") -> SemanticRecord', [AST.ASTNodeRecord, `
				{
					\\[a= 42, b= 6.9];
				}
				% (record_literal)
			`]],
			['Decorate(RecordLiteral<+Variable> ::= "[" ","? Property<?Variable># ","? "]") -> SemanticRecord', [AST.ASTNodeRecord, `
				{
					[a= 42, b= 6.9];
				}
				% (record_literal__variable)
			`]],

			['Decorate(SetLiteral ::= "{" ","? Expression<+Variable># ","? "}") -> SemanticSet', [AST.ASTNodeSet, `
				{
					{42, 6.9};
				}
=======
			['Decorate(TypeCompound ::= TypeCompound PropertyAccessType) -> SemanticTypeAccess', [AST.ASTNodeTypeAccess, `
				type T = U.p;
				% (type_compound)
			`]],
			['Decorate(TypeCompound ::= TypeCompound GenericCall) -> SemanticTypeCall', [AST.ASTNodeTypeCall, `
				type T = List.<U>;
				% (type_compound)
			`]],

			['Decorate(TypeUnarySymbol ::= TypeUnarySymbol "?") -> SemanticTypeOperation', [AST.ASTNodeTypeOperation, `
				type T = U?;
				% (type_unary_symbol)
			`]],
			['skip: Decorate(TypeUnarySymbol ::= TypeUnarySymbol "!") -> SemanticTypeOperation', [AST.ASTNodeTypeOperation, `
				type T = U!;
				% (type_unary_symbol)
			`]],
			['Decorate(TypeUnarySymbol ::= TypeUnarySymbol "[" "]") -> SemanticTypeList', [AST.ASTNodeTypeList, `
				type T = U[];
				% (type_unary_symbol)
			`]],
			['Decorate(TypeUnarySymbol ::= TypeUnarySymbol "[" INTEGER "]") -> SemanticTypeList', [AST.ASTNodeTypeList, `
				type T = U[3];
				% (type_unary_symbol)
			`]],
			['Decorate(TypeUnarySymbol ::= TypeUnarySymbol "{" "}") -> SemanticTypeSet', [AST.ASTNodeTypeSet, `
				type T = U{};
				% (type_unary_symbol)
			`]],

			['Decorate(TypeUnaryKeyword ::= "mutable" TypeUnaryKeyword) -> SemanticTypeOperation', [AST.ASTNodeTypeOperation, `
				type T = mutable U;
				% (type_unary_keyword)
			`]],

			['Decorate(TypeIntersection ::= TypeIntersection "&" TypeUnaryKeyword) -> SemanticTypeOperation', [AST.ASTNodeTypeOperation, `
				type T = U & V;
				% (type_intersection)
			`]],

			['Decorate(TypeUnion ::= TypeUnion "|" TypeIntersection) -> SemanticTypeOperation', [AST.ASTNodeTypeOperation, `
				type T = U | V;
				% (type_union)
			`]],

			/* ## Expressions */
			['Decorate(StringTemplate ::= TEMPLATE_FULL) -> SemanticTemplate', [AST.ASTNodeTemplate, `
				"""full1""";
				% (string_template)
			`]],
			['Decorate(StringTemplate ::= TEMPLATE_HEAD Expression? (TEMPLATE_MIDDLE Expression?)* TEMPLATE_TAIL) -> SemanticTemplate', [AST.ASTNodeTemplate, `
				"""hello {{ "to" }} the {{ "whole" }} great {{ "big" }} world""";
				% (string_template)
			`]],
			['Decorate(StringTemplate ::= TEMPLATE_HEAD Expression? (TEMPLATE_MIDDLE Expression?)* TEMPLATE_TAIL) -> SemanticTemplate', [AST.ASTNodeTemplate, `
				"""hello {{ """to {{ """the {{ "whole" }} great""" }} big""" }} world""";
				% (string_template)
			`]],

			['Decorate(Property ::= Word "=" Expression) -> SemanticProperty', [AST.ASTNodeProperty, `
				[a= 42];
				% (property)
			`]],

			['Decorate(Case ::= Expression "->" Expression) -> SemanticCase', [AST.ASTNodeCase, `
				{42 -> 6.9};
				% (case)
			`]],

			['Decorate(ExpressionGrouped ::= "(" Expression ")") -> SemanticExpression', [AST.ASTNodeExpression, `
				(42 || 6.9);
				% (expression_grouped)
			`]],

			['Decorate(TupleLiteral ::= "[" "]") -> SemanticTuple', [AST.ASTNodeTuple, `
				[];
				% (tuple_literal)
			`]],
			['Decorate(TupleLiteral ::= "[" ","? Expression# ","? "]") -> SemanticTuple', [AST.ASTNodeTuple, `
				[42, 6.9];
				% (tuple_literal)
			`]],

			['Decorate(RecordLiteral ::= "[" ","? Property# ","? "]") -> SemanticRecord', [AST.ASTNodeRecord, `
				[a= 42, b= 6.9];
				% (record_literal)
			`]],

			['Decorate(SetLiteral ::= "{" ","? Expression# ","? "}") -> SemanticSet', [AST.ASTNodeSet, `
				{42, 6.9};
>>>>>>> 207c6e69
				% (set_literal)
			`]],

			['Decorate(MapLiteral ::= "{" ","? Case# ","? "}") -> SemanticMap', [AST.ASTNodeMap, `
				{
					{42 -> 6.9, "hello" -> true};
				}
				% (map_literal)
			`]],

<<<<<<< HEAD
			['Decorate(PropertyAccess<Variable> ::= ("." | "?." | "!.") INTEGER) -> SemanticIndex', [AST.ASTNodeIndex, `
				{
					v.1;
				}
				% (property_access__variable)
			`]],
			['Decorate(PropertyAccess<Variable> ::= ("." | "?." | "!.") Word) -> SemanticKey', [AST.ASTNodeKey, `
				{
					v?.p;
				}
				% (property_access__variable)
			`]],
			['Decorate(PropertyAccess<Variable> ::= ("." | "?." | "!.") "[" Expression<?Variable> "]") -> SemanticExpression', [AST.ASTNodeExpression, `
				{
					v!.[a + b];
				}
				% (property_access__variable)
=======
			['Decorate(PropertyAccess ::= ("." | "?." | "!.") INTEGER) -> SemanticIndex', [AST.ASTNodeIndex, `
				v.1;
				% (property_access)
			`]],
			['Decorate(PropertyAccess ::= ("." | "?." | "!.") Word) -> SemanticKey', [AST.ASTNodeKey, `
				v?.p;
				% (property_access)
			`]],
			['Decorate(PropertyAccess ::= ("." | "?." | "!.") "[" Expression "]") -> SemanticExpression', [AST.ASTNodeExpression, `
				v!.[a + b];
				% (property_access)
>>>>>>> 207c6e69
			`]],

			['Decorate(PropertyAssign ::= "." INTEGER) -> SemanticIndex', [AST.ASTNodeIndex, `
				{
					v.1 = false;
				}
				% (property_assign)
			`]],
			['Decorate(PropertyAssign ::= "." Word) -> SemanticKey', [AST.ASTNodeKey, `
				{
					v.p = false;
				}
				% (property_assign)
			`]],
<<<<<<< HEAD
			['Decorate(PropertyAssign ::= "." "[" Expression<+Variable> "]") -> SemanticExpression', [AST.ASTNodeExpression, `
				{
					v.[a + b] = false;
				}
				% (property_assign)
			`]],

			['Decorate(ExpressionCompound<Variable> ::= ExpressionCompound<?Variable> PropertyAccess<?Variable>) -> SemanticAccess', [AST.ASTNodeAccess, `
				{
					v.p;
				}
				% (expression_compound__variable)
			`]],
			['Decorate(ExpressionCompound<+Variable> ::= ExpressionCompound<?Variable> FunctionCall) -> SemanticCall', [AST.ASTNodeCall, `
				{
					List.<T>();
				}
				% (expression_compound__variable)
=======
			['Decorate(PropertyAssign ::= "." "[" Expression "]") -> SemanticExpression', [AST.ASTNodeExpression, `
				v.[a + b] = false;
				% (property_assign)
			`]],

			['Decorate(ExpressionCompound ::= ExpressionCompound PropertyAccess) -> SemanticAccess', [AST.ASTNodeAccess, `
				v.p;
				% (expression_compound)
			`]],
			['Decorate(ExpressionCompound ::= ExpressionCompound FunctionCall) -> SemanticCall', [AST.ASTNodeCall, `
				List.<T>();
				% (expression_compound)
>>>>>>> 207c6e69
			`]],

			['Decorate(Assignee ::= IDENTIFIER) -> SemanticVariable', [AST.ASTNodeVariable, `
				{
					v = 42;
				}
				% (assignee)
			`]],
<<<<<<< HEAD
			['Decorate(Assignee ::= ExpressionCompound<+Variable> PropertyAssign) -> SemanticAccess', [AST.ASTNodeAccess, `
				{
					v.1 = 42;
				}
				% (assignee)
			`]],

			['Decorate(ExpressionUnarySymbol<Variable> ::= "!" ExpressionUnarySymbol<?Variable>) -> SemanticOperation', [AST.ASTNodeOperation, `
				{
					!v;
				}
				% (expression_unary_symbol__variable)
			`]],
			['Decorate(ExpressionUnarySymbol<Variable> ::= "?" ExpressionUnarySymbol<?Variable>) -> SemanticOperation', [AST.ASTNodeOperation, `
				{
					?v;
				}
				% (expression_unary_symbol__variable)
			`]],
			['Decorate(ExpressionUnarySymbol<Variable> ::= "+" ExpressionUnarySymbol<?Variable>) -> SemanticExpression', [AST.ASTNodeExpression, `
				{
					+v;
				}
				% (expression_unary_symbol__variable)
			`]],
			['Decorate(ExpressionUnarySymbol<Variable> ::= "-" ExpressionUnarySymbol<?Variable>) -> SemanticOperation', [AST.ASTNodeOperation, `
				{
					-v;
				}
				% (expression_unary_symbol__variable)
			`]],

			['Decorate(ExpressionClaim<Variable> ::= "<" Type ">" ExpressionClaim<?Variable>) -> SemanticOperation', [AST.ASTNodeClaim, `
				{
					<T>a;
				}
				% (expression_claim__variable)
			`]],

			['Decorate(ExpressionExponential<Variable> ::= ExpressionClaim<?Variable> "^" ExpressionExponential<?Variable>) -> SemanticOperation', [AST.ASTNodeOperation, `
				{
					a ^ b;
				}
				% (expression_exponential__variable)
			`]],

			['Decorate(ExpressionMultiplicative<Variable> ::= ExpressionMultiplicative<?Variable> "*" ExpressionExponential<?Variable>) -> SemanticOperation', [AST.ASTNodeOperation, `
				{
					a * b;
				}
				% (expression_multiplicative__variable)
			`]],
			['Decorate(ExpressionMultiplicative<Variable> ::= ExpressionMultiplicative<?Variable> "/" ExpressionExponential<?Variable>) -> SemanticOperation', [AST.ASTNodeOperation, `
				{
					a / b;
				}
				% (expression_multiplicative__variable)
			`]],

			['Decorate(ExpressionAdditive<Variable> ::= ExpressionAdditive<?Variable> "+" ExpressionMultiplicative<?Variable>) -> SemanticOperation', [AST.ASTNodeOperation, `
				{
					a + b;
				}
				% (expression_additive__variable)
			`]],
			['Decorate(ExpressionAdditive<Variable> ::= ExpressionAdditive<?Variable> "-" ExpressionMultiplicative<?Variable>) -> SemanticOperation', [AST.ASTNodeOperation, `
				{
					a - b;
				}
				% (expression_additive__variable)
			`]],

			...['<', '>', '<=', '>=', '!<', '!>', 'is', 'isnt'].map((op) => [`${ (['is', 'isnt'].includes(op) ? 'skip: ' : '') }Decorate(ExpressionComparative<Variable> ::= ExpressionComparative<?Variable> "${ op }" ExpressionAdditive<?Variable>) -> SemanticOperation`, [AST.ASTNodeOperation, `
				{
					a ${ op } b;
				}
				% (expression_comparative__variable)
			`]] as [string, [NewableFunction, string]]),

			...['===', '!==', '==', '!='].map((op) => [`Decorate(ExpressionEquality<Variable> ::= ExpressionEquality<?Variable> "${ op }" ExpressionComparative<?Variable>) -> SemanticOperation`, [AST.ASTNodeOperation, `
				{
					a ${ op } b;
				}
				% (expression_equality__variable)
			`]] as [string, [NewableFunction, string]]),

			['Decorate(ExpressionConjunctive<Variable> ::= ExpressionConjunctive<?Variable> "&&" ExpressionEquality<?Variable>) -> SemanticOperation', [AST.ASTNodeOperation, `
				{
					a && b;
				}
				% (expression_conjunctive__variable)
			`]],
			['Decorate(ExpressionConjunctive<Variable> ::= ExpressionConjunctive<?Variable> "!&" ExpressionEquality<?Variable>) -> SemanticOperation', [AST.ASTNodeOperation, `
				{
					a !& b;
				}
				% (expression_conjunctive__variable)
			`]],

			['Decorate(ExpressionDisjunctive<Variable> ::= ExpressionDisjunctive<?Variable> "||" ExpressionConjunctive<?Variable>) -> SemanticOperation', [AST.ASTNodeOperation, `
				{
					a || b;
				}
				% (expression_disjunctive__variable)
			`]],
			['Decorate(ExpressionDisjunctive<Variable> ::= ExpressionDisjunctive<?Variable> "!|" ExpressionConjunctive<?Variable>) -> SemanticOperation', [AST.ASTNodeOperation, `
				{
					a !| b;
				}
				% (expression_disjunctive__variable)
			`]],

			['Decorate(ExpressionConditional<Variable> ::= "if" Expression<?Variable> "then" Expression<?Variable> "else" Expression<?Variable>) -> SemanticOperation', [AST.ASTNodeOperation, `
				{
					if a then b else c;
				}
				% (expression_conditional__variable)
			`]],

			/* ## Statements */
			['Decorate(DeclarationType ::= "type" IDENTIFIER "=" Type<+Variable> ";") -> SemanticDeclarationType', [AST.ASTNodeDeclarationType, `
				{
					type T = U;
				}
				% (declaration_type)
			`]],

			['Decorate(DeclarationVariable ::= "let" IDENTIFIER ":" Type<+Variable> "=" Expression<+Variable> ";") -> SemanticDeclarationVariable', [AST.ASTNodeDeclarationVariable, `
				{
					let a: T = b;
				}
				% (declaration_variable)
			`]],
			['Decorate(DeclarationVariable ::= "let" "unfixed" IDENTIFIER ":" Type<+Variable> "=" Expression<+Variable> ";") -> SemanticDeclarationVariable', [AST.ASTNodeDeclarationVariable, `
				{
					let unfixed a: T = b;
				}
				% (declaration_variable)
			`]],

			['Decorate(StatementExpression ::= Expression<+Variable> ";") -> SemanticStatementExpression', [AST.ASTNodeStatementExpression, `
				{
					a;
				}
				% (statement_expression)
			`]],

			['Decorate(StatementAssignment ::= Assignee "=" Expression<+Variable> ";") -> SemanticAssignment', [AST.ASTNodeAssignment, `
				{
					a = b;
				}
=======
			['Decorate(Assignee ::= ExpressionCompound PropertyAssign) -> SemanticAccess', [AST.ASTNodeAccess, `
				v.1 = 42;
				% (assignee)
			`]],

			['Decorate(ExpressionUnarySymbol ::= "!" ExpressionUnarySymbol) -> SemanticOperation', [AST.ASTNodeOperation, `
				!v;
				% (expression_unary_symbol)
			`]],
			['Decorate(ExpressionUnarySymbol ::= "?" ExpressionUnarySymbol) -> SemanticOperation', [AST.ASTNodeOperation, `
				?v;
				% (expression_unary_symbol)
			`]],
			['Decorate(ExpressionUnarySymbol ::= "+" ExpressionUnarySymbol) -> SemanticExpression', [AST.ASTNodeExpression, `
				+v;
				% (expression_unary_symbol)
			`]],
			['Decorate(ExpressionUnarySymbol ::= "-" ExpressionUnarySymbol) -> SemanticOperation', [AST.ASTNodeOperation, `
				-v;
				% (expression_unary_symbol)
			`]],

			['Decorate(ExpressionClaim ::= "<" Type ">" ExpressionClaim) -> SemanticOperation', [AST.ASTNodeClaim, `
				<T>a;
				% (expression_claim)
			`]],

			['Decorate(ExpressionExponential ::= ExpressionClaim "^" ExpressionExponential) -> SemanticOperation', [AST.ASTNodeOperation, `
				a ^ b;
				% (expression_exponential)
			`]],

			['Decorate(ExpressionMultiplicative ::= ExpressionMultiplicative "*" ExpressionExponential) -> SemanticOperation', [AST.ASTNodeOperation, `
				a * b;
				% (expression_multiplicative)
			`]],
			['Decorate(ExpressionMultiplicative ::= ExpressionMultiplicative "/" ExpressionExponential) -> SemanticOperation', [AST.ASTNodeOperation, `
				a / b;
				% (expression_multiplicative)
			`]],

			['Decorate(ExpressionAdditive ::= ExpressionAdditive "+" ExpressionMultiplicative) -> SemanticOperation', [AST.ASTNodeOperation, `
				a + b;
				% (expression_additive)
			`]],
			['Decorate(ExpressionAdditive ::= ExpressionAdditive "-" ExpressionMultiplicative) -> SemanticOperation', [AST.ASTNodeOperation, `
				a - b;
				% (expression_additive)
			`]],

			...['<', '>', '<=', '>=', '!<', '!>', 'is', 'isnt'].map((op) => [`${ (['is', 'isnt'].includes(op) ? 'skip: ' : '') }Decorate(ExpressionComparative ::= ExpressionComparative "${ op }" ExpressionAdditive) -> SemanticOperation`, [AST.ASTNodeOperation, `
				a ${ op } b;
				% (expression_comparative)
			`]] as [string, [NewableFunction, string]]),

			...['===', '!==', '==', '!='].map((op) => [`Decorate(ExpressionEquality ::= ExpressionEquality "${ op }" ExpressionComparative) -> SemanticOperation`, [AST.ASTNodeOperation, `
				a ${ op } b;
				% (expression_equality)
			`]] as [string, [NewableFunction, string]]),

			['Decorate(ExpressionConjunctive ::= ExpressionConjunctive "&&" ExpressionEquality) -> SemanticOperation', [AST.ASTNodeOperation, `
				a && b;
				% (expression_conjunctive)
			`]],
			['Decorate(ExpressionConjunctive ::= ExpressionConjunctive "!&" ExpressionEquality) -> SemanticOperation', [AST.ASTNodeOperation, `
				a !& b;
				% (expression_conjunctive)
			`]],

			['Decorate(ExpressionDisjunctive ::= ExpressionDisjunctive "||" ExpressionConjunctive) -> SemanticOperation', [AST.ASTNodeOperation, `
				a || b;
				% (expression_disjunctive)
			`]],
			['Decorate(ExpressionDisjunctive ::= ExpressionDisjunctive "!|" ExpressionConjunctive) -> SemanticOperation', [AST.ASTNodeOperation, `
				a !| b;
				% (expression_disjunctive)
			`]],

			['Decorate(ExpressionConditional ::= "if" Expression "then" Expression "else" Expression) -> SemanticOperation', [AST.ASTNodeOperation, `
				if a then b else c;
				% (expression_conditional)
			`]],

			/* ## Statements */
			['Decorate(DeclarationType ::= "type" IDENTIFIER "=" Type ";") -> SemanticDeclarationType', [AST.ASTNodeDeclarationType, `
				type T = U;
				% (declaration_type)
			`]],

			['Decorate(DeclarationVariable ::= "let" IDENTIFIER ":" Type "=" Expression ";") -> SemanticDeclarationVariable', [AST.ASTNodeDeclarationVariable, `
				let a: T = b;
				% (declaration_variable)
			`]],
			['Decorate(DeclarationVariable ::= "let" "unfixed" IDENTIFIER ":" Type "=" Expression ";") -> SemanticDeclarationVariable', [AST.ASTNodeDeclarationVariable, `
				let unfixed a: T = b;
				% (declaration_variable)
			`]],

			['Decorate(StatementExpression ::= Expression ";") -> SemanticStatementExpression', [AST.ASTNodeStatementExpression, `
				a;
				% (statement_expression)
			`]],

			['Decorate(StatementAssignment ::= Assignee "=" Expression ";") -> SemanticAssignment', [AST.ASTNodeAssignment, `
				a = b;
>>>>>>> 207c6e69
				% (statement_assignment)
			`]],

			['Decorate(Block ::= "{" Statement+ "}") -> SemanticBlock', [AST.ASTNodeBlock, `
				{
					type T = U;
					let a: T = b;
					a;
					a = b;
				}
				% (block)
			`]],
		]).forEach(([klass, text], description) => (description.slice(0, 5) === 'only:' ? specify.only : description.slice(0, 5) === 'skip:' ? specify.skip : specify)(description, () => {
			const parsenode: SyntaxNode = captureParseNode(...text.split('%') as [string, string]);
			return assert.ok(
				DECORATOR.decorateTS(parsenode) instanceof klass,
				`\`${ parsenode.text }\` not an instance of ${ klass.name }.`,
			);
		}));
		describe('Decorate(TypeUnarySymbol ::= TypeUnarySymbol "!") -> SemanticTypeOperation', () => {
			it('type operator `!` is not yet supported.', () => {
				assert.throws(() => DECORATOR.decorateTS(captureParseNode(`
<<<<<<< HEAD
					{
						type T = U!;
					}
				`, '(type_unary_symbol__variable)')), /not yet supported/);
=======
					type T = U!;
				`, '(type_unary_symbol)')), /not yet supported/);
>>>>>>> 207c6e69
			});
		});
		['is', 'isnt'].forEach((op) => describe(`Decorate(ExpressionComparative ::= ExpressionComparative "${ op }" ExpressionAdditive) -> SemanticOperation`, () => {
			it(`operator \`${ op }\` is not yet supported.`, () => {
				assert.throws(() => DECORATOR.decorateTS(captureParseNode(`
<<<<<<< HEAD
					{
						a ${ op } b;
					}
				`, '(expression_comparative__variable)')), /not yet supported/);
=======
					a ${ op } b;
				`, '(expression_comparative)')), /not yet supported/);
>>>>>>> 207c6e69
			});
		}));
	});
});<|MERGE_RESOLUTION|>--- conflicted
+++ resolved
@@ -97,157 +97,69 @@
 			`]],
 
 			/* ## Types */
-<<<<<<< HEAD
-			['Decorate(EntryType<-Named><-Optional><-Variable> ::= Type<?Variable>) -> SemanticItemType', [AST.ASTNodeItemType, `
-				{
-					type T = \\[int];
+			['Decorate(EntryType<-Named><-Optional> ::= Type) -> SemanticItemType', [AST.ASTNodeItemType, `
+				{
+					type T = [int];
 				}
 				% (entry_type)
 			`]],
-			['Decorate(EntryType<-Named><-Optional><+Variable> ::= Type<?Variable>) -> SemanticItemType', [AST.ASTNodeItemType, `
-				{
-					type T = [int];
-				}
-				% (entry_type__variable)
-			`]],
-			['Decorate(EntryType<-Named><+Optional><-Variable> ::= "?:" Type<?Variable>) -> SemanticItemType', [AST.ASTNodeItemType, `
-				{
-					type T = \\[?: int];
+			['Decorate(EntryType<-Named><+Optional> ::= "?:" Type) -> SemanticItemType', [AST.ASTNodeItemType, `
+				{
+					type T = [?: int];
 				}
 				% (entry_type__optional)
 			`]],
-			['Decorate(EntryType<-Named><+Optional><+Variable> ::= "?:" Type<?Variable>) -> SemanticItemType', [AST.ASTNodeItemType, `
-				{
-					type T = [?: int];
-				}
-				% (entry_type__optional__variable)
-			`]],
-			['Decorate(EntryType<+Named><-Optional><-Variable> ::= Word ":" Type<?Variable>) -> SemanticPropertyType', [AST.ASTNodePropertyType, `
-				{
-					type T = \\[a: int];
+			['Decorate(EntryType<+Named><-Optional> ::= Word ":" Type) -> SemanticPropertyType', [AST.ASTNodePropertyType, `
+				{
+					type T = [a: int];
 				}
 				% (entry_type__named)
 			`]],
-			['Decorate(EntryType<+Named><-Optional><+Variable> ::= Word ":" Type<?Variable>) -> SemanticPropertyType', [AST.ASTNodePropertyType, `
-				{
-					type T = [a: int];
-				}
-				% (entry_type__named__variable)
-			`]],
-			['Decorate(EntryType<+Named><+Optional><-Variable> ::= Word "?:" Type<?Variable>) -> SemanticPropertyType', [AST.ASTNodePropertyType, `
-				{
-					type T = \\[a?: int];
+			['Decorate(EntryType<+Named><+Optional> ::= Word "?:" Type) -> SemanticPropertyType', [AST.ASTNodePropertyType, `
+				{
+					type T = [a?: int];
 				}
 				% (entry_type__named__optional)
 			`]],
-			['Decorate(EntryType<+Named><+Optional><+Variable> ::= Word "?:" Type<?Variable>) -> SemanticPropertyType', [AST.ASTNodePropertyType, `
-				{
-					type T = [a?: int];
-				}
-				% (entry_type__named__optional__variable)
-			`]],
-
-			['Decorate(TypeGrouped<?Variable> ::= "(" Type<?Variable> ")") -> SemanticType', [AST.ASTNodeType, `
+
+			['Decorate(TypeGrouped ::= "(" Type ")") -> SemanticType', [AST.ASTNodeType, `
 				{
 					type T = (3 | float);
 				}
-				% (type_grouped__variable)
-			`]],
-
-			['Decorate(TypeTupleLiteral<-Variable> ::= "\\[" "]") -> SemanticTypeTuple', [AST.ASTNodeTypeTuple, `
-				{
-					type T = \\[];
+				% (type_grouped)
+			`]],
+
+			['Decorate(TypeTupleLiteral ::= "[" "]") -> SemanticTypeTuple', [AST.ASTNodeTypeTuple, `
+				{
+					type T = [];
 				}
 				% (type_tuple_literal)
 			`]],
-			['Decorate(TypeTupleLiteral<+Variable> ::= "[" "]") -> SemanticTypeTuple', [AST.ASTNodeTypeTuple, `
-				{
-					type T = [];
-				}
-				% (type_tuple_literal__variable)
-			`]],
-			['Decorate(TypeTupleLiteral<-Variable> ::= "\\[" ","? ItemsType<?Variable> "]") -> SemanticTypeTuple', [AST.ASTNodeTypeTuple, `
-				{
-					type T = \\[int, ?: float];
+			['Decorate(TypeTupleLiteral ::= "[" ","? ItemsType "]") -> SemanticTypeTuple', [AST.ASTNodeTypeTuple, `
+				{
+					type T = [int, ?: float];
 				}
 				% (type_tuple_literal)
 			`]],
-			['Decorate(TypeTupleLiteral<+Variable> ::= "[" ","? ItemsType<?Variable> "]") -> SemanticTypeTuple', [AST.ASTNodeTypeTuple, `
-				{
-					type T = [int, ?: float];
-				}
-				% (type_tuple_literal__variable)
-			`]],
-
-			['Decorate(TypeRecordLiteral<-Variable> ::= "\\[" ","? PropertiesType<?Variable> ","? "]") -> SemanticTypeRecord', [AST.ASTNodeTypeRecord, `
-				{
-					type T = \\[a?: int, b: float];
+
+			['Decorate(TypeRecordLiteral ::= "[" ","? PropertiesType ","? "]") -> SemanticTypeRecord', [AST.ASTNodeTypeRecord, `
+				{
+					type T = [a?: int, b: float];
 				}
 				% (type_record_literal)
 			`]],
-			['Decorate(TypeRecordLiteral<+Variable> ::= "[" ","? PropertiesType<?Variable> ","? "]") -> SemanticTypeRecord', [AST.ASTNodeTypeRecord, `
-				{
-					type T = [a?: int, b: float];
-				}
-				% (type_record_literal__variable)
-			`]],
-
-			['Decorate(TypeDictLiteral ::= "[" ":" Type<+Variable> "]") -> SemanticTypeDict', [AST.ASTNodeTypeDict, `
+
+			['Decorate(TypeDictLiteral ::= "[" ":" Type "]") -> SemanticTypeDict', [AST.ASTNodeTypeDict, `
 				{
 					type T = [:int];
 				}
 				% (type_dict_literal)
 			`]],
 
-			['Decorate(TypeMapLiteral ::= "{" Type__0<+Variable> "->" Type__1<+Variable> "}") -> SemanticTypeMap', [AST.ASTNodeTypeMap, `
+			['Decorate(TypeMapLiteral ::= "{" Type__0 "->" Type__1 "}") -> SemanticTypeMap', [AST.ASTNodeTypeMap, `
 				{
 					type T = {int -> float};
 				}
-=======
-			['Decorate(EntryType<-Named><-Optional> ::= Type) -> SemanticItemType', [AST.ASTNodeItemType, `
-				type T = [int];
-				% (entry_type)
-			`]],
-			['Decorate(EntryType<-Named><+Optional> ::= "?:" Type) -> SemanticItemType', [AST.ASTNodeItemType, `
-				type T = [?: int];
-				% (entry_type__optional)
-			`]],
-			['Decorate(EntryType<+Named><-Optional> ::= Word ":" Type) -> SemanticPropertyType', [AST.ASTNodePropertyType, `
-				type T = [a: int];
-				% (entry_type__named)
-			`]],
-			['Decorate(EntryType<+Named><+Optional> ::= Word "?:" Type) -> SemanticPropertyType', [AST.ASTNodePropertyType, `
-				type T = [a?: int];
-				% (entry_type__named__optional)
-			`]],
-
-			['Decorate(TypeGrouped ::= "(" Type ")") -> SemanticType', [AST.ASTNodeType, `
-				type T = (3 | float);
-				% (type_grouped)
-			`]],
-
-			['Decorate(TypeTupleLiteral ::= "[" "]") -> SemanticTypeTuple', [AST.ASTNodeTypeTuple, `
-				type T = [];
-				% (type_tuple_literal)
-			`]],
-			['Decorate(TypeTupleLiteral ::= "[" ","? ItemsType "]") -> SemanticTypeTuple', [AST.ASTNodeTypeTuple, `
-				type T = [int, ?: float];
-				% (type_tuple_literal)
-			`]],
-
-			['Decorate(TypeRecordLiteral ::= "[" ","? PropertiesType ","? "]") -> SemanticTypeRecord', [AST.ASTNodeTypeRecord, `
-				type T = [a?: int, b: float];
-				% (type_record_literal)
-			`]],
-
-			['Decorate(TypeDictLiteral ::= "[" ":" Type "]") -> SemanticTypeDict', [AST.ASTNodeTypeDict, `
-				type T = [:int];
-				% (type_dict_literal)
-			`]],
-
-			['Decorate(TypeMapLiteral ::= "{" Type__0 "->" Type__1 "}") -> SemanticTypeMap', [AST.ASTNodeTypeMap, `
-				type T = {int -> float};
->>>>>>> 207c6e69
 				% (type_map_literal)
 			`]],
 
@@ -264,253 +176,136 @@
 				% (property_access_type)
 			`]],
 
-<<<<<<< HEAD
-			['Decorate(TypeCompound<Variable> ::= TypeCompound<?Variable> PropertyAccessType) -> SemanticTypeAccess', [AST.ASTNodeTypeAccess, `
+			['Decorate(TypeCompound ::= TypeCompound PropertyAccessType) -> SemanticTypeAccess', [AST.ASTNodeTypeAccess, `
 				{
 					type T = U.p;
 				}
-				% (type_compound__variable)
-			`]],
-			['Decorate(TypeCompound<+Variable> ::= TypeCompound<?Variable> GenericCall) -> SemanticTypeCall', [AST.ASTNodeTypeCall, `
+				% (type_compound)
+			`]],
+			['Decorate(TypeCompound ::= TypeCompound GenericCall) -> SemanticTypeCall', [AST.ASTNodeTypeCall, `
 				{
 					type T = List.<U>;
 				}
-				% (type_compound__variable)
-			`]],
-
-			['Decorate(TypeUnarySymbol<Variable> ::= TypeUnarySymbol<?Variable> "?") -> SemanticTypeOperation', [AST.ASTNodeTypeOperation, `
+				% (type_compound)
+			`]],
+
+			['Decorate(TypeUnarySymbol ::= TypeUnarySymbol "?") -> SemanticTypeOperation', [AST.ASTNodeTypeOperation, `
 				{
 					type T = U?;
 				}
-				% (type_unary_symbol__variable)
-			`]],
-			['skip: Decorate(TypeUnarySymbol<Variable> ::= TypeUnarySymbol<?Variable> "!") -> SemanticTypeOperation', [AST.ASTNodeTypeOperation, `
+				% (type_unary_symbol)
+			`]],
+			['skip: Decorate(TypeUnarySymbol ::= TypeUnarySymbol "!") -> SemanticTypeOperation', [AST.ASTNodeTypeOperation, `
 				{
 					type T = U!;
 				}
-				% (type_unary_symbol__variable)
-			`]],
-			['Decorate(TypeUnarySymbol<Variable> ::= TypeUnarySymbol<?Variable> "\\[" INTEGER "]") -> SemanticTypeList', [AST.ASTNodeTypeList, `
-				{
-					type T = int\\[3];
-				}
-				% (type_unary_symbol__variable)
-			`]],
-			['Decorate(TypeUnarySymbol<+Variable> ::= TypeUnarySymbol<?Variable> "[" "]") -> SemanticTypeList', [AST.ASTNodeTypeList, `
+				% (type_unary_symbol)
+			`]],
+			['Decorate(TypeUnarySymbol ::= TypeUnarySymbol "[" "]") -> SemanticTypeList', [AST.ASTNodeTypeList, `
 				{
 					type T = U[];
 				}
-				% (type_unary_symbol__variable)
-			`]],
-			['Decorate(TypeUnarySymbol<+Variable> ::= TypeUnarySymbol<?Variable> "[" INTEGER "]") -> SemanticTypeList', [AST.ASTNodeTypeList, `
+				% (type_unary_symbol)
+			`]],
+			['Decorate(TypeUnarySymbol ::= TypeUnarySymbol "[" INTEGER "]") -> SemanticTypeList', [AST.ASTNodeTypeList, `
 				{
 					type T = U[3];
 				}
-				% (type_unary_symbol__variable)
-			`]],
-			['Decorate(TypeUnarySymbol<+Variable> ::= TypeUnarySymbol<?Variable> "{" "}") -> SemanticTypeSet', [AST.ASTNodeTypeSet, `
+				% (type_unary_symbol)
+			`]],
+			['Decorate(TypeUnarySymbol ::= TypeUnarySymbol "{" "}") -> SemanticTypeSet', [AST.ASTNodeTypeSet, `
 				{
 					type T = U{};
 				}
-				% (type_unary_symbol__variable)
-			`]],
-
-			['Decorate(TypeUnaryKeyword<Variable> ::= "mutable" TypeUnaryKeyword<?Variable>) -> SemanticTypeOperation', [AST.ASTNodeTypeOperation, `
+				% (type_unary_symbol)
+			`]],
+
+			['Decorate(TypeUnaryKeyword ::= "mutable" TypeUnaryKeyword) -> SemanticTypeOperation', [AST.ASTNodeTypeOperation, `
 				{
 					type T = mutable U;
 				}
-				% (type_unary_keyword__variable)
-			`]],
-
-			['Decorate(TypeIntersection<Variable> ::= TypeIntersection<?Variable> "&" TypeUnaryKeyword<?Variable>) -> SemanticTypeOperation', [AST.ASTNodeTypeOperation, `
+				% (type_unary_keyword)
+			`]],
+
+			['Decorate(TypeIntersection ::= TypeIntersection "&" TypeUnaryKeyword) -> SemanticTypeOperation', [AST.ASTNodeTypeOperation, `
 				{
 					type T = U & V;
 				}
-				% (type_intersection__variable)
-			`]],
-
-			['Decorate(TypeUnion<Variable> ::= TypeUnion<?Variable> "|" TypeIntersection<?Variable>) -> SemanticTypeOperation', [AST.ASTNodeTypeOperation, `
+				% (type_intersection)
+			`]],
+
+			['Decorate(TypeUnion ::= TypeUnion "|" TypeIntersection) -> SemanticTypeOperation', [AST.ASTNodeTypeOperation, `
 				{
 					type T = U | V;
 				}
-				% (type_union__variable)
-			`]],
-
-			/* ## Expressions */
-			['Decorate(StringTemplate<Variable> ::= TEMPLATE_FULL) -> SemanticTemplate', [AST.ASTNodeTemplate, `
-				{
-					"""full1""";
-				}
-				% (string_template__variable)
-			`]],
-			['Decorate(StringTemplate<Variable> ::= TEMPLATE_HEAD Expression<?Variable>? (TEMPLATE_MIDDLE Expression<?Variable>?)* TEMPLATE_TAIL) -> SemanticTemplate', [AST.ASTNodeTemplate, `
-				{
-					"""hello {{ "to" }} the {{ "whole" }} great {{ "big" }} world""";
-				}
-				% (string_template__variable)
-			`]],
-			['Decorate(StringTemplate<Variable> ::= TEMPLATE_HEAD Expression<?Variable>? (TEMPLATE_MIDDLE Expression<?Variable>?)* TEMPLATE_TAIL) -> SemanticTemplate', [AST.ASTNodeTemplate, `
-				{
-					"""hello {{ """to {{ """the {{ "whole" }} great""" }} big""" }} world""";
-				}
-				% (string_template__variable)
-			`]],
-
-			['Decorate(Property<Variable> ::= Word "=" Expression<?Variable>) -> SemanticProperty', [AST.ASTNodeProperty, `
-				{
-					[a= 42];
-				}
-				% (property__variable)
-			`]],
-
-			['Decorate(Case ::= Expression<+Variable> "->" Expression<+Variable>) -> SemanticCase', [AST.ASTNodeCase, `
-				{
-					{42 -> 6.9};
-				}
-				% (case)
-			`]],
-
-			['Decorate(ExpressionGrouped<Variable> ::= "(" Expression<?Variable> ")") -> SemanticExpression', [AST.ASTNodeExpression, `
-				{
-					(42 || 6.9);
-				}
-				% (expression_grouped__variable)
-			`]],
-
-			['Decorate(TupleLiteral<-Variable> ::= "\\[" "]") -> SemanticTuple', [AST.ASTNodeTuple, `
-				{
-					\\[];
-				}
-				% (tuple_literal)
-			`]],
-			['Decorate(TupleLiteral<+Variable> ::= "[" "]") -> SemanticTuple', [AST.ASTNodeTuple, `
-				{
-					[];
-				}
-				% (tuple_literal__variable)
-			`]],
-			['Decorate(TupleLiteral<-Variable> ::= "\\[" ","? Expression<?Variable># ","? "]") -> SemanticTuple', [AST.ASTNodeTuple, `
-				{
-					\\[42, 6.9];
-				}
-				% (tuple_literal)
-			`]],
-			['Decorate(TupleLiteral<+Variable> ::= "[" ","? Expression<?Variable># ","? "]") -> SemanticTuple', [AST.ASTNodeTuple, `
-				{
-					[42, 6.9];
-				}
-				% (tuple_literal__variable)
-			`]],
-
-			['Decorate(RecordLiteral<-Variable> ::= "\\[" ","? Property<?Variable># ","? "]") -> SemanticRecord', [AST.ASTNodeRecord, `
-				{
-					\\[a= 42, b= 6.9];
-				}
-				% (record_literal)
-			`]],
-			['Decorate(RecordLiteral<+Variable> ::= "[" ","? Property<?Variable># ","? "]") -> SemanticRecord', [AST.ASTNodeRecord, `
-				{
-					[a= 42, b= 6.9];
-				}
-				% (record_literal__variable)
-			`]],
-
-			['Decorate(SetLiteral ::= "{" ","? Expression<+Variable># ","? "}") -> SemanticSet', [AST.ASTNodeSet, `
-				{
-					{42, 6.9};
-				}
-=======
-			['Decorate(TypeCompound ::= TypeCompound PropertyAccessType) -> SemanticTypeAccess', [AST.ASTNodeTypeAccess, `
-				type T = U.p;
-				% (type_compound)
-			`]],
-			['Decorate(TypeCompound ::= TypeCompound GenericCall) -> SemanticTypeCall', [AST.ASTNodeTypeCall, `
-				type T = List.<U>;
-				% (type_compound)
-			`]],
-
-			['Decorate(TypeUnarySymbol ::= TypeUnarySymbol "?") -> SemanticTypeOperation', [AST.ASTNodeTypeOperation, `
-				type T = U?;
-				% (type_unary_symbol)
-			`]],
-			['skip: Decorate(TypeUnarySymbol ::= TypeUnarySymbol "!") -> SemanticTypeOperation', [AST.ASTNodeTypeOperation, `
-				type T = U!;
-				% (type_unary_symbol)
-			`]],
-			['Decorate(TypeUnarySymbol ::= TypeUnarySymbol "[" "]") -> SemanticTypeList', [AST.ASTNodeTypeList, `
-				type T = U[];
-				% (type_unary_symbol)
-			`]],
-			['Decorate(TypeUnarySymbol ::= TypeUnarySymbol "[" INTEGER "]") -> SemanticTypeList', [AST.ASTNodeTypeList, `
-				type T = U[3];
-				% (type_unary_symbol)
-			`]],
-			['Decorate(TypeUnarySymbol ::= TypeUnarySymbol "{" "}") -> SemanticTypeSet', [AST.ASTNodeTypeSet, `
-				type T = U{};
-				% (type_unary_symbol)
-			`]],
-
-			['Decorate(TypeUnaryKeyword ::= "mutable" TypeUnaryKeyword) -> SemanticTypeOperation', [AST.ASTNodeTypeOperation, `
-				type T = mutable U;
-				% (type_unary_keyword)
-			`]],
-
-			['Decorate(TypeIntersection ::= TypeIntersection "&" TypeUnaryKeyword) -> SemanticTypeOperation', [AST.ASTNodeTypeOperation, `
-				type T = U & V;
-				% (type_intersection)
-			`]],
-
-			['Decorate(TypeUnion ::= TypeUnion "|" TypeIntersection) -> SemanticTypeOperation', [AST.ASTNodeTypeOperation, `
-				type T = U | V;
 				% (type_union)
 			`]],
 
 			/* ## Expressions */
 			['Decorate(StringTemplate ::= TEMPLATE_FULL) -> SemanticTemplate', [AST.ASTNodeTemplate, `
-				"""full1""";
+				{
+					"""full1""";
+				}
 				% (string_template)
 			`]],
 			['Decorate(StringTemplate ::= TEMPLATE_HEAD Expression? (TEMPLATE_MIDDLE Expression?)* TEMPLATE_TAIL) -> SemanticTemplate', [AST.ASTNodeTemplate, `
-				"""hello {{ "to" }} the {{ "whole" }} great {{ "big" }} world""";
+				{
+					"""hello {{ "to" }} the {{ "whole" }} great {{ "big" }} world""";
+				}
 				% (string_template)
 			`]],
 			['Decorate(StringTemplate ::= TEMPLATE_HEAD Expression? (TEMPLATE_MIDDLE Expression?)* TEMPLATE_TAIL) -> SemanticTemplate', [AST.ASTNodeTemplate, `
-				"""hello {{ """to {{ """the {{ "whole" }} great""" }} big""" }} world""";
+				{
+					"""hello {{ """to {{ """the {{ "whole" }} great""" }} big""" }} world""";
+				}
 				% (string_template)
 			`]],
 
 			['Decorate(Property ::= Word "=" Expression) -> SemanticProperty', [AST.ASTNodeProperty, `
-				[a= 42];
+				{
+					[a= 42];
+				}
 				% (property)
 			`]],
 
 			['Decorate(Case ::= Expression "->" Expression) -> SemanticCase', [AST.ASTNodeCase, `
-				{42 -> 6.9};
+				{
+					{42 -> 6.9};
+				}
 				% (case)
 			`]],
 
 			['Decorate(ExpressionGrouped ::= "(" Expression ")") -> SemanticExpression', [AST.ASTNodeExpression, `
-				(42 || 6.9);
+				{
+					(42 || 6.9);
+				}
 				% (expression_grouped)
 			`]],
 
 			['Decorate(TupleLiteral ::= "[" "]") -> SemanticTuple', [AST.ASTNodeTuple, `
-				[];
+				{
+					[];
+				}
 				% (tuple_literal)
 			`]],
 			['Decorate(TupleLiteral ::= "[" ","? Expression# ","? "]") -> SemanticTuple', [AST.ASTNodeTuple, `
-				[42, 6.9];
+				{
+					[42, 6.9];
+				}
 				% (tuple_literal)
 			`]],
 
 			['Decorate(RecordLiteral ::= "[" ","? Property# ","? "]") -> SemanticRecord', [AST.ASTNodeRecord, `
-				[a= 42, b= 6.9];
+				{
+					[a= 42, b= 6.9];
+				}
 				% (record_literal)
 			`]],
 
 			['Decorate(SetLiteral ::= "{" ","? Expression# ","? "}") -> SemanticSet', [AST.ASTNodeSet, `
-				{42, 6.9};
->>>>>>> 207c6e69
+				{
+					{42, 6.9};
+				}
 				% (set_literal)
 			`]],
 
@@ -521,38 +316,24 @@
 				% (map_literal)
 			`]],
 
-<<<<<<< HEAD
-			['Decorate(PropertyAccess<Variable> ::= ("." | "?." | "!.") INTEGER) -> SemanticIndex', [AST.ASTNodeIndex, `
+			['Decorate(PropertyAccess ::= ("." | "?." | "!.") INTEGER) -> SemanticIndex', [AST.ASTNodeIndex, `
 				{
 					v.1;
 				}
-				% (property_access__variable)
-			`]],
-			['Decorate(PropertyAccess<Variable> ::= ("." | "?." | "!.") Word) -> SemanticKey', [AST.ASTNodeKey, `
+				% (property_access)
+			`]],
+			['Decorate(PropertyAccess ::= ("." | "?." | "!.") Word) -> SemanticKey', [AST.ASTNodeKey, `
 				{
 					v?.p;
 				}
-				% (property_access__variable)
-			`]],
-			['Decorate(PropertyAccess<Variable> ::= ("." | "?." | "!.") "[" Expression<?Variable> "]") -> SemanticExpression', [AST.ASTNodeExpression, `
+				% (property_access)
+			`]],
+			['Decorate(PropertyAccess ::= ("." | "?." | "!.") "[" Expression "]") -> SemanticExpression', [AST.ASTNodeExpression, `
 				{
 					v!.[a + b];
 				}
-				% (property_access__variable)
-=======
-			['Decorate(PropertyAccess ::= ("." | "?." | "!.") INTEGER) -> SemanticIndex', [AST.ASTNodeIndex, `
-				v.1;
 				% (property_access)
 			`]],
-			['Decorate(PropertyAccess ::= ("." | "?." | "!.") Word) -> SemanticKey', [AST.ASTNodeKey, `
-				v?.p;
-				% (property_access)
-			`]],
-			['Decorate(PropertyAccess ::= ("." | "?." | "!.") "[" Expression "]") -> SemanticExpression', [AST.ASTNodeExpression, `
-				v!.[a + b];
-				% (property_access)
->>>>>>> 207c6e69
-			`]],
 
 			['Decorate(PropertyAssign ::= "." INTEGER) -> SemanticIndex', [AST.ASTNodeIndex, `
 				{
@@ -566,40 +347,25 @@
 				}
 				% (property_assign)
 			`]],
-<<<<<<< HEAD
-			['Decorate(PropertyAssign ::= "." "[" Expression<+Variable> "]") -> SemanticExpression', [AST.ASTNodeExpression, `
+			['Decorate(PropertyAssign ::= "." "[" Expression "]") -> SemanticExpression', [AST.ASTNodeExpression, `
 				{
 					v.[a + b] = false;
 				}
 				% (property_assign)
 			`]],
 
-			['Decorate(ExpressionCompound<Variable> ::= ExpressionCompound<?Variable> PropertyAccess<?Variable>) -> SemanticAccess', [AST.ASTNodeAccess, `
+			['Decorate(ExpressionCompound ::= ExpressionCompound PropertyAccess) -> SemanticAccess', [AST.ASTNodeAccess, `
 				{
 					v.p;
 				}
-				% (expression_compound__variable)
-			`]],
-			['Decorate(ExpressionCompound<+Variable> ::= ExpressionCompound<?Variable> FunctionCall) -> SemanticCall', [AST.ASTNodeCall, `
+				% (expression_compound)
+			`]],
+			['Decorate(ExpressionCompound ::= ExpressionCompound FunctionCall) -> SemanticCall', [AST.ASTNodeCall, `
 				{
 					List.<T>();
 				}
-				% (expression_compound__variable)
-=======
-			['Decorate(PropertyAssign ::= "." "[" Expression "]") -> SemanticExpression', [AST.ASTNodeExpression, `
-				v.[a + b] = false;
-				% (property_assign)
-			`]],
-
-			['Decorate(ExpressionCompound ::= ExpressionCompound PropertyAccess) -> SemanticAccess', [AST.ASTNodeAccess, `
-				v.p;
 				% (expression_compound)
 			`]],
-			['Decorate(ExpressionCompound ::= ExpressionCompound FunctionCall) -> SemanticCall', [AST.ASTNodeCall, `
-				List.<T>();
-				% (expression_compound)
->>>>>>> 207c6e69
-			`]],
 
 			['Decorate(Assignee ::= IDENTIFIER) -> SemanticVariable', [AST.ASTNodeVariable, `
 				{
@@ -607,265 +373,157 @@
 				}
 				% (assignee)
 			`]],
-<<<<<<< HEAD
-			['Decorate(Assignee ::= ExpressionCompound<+Variable> PropertyAssign) -> SemanticAccess', [AST.ASTNodeAccess, `
+			['Decorate(Assignee ::= ExpressionCompound PropertyAssign) -> SemanticAccess', [AST.ASTNodeAccess, `
 				{
 					v.1 = 42;
 				}
 				% (assignee)
 			`]],
 
-			['Decorate(ExpressionUnarySymbol<Variable> ::= "!" ExpressionUnarySymbol<?Variable>) -> SemanticOperation', [AST.ASTNodeOperation, `
+			['Decorate(ExpressionUnarySymbol ::= "!" ExpressionUnarySymbol) -> SemanticOperation', [AST.ASTNodeOperation, `
 				{
 					!v;
 				}
-				% (expression_unary_symbol__variable)
-			`]],
-			['Decorate(ExpressionUnarySymbol<Variable> ::= "?" ExpressionUnarySymbol<?Variable>) -> SemanticOperation', [AST.ASTNodeOperation, `
+				% (expression_unary_symbol)
+			`]],
+			['Decorate(ExpressionUnarySymbol ::= "?" ExpressionUnarySymbol) -> SemanticOperation', [AST.ASTNodeOperation, `
 				{
 					?v;
 				}
-				% (expression_unary_symbol__variable)
-			`]],
-			['Decorate(ExpressionUnarySymbol<Variable> ::= "+" ExpressionUnarySymbol<?Variable>) -> SemanticExpression', [AST.ASTNodeExpression, `
+				% (expression_unary_symbol)
+			`]],
+			['Decorate(ExpressionUnarySymbol ::= "+" ExpressionUnarySymbol) -> SemanticExpression', [AST.ASTNodeExpression, `
 				{
 					+v;
 				}
-				% (expression_unary_symbol__variable)
-			`]],
-			['Decorate(ExpressionUnarySymbol<Variable> ::= "-" ExpressionUnarySymbol<?Variable>) -> SemanticOperation', [AST.ASTNodeOperation, `
+				% (expression_unary_symbol)
+			`]],
+			['Decorate(ExpressionUnarySymbol ::= "-" ExpressionUnarySymbol) -> SemanticOperation', [AST.ASTNodeOperation, `
 				{
 					-v;
 				}
-				% (expression_unary_symbol__variable)
-			`]],
-
-			['Decorate(ExpressionClaim<Variable> ::= "<" Type ">" ExpressionClaim<?Variable>) -> SemanticOperation', [AST.ASTNodeClaim, `
+				% (expression_unary_symbol)
+			`]],
+
+			['Decorate(ExpressionClaim ::= "<" Type ">" ExpressionClaim) -> SemanticOperation', [AST.ASTNodeClaim, `
 				{
 					<T>a;
 				}
-				% (expression_claim__variable)
-			`]],
-
-			['Decorate(ExpressionExponential<Variable> ::= ExpressionClaim<?Variable> "^" ExpressionExponential<?Variable>) -> SemanticOperation', [AST.ASTNodeOperation, `
+				% (expression_claim)
+			`]],
+
+			['Decorate(ExpressionExponential ::= ExpressionClaim "^" ExpressionExponential) -> SemanticOperation', [AST.ASTNodeOperation, `
 				{
 					a ^ b;
 				}
-				% (expression_exponential__variable)
-			`]],
-
-			['Decorate(ExpressionMultiplicative<Variable> ::= ExpressionMultiplicative<?Variable> "*" ExpressionExponential<?Variable>) -> SemanticOperation', [AST.ASTNodeOperation, `
+				% (expression_exponential)
+			`]],
+
+			['Decorate(ExpressionMultiplicative ::= ExpressionMultiplicative "*" ExpressionExponential) -> SemanticOperation', [AST.ASTNodeOperation, `
 				{
 					a * b;
 				}
-				% (expression_multiplicative__variable)
-			`]],
-			['Decorate(ExpressionMultiplicative<Variable> ::= ExpressionMultiplicative<?Variable> "/" ExpressionExponential<?Variable>) -> SemanticOperation', [AST.ASTNodeOperation, `
+				% (expression_multiplicative)
+			`]],
+			['Decorate(ExpressionMultiplicative ::= ExpressionMultiplicative "/" ExpressionExponential) -> SemanticOperation', [AST.ASTNodeOperation, `
 				{
 					a / b;
 				}
-				% (expression_multiplicative__variable)
-			`]],
-
-			['Decorate(ExpressionAdditive<Variable> ::= ExpressionAdditive<?Variable> "+" ExpressionMultiplicative<?Variable>) -> SemanticOperation', [AST.ASTNodeOperation, `
+				% (expression_multiplicative)
+			`]],
+
+			['Decorate(ExpressionAdditive ::= ExpressionAdditive "+" ExpressionMultiplicative) -> SemanticOperation', [AST.ASTNodeOperation, `
 				{
 					a + b;
 				}
-				% (expression_additive__variable)
-			`]],
-			['Decorate(ExpressionAdditive<Variable> ::= ExpressionAdditive<?Variable> "-" ExpressionMultiplicative<?Variable>) -> SemanticOperation', [AST.ASTNodeOperation, `
+				% (expression_additive)
+			`]],
+			['Decorate(ExpressionAdditive ::= ExpressionAdditive "-" ExpressionMultiplicative) -> SemanticOperation', [AST.ASTNodeOperation, `
 				{
 					a - b;
 				}
-				% (expression_additive__variable)
-			`]],
-
-			...['<', '>', '<=', '>=', '!<', '!>', 'is', 'isnt'].map((op) => [`${ (['is', 'isnt'].includes(op) ? 'skip: ' : '') }Decorate(ExpressionComparative<Variable> ::= ExpressionComparative<?Variable> "${ op }" ExpressionAdditive<?Variable>) -> SemanticOperation`, [AST.ASTNodeOperation, `
+				% (expression_additive)
+			`]],
+
+			...['<', '>', '<=', '>=', '!<', '!>', 'is', 'isnt'].map((op) => [`${ (['is', 'isnt'].includes(op) ? 'skip: ' : '') }Decorate(ExpressionComparative ::= ExpressionComparative "${ op }" ExpressionAdditive) -> SemanticOperation`, [AST.ASTNodeOperation, `
 				{
 					a ${ op } b;
 				}
-				% (expression_comparative__variable)
-			`]] as [string, [NewableFunction, string]]),
-
-			...['===', '!==', '==', '!='].map((op) => [`Decorate(ExpressionEquality<Variable> ::= ExpressionEquality<?Variable> "${ op }" ExpressionComparative<?Variable>) -> SemanticOperation`, [AST.ASTNodeOperation, `
-				{
-					a ${ op } b;
-				}
-				% (expression_equality__variable)
-			`]] as [string, [NewableFunction, string]]),
-
-			['Decorate(ExpressionConjunctive<Variable> ::= ExpressionConjunctive<?Variable> "&&" ExpressionEquality<?Variable>) -> SemanticOperation', [AST.ASTNodeOperation, `
-				{
-					a && b;
-				}
-				% (expression_conjunctive__variable)
-			`]],
-			['Decorate(ExpressionConjunctive<Variable> ::= ExpressionConjunctive<?Variable> "!&" ExpressionEquality<?Variable>) -> SemanticOperation', [AST.ASTNodeOperation, `
-				{
-					a !& b;
-				}
-				% (expression_conjunctive__variable)
-			`]],
-
-			['Decorate(ExpressionDisjunctive<Variable> ::= ExpressionDisjunctive<?Variable> "||" ExpressionConjunctive<?Variable>) -> SemanticOperation', [AST.ASTNodeOperation, `
-				{
-					a || b;
-				}
-				% (expression_disjunctive__variable)
-			`]],
-			['Decorate(ExpressionDisjunctive<Variable> ::= ExpressionDisjunctive<?Variable> "!|" ExpressionConjunctive<?Variable>) -> SemanticOperation', [AST.ASTNodeOperation, `
-				{
-					a !| b;
-				}
-				% (expression_disjunctive__variable)
-			`]],
-
-			['Decorate(ExpressionConditional<Variable> ::= "if" Expression<?Variable> "then" Expression<?Variable> "else" Expression<?Variable>) -> SemanticOperation', [AST.ASTNodeOperation, `
-				{
-					if a then b else c;
-				}
-				% (expression_conditional__variable)
-			`]],
-
-			/* ## Statements */
-			['Decorate(DeclarationType ::= "type" IDENTIFIER "=" Type<+Variable> ";") -> SemanticDeclarationType', [AST.ASTNodeDeclarationType, `
-				{
-					type T = U;
-				}
-				% (declaration_type)
-			`]],
-
-			['Decorate(DeclarationVariable ::= "let" IDENTIFIER ":" Type<+Variable> "=" Expression<+Variable> ";") -> SemanticDeclarationVariable', [AST.ASTNodeDeclarationVariable, `
-				{
-					let a: T = b;
-				}
-				% (declaration_variable)
-			`]],
-			['Decorate(DeclarationVariable ::= "let" "unfixed" IDENTIFIER ":" Type<+Variable> "=" Expression<+Variable> ";") -> SemanticDeclarationVariable', [AST.ASTNodeDeclarationVariable, `
-				{
-					let unfixed a: T = b;
-				}
-				% (declaration_variable)
-			`]],
-
-			['Decorate(StatementExpression ::= Expression<+Variable> ";") -> SemanticStatementExpression', [AST.ASTNodeStatementExpression, `
-				{
-					a;
-				}
-				% (statement_expression)
-			`]],
-
-			['Decorate(StatementAssignment ::= Assignee "=" Expression<+Variable> ";") -> SemanticAssignment', [AST.ASTNodeAssignment, `
-				{
-					a = b;
-				}
-=======
-			['Decorate(Assignee ::= ExpressionCompound PropertyAssign) -> SemanticAccess', [AST.ASTNodeAccess, `
-				v.1 = 42;
-				% (assignee)
-			`]],
-
-			['Decorate(ExpressionUnarySymbol ::= "!" ExpressionUnarySymbol) -> SemanticOperation', [AST.ASTNodeOperation, `
-				!v;
-				% (expression_unary_symbol)
-			`]],
-			['Decorate(ExpressionUnarySymbol ::= "?" ExpressionUnarySymbol) -> SemanticOperation', [AST.ASTNodeOperation, `
-				?v;
-				% (expression_unary_symbol)
-			`]],
-			['Decorate(ExpressionUnarySymbol ::= "+" ExpressionUnarySymbol) -> SemanticExpression', [AST.ASTNodeExpression, `
-				+v;
-				% (expression_unary_symbol)
-			`]],
-			['Decorate(ExpressionUnarySymbol ::= "-" ExpressionUnarySymbol) -> SemanticOperation', [AST.ASTNodeOperation, `
-				-v;
-				% (expression_unary_symbol)
-			`]],
-
-			['Decorate(ExpressionClaim ::= "<" Type ">" ExpressionClaim) -> SemanticOperation', [AST.ASTNodeClaim, `
-				<T>a;
-				% (expression_claim)
-			`]],
-
-			['Decorate(ExpressionExponential ::= ExpressionClaim "^" ExpressionExponential) -> SemanticOperation', [AST.ASTNodeOperation, `
-				a ^ b;
-				% (expression_exponential)
-			`]],
-
-			['Decorate(ExpressionMultiplicative ::= ExpressionMultiplicative "*" ExpressionExponential) -> SemanticOperation', [AST.ASTNodeOperation, `
-				a * b;
-				% (expression_multiplicative)
-			`]],
-			['Decorate(ExpressionMultiplicative ::= ExpressionMultiplicative "/" ExpressionExponential) -> SemanticOperation', [AST.ASTNodeOperation, `
-				a / b;
-				% (expression_multiplicative)
-			`]],
-
-			['Decorate(ExpressionAdditive ::= ExpressionAdditive "+" ExpressionMultiplicative) -> SemanticOperation', [AST.ASTNodeOperation, `
-				a + b;
-				% (expression_additive)
-			`]],
-			['Decorate(ExpressionAdditive ::= ExpressionAdditive "-" ExpressionMultiplicative) -> SemanticOperation', [AST.ASTNodeOperation, `
-				a - b;
-				% (expression_additive)
-			`]],
-
-			...['<', '>', '<=', '>=', '!<', '!>', 'is', 'isnt'].map((op) => [`${ (['is', 'isnt'].includes(op) ? 'skip: ' : '') }Decorate(ExpressionComparative ::= ExpressionComparative "${ op }" ExpressionAdditive) -> SemanticOperation`, [AST.ASTNodeOperation, `
-				a ${ op } b;
 				% (expression_comparative)
 			`]] as [string, [NewableFunction, string]]),
 
 			...['===', '!==', '==', '!='].map((op) => [`Decorate(ExpressionEquality ::= ExpressionEquality "${ op }" ExpressionComparative) -> SemanticOperation`, [AST.ASTNodeOperation, `
-				a ${ op } b;
+				{
+					a ${ op } b;
+				}
 				% (expression_equality)
 			`]] as [string, [NewableFunction, string]]),
 
 			['Decorate(ExpressionConjunctive ::= ExpressionConjunctive "&&" ExpressionEquality) -> SemanticOperation', [AST.ASTNodeOperation, `
-				a && b;
+				{
+					a && b;
+				}
 				% (expression_conjunctive)
 			`]],
 			['Decorate(ExpressionConjunctive ::= ExpressionConjunctive "!&" ExpressionEquality) -> SemanticOperation', [AST.ASTNodeOperation, `
-				a !& b;
+				{
+					a !& b;
+				}
 				% (expression_conjunctive)
 			`]],
 
 			['Decorate(ExpressionDisjunctive ::= ExpressionDisjunctive "||" ExpressionConjunctive) -> SemanticOperation', [AST.ASTNodeOperation, `
-				a || b;
+				{
+					a || b;
+				}
 				% (expression_disjunctive)
 			`]],
 			['Decorate(ExpressionDisjunctive ::= ExpressionDisjunctive "!|" ExpressionConjunctive) -> SemanticOperation', [AST.ASTNodeOperation, `
-				a !| b;
+				{
+					a !| b;
+				}
 				% (expression_disjunctive)
 			`]],
 
 			['Decorate(ExpressionConditional ::= "if" Expression "then" Expression "else" Expression) -> SemanticOperation', [AST.ASTNodeOperation, `
-				if a then b else c;
+				{
+					if a then b else c;
+				}
 				% (expression_conditional)
 			`]],
 
 			/* ## Statements */
 			['Decorate(DeclarationType ::= "type" IDENTIFIER "=" Type ";") -> SemanticDeclarationType', [AST.ASTNodeDeclarationType, `
-				type T = U;
+				{
+					type T = U;
+				}
 				% (declaration_type)
 			`]],
 
 			['Decorate(DeclarationVariable ::= "let" IDENTIFIER ":" Type "=" Expression ";") -> SemanticDeclarationVariable', [AST.ASTNodeDeclarationVariable, `
-				let a: T = b;
+				{
+					let a: T = b;
+				}
 				% (declaration_variable)
 			`]],
 			['Decorate(DeclarationVariable ::= "let" "unfixed" IDENTIFIER ":" Type "=" Expression ";") -> SemanticDeclarationVariable', [AST.ASTNodeDeclarationVariable, `
-				let unfixed a: T = b;
+				{
+					let unfixed a: T = b;
+				}
 				% (declaration_variable)
 			`]],
 
 			['Decorate(StatementExpression ::= Expression ";") -> SemanticStatementExpression', [AST.ASTNodeStatementExpression, `
-				a;
+				{
+					a;
+				}
 				% (statement_expression)
 			`]],
 
 			['Decorate(StatementAssignment ::= Assignee "=" Expression ";") -> SemanticAssignment', [AST.ASTNodeAssignment, `
-				a = b;
->>>>>>> 207c6e69
+				{
+					a = b;
+				}
 				% (statement_assignment)
 			`]],
 
@@ -888,29 +546,19 @@
 		describe('Decorate(TypeUnarySymbol ::= TypeUnarySymbol "!") -> SemanticTypeOperation', () => {
 			it('type operator `!` is not yet supported.', () => {
 				assert.throws(() => DECORATOR.decorateTS(captureParseNode(`
-<<<<<<< HEAD
 					{
 						type T = U!;
 					}
-				`, '(type_unary_symbol__variable)')), /not yet supported/);
-=======
-					type T = U!;
 				`, '(type_unary_symbol)')), /not yet supported/);
->>>>>>> 207c6e69
 			});
 		});
 		['is', 'isnt'].forEach((op) => describe(`Decorate(ExpressionComparative ::= ExpressionComparative "${ op }" ExpressionAdditive) -> SemanticOperation`, () => {
 			it(`operator \`${ op }\` is not yet supported.`, () => {
 				assert.throws(() => DECORATOR.decorateTS(captureParseNode(`
-<<<<<<< HEAD
 					{
 						a ${ op } b;
 					}
-				`, '(expression_comparative__variable)')), /not yet supported/);
-=======
-					a ${ op } b;
 				`, '(expression_comparative)')), /not yet supported/);
->>>>>>> 207c6e69
 			});
 		}));
 	});
