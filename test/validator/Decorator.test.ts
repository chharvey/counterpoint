--- conflicted
+++ resolved
@@ -128,8 +128,8 @@
 				const propertytype: AST.ASTNodePropertyType = Decorator.decorate(h.entryTypeNamedFromString(`fontSize: float`));
 				assert.ok(!propertytype.optional);
 				assert.deepStrictEqual(
-					propertytype.children.map((c) => c.source),
-					[`fontSize`, `float`],
+					[propertytype.key.source, propertytype.value.source],
+					[`fontSize`,              `float`],
 				);
 			});
 			Dev.supports('optionalAccess') && specify('EntryType_Named_Optional ::= Word "?:" Type', () => {
@@ -312,13 +312,8 @@
 				const operation: AST.ASTNodeType = Decorator.decorate(h.unionTypeFromString(`4.2? | int & int`));
 				assert.ok(operation instanceof AST.ASTNodeTypeOperationBinary);
 				assert.deepStrictEqual(
-<<<<<<< HEAD
-					[left.source, operation.operator, right.source],
-					[`4.2 ?`,     Operator.OR,        `int & int`],
-=======
 					[operation.operand0.source, operation.operator, operation.operand1.source],
 					[`4.2 ?`,                   Operator.OR,        `int & int`],
->>>>>>> 0c29ada4
 				)
 			})
 		})
@@ -334,13 +329,8 @@
 				const operation: AST.ASTNodeType = Decorator.decorate(h.unionTypeFromString(`4.2? & (int | int)`));
 				assert.ok(operation instanceof AST.ASTNodeTypeOperationBinary);
 				assert.deepStrictEqual(
-<<<<<<< HEAD
-					[left.source, operation.operator, right.source],
-					[`4.2 ?`,     Operator.AND,       `int | int`],
-=======
 					[operation.operand0.source, operation.operator, operation.operand1.source],
 					[`4.2 ?`,                   Operator.AND,       `int | int`],
->>>>>>> 0c29ada4
 				)
 			})
 		})
