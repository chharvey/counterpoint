import type {
	NonemptyArray,
} from '@chharvey/parser';
import * as assert from 'assert'
import {
	Dev,
} from '../../src/core/index.js';
import type {
	PARSER,
} from '../../src/parser/index.js';
import {
	AST,
	Decorator,
	Operator,
} from '../../src/validator/index.js';
import {
	assert_arrayLength,
} from '../assert-helpers.js';
import * as h from '../helpers-parse.js';



describe('Decorator', () => {
	describe('.decorate', () => {
		Dev.supports('literalCollection') && describe('Word ::= KEYWORD | IDENTIFIER', () => {
			it('makes an ASTNodeKey.', () => {
				/*
					<Key source="let" id=\x8c/>
					<Key source="foobar" id=\x100/>
				*/
				const srcs: string[] = [
					`let`,
					`foobar`,
				];
				assert.deepStrictEqual(
					srcs.map((src) => {
						const key: AST.ASTNodeKey = Decorator.decorate(h.wordFromString(src));
						return [key.source, key.id];
					}),
					srcs.map((src, i) => [src, [
						0x8en,
						0x100n,
					][i]]),
				);
			});
		});

		describe('PrimitiveLiteral ::= "null" | "false" | "true" | INTEGER | FLOAT | STRING', () => {
			it('makes an ASTNodeConstant.', () => {
				/*
					<Constant source="null"/>
				*/
				assert.deepStrictEqual([
					`null;`,
					`false;`,
					`true;`,
					`42;`,
					`4.2;`,
<<<<<<< HEAD
=======
					`'hello';`,
>>>>>>> 0952f98c
				].map((src) => (Decorator.decorate(h.primitiveLiteralFromSource(src)) as unknown as AST.ASTNodeConstant).source), [
					`null`,
					`false`,
					`true`,
					`42`,
					`4.2`,
<<<<<<< HEAD
=======
					`'hello'`,
>>>>>>> 0952f98c
				])
			})
		})

		describe('TypeKeyword ::= "void" | "bool" | "int" | "float" | "str" | "obj"', () => {
			it('makes an ASTNodeTypeConstant.', () => {
				/*
<<<<<<< HEAD
					<TypeConstant source="bool"/>
=======
					<TypeConstant source="void"/>
>>>>>>> 0952f98c
				*/
				assert.deepStrictEqual([
					`void`,
					`bool`,
					`int`,
					`float`,
					`str`,
					`obj`,
				].map((src) => (Decorator.decorate(h.keywordTypeFromString(src)) as unknown as AST.ASTNodeTypeConstant).source), [
					`void`,
					`bool`,
					`int`,
					`float`,
					`str`,
					`obj`,
<<<<<<< HEAD
				].map((src) => (Decorator.decorate(h.keywordTypeFromString(src)) as unknown as AST.ASTNodeTypeConstant).source), [
					`bool`,
					`int`,
					`float`,
					`obj`,
=======
>>>>>>> 0952f98c
				])
			})
		})

		Dev.supports('literalCollection') && describe('EntryType<Named, Optional> ::= <Named+>(Word . <Optional->":") <Optional+>"?:" Type', () => {
			specify('EntryType ::= Type', () => {
				/*
					<ItemType optional=false>
						<TypeConstant source="float"/>
					</ItemType>
				*/
				const itemtype: AST.ASTNodeItemType = Decorator.decorate(h.entryTypeFromString(`float`));
				assert.ok(!itemtype.optional);
				assert.deepStrictEqual(
					itemtype.children.map((c) => c.source),
					[`float`],
				);
			});
			Dev.supports('optionalAccess') && specify('EntryType_Optional ::= "?:" Type', () => {
				/*
					<ItemType optional=true>
						<TypeConstant source="float"/>
					</ItemType>
				*/
				const itemtype: AST.ASTNodeItemType = Decorator.decorate(h.entryTypeFromString(`?:float`));
				assert.ok(itemtype.optional);
				assert.deepStrictEqual(
					itemtype.children.map((c) => c.source),
					[`float`],
				);
			});
			specify('EntryType_Named ::= Word ":" Type', () => {
				/*
					<PropertyType optional=false>
						<Key source="fontSize"/>
						<TypeConstant source="float"/>
					</PropertyType>
				*/
				const propertytype: AST.ASTNodePropertyType = Decorator.decorate(h.entryTypeNamedFromString(`fontSize: float`));
				assert.ok(!propertytype.optional);
				assert.deepStrictEqual(
					propertytype.children.map((c) => c.source),
					[`fontSize`, `float`],
				);
			});
			Dev.supports('optionalAccess') && specify('EntryType_Named_Optional ::= Word "?:" Type', () => {
				/*
					<PropertyType optional=true>
						<Key source="fontSize"/>
						<TypeConstant source="float"/>
					</PropertyType>
				*/
				const propertytype: AST.ASTNodePropertyType = Decorator.decorate(h.entryTypeNamedFromString(`fontSize?: float`));
				assert.ok(propertytype.optional);
				assert.deepStrictEqual(
					propertytype.children.map((c) => c.source),
					[`fontSize`, `float`],
				);
			});
		});

		Dev.supportsAll('literalCollection', 'optionalAccess') && describe('TypeTupleLiteral ::= "[" (","? ItemsType)? "]"', () => {
			it('makes an empty ASTNodeTypeTuple.', () => {
				/*
					<TypeTuple/>
				*/
				assert_arrayLength(Decorator.decorate(h.tupleTypeFromString(`[]`)).children, 0);
			});
			it('makes a nonempty ASTNodeTypeTuple.', () => {
				/*
					<TypeTuple>
						<TypeAlias source="T"/>
						<TypeConstant source="42"/>
						<TypeOperation source="null | bool">...</TypeOperation>
						<TypeOperation source="?:str">...</TypeOperation>
					</TypeTuple>
				*/
				assert.deepStrictEqual(Decorator.decorate(h.tupleTypeFromString(`
					[
						T,
						42,
						null | bool,
						?:str,
					]
				`)).children.map((c) => c.source), [
					`T`,
					`42`,
					`null | bool`,
					`?: str`,
				]);
			});
		});

		Dev.supportsAll('literalCollection', 'optionalAccess') && describe('TypeRecordLiteral ::= "[" ","? PropertiesType "]"', () => {
			it('makes an ASTNodeTypeRecord.', () => {
				/*
					<TypeRecord>
						<PropertyType source="let: bool">...</PropertyType>
						<PropertyType source="foobar: int">...</PropertyType>
						<PropertyType source="diz?: str">...</PropertyType>
						<PropertyType source="qux: null">...</PropertyType>
					</TypeRecord>
				*/
				assert.deepStrictEqual(AST.ASTNodeTypeRecord.fromSource(`
					[
						let: bool,
						foobar: int,
						diz?: str,
						qux: null,
					]
				`).children.map((c) => c.source), [
					`let : bool`,
					`foobar : int`,
					`diz ?: str`,
					`qux : null`,
				]);
			});
		});

		describe('TypeUnit ::= IDENTIFIER', () => {
			it('makes an ASTNodeTypeAlias.', () => {
				/*
					<TypeAlias source="Foo" id=257/>
				*/
				assert.deepStrictEqual([
					`Foo`,
					`Bar`,
					`Qux`,
				].map((src) => {
					const constant: AST.ASTNodeType = Decorator.decorate(h.unitTypeFromString(src));
					assert.ok(constant instanceof AST.ASTNodeTypeAlias);
					return constant.id;
				}), [
					// 257 because `T` is 256 from `type T = ` in `unitTypeFromString`
					257n,
					257n,
					257n,
				]);
			});
			it('assigns a unique ID starting from 256.', () => {
				/*
					<TypeOperation operator=OR>
						<TypeAlias source="Foo" id=256/>
						<TypeAlias source="Bar" id=257/>
					</TypeOperation>
				*/
				assert.deepStrictEqual(Decorator.decorate(h.unionTypeFromString(`Foo | Bar`)).children.map((op) => {
					assert.ok(op instanceof AST.ASTNodeTypeAlias);
					return op.id;
				}), [257n, 258n]);
			});
		});

		describe('TypeUnit ::= PrimitiveLiteral', () => {
			it('makes an ASTNodeTypeConstant.', () => {
				/*
					<TypeConstant source="null"/>
				*/
				assert.deepStrictEqual([
					`null`,
					`false`,
					`true`,
					`42`,
					`4.2`,
				].map((src) => {
					const constant: AST.ASTNodeType = Decorator.decorate(h.unitTypeFromString(src));
					assert.ok(constant instanceof AST.ASTNodeTypeConstant);
					return constant.source;
				}), [
					`null`,
					`false`,
					`true`,
					`42`,
					`4.2`,
				])
			})
		})

		describe('TypeUnarySymbol ::= TypeUnarySymbol ("?" | "!")', () => {
			it('makes an ASTNodeTypeOperation.', () => {
				/*
<<<<<<< HEAD
					<TypeOperation operator="!">
=======
					<TypeOperation operator="?">
>>>>>>> 0952f98c
						<TypeConstant source="int"/>
					</TypeOperation>
				*/
				const operation: AST.ASTNodeType = Decorator.decorate(h.unaryTypeFromString(`int?`));
				assert.ok(operation instanceof AST.ASTNodeTypeOperationUnary);
				const operand: AST.ASTNodeType = operation.children[0];
				assert.deepStrictEqual(
					[operand.source, operation.operator],
					[`int`,          Operator.ORNULL],
				)
			})
			it('operator `!` is not yet supported.', () => {
				assert.throws(() => Decorator.decorate(h.unaryTypeFromString(`float!`)), /not yet supported/);
			});
		})

		describe('TypeIntersection ::= TypeIntersection "&" TypeUnarySymbol', () => {
			it('makes an ASTNodeTypeOperation.', () => {
				/*
					<TypeOperation operator="&">
						<TypeConstant source="int"/>
						<TypeConstant source="3"/>
					</TypeOperation>
				*/
				const operation: AST.ASTNodeType = Decorator.decorate(h.intersectionTypeFromString(`int & 3`));
				assert.ok(operation instanceof AST.ASTNodeTypeOperationBinary);
				const left:  AST.ASTNodeType = operation.children[0];
				const right: AST.ASTNodeType = operation.children[1];
				assert.deepStrictEqual(
					[left.source, operation.operator, right.source],
					[`int`,       Operator.AND,       `3`],
				)
			})
		})

		describe('TypeUnion ::= TypeUnion "|" TypeIntersection', () => {
			it('makes an ASTNodeTypeOperation.', () => {
				/*
					<TypeOperation operator="|">
						<TypeOperation source="4.2 ?">...</TypeOperation>
						<TypeOperation source="int & int">...</TypeOperation>
					</TypeOperation>
				*/
				const operation: AST.ASTNodeType = Decorator.decorate(h.unionTypeFromString(`4.2? | int & int`));
				assert.ok(operation instanceof AST.ASTNodeTypeOperationBinary);
				const left: AST.ASTNodeType = operation.children[0];
				const right: AST.ASTNodeType = operation.children[1];
				assert.deepStrictEqual(
					[left.source, operation.operator, right.source],
					[`4.2 ?`,     Operator.OR,        `int & int`],
				)
			})
		})

		describe('Type ::= TypeUnion', () => {
			it('makes an ASTNodeTypeOperation.', () => {
				/*
					<TypeOperation operator="&">
						<TypeOperation source="4.2 ?">...</TypeOperation>
						<TypeOperation source="int | int">...</TypeOperation>
					</TypeOperation>
				*/
				const operation: AST.ASTNodeType = Decorator.decorate(h.unionTypeFromString(`4.2? & (int | int)`));
				assert.ok(operation instanceof AST.ASTNodeTypeOperationBinary);
				const left:  AST.ASTNodeType = operation.children[0];
				const right: AST.ASTNodeType = operation.children[1];
				assert.deepStrictEqual(
					[left.source, operation.operator, right.source],
					[`4.2 ?`,     Operator.AND,       `int | int`],
				)
			})
		})

		Dev.supports('stringTemplate-decorate') && describe('StringTemplate', () => {
			function templateSources(tpl: PARSER.ParseNodeStringTemplate, ...srcs: Readonly<NonemptyArray<string>>): void {
				return assert.deepStrictEqual([...Decorator.decorate(tpl).children].map((c) => c.source), srcs);
			}
			specify('StringTemplate ::= TEMPLATE_FULL', () => {
				templateSources(h.stringTemplateFromSource(`
					'''full1''';
				`), `'''full1'''`);
			});
			specify('StringTemplate ::= TEMPLATE_HEAD TEMPLATE_TAIL', () => {
				templateSources(h.stringTemplateFromSource(`
					'''head1{{}}tail1''';
				`), `'''head1{{`, `}}tail1'''`);
			});
			specify('StringTemplate ::= TEMPLATE_HEAD Expression TEMPLATE_TAIL', () => {
				templateSources(h.stringTemplateFromSource(`
					'''head1{{ '''full1''' }}tail1''';
				`), `'''head1{{`, `'''full1'''`, `}}tail1'''`);
			});
			specify('StringTemplate ::= TEMPLATE_HEAD StringTemplate__0__List TEMPLATE_TAIL', () => {
				templateSources(h.stringTemplateFromSource(`
					'''head1{{}}midd1{{}}tail1''';
				`), `'''head1{{`, `}}midd1{{`, `}}tail1'''`);
			});
			specify('StringTemplate ::= TEMPLATE_HEAD Expression StringTemplate__0__List TEMPLATE_TAIL', () => {
				templateSources(h.stringTemplateFromSource(`
					'''head1{{ '''full1''' }}midd1{{}}tail1''';
				`), `'''head1{{`, `'''full1'''`, `}}midd1{{`, `}}tail1'''`);
			});

			specify('StringTemplate__0__List ::= TEMPLATE_MIDDLE Expression', () => {
				templateSources(h.stringTemplateFromSource(`
					'''head1{{ '''full1''' }}midd1{{ '''full2''' }}tail1''';
				`), `'''head1{{`, `'''full1'''`, `}}midd1{{`, `'''full2'''`, `}}tail1'''`);
			});
			specify('StringTemplate__0__List ::= StringTemplate__0__List TEMPLATE_MIDDLE', () => {
				templateSources(h.stringTemplateFromSource(`
					'''head1{{ '''full1''' }}midd1{{ '''full2''' }}midd2{{}}tail1''';
				`), `'''head1{{`, `'''full1'''`, `}}midd1{{`, `'''full2'''`, `}}midd2{{`, `}}tail1'''`);
			});
			specify('StringTemplate__0__List ::= StringTemplate__0__List TEMPLATE_MIDDLE Expression', () => {
				templateSources(h.stringTemplateFromSource(`
					'''head1{{ '''full1''' }}midd1{{ '''full2''' }}midd2{{ '''head2{{ '''full3''' }}tail2''' }}tail1''';
				`), `'''head1{{`, `'''full1'''`, `}}midd1{{`, `'''full2'''`, `}}midd2{{`, `'''head2{{ '''full3''' }}tail2'''`, `}}tail1'''`);
			});
		});

		Dev.supports('literalCollection') && context('Property ::= Word "=" Expression', () => {
			it('makes an ASTNodeProperty.', () => {
				/*
					<Property>
						<Key source="fontSize"/>
						<Operation source="1. + 0.25">...</Operation>
					</Property>
				*/
				const property = Decorator.decorate(h.propertyFromString(`fontSize= 1. + 0.25`));
				assert.ok(property instanceof AST.ASTNodeProperty); // FIXME: `AST.ASTNodeProperty` is assignable to `TemplatePartialType`, so `Decorator.decorate` overlads get confused
				assert.deepStrictEqual(
					property.children.map((c) => c.source),
					[`fontSize`, `1. + 0.25`],
				);
			});
		});

		Dev.supports('literalCollection') && context('Case ::= Expression "|->" Expression', () => {
			it('makes an ASTNodeCase', () => {
				/*
					<Case>
						<Operation source="1 + 0.25">...</Operation>
						<Constant source="1.25"/>
					</Case>
				*/
				const kase: AST.ASTNodeCase = Decorator.decorate(h.caseFromString(`1 + 0.25 |-> 1.25`));
				assert.deepStrictEqual(
					kase.children.map((c) => c.source),
					[`1 + 0.25`, `1.25`],
				);
			});
		});

		Dev.supports('literalCollection') && context('TupleLiteral ::= "[" (","? Expression# ","?)? "]"', () => {
			it('makes an empty ASTNodeTuple.', () => {
				/*
					<Tuple/>
				*/
				assert_arrayLength(Decorator.decorate(h.tupleLiteralFromSource(`[];`)).children, 0);
			});
			it('makes a nonempty ASTNodeTuple.', () => {
				/*
					<Tuple>
						<Constant source="42"/>
						<Constant source="true"/>
						<Operation source="null || false">...</Operation>
					</Tuple>
				*/
				assert.deepStrictEqual(Decorator.decorate(h.tupleLiteralFromSource(`
					[
						42,
						true,
						null || false,
					];
				`)).children.map((c) => c.source), [
					`42`,
					`true`,
					`null || false`,
				]);
			});
		});

		Dev.supports('literalCollection') && context('RecordLiteral ::= "[" ","? Property# ","? "]"', () => {
			it('makes an ASTNodeRecord.', () => {
				/*
					<Record>
						<Property source="let = true">...</Property>
						<Property source="foobar = 42">...</Property>
					</Record>
				*/
				assert.deepStrictEqual(Decorator.decorate(h.recordLiteralFromSource(`
					[
						let= true,
						foobar= 42,
					];
				`)).children.map((c) => c.source), [
					`let = true`,
					`foobar = 42`,
				]);
			});
		});

		Dev.supports('literalCollection') && context('MappingLiteral ::= "[" ","? Case# ","? "]"', () => {
			it('makes an ASTNodeMapping.', () => {
				/*
					<Mapping>
						<Case source="1 |-> null">...</Case>
						<Case source="4 |-> false">...</Case>
						<Case source="7 |-> true">...</Case>
						<Case source="9 |-> 42.0">...</Case>
					</Mapping>
				*/
				assert.deepStrictEqual(Decorator.decorate(h.mappingLiteralFromSource(`
					[
						1 |-> null,
						4 |-> false,
						7 |-> true,
						9 |-> 42.0,
					];
				`)).children.map((c) => c.source), [
					`1 |-> null`,
					`4 |-> false`,
					`7 |-> true`,
					`9 |-> 42.0`,
				]);
			});
		});

		context('ExpressionUnit ::= IDENTIFIER', () => {
			it('assigns a unique ID starting from 256.', () => {
				/*
					<Variable source="variable" id="256"/>
				*/
				assert.deepStrictEqual([
					`variable;`,
					`var;`,
				].map((src) => {
					const variable: AST.ASTNodeExpression = Decorator.decorate(h.unitExpressionFromSource(src));
					assert.ok(variable instanceof AST.ASTNodeVariable)
					return variable.id;
				}), [
					256n,
					256n,
				]);
			});
			it('increments IDs for each variable.', () => {
				/*
					<Operation operator=OR>
						<Variable source="variable" id="256"/>
						<Variable source="var" id="257"/>
					</Operation>
				*/
				assert.deepStrictEqual(Decorator.decorate(h.expressionFromSource(`
					variable || var;
				`)).children.map((op) => {
					assert.ok(op instanceof AST.ASTNodeVariable);
					return op.id;
				}), [256n, 257n]);
			});
			it('increments IDs even across statements.', () => {
				/*
					<Goal source="␂ variable ; var ; ␃">
						<StatementExpression>
							<Variable source="variable" id="256"/>
						</StatementExpression>
						<StatementExpression>
							<Variable source="var" id="257"/>
						</StatementExpression>
					</Goal>
				*/
				const goal: AST.ASTNodeGoal = Decorator.decorate(h.goalFromSource(`
					variable;
					var;
				`));
				assert_arrayLength(goal.children, 2);
				assert.deepStrictEqual(goal.children.map((stmt) => {
					assert.ok(stmt instanceof AST.ASTNodeStatementExpression);
					assert_arrayLength(stmt.children, 1);
					const ident: AST.ASTNodeExpression = stmt.children[0];
					assert.ok(ident instanceof AST.ASTNodeVariable);
					return ident.id;
				}), [256n, 257n]);
			});
		});

		context('ExpressionUnit ::= PrimitiveLiteral', () => {
			it('makes an ASTNodeConstant.', () => {
				/*
					<Constant line="1" col="1" source="null"/>
				*/
				assert.deepStrictEqual([
					`null;`,
					`false;`,
					`true;`,
					`42;`,
				].map((src) => (Decorator.decorate(h.primitiveLiteralFromSource(src)) as unknown as AST.ASTNodeConstant).source), [
					`null`,
					`false`,
					`true`,
					`42`,
				])
			})
		})

		context('ExpressionUnit ::= "(" Expression ")"', () => {
			it('returns the inner Expression node.', () => {
				/*
					<Operation operator=ADD>
						<Constant source="2"/>
						<Constant source="-3"/>
					</Operation>
				*/
				const operation: AST.ASTNodeExpression = Decorator.decorate(h.expressionFromSource(`(2 + -3);`));
				assert.ok(operation instanceof AST.ASTNodeOperationBinary);
				const [left, right]: readonly AST.ASTNodeExpression[] = operation.children;
				assert.ok(left  instanceof AST.ASTNodeConstant);
				assert.ok(right instanceof AST.ASTNodeConstant);
				assert.deepStrictEqual(
					[left.source, operation.operator, right.source],
					[`2`,         Operator.ADD,       `-3`],
				)
			})
			it('recursively applies to several sub-expressions.', () => {
				/*
					<Operation operator=EXP>
						<Operation operator=NEG>
							<Constant source="42"/>
						</Operation>
						<Operation operator=MUL>
							<Constant source="2"/>
							<Constant source="420"/>
						</Operation>
					</Operation>
				*/
				const operation: AST.ASTNodeExpression = Decorator.decorate(h.expressionFromSource(`(-(42) ^ +(2 * 420));`));
				assert.ok(operation instanceof AST.ASTNodeOperationBinary);
				assert.strictEqual(operation.operator, Operator.EXP)
				const [left, right]: readonly AST.ASTNodeExpression[] = operation.children;
				assert.ok(left instanceof AST.ASTNodeOperationUnary);
				assert.strictEqual(left.operator, Operator.NEG)
				assert_arrayLength(left.children, 1)
				assert.ok(left.children[0] instanceof AST.ASTNodeConstant);
				assert.strictEqual(left.children[0].source, `42`)

				assert.ok(right instanceof AST.ASTNodeOperationBinary);
				assert.strictEqual(right.operator, Operator.MUL)
				assert_arrayLength(right.children, 2)
				assert.deepStrictEqual(right.children.map((child) => {
					assert.ok(child instanceof AST.ASTNodeConstant);
					return child.source
				}), [`2`, `420`])
			})
		})

		Dev.supports('literalCollection') && describe('ExpressionCompound ::= ExpressionCompound PropertyAccess', () => {
			it('access by integer.', () => {
				/*
					<Access>
						<List source="[42, 420, 4200]">...</List>
						<Index>
							<Constant source="1"/>
						</Index>
					</Access>
				*/
				const access: AST.ASTNodeAccess = AST.ASTNodeAccess.fromSource(`
					[42, 420, 4200].1;
				`);
				const operand: AST.ASTNodeExpression = access.children[0];
				const accessor: AST.ASTNodeIndex | AST.ASTNodeKey | AST.ASTNodeExpression = access.children[1];
				assert.ok(accessor instanceof AST.ASTNodeIndex);
				assert.deepStrictEqual(
					[operand.source,        accessor.source],
					[`[ 42 , 420 , 4200 ]`, `. 1`],
				);
			});
			it('access by key.', () => {
				/*
					<Access>
						<Record source="[c= 42, b= 420, a= 4200]">...</Record>
						<Key source="b"/>
					</Access>
				*/
				const access: AST.ASTNodeAccess = AST.ASTNodeAccess.fromSource(`
					[c= 42, b= 420, a= 4200].b;
				`);
				const operand: AST.ASTNodeExpression = access.children[0];
				const accessor: AST.ASTNodeIndex | AST.ASTNodeKey | AST.ASTNodeExpression = access.children[1];
				assert.ok(accessor instanceof AST.ASTNodeKey);
				assert.deepStrictEqual(
					[operand.source,                    accessor.source],
					[`[ c = 42 , b = 420 , a = 4200 ]`, `b`],
				);
			});
			it('access by computed expression.', () => {
				/*
					<Access>
						<Mapping source="[0.5 * 2 |-> 'one', 1.4 + 0.6 |-> 'two']">...</Mapping>
						<Expression source="0.7 + 0.3">...</Expression>
					</Access>
				*/
				const access: AST.ASTNodeAccess = AST.ASTNodeAccess.fromSource(`
					[0.5 * 2 |-> 'one', 1.4 + 0.6 |-> 'two'].[0.7 + 0.3];
				`);
				const operand: AST.ASTNodeExpression = access.children[0];
				const accessor: AST.ASTNodeIndex | AST.ASTNodeKey | AST.ASTNodeExpression = access.children[1];
				assert.ok(accessor instanceof AST.ASTNodeExpression);
				assert.deepStrictEqual(
					[operand.source,                                accessor.source],
					[`[ 0.5 * 2 |-> 'one' , 1.4 + 0.6 |-> 'two' ]`, `0.7 + 0.3`],
				);
			});
		});

		context('ExpressionUnarySymbol ::= ("!" | "?" | "-") ExpressionUnarySymbol', () => {
			it('makes an ASTNodeOperationUnary.', () => {
				/*
					<Operation operator=NEG>
						<Constant source="42"/>
					</Operation>
				*/
				assert.deepStrictEqual([
					`!null;`,
					`?41;`,
					`- 42;`,
				].map((src) => {
					const operation: AST.ASTNodeExpression = Decorator.decorate(h.expressionFromSource(src));
					assert.ok(operation instanceof AST.ASTNodeOperationUnary);
					const operand: AST.ASTNodeExpression = operation.children[0];
					assert.ok(operand instanceof AST.ASTNodeConstant);
					return [operand.source, operation.operator]
				}), [
					[`null`, Operator.NOT],
					[`41`,   Operator.EMP],
					[`42`,   Operator.NEG],
				])
			})
		})

		context('SemanticOperation ::= SemanticExpression SemanticExpression', () => {
			it('makes an ASTNodeOperationBinary.', () => {
				/*
					<Operation operator=EXP>
						<Constant source="2"/>
						<Constant source="-3"/>
					</Operation>
				*/
				assert.deepStrictEqual([
					`2 ^ -3;`,
					`2 * -3;`,
					`2 + -3;`,
				].map((src) => {
					const operation: AST.ASTNodeExpression = Decorator.decorate(h.expressionFromSource(src));
					assert.ok(operation instanceof AST.ASTNodeOperationBinary);
					assert.deepStrictEqual(operation.children.map((operand) => {
						assert.ok(operand instanceof AST.ASTNodeConstant);
						return operand.source
					}), [`2`, `-3`])
					return operation.operator
				}), [
					Operator.EXP,
					Operator.MUL,
					Operator.ADD,
				])
			})
		})

		context('ExpressionAdditive ::= ExpressionAdditive "-" ExpressionMultiplicative', () => {
			it('makes an ASTNodeOperation with the `+` operator and negates the 2nd operand.', () => {
				/*
					<Operation operator=ADD>
						<Constant source="2"/>
						<Operation operator=NEG>
							<Constant source="3"/>
						</Operation>
					</Operation>
				*/
				const operation: AST.ASTNodeExpression = Decorator.decorate(h.expressionFromSource(`2 - 3;`));
				assert.ok(operation instanceof AST.ASTNodeOperationBinary);
				assert.strictEqual(operation.operator, Operator.ADD)
				const left:  AST.ASTNodeExpression = operation.children[0];
				const right: AST.ASTNodeExpression = operation.children[1];
				assert.ok(left  instanceof AST.ASTNodeConstant);
				assert.ok(right instanceof AST.ASTNodeOperationUnary);
				assert.ok(right.children[0] instanceof AST.ASTNodeConstant);
				assert.deepStrictEqual(
					[left.source, right.operator, right.children[0].source],
					[`2`,         Operator.NEG,   `3`],
				)
			})
		})

		context('ExpressionComparative ::= ExpressionComparative ("!<" | "!>" | "isnt") ExpressionAdditive', () => {
			it('makes an ASTNodeOperation with the `<` operator and logically negates the result.', () => {
				/*
					<Operation operator=NOT>
						<Operation operator=LT>
							<Constant source="2"/>
							<Constant source="3"/>
						</Operation>
					</Operation>
				*/
				const operation: AST.ASTNodeExpression = Decorator.decorate(h.expressionFromSource(`2 !< 3;`));
				assert.ok(operation instanceof AST.ASTNodeOperationUnary);
				assert.strictEqual(operation.operator, Operator.NOT)
				const child: AST.ASTNodeExpression = operation.children[0];
				assert.ok(child instanceof AST.ASTNodeOperationBinary);
				const left:  AST.ASTNodeExpression = child.children[0];
				const right: AST.ASTNodeExpression = child.children[1];
				assert.ok(left  instanceof AST.ASTNodeConstant);
				assert.ok(right instanceof AST.ASTNodeConstant);
				assert.deepStrictEqual(
					[left.source, child.operator, right.source],
					[`2`,         Operator.LT,    `3`],
				)
			})
			it('makes an ASTNodeOperation with the `>` operator and logically negates the result.', () => {
				/*
					<Operation operator=NOT>
						<Operation operator=GT>
							<Constant source="2"/>
							<Constant source="3"/>
						</Operation>
					</Operation>
				*/
				const operation: AST.ASTNodeExpression = Decorator.decorate(h.expressionFromSource(`2 !> 3;`));
				assert.ok(operation instanceof AST.ASTNodeOperationUnary);
				assert.strictEqual(operation.operator, Operator.NOT)
				const child: AST.ASTNodeExpression = operation.children[0];
				assert.ok(child instanceof AST.ASTNodeOperationBinary);
				const left:  AST.ASTNodeExpression = child.children[0];
				const right: AST.ASTNodeExpression = child.children[1];
				assert.ok(left  instanceof AST.ASTNodeConstant);
				assert.ok(right instanceof AST.ASTNodeConstant);
				assert.deepStrictEqual(
					[left.source, child.operator, right.source],
					[`2`,         Operator.GT,    `3`],
				)
			})
			it.skip('makes an ASTNodeOperation with the `is` operator and logically negates the result.', () => {
				/*
					<Operation operator=NOT>
						<Operation operator=IS>
							<Constant source="2"/>
							<Constant source="3"/>
						</Operation>
					</Operation>
				*/
				const operation: AST.ASTNodeExpression = Decorator.decorate(h.expressionFromSource(`2 isnt 3;`));
				assert.ok(operation instanceof AST.ASTNodeOperationUnary);
				assert.strictEqual(operation.operator, Operator.NOT)
				const child: AST.ASTNodeExpression = operation.children[0];
				assert.ok(child instanceof AST.ASTNodeOperationBinary);
				const left:  AST.ASTNodeExpression = child.children[0];
				const right: AST.ASTNodeExpression = child.children[1];
				assert.ok(left  instanceof AST.ASTNodeConstant);
				assert.ok(right instanceof AST.ASTNodeConstant);
				assert.deepStrictEqual(
					[left.source, child.operator, right.source],
					[`2`,         Operator.IS,    `3`],
				)
			})
			it('operator `is`/`isnt` is not yet supported.', () => {
				assert.throws(() => Decorator.decorate(h.expressionFromSource(`2 is   2;`)), /not yet supported/);
				assert.throws(() => Decorator.decorate(h.expressionFromSource(`2 isnt 3;`)), /not yet supported/);
			});
		})

		context('ExpressionEquality ::= ExpressionEquality ("!==" | "!=") ExpressionComparative', () => {
			it('makes an ASTNodeOperation with the `===` operator and logically negates the result.', () => {
				/*
					<Operation operator=NOT>
						<Operation operator=ID>
							<Constant source="2"/>
							<Constant source="3"/>
						</Operation>
					</Operation>
				*/
				const operation: AST.ASTNodeExpression = Decorator.decorate(h.expressionFromSource(`2 !== 3;`));
				assert.ok(operation instanceof AST.ASTNodeOperationUnary);
				assert.strictEqual(operation.operator, Operator.NOT);
				const child: AST.ASTNodeExpression = operation.children[0];
				assert.ok(child instanceof AST.ASTNodeOperationBinary);
				const left:  AST.ASTNodeExpression = child.children[0];
				const right: AST.ASTNodeExpression = child.children[1];
				assert.ok(left  instanceof AST.ASTNodeConstant);
				assert.ok(right instanceof AST.ASTNodeConstant);
				assert.deepStrictEqual(
					[left.source, child.operator, right.source],
					[`2`,         Operator.ID,    `3`],
				);
			});
			it('makes an ASTNodeOperation with the `==` operator and logically negates the result.', () => {
				/*
					<Operation operator=NOT>
						<Operation operator=EQ>
							<Constant source="2"/>
							<Constant source="3"/>
						</Operation>
					</Operation>
				*/
				const operation: AST.ASTNodeExpression = Decorator.decorate(h.expressionFromSource(`2 != 3;`));
				assert.ok(operation instanceof AST.ASTNodeOperationUnary);
				assert.strictEqual(operation.operator, Operator.NOT)
				const child: AST.ASTNodeExpression = operation.children[0];
				assert.ok(child instanceof AST.ASTNodeOperationBinary);
				const left:  AST.ASTNodeExpression = child.children[0];
				const right: AST.ASTNodeExpression = child.children[1];
				assert.ok(left  instanceof AST.ASTNodeConstant);
				assert.ok(right instanceof AST.ASTNodeConstant);
				assert.deepStrictEqual(
					[left.source, child.operator, right.source],
					[`2`,         Operator.EQ,    `3`],
				)
			})
		})

		context('ExpressionConjunctive ::= ExpressionConjunctive "!&" ExpressionEquality', () => {
			it('makes an ASTNodeOperation with the `&&` operator and logically negates the result.', () => {
				/*
					<Operation operator=NOT>
						<Operation operator=AND>
							<Constant source="2"/>
							<Constant source="3"/>
						</Operation>
					</Operation>
				*/
				const operation: AST.ASTNodeExpression = Decorator.decorate(h.expressionFromSource(`2 !& 3;`));
				assert.ok(operation instanceof AST.ASTNodeOperationUnary);
				assert.strictEqual(operation.operator, Operator.NOT)
				const child: AST.ASTNodeExpression = operation.children[0];
				assert.ok(child instanceof AST.ASTNodeOperationBinary);
				const left:  AST.ASTNodeExpression = child.children[0];
				const right: AST.ASTNodeExpression = child.children[1];
				assert.ok(left  instanceof AST.ASTNodeConstant);
				assert.ok(right instanceof AST.ASTNodeConstant);
				assert.deepStrictEqual(
					[left.source, child.operator, right.source],
					[`2`,         Operator.AND,   `3`],
				)
			})
		})

		context('ExpressionDisjunctive ::= ExpressionDisjunctive "!|" ExpressionConjunctive', () => {
			it('makes an ASTNodeOperation with the `||` operator and logically negates the result.', () => {
				/*
					<Operation operator=NOT>
						<Operation operator=OR>
							<Constant source="2"/>
							<Constant source="3"/>
						</Operation>
					</Operation>
				*/
				const operation: AST.ASTNodeExpression = Decorator.decorate(h.expressionFromSource(`2 !| 3;`));
				assert.ok(operation instanceof AST.ASTNodeOperationUnary);
				assert.strictEqual(operation.operator, Operator.NOT)
				const child: AST.ASTNodeExpression = operation.children[0];
				assert.ok(child instanceof AST.ASTNodeOperationBinary);
				const left:  AST.ASTNodeExpression = child.children[0];
				const right: AST.ASTNodeExpression = child.children[1];
				assert.ok(left  instanceof AST.ASTNodeConstant);
				assert.ok(right instanceof AST.ASTNodeConstant);
				assert.deepStrictEqual(
					[left.source, child.operator, right.source],
					[`2`,         Operator.OR,    `3`],
				)
			})
		})

		context('ExpressionConditional ::= "if" Expression "then" Expression "else" Expression', () => {
			it('makes an ASTNodeOperation with the COND operator and 3 children.', () => {
				/*
					<Operation operator=COND>
						<Constant source="true"/>
						<Constant source="2"/>
						<Constant source="3"/>
					</Operation>
				*/
				const operation: AST.ASTNodeExpression = Decorator.decorate(h.expressionFromSource(`if true then 2 else 3;`));
				assert.ok(operation instanceof AST.ASTNodeOperationTernary);
				assert.deepStrictEqual(operation.children.map((child) => {
					assert.ok(child instanceof AST.ASTNodeConstant);
					return child.source
				}), [
					`true`,
					`2`,
					`3`,
				])
			})
		})

		describe('DeclarationType ::= "type" IDENTIFIER "=" Type ";"', () => {
			it('makes an ASTNodeDeclarationType node.', () => {
				/*
					<DeclarationType>
						<Variable source="T" id=256n/>
						<TypeOperation operator=OR source="int | float">...</TypeOperation>
					</DeclarationType>
				*/
				const decl: AST.ASTNodeDeclarationType = Decorator.decorate(h.typeDeclarationFromSource(`
					type T  =  int | float;
				`));
				assert.strictEqual(decl.children[0].id, 256n);
				const typ: AST.ASTNodeType = decl.children[1];
				assert.ok(typ instanceof AST.ASTNodeTypeOperationBinary);
				assert.strictEqual(typ.operator, Operator.OR);
				assert.deepStrictEqual(decl.children.map((child) => child.source), [
					`T`, `int | float`,
				]);
			});
		});

		describe('DeclarationVariable ::= "let" "unfixed"? IDENTIFIER ":" Type "=" Expression ";"', () => {
			it('makes an unfixed ASTNodeDeclarationVariable node.', () => {
				/*
					<DeclarationVariable unfixed=true>
						<Variable source="the_answer" id=256n/>
						<TypeOperation operator=OR source="int | float">...</TypeOperation>
						<Operation operator=MUL source="21 * 2">...</Operation>
					</DeclarationVariable>
				*/
				const decl: AST.ASTNodeDeclarationVariable = Decorator.decorate(h.variableDeclarationFromSource(`
					let unfixed the_answer:  int | float =  21  *  2;
				`));
				assert.strictEqual(decl.unfixed, true);
				assert.strictEqual(decl.children[0].id, 256n);
				const type_: AST.ASTNodeType = decl.children[1]
				assert.ok(type_ instanceof AST.ASTNodeTypeOperationBinary)
				assert.strictEqual(type_.operator, Operator.OR)
				const assigned_expr: AST.ASTNodeExpression = decl.children[2];
				assert.ok(assigned_expr instanceof AST.ASTNodeOperationBinary);
				assert.strictEqual(assigned_expr.operator, Operator.MUL)
				assert.deepStrictEqual(decl.children.map((child) => child.source), [
					`the_answer`, `int | float`, `21 * 2`,
				])
			})
			it('makes a fixed ASTNodeDeclarationVariable node.', () => {
				/*
					<DeclarationVariable unfixed=false>
						<Variable source="`the £ answer`" id=256n/>
						<TypeConstant source="int | float">...</TypeOperation>
						<Operation operator=MUL source="the_answer * 10">
							<Variable source="the_answer" id=257n/>
							<Constant source="10"/>
						</Operation>
					</DeclarationVariable>
				*/
				const decl: AST.ASTNodeDeclarationVariable = Decorator.decorate(h.variableDeclarationFromSource(`
					let \`the £ answer\`: int = the_answer * 10;
				`));
				assert.strictEqual(decl.unfixed, false);
				assert.strictEqual(decl.children[0].id, 256n);
				const type_: AST.ASTNodeType = decl.children[1]
				assert.ok(type_ instanceof AST.ASTNodeTypeConstant)
				const assigned_expr: AST.ASTNodeExpression = decl.children[2]
				assert.ok(assigned_expr instanceof AST.ASTNodeOperationBinary)
				assert.strictEqual(assigned_expr.operator, Operator.MUL)
				assert.ok(assigned_expr.children[0] instanceof AST.ASTNodeVariable);
				assert.strictEqual(assigned_expr.children[0].id, 257n);
				assert.deepStrictEqual(decl.children.map((child) => child.source), [
					`\`the £ answer\``, `int`, `the_answer * 10`,
				])
			})
		})

		describe('Assignee ::= IDENTIFIER', () => {
			it('makes an ASTNodeVariable node.', () => {
				/*
					<Variable source="the_answer" id=256n/>
				*/
				const variable: AST.ASTNodeVariable = (Decorator.decorate(h.assigneeFromSource(`
					the_answer = the_answer - 40;
				`)) as AST.ASTNodeVariable);
				assert.strictEqual(variable.id, 256n);
				assert.strictEqual(variable.source, `the_answer`);
			});
		});

		describe('StatementAssignment ::= Assignee "=" Expression ";"', () => {
			it('makes an ASTNodeAssignment node.', () => {
				/*
					<Assignment>
						<Variable source="the_answer">...</Variable>
						<Operation operator=ADD source="the_answer - 40">
							<Variable source="the_answer" id="256"/>
							<Operation operator=NEG source="40">...</Operation>
						</Operation>
					</Assignment>
				*/
				const assn: AST.ASTNodeAssignment = Decorator.decorate(h.assignmentFromSource(`
					the_answer = the_answer - 40;
				`)) as unknown as AST.ASTNodeAssignment;
				const assigned_expr: AST.ASTNodeExpression = assn.children[1];
				assert.ok(assigned_expr instanceof AST.ASTNodeOperationBinary);
				assert.strictEqual(assigned_expr.operator, Operator.ADD);
				assert.ok(assigned_expr.children[0] instanceof AST.ASTNodeVariable);
				assert.strictEqual(assigned_expr.children[0].id, 256n);
				assert.deepStrictEqual(assn.children.map((child) => child.source), [
					`the_answer`, `the_answer - 40`
				]);
			})
		})

		context('Statement ::= ";"', () => {
			it('makes an ASTNodeStatementExpression node containing no children.', () => {
				const statement: AST.ASTNodeStatement = Decorator.decorate(h.statementFromSource(`;`));
				assert.ok(statement instanceof AST.ASTNodeStatementExpression);
				assert_arrayLength(statement.children, 0, 'semantic statement should have 0 children')
				assert.strictEqual(statement.source, `;`)
			})
		})

		context('Goal ::= #x02 Statement* #x03', () => {
			it('makes an ASTNodeGoal node containing no children.', () => {
				const goal: AST.ASTNodeGoal = Decorator.decorate(h.goalFromSource(``));
				assert_arrayLength(goal.children, 0, 'semantic goal should have 0 children')
			})
			it('decorates multiple statements.', () => {
				/*
					<Goal>
						<StatementExpression source="42 ;">...</StatementExpression>
						<StatementExpression source="420 ;">...</StatementExpression>
					</Goal>
				*/
				const goal: AST.ASTNodeGoal = Decorator.decorate(h.goalFromSource(`42; 420;`));
				assert_arrayLength(goal.children, 2, 'goal should have 2 children')
				assert.deepStrictEqual(goal.children.map((stat) => {
					assert.ok(stat instanceof AST.ASTNodeStatementExpression);
					return stat.source
				}), ['42 ;', '420 ;'])
			})
		})
	})
})<|MERGE_RESOLUTION|>--- conflicted
+++ resolved
@@ -56,20 +56,14 @@
 					`true;`,
 					`42;`,
 					`4.2;`,
-<<<<<<< HEAD
-=======
 					`'hello';`,
->>>>>>> 0952f98c
 				].map((src) => (Decorator.decorate(h.primitiveLiteralFromSource(src)) as unknown as AST.ASTNodeConstant).source), [
 					`null`,
 					`false`,
 					`true`,
 					`42`,
 					`4.2`,
-<<<<<<< HEAD
-=======
 					`'hello'`,
->>>>>>> 0952f98c
 				])
 			})
 		})
@@ -77,11 +71,7 @@
 		describe('TypeKeyword ::= "void" | "bool" | "int" | "float" | "str" | "obj"', () => {
 			it('makes an ASTNodeTypeConstant.', () => {
 				/*
-<<<<<<< HEAD
-					<TypeConstant source="bool"/>
-=======
 					<TypeConstant source="void"/>
->>>>>>> 0952f98c
 				*/
 				assert.deepStrictEqual([
 					`void`,
@@ -97,14 +87,6 @@
 					`float`,
 					`str`,
 					`obj`,
-<<<<<<< HEAD
-				].map((src) => (Decorator.decorate(h.keywordTypeFromString(src)) as unknown as AST.ASTNodeTypeConstant).source), [
-					`bool`,
-					`int`,
-					`float`,
-					`obj`,
-=======
->>>>>>> 0952f98c
 				])
 			})
 		})
@@ -286,11 +268,7 @@
 		describe('TypeUnarySymbol ::= TypeUnarySymbol ("?" | "!")', () => {
 			it('makes an ASTNodeTypeOperation.', () => {
 				/*
-<<<<<<< HEAD
-					<TypeOperation operator="!">
-=======
 					<TypeOperation operator="?">
->>>>>>> 0952f98c
 						<TypeConstant source="int"/>
 					</TypeOperation>
 				*/
