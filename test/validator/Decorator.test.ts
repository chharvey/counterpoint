import type {
	NonemptyArray,
} from '@chharvey/parser';
import * as assert from 'assert'
import {
	SolidConfig,
	CONFIG_DEFAULT,
	Dev,
} from '../../src/core/index.js';
import type {
	PARSER,
} from '../../src/parser/index.js';
import {
	AST,
	Decorator,
	Operator,
} from '../../src/validator/index.js';
import {
	assert_arrayLength,
} from '../assert-helpers.js';
import * as h from '../helpers-parse.js';



describe('Decorator', () => {
	describe('.decorate', () => {
		Dev.supports('literalCollection') && describe('Word ::= KEYWORD | IDENTIFIER', () => {
			it('makes an ASTNodeKey.', () => {
				/*
					<Key source="let" id=\x8c/>
					<Key source="foobar" id=\x100/>
				*/
				const srcs: string[] = [
					`let`,
					`foobar`,
				];
				assert.deepStrictEqual(
					srcs.map((src) => {
						const key: AST.ASTNodeKey = Decorator.decorate(h.wordFromString(src));
						return [key.source, key.id];
					}),
					srcs.map((src, i) => [src, [
						0x8en,
						0x100n,
					][i]]),
				);
			});
		});

		describe('PrimitiveLiteral ::= "null" | "false" | "true" | INTEGER | FLOAT | STRING', () => {
			it('makes an ASTNodeConstant.', () => {
				/*
					<Constant source="null"/>
				*/
				assert.deepStrictEqual([
					`null;`,
					`false;`,
					`true;`,
					`42;`,
					`4.2;`,
					`'hello';`,
				].map((src) => (Decorator.decorate(h.primitiveLiteralFromSource(src)) as unknown as AST.ASTNodeConstant).source), [
					`null`,
					`false`,
					`true`,
					`42`,
					`4.2`,
					`'hello'`,
				])
			})
		})

		describe('TypeKeyword ::= "void" | "bool" | "int" | "float" | "str" | "obj"', () => {
			it('makes an ASTNodeTypeConstant.', () => {
				/*
					<TypeConstant source="void"/>
				*/
				assert.deepStrictEqual([
					`void`,
					`bool`,
					`int`,
					`float`,
					`str`,
					`obj`,
				].map((src) => (Decorator.decorate(h.keywordTypeFromString(src)) as unknown as AST.ASTNodeTypeConstant).source), [
					`void`,
					`bool`,
					`int`,
					`float`,
					`str`,
					`obj`,
				])
			})
		})

		Dev.supports('literalCollection') && describe('EntryType<Named, Optional> ::= <Named+>(Word . <Optional->":") <Optional+>"?:" Type', () => {
			specify('EntryType ::= Type', () => {
				/*
					<ItemType optional=false>
						<TypeConstant source="float"/>
					</ItemType>
				*/
				const itemtype: AST.ASTNodeItemType = Decorator.decorate(h.entryTypeFromString(`float`));
				assert.ok(!itemtype.optional);
				assert.deepStrictEqual(
					itemtype.value.source,
					`float`,
				);
			});
			Dev.supports('optionalAccess') && specify('EntryType_Optional ::= "?:" Type', () => {
				/*
					<ItemType optional=true>
						<TypeConstant source="float"/>
					</ItemType>
				*/
				const itemtype: AST.ASTNodeItemType = Decorator.decorate(h.entryTypeFromString(`?:float`));
				assert.ok(itemtype.optional);
				assert.deepStrictEqual(
					itemtype.value.source,
					`float`,
				);
			});
			specify('EntryType_Named ::= Word ":" Type', () => {
				/*
					<PropertyType optional=false>
						<Key source="fontSize"/>
						<TypeConstant source="float"/>
					</PropertyType>
				*/
				const propertytype: AST.ASTNodePropertyType = Decorator.decorate(h.entryTypeNamedFromString(`fontSize: float`));
				assert.ok(!propertytype.optional);
				assert.deepStrictEqual(
					[propertytype.key.source, propertytype.value.source],
					[`fontSize`,              `float`],
				);
			});
			Dev.supports('optionalAccess') && specify('EntryType_Named_Optional ::= Word "?:" Type', () => {
				/*
					<PropertyType optional=true>
						<Key source="fontSize"/>
						<TypeConstant source="float"/>
					</PropertyType>
				*/
				const propertytype: AST.ASTNodePropertyType = Decorator.decorate(h.entryTypeNamedFromString(`fontSize?: float`));
				assert.ok(propertytype.optional);
				assert.deepStrictEqual(
					[propertytype.key.source, propertytype.value.source],
					[`fontSize`,              `float`],
				);
			});
		});

		Dev.supportsAll('literalCollection', 'optionalAccess') && describe('TypeTupleLiteral ::= "[" (","? ItemsType)? "]"', () => {
			it('makes an empty ASTNodeTypeTuple.', () => {
				/*
					<TypeTuple/>
				*/
				assert_arrayLength(Decorator.decorate(h.tupleTypeFromString(`[]`)).children, 0);
			});
			it('makes a nonempty ASTNodeTypeTuple.', () => {
				/*
					<TypeTuple>
						<TypeAlias source="T"/>
						<TypeConstant source="42"/>
						<TypeOperation source="null | bool">...</TypeOperation>
						<TypeOperation source="?:str">...</TypeOperation>
					</TypeTuple>
				*/
				assert.deepStrictEqual(Decorator.decorate(h.tupleTypeFromString(`
					[
						T,
						42,
						null | bool,
						?:str,
					]
				`)).children.map((c) => c.source), [
					`T`,
					`42`,
					`null | bool`,
					`?: str`,
				]);
			});
		});

		Dev.supportsAll('literalCollection', 'optionalAccess') && describe('TypeRecordLiteral ::= "[" ","? PropertiesType "]"', () => {
			it('makes an ASTNodeTypeRecord.', () => {
				/*
					<TypeRecord>
						<PropertyType source="let: bool">...</PropertyType>
						<PropertyType source="foobar: int">...</PropertyType>
						<PropertyType source="diz?: str">...</PropertyType>
						<PropertyType source="qux: null">...</PropertyType>
					</TypeRecord>
				*/
				assert.deepStrictEqual(AST.ASTNodeTypeRecord.fromSource(`
					[
						let: bool,
						foobar: int,
						diz?: str,
						qux: null,
					]
				`).children.map((c) => c.source), [
					`let : bool`,
					`foobar : int`,
					`diz ?: str`,
					`qux : null`,
				]);
			});
		});

		describe('TypeUnit ::= IDENTIFIER', () => {
			it('makes an ASTNodeTypeAlias.', () => {
				/*
					<TypeAlias source="Foo" id=257/>
				*/
				assert.deepStrictEqual([
					`Foo`,
					`Bar`,
					`Qux`,
				].map((src) => {
					const constant: AST.ASTNodeType = Decorator.decorate(h.unitTypeFromString(src));
					assert.ok(constant instanceof AST.ASTNodeTypeAlias);
					return constant.id;
				}), [
					// 257 because `T` is 256 from `type T = ` in `unitTypeFromString`
					257n,
					257n,
					257n,
				]);
			});
			it('assigns a unique ID starting from 256.', () => {
				/*
					<TypeOperation operator=OR>
						<TypeAlias source="Foo" id=256/>
						<TypeAlias source="Bar" id=257/>
					</TypeOperation>
				*/
				assert.deepStrictEqual(Decorator.decorate(h.unionTypeFromString(`Foo | Bar`)).children.map((op) => {
					assert.ok(op instanceof AST.ASTNodeTypeAlias);
					return op.id;
				}), [257n, 258n]);
			});
		});

		describe('TypeUnit ::= PrimitiveLiteral', () => {
			it('makes an ASTNodeTypeConstant.', () => {
				/*
					<TypeConstant source="null"/>
				*/
				assert.deepStrictEqual([
					`null`,
					`false`,
					`true`,
					`42`,
					`4.2`,
				].map((src) => {
					const constant: AST.ASTNodeType = Decorator.decorate(h.unitTypeFromString(src));
					assert.ok(constant instanceof AST.ASTNodeTypeConstant);
					return constant.source;
				}), [
					`null`,
					`false`,
					`true`,
					`42`,
					`4.2`,
				])
			})
		})

		describe('TypeUnarySymbol ::= TypeUnarySymbol ("?" | "!")', () => {
			it('makes an ASTNodeTypeOperation.', () => {
				/*
					<TypeOperation operator="?">
						<TypeConstant source="int"/>
					</TypeOperation>
				*/
				const operation: AST.ASTNodeType = Decorator.decorate(h.unaryTypeFromString(`int?`));
				assert.ok(operation instanceof AST.ASTNodeTypeOperationUnary);
				assert.deepStrictEqual(
					[operation.operand.source, operation.operator],
					[`int`,                    Operator.ORNULL],
				)
			})
			it('operator `!` is not yet supported.', () => {
				assert.throws(() => Decorator.decorate(h.unaryTypeFromString(`float!`)), /not yet supported/);
			});
		})

		describe('TypeIntersection ::= TypeIntersection "&" TypeUnarySymbol', () => {
			it('makes an ASTNodeTypeOperation.', () => {
				/*
					<TypeOperation operator="&">
						<TypeConstant source="int"/>
						<TypeConstant source="3"/>
					</TypeOperation>
				*/
				const operation: AST.ASTNodeType = Decorator.decorate(h.intersectionTypeFromString(`int & 3`));
				assert.ok(operation instanceof AST.ASTNodeTypeOperationBinary);
				assert.deepStrictEqual(
					[operation.operand0.source, operation.operator, operation.operand1.source],
					[`int`,                     Operator.AND,       `3`],
				)
			})
		})

		describe('TypeUnion ::= TypeUnion "|" TypeIntersection', () => {
			it('makes an ASTNodeTypeOperation.', () => {
				/*
					<TypeOperation operator="|">
						<TypeOperation source="4.2 ?">...</TypeOperation>
						<TypeOperation source="int & int">...</TypeOperation>
					</TypeOperation>
				*/
				const operation: AST.ASTNodeType = Decorator.decorate(h.unionTypeFromString(`4.2? | int & int`));
				assert.ok(operation instanceof AST.ASTNodeTypeOperationBinary);
				assert.deepStrictEqual(
					[operation.operand0.source, operation.operator, operation.operand1.source],
					[`4.2 ?`,                   Operator.OR,        `int & int`],
				)
			})
		})

		describe('Type ::= TypeUnion', () => {
			it('makes an ASTNodeTypeOperation.', () => {
				/*
					<TypeOperation operator="&">
						<TypeOperation source="4.2 ?">...</TypeOperation>
						<TypeOperation source="int | int">...</TypeOperation>
					</TypeOperation>
				*/
				const operation: AST.ASTNodeType = Decorator.decorate(h.unionTypeFromString(`4.2? & (int | int)`));
				assert.ok(operation instanceof AST.ASTNodeTypeOperationBinary);
				assert.deepStrictEqual(
					[operation.operand0.source, operation.operator, operation.operand1.source],
					[`4.2 ?`,                   Operator.AND,       `int | int`],
				)
			})
		})

		Dev.supports('stringTemplate-decorate') && describe('StringTemplate', () => {
			function templateSources(tpl: PARSER.ParseNodeStringTemplate, ...srcs: Readonly<NonemptyArray<string>>): void {
				return assert.deepStrictEqual([...Decorator.decorate(tpl).children].map((c) => c.source), srcs);
			}
			specify('StringTemplate ::= TEMPLATE_FULL', () => {
				templateSources(h.stringTemplateFromSource(`
					'''full1''';
				`), `'''full1'''`);
			});
			specify('StringTemplate ::= TEMPLATE_HEAD TEMPLATE_TAIL', () => {
				templateSources(h.stringTemplateFromSource(`
					'''head1{{}}tail1''';
				`), `'''head1{{`, `}}tail1'''`);
			});
			specify('StringTemplate ::= TEMPLATE_HEAD Expression TEMPLATE_TAIL', () => {
				templateSources(h.stringTemplateFromSource(`
					'''head1{{ '''full1''' }}tail1''';
				`), `'''head1{{`, `'''full1'''`, `}}tail1'''`);
			});
			specify('StringTemplate ::= TEMPLATE_HEAD StringTemplate__0__List TEMPLATE_TAIL', () => {
				templateSources(h.stringTemplateFromSource(`
					'''head1{{}}midd1{{}}tail1''';
				`), `'''head1{{`, `}}midd1{{`, `}}tail1'''`);
			});
			specify('StringTemplate ::= TEMPLATE_HEAD Expression StringTemplate__0__List TEMPLATE_TAIL', () => {
				templateSources(h.stringTemplateFromSource(`
					'''head1{{ '''full1''' }}midd1{{}}tail1''';
				`), `'''head1{{`, `'''full1'''`, `}}midd1{{`, `}}tail1'''`);
			});

			specify('StringTemplate__0__List ::= TEMPLATE_MIDDLE Expression', () => {
				templateSources(h.stringTemplateFromSource(`
					'''head1{{ '''full1''' }}midd1{{ '''full2''' }}tail1''';
				`), `'''head1{{`, `'''full1'''`, `}}midd1{{`, `'''full2'''`, `}}tail1'''`);
			});
			specify('StringTemplate__0__List ::= StringTemplate__0__List TEMPLATE_MIDDLE', () => {
				templateSources(h.stringTemplateFromSource(`
					'''head1{{ '''full1''' }}midd1{{ '''full2''' }}midd2{{}}tail1''';
				`), `'''head1{{`, `'''full1'''`, `}}midd1{{`, `'''full2'''`, `}}midd2{{`, `}}tail1'''`);
			});
			specify('StringTemplate__0__List ::= StringTemplate__0__List TEMPLATE_MIDDLE Expression', () => {
				templateSources(h.stringTemplateFromSource(`
					'''head1{{ '''full1''' }}midd1{{ '''full2''' }}midd2{{ '''head2{{ '''full3''' }}tail2''' }}tail1''';
				`), `'''head1{{`, `'''full1'''`, `}}midd1{{`, `'''full2'''`, `}}midd2{{`, `'''head2{{ '''full3''' }}tail2'''`, `}}tail1'''`);
			});
		});

		Dev.supports('literalCollection') && context('Property ::= Word "=" Expression', () => {
			it('makes an ASTNodeProperty.', () => {
				/*
					<Property>
						<Key source="fontSize"/>
						<Operation source="1. + 0.25">...</Operation>
					</Property>
				*/
				const property = Decorator.decorate(h.propertyFromString(`fontSize= 1. + 0.25`));
				assert.ok(property instanceof AST.ASTNodeProperty); // FIXME: `AST.ASTNodeProperty` is assignable to `TemplatePartialType`, so `Decorator.decorate` overlads get confused
				assert.deepStrictEqual(
					[property.key.source, property.value.source],
					[`fontSize`,          `1. + 0.25`],
				);
			});
		});

		Dev.supports('literalCollection') && context('Case ::= Expression "|->" Expression', () => {
			it('makes an ASTNodeCase', () => {
				/*
					<Case>
						<Operation source="1 + 0.25">...</Operation>
						<Constant source="1.25"/>
					</Case>
				*/
				const kase: AST.ASTNodeCase = Decorator.decorate(h.caseFromString(`1 + 0.25 |-> 1.25`));
				assert.deepStrictEqual(
					[kase.antecedent.source, kase.consequent.source],
					[`1 + 0.25`,             `1.25`],
				);
			});
		});

		Dev.supports('literalCollection') && context('TupleLiteral ::= "[" (","? Expression# ","?)? "]"', () => {
			it('makes an empty ASTNodeTuple.', () => {
				/*
					<Tuple/>
				*/
				assert_arrayLength(Decorator.decorate(h.tupleLiteralFromSource(`[];`)).children, 0);
			});
			it('makes a nonempty ASTNodeTuple.', () => {
				/*
					<Tuple>
						<Constant source="42"/>
						<Constant source="true"/>
						<Operation source="null || false">...</Operation>
					</Tuple>
				*/
				assert.deepStrictEqual(Decorator.decorate(h.tupleLiteralFromSource(`
					[
						42,
						true,
						null || false,
					];
				`)).children.map((c) => c.source), [
					`42`,
					`true`,
					`null || false`,
				]);
			});
		});

		Dev.supports('literalCollection') && context('RecordLiteral ::= "[" ","? Property# ","? "]"', () => {
			it('makes an ASTNodeRecord.', () => {
				/*
					<Record>
						<Property source="let = true">...</Property>
						<Property source="foobar = 42">...</Property>
					</Record>
				*/
				assert.deepStrictEqual(Decorator.decorate(h.recordLiteralFromSource(`
					[
						let= true,
						foobar= 42,
					];
				`)).children.map((c) => c.source), [
					`let = true`,
					`foobar = 42`,
				]);
			});
		});

		Dev.supports('literalCollection') && context('MappingLiteral ::= "[" ","? Case# ","? "]"', () => {
			it('makes an ASTNodeMapping.', () => {
				/*
					<Mapping>
						<Case source="1 |-> null">...</Case>
						<Case source="4 |-> false">...</Case>
						<Case source="7 |-> true">...</Case>
						<Case source="9 |-> 42.0">...</Case>
					</Mapping>
				*/
				assert.deepStrictEqual(Decorator.decorate(h.mappingLiteralFromSource(`
					[
						1 |-> null,
						4 |-> false,
						7 |-> true,
						9 |-> 42.0,
					];
				`)).children.map((c) => c.source), [
					`1 |-> null`,
					`4 |-> false`,
					`7 |-> true`,
					`9 |-> 42.0`,
				]);
			});
		});

		context('ExpressionUnit ::= IDENTIFIER', () => {
			it('assigns a unique ID starting from 256.', () => {
				/*
					<Variable source="variable" id="256"/>
				*/
				assert.deepStrictEqual([
					`variable;`,
					`var;`,
				].map((src) => {
					const variable: AST.ASTNodeExpression = Decorator.decorate(h.unitExpressionFromSource(src));
					assert.ok(variable instanceof AST.ASTNodeVariable)
					return variable.id;
				}), [
					256n,
					256n,
				]);
			});
			it('increments IDs for each variable.', () => {
				/*
					<Operation operator=OR>
						<Variable source="variable" id="256"/>
						<Variable source="var" id="257"/>
					</Operation>
				*/
				assert.deepStrictEqual(Decorator.decorate(h.expressionFromSource(`
					variable || var;
				`)).children.map((op) => {
					assert.ok(op instanceof AST.ASTNodeVariable);
					return op.id;
				}), [256n, 257n]);
			});
			it('increments IDs even across statements.', () => {
				/*
					<Goal source="␂ variable ; var ; ␃">
						<StatementExpression>
							<Variable source="variable" id="256"/>
						</StatementExpression>
						<StatementExpression>
							<Variable source="var" id="257"/>
						</StatementExpression>
					</Goal>
				*/
				const goal: AST.ASTNodeGoal = Decorator.decorate(h.goalFromSource(`
					variable;
					var;
				`));
				assert_arrayLength(goal.children, 2);
				assert.deepStrictEqual(goal.children.map((stmt) => {
					assert.ok(stmt instanceof AST.ASTNodeStatementExpression);
					const ident: AST.ASTNodeExpression | null = stmt.expr || null;
					assert.ok(ident instanceof AST.ASTNodeVariable);
					return ident.id;
				}), [256n, 257n]);
			});
		});

		context('ExpressionUnit ::= PrimitiveLiteral', () => {
			it('makes an ASTNodeConstant.', () => {
				/*
					<Constant line="1" col="1" source="null"/>
				*/
				assert.deepStrictEqual([
					`null;`,
					`false;`,
					`true;`,
					`42;`,
				].map((src) => (Decorator.decorate(h.primitiveLiteralFromSource(src)) as unknown as AST.ASTNodeConstant).source), [
					`null`,
					`false`,
					`true`,
					`42`,
				])
			})
		})

		context('ExpressionUnit ::= "(" Expression ")"', () => {
			it('returns the inner Expression node.', () => {
				/*
					<Operation operator=ADD>
						<Constant source="2"/>
						<Constant source="-3"/>
					</Operation>
				*/
				const operation: AST.ASTNodeExpression = Decorator.decorate(h.expressionFromSource(`(2 + -3);`));
				assert.ok(operation instanceof AST.ASTNodeOperationBinary);
				assert.ok(operation.operand0 instanceof AST.ASTNodeConstant);
				assert.ok(operation.operand1 instanceof AST.ASTNodeConstant);
				assert.deepStrictEqual(
					[operation.operand0.source, operation.operator, operation.operand1.source],
					[`2`,                       Operator.ADD,       `-3`],
				)
			})
			it('recursively applies to several sub-expressions.', () => {
				/*
					<Operation operator=EXP>
						<Operation operator=NEG>
							<Constant source="42"/>
						</Operation>
						<Operation operator=MUL>
							<Constant source="2"/>
							<Constant source="420"/>
						</Operation>
					</Operation>
				*/
				const operation: AST.ASTNodeExpression = Decorator.decorate(h.expressionFromSource(`(-(42) ^ +(2 * 420));`));
				assert.ok(operation instanceof AST.ASTNodeOperationBinary);
				assert.strictEqual(operation.operator, Operator.EXP)
				assert.ok(operation.operand0 instanceof AST.ASTNodeOperationUnary);
				assert.strictEqual(operation.operand0.operator, Operator.NEG);
				assert.ok(operation.operand0.operand instanceof AST.ASTNodeConstant);
				assert.strictEqual(operation.operand0.operand.source, `42`);

				assert.ok(operation.operand1 instanceof AST.ASTNodeOperationBinary);
				assert.strictEqual(operation.operand1.operator, Operator.MUL);
				assert.ok(operation.operand1.operand0 instanceof AST.ASTNodeConstant);
				assert.ok(operation.operand1.operand1 instanceof AST.ASTNodeConstant);
				assert.strictEqual(operation.operand1.operand0.source, `2`);
				assert.strictEqual(operation.operand1.operand1.source, `420`);
			})
		})

		Dev.supports('literalCollection') && describe('ExpressionCompound ::= ExpressionCompound PropertyAccess', () => {
<<<<<<< HEAD
			function makeAccess(src: string, test_optional: boolean = false, config: SolidConfig = CONFIG_DEFAULT): AST.ASTNodeAccess {
				const access: AST.ASTNodeExpression = Decorator.decorate(h.compoundExpressionFromSource(src, config));
				assert.ok(access instanceof AST.ASTNodeAccess);
				assert.strictEqual(access.optional, test_optional);
				return access;
			}
			context('normal access.', () => {
				it('access by index.', () => {
					/*
						<Access optional=false>
							<List source="[42, 420, 4200]">...</List>
							<Index>
								<Constant source="1"/>
							</Index>
						</Access>
					*/
					const access: AST.ASTNodeAccess = makeAccess(`
						[42, 420, 4200].1;
					`, false);
					const operand: AST.ASTNodeExpression = access.children[0];
					const accessor: AST.ASTNodeIndex | AST.ASTNodeKey | AST.ASTNodeExpression = access.children[1];
					assert.ok(accessor instanceof AST.ASTNodeIndex);
					assert.deepStrictEqual(
						[operand.source,        accessor.source],
						[`[ 42 , 420 , 4200 ]`, `. 1`],
					);
				});
				it('access by key.', () => {
					/*
						<Access optional=false>
							<Record source="[c= 42, b= 420, a= 4200]">...</Record>
							<Key source="b"/>
						</Access>
					*/
					const access: AST.ASTNodeAccess = makeAccess(`
						[c= 42, b= 420, a= 4200].b;
					`, false);
					const operand: AST.ASTNodeExpression = access.children[0];
					const accessor: AST.ASTNodeIndex | AST.ASTNodeKey | AST.ASTNodeExpression = access.children[1];
					assert.ok(accessor instanceof AST.ASTNodeKey);
					assert.deepStrictEqual(
						[operand.source,                    accessor.source],
						[`[ c = 42 , b = 420 , a = 4200 ]`, `b`],
					);
				});
				it('access by computed expression.', () => {
					/*
						<Access optional=false>
							<Mapping source="[0.5 * 2 |-> 'one', 1.4 + 0.6 |-> 'two']">...</Mapping>
							<Expression source="0.7 + 0.3">...</Expression>
						</Access>
					*/
					const access: AST.ASTNodeAccess = makeAccess(`
						[0.5 * 2 |-> 'one', 1.4 + 0.6 |-> 'two'].[0.7 + 0.3];
					`, false);
					const operand: AST.ASTNodeExpression = access.children[0];
					const accessor: AST.ASTNodeIndex | AST.ASTNodeKey | AST.ASTNodeExpression = access.children[1];
					assert.ok(accessor instanceof AST.ASTNodeExpression);
					assert.deepStrictEqual(
						[operand.source,                                accessor.source],
						[`[ 0.5 * 2 |-> 'one' , 1.4 + 0.6 |-> 'two' ]`, `0.7 + 0.3`],
					);
				});
			});
			Dev.supports('optionalAccess') && context('optional access.', () => {
				it('access by index.', () => {
					/*
						<Access optional=true>
							<Tuple source="[42, 420, 4200]">...</Tuple>
							<Index>
								<Constant source="1"/>
							</Index>
						</Access>
					*/
					makeAccess(`
						[42, 420, 4200]?.1;
					`, true);
				});
				it('access by key.', () => {
					/*
						<Access optional=true>
							<Record source="[c= 42, b= 420, a= 4200]">...</Record>
							<Key source="b"/>
						</Access>
					*/
					makeAccess(`
						[c= 42, b= 420, a= 4200]?.b;
					`, true);
				});
				it('access by computed expression.', () => {
					/*
						<Access optional=true>
							<Mapping source="[0.5 * 2 |-> 'one', 1.4 + 0.6 |-> 'two']">...</Mapping>
							<Expression source="0.7 + 0.3">...</Expression>
						</Access>
					*/
					makeAccess(`
						[0.5 * 2 |-> 'one', 1.4 + 0.6 |-> 'two']?.[0.7 + 0.3];
					`, true);
				});
=======
			it('access by integer.', () => {
				/*
					<Access>
						<List source="[42, 420, 4200]">...</List>
						<Index>
							<Constant source="1"/>
						</Index>
					</Access>
				*/
				const access: AST.ASTNodeAccess = AST.ASTNodeAccess.fromSource(`
					[42, 420, 4200].1;
				`);
				assert.ok(access.accessor instanceof AST.ASTNodeIndex);
				assert.deepStrictEqual(
					[access.base.source,    access.accessor.source],
					[`[ 42 , 420 , 4200 ]`, `. 1`],
				);
			});
			it('access by key.', () => {
				/*
					<Access>
						<Record source="[c= 42, b= 420, a= 4200]">...</Record>
						<Key source="b"/>
					</Access>
				*/
				const access: AST.ASTNodeAccess = AST.ASTNodeAccess.fromSource(`
					[c= 42, b= 420, a= 4200].b;
				`);
				assert.ok(access.accessor instanceof AST.ASTNodeKey);
				assert.deepStrictEqual(
					[access.base.source,                access.accessor.source],
					[`[ c = 42 , b = 420 , a = 4200 ]`, `b`],
				);
			});
			it('access by computed expression.', () => {
				/*
					<Access>
						<Mapping source="[0.5 * 2 |-> 'one', 1.4 + 0.6 |-> 'two']">...</Mapping>
						<Expression source="0.7 + 0.3">...</Expression>
					</Access>
				*/
				const access: AST.ASTNodeAccess = AST.ASTNodeAccess.fromSource(`
					[0.5 * 2 |-> 'one', 1.4 + 0.6 |-> 'two'].[0.7 + 0.3];
				`);
				assert.ok(access.accessor instanceof AST.ASTNodeExpression);
				assert.deepStrictEqual(
					[access.base.source,                            access.accessor.source],
					[`[ 0.5 * 2 |-> 'one' , 1.4 + 0.6 |-> 'two' ]`, `0.7 + 0.3`],
				);
>>>>>>> 6caa2fdc
			});
		});

		context('ExpressionUnarySymbol ::= ("!" | "?" | "-") ExpressionUnarySymbol', () => {
			it('makes an ASTNodeOperationUnary.', () => {
				/*
					<Operation operator=NEG>
						<Constant source="42"/>
					</Operation>
				*/
				assert.deepStrictEqual([
					`!null;`,
					`?41;`,
					`- 42;`,
				].map((src) => {
					const operation: AST.ASTNodeExpression = Decorator.decorate(h.expressionFromSource(src));
					assert.ok(operation instanceof AST.ASTNodeOperationUnary);
					assert.ok(operation.operand instanceof AST.ASTNodeConstant);
					return [operation.operand.source, operation.operator];
				}), [
					[`null`, Operator.NOT],
					[`41`,   Operator.EMP],
					[`42`,   Operator.NEG],
				])
			})
		})

		context('ExpressionExponential ::= ExpressionUnarySymbol ("^" ExpressionExponential)?', () => {
			it('makes an ASTNodeOperationBinary.', () => {
				/*
					<Operation operator=EXP>
						<Constant source="2"/>
						<Constant source="-3"/>
					</Operation>
				*/
				assert.deepStrictEqual([
					`2 ^ -3;`,
					`2 * -3;`,
					`2 + -3;`,
				].map((src) => {
					const operation: AST.ASTNodeExpression = Decorator.decorate(h.expressionFromSource(src));
					assert.ok(operation instanceof AST.ASTNodeOperationBinary);
					assert.ok(operation.operand0 instanceof AST.ASTNodeConstant);
					assert.ok(operation.operand1 instanceof AST.ASTNodeConstant);
					assert.strictEqual(operation.operand0.source, `2`);
					assert.strictEqual(operation.operand1.source, `-3`);
					return operation.operator
				}), [
					Operator.EXP,
					Operator.MUL,
					Operator.ADD,
				])
			})
		})

		context('ExpressionAdditive ::= ExpressionAdditive "-" ExpressionMultiplicative', () => {
			it('makes an ASTNodeOperation with the `+` operator and negates the 2nd operand.', () => {
				/*
					<Operation operator=ADD>
						<Constant source="2"/>
						<Operation operator=NEG>
							<Constant source="3"/>
						</Operation>
					</Operation>
				*/
				const operation: AST.ASTNodeExpression = Decorator.decorate(h.expressionFromSource(`2 - 3;`));
				assert.ok(operation instanceof AST.ASTNodeOperationBinary);
				assert.strictEqual(operation.operator, Operator.ADD)
				assert.ok(operation.operand0 instanceof AST.ASTNodeConstant);
				assert.ok(operation.operand1 instanceof AST.ASTNodeOperationUnary);
				assert.ok(operation.operand1.operand instanceof AST.ASTNodeConstant);
				assert.deepStrictEqual(
					[operation.operand0.source, operation.operand1.operator, operation.operand1.operand.source],
					[`2`,                       Operator.NEG,                `3`],
				)
			})
		})

		function testNegatedBinaryOperation(operation: AST.ASTNodeExpression, expected: [string, Operator, string]): void {
			assert.ok(operation instanceof AST.ASTNodeOperationUnary);
			assert.strictEqual(operation.operator, Operator.NOT);
			assert.ok(operation.operand instanceof AST.ASTNodeOperationBinary);
			assert.ok(operation.operand.operand0 instanceof AST.ASTNodeConstant);
			assert.ok(operation.operand.operand1 instanceof AST.ASTNodeConstant);
			return assert.deepStrictEqual(
				[operation.operand.operand0.source, operation.operand.operator, operation.operand.operand1.source],
				expected,
			);
		}

		context('ExpressionComparative ::= ExpressionComparative ("!<" | "!>" | "isnt") ExpressionAdditive', () => {
			it('makes an ASTNodeOperation with the `<` operator and logically negates the result.', () => {
				/*
					<Operation operator=NOT>
						<Operation operator=LT>
							<Constant source="2"/>
							<Constant source="3"/>
						</Operation>
					</Operation>
				*/
				return testNegatedBinaryOperation(
					Decorator.decorate(h.expressionFromSource(`2 !< 3;`)),
					[`2`, Operator.LT, `3`],
				);
			})
			it('makes an ASTNodeOperation with the `>` operator and logically negates the result.', () => {
				/*
					<Operation operator=NOT>
						<Operation operator=GT>
							<Constant source="2"/>
							<Constant source="3"/>
						</Operation>
					</Operation>
				*/
				return testNegatedBinaryOperation(
					Decorator.decorate(h.expressionFromSource(`2 !> 3;`)),
					[`2`, Operator.GT, `3`],
				);
			})
			it.skip('makes an ASTNodeOperation with the `is` operator and logically negates the result.', () => {
				/*
					<Operation operator=NOT>
						<Operation operator=IS>
							<Constant source="2"/>
							<Constant source="3"/>
						</Operation>
					</Operation>
				*/
				return testNegatedBinaryOperation(
					Decorator.decorate(h.expressionFromSource(`2 isnt 3;`)),
					[`2`, Operator.IS, `3`],
				);
			})
			it('operator `is`/`isnt` is not yet supported.', () => {
				assert.throws(() => Decorator.decorate(h.expressionFromSource(`2 is   2;`)), /not yet supported/);
				assert.throws(() => Decorator.decorate(h.expressionFromSource(`2 isnt 3;`)), /not yet supported/);
			});
		})

		context('ExpressionEquality ::= ExpressionEquality ("!==" | "!=") ExpressionComparative', () => {
			it('makes an ASTNodeOperation with the `===` operator and logically negates the result.', () => {
				/*
					<Operation operator=NOT>
						<Operation operator=ID>
							<Constant source="2"/>
							<Constant source="3"/>
						</Operation>
					</Operation>
				*/
				return testNegatedBinaryOperation(
					Decorator.decorate(h.expressionFromSource(`2 !== 3;`)),
					[`2`, Operator.ID, `3`],
				);
			});
			it('makes an ASTNodeOperation with the `==` operator and logically negates the result.', () => {
				/*
					<Operation operator=NOT>
						<Operation operator=EQ>
							<Constant source="2"/>
							<Constant source="3"/>
						</Operation>
					</Operation>
				*/
				return testNegatedBinaryOperation(
					Decorator.decorate(h.expressionFromSource(`2 != 3;`)),
					[`2`, Operator.EQ, `3`],
				);
			})
		})

		context('ExpressionConjunctive ::= ExpressionConjunctive "!&" ExpressionEquality', () => {
			it('makes an ASTNodeOperation with the `&&` operator and logically negates the result.', () => {
				/*
					<Operation operator=NOT>
						<Operation operator=AND>
							<Constant source="2"/>
							<Constant source="3"/>
						</Operation>
					</Operation>
				*/
				return testNegatedBinaryOperation(
					Decorator.decorate(h.expressionFromSource(`2 !& 3;`)),
					[`2`, Operator.AND, `3`],
				);
			})
		})

		context('ExpressionDisjunctive ::= ExpressionDisjunctive "!|" ExpressionConjunctive', () => {
			it('makes an ASTNodeOperation with the `||` operator and logically negates the result.', () => {
				/*
					<Operation operator=NOT>
						<Operation operator=OR>
							<Constant source="2"/>
							<Constant source="3"/>
						</Operation>
					</Operation>
				*/
				return testNegatedBinaryOperation(
					Decorator.decorate(h.expressionFromSource(`2 !| 3;`)),
					[`2`, Operator.OR, `3`],
				);
			})
		})

		context('ExpressionConditional ::= "if" Expression "then" Expression "else" Expression', () => {
			it('makes an ASTNodeOperation with the COND operator and 3 children.', () => {
				/*
					<Operation operator=COND>
						<Constant source="true"/>
						<Constant source="2"/>
						<Constant source="3"/>
					</Operation>
				*/
				const operation: AST.ASTNodeExpression = Decorator.decorate(h.expressionFromSource(`if true then 2 else 3;`));
				assert.ok(operation instanceof AST.ASTNodeOperationTernary);
				assert.deepStrictEqual([
					operation.operand0,
					operation.operand1,
					operation.operand2,
				].map((child) => {
					assert.ok(child instanceof AST.ASTNodeConstant);
					return child.source;
				}), [
					`true`,
					`2`,
					`3`,
				])
			})
		})

		describe('DeclarationType ::= "type" IDENTIFIER "=" Type ";"', () => {
			it('makes an ASTNodeDeclarationType node.', () => {
				/*
					<DeclarationType>
						<Variable source="T" id=256n/>
						<TypeOperation operator=OR source="int | float">...</TypeOperation>
					</DeclarationType>
				*/
				const decl: AST.ASTNodeDeclarationType = Decorator.decorate(h.typeDeclarationFromSource(`
					type T  =  int | float;
				`));
				assert.strictEqual(decl.variable.id, 256n);
				assert.ok(decl.value instanceof AST.ASTNodeTypeOperationBinary);
				assert.strictEqual(decl.value.operator, Operator.OR);
				assert.deepStrictEqual(
					[decl.variable.source, decl.value.source],
					[`T`,                  `int | float`],
				);
			});
		});

		describe('DeclarationVariable ::= "let" "unfixed"? IDENTIFIER ":" Type "=" Expression ";"', () => {
			it('makes an unfixed ASTNodeDeclarationVariable node.', () => {
				/*
					<DeclarationVariable unfixed=true>
						<Variable source="the_answer" id=256n/>
						<TypeOperation operator=OR source="int | float">...</TypeOperation>
						<Operation operator=MUL source="21 * 2">...</Operation>
					</DeclarationVariable>
				*/
				const decl: AST.ASTNodeDeclarationVariable = Decorator.decorate(h.variableDeclarationFromSource(`
					let unfixed the_answer:  int | float =  21  *  2;
				`));
				assert.strictEqual(decl.unfixed, true);
				assert.ok(decl.type instanceof AST.ASTNodeTypeOperationBinary);
				assert.ok(decl.value instanceof AST.ASTNodeOperationBinary);
				assert.deepStrictEqual(
					[decl.variable.source, decl.variable.id, decl.type.source, decl.type.operator, decl.value.source, decl.value.operator],
					[`the_answer`,         256n,             `int | float`,    Operator.OR,        `21 * 2`,          Operator.MUL],
				);
			})
			it('makes a fixed ASTNodeDeclarationVariable node.', () => {
				/*
					<DeclarationVariable unfixed=false>
						<Variable source="`the £ answer`" id=256n/>
						<TypeConstant source="int | float">...</TypeOperation>
						<Operation operator=MUL source="the_answer * 10">
							<Variable source="the_answer" id=257n/>
							<Constant source="10"/>
						</Operation>
					</DeclarationVariable>
				*/
				const decl: AST.ASTNodeDeclarationVariable = Decorator.decorate(h.variableDeclarationFromSource(`
					let \`the £ answer\`: int = the_answer * 10;
				`));
				assert.strictEqual(decl.unfixed, false);
				assert.ok(decl.type instanceof AST.ASTNodeTypeConstant);
				assert.ok(decl.value instanceof AST.ASTNodeOperationBinary);
				assert.ok(decl.value.operand0 instanceof AST.ASTNodeVariable);
				assert.deepStrictEqual(
					[decl.variable.source, decl.variable.id, decl.type.source, decl.value.source, decl.value.operator, decl.value.operand0.id],
					[`\`the £ answer\``,   256n,             `int`,            `the_answer * 10`, Operator.MUL,        257n],
				);
			})
		})

		describe('Assignee ::= IDENTIFIER', () => {
			it('makes an ASTNodeVariable node.', () => {
				/*
					<Variable source="the_answer" id=256n/>
				*/
				const variable: AST.ASTNodeVariable = (Decorator.decorate(h.assigneeFromSource(`
					the_answer = the_answer - 40;
				`)) as AST.ASTNodeVariable);
				assert.strictEqual(variable.id, 256n);
				assert.strictEqual(variable.source, `the_answer`);
			});
		});

		describe('StatementAssignment ::= Assignee "=" Expression ";"', () => {
			it('makes an ASTNodeAssignment node.', () => {
				/*
					<Assignment>
						<Variable source="the_answer">...</Variable>
						<Operation operator=ADD source="the_answer - 40">
							<Variable source="the_answer" id="256"/>
							<Operation operator=NEG source="40">...</Operation>
						</Operation>
					</Assignment>
				*/
				const assn: AST.ASTNodeAssignment = Decorator.decorate(h.assignmentFromSource(`
					the_answer = the_answer - 40;
				`)) as AST.ASTNodeAssignment;
				assert.ok(assn.assigned instanceof AST.ASTNodeOperationBinary);
				assert.ok(assn.assigned.operand0 instanceof AST.ASTNodeVariable);
				assert.deepStrictEqual(
					[assn.assignee.source, assn.assigned.source, assn.assigned.operator, assn.assigned.operand0.id],
					[`the_answer`,         `the_answer - 40`,    Operator.ADD,           256n],
				);
			})
		})

		context('Statement ::= ";"', () => {
			it('makes an ASTNodeStatementExpression node containing no children.', () => {
				const statement: AST.ASTNodeStatement = Decorator.decorate(h.statementFromSource(`;`));
				assert.ok(statement instanceof AST.ASTNodeStatementExpression);
				assert.ok(!statement.expr, 'semantic statement should have 0 children');
				assert.strictEqual(statement.source, `;`)
			})
		})

		context('Goal ::= #x02 Statement* #x03', () => {
			it('makes an ASTNodeGoal node containing no children.', () => {
				const goal: AST.ASTNodeGoal = Decorator.decorate(h.goalFromSource(``));
				assert_arrayLength(goal.children, 0, 'semantic goal should have 0 children')
			})
			it('decorates multiple statements.', () => {
				/*
					<Goal>
						<StatementExpression source="42 ;">...</StatementExpression>
						<StatementExpression source="420 ;">...</StatementExpression>
					</Goal>
				*/
				const goal: AST.ASTNodeGoal = Decorator.decorate(h.goalFromSource(`42; 420;`));
				assert_arrayLength(goal.children, 2, 'goal should have 2 children')
				assert.deepStrictEqual(goal.children.map((stat) => {
					assert.ok(stat instanceof AST.ASTNodeStatementExpression);
					return stat.source
				}), ['42 ;', '420 ;'])
			})
		})
	})
})<|MERGE_RESOLUTION|>--- conflicted
+++ resolved
@@ -614,7 +614,6 @@
 		})
 
 		Dev.supports('literalCollection') && describe('ExpressionCompound ::= ExpressionCompound PropertyAccess', () => {
-<<<<<<< HEAD
 			function makeAccess(src: string, test_optional: boolean = false, config: SolidConfig = CONFIG_DEFAULT): AST.ASTNodeAccess {
 				const access: AST.ASTNodeExpression = Decorator.decorate(h.compoundExpressionFromSource(src, config));
 				assert.ok(access instanceof AST.ASTNodeAccess);
@@ -625,7 +624,7 @@
 				it('access by index.', () => {
 					/*
 						<Access optional=false>
-							<List source="[42, 420, 4200]">...</List>
+							<Tuple source="[42, 420, 4200]">...</Tuple>
 							<Index>
 								<Constant source="1"/>
 							</Index>
@@ -634,11 +633,9 @@
 					const access: AST.ASTNodeAccess = makeAccess(`
 						[42, 420, 4200].1;
 					`, false);
-					const operand: AST.ASTNodeExpression = access.children[0];
-					const accessor: AST.ASTNodeIndex | AST.ASTNodeKey | AST.ASTNodeExpression = access.children[1];
-					assert.ok(accessor instanceof AST.ASTNodeIndex);
+					assert.ok(access.accessor instanceof AST.ASTNodeIndex);
 					assert.deepStrictEqual(
-						[operand.source,        accessor.source],
+						[access.base.source,    access.accessor.source],
 						[`[ 42 , 420 , 4200 ]`, `. 1`],
 					);
 				});
@@ -652,11 +649,9 @@
 					const access: AST.ASTNodeAccess = makeAccess(`
 						[c= 42, b= 420, a= 4200].b;
 					`, false);
-					const operand: AST.ASTNodeExpression = access.children[0];
-					const accessor: AST.ASTNodeIndex | AST.ASTNodeKey | AST.ASTNodeExpression = access.children[1];
-					assert.ok(accessor instanceof AST.ASTNodeKey);
+					assert.ok(access.accessor instanceof AST.ASTNodeKey);
 					assert.deepStrictEqual(
-						[operand.source,                    accessor.source],
+						[access.base.source,                access.accessor.source],
 						[`[ c = 42 , b = 420 , a = 4200 ]`, `b`],
 					);
 				});
@@ -670,11 +665,9 @@
 					const access: AST.ASTNodeAccess = makeAccess(`
 						[0.5 * 2 |-> 'one', 1.4 + 0.6 |-> 'two'].[0.7 + 0.3];
 					`, false);
-					const operand: AST.ASTNodeExpression = access.children[0];
-					const accessor: AST.ASTNodeIndex | AST.ASTNodeKey | AST.ASTNodeExpression = access.children[1];
-					assert.ok(accessor instanceof AST.ASTNodeExpression);
+					assert.ok(access.accessor instanceof AST.ASTNodeExpression);
 					assert.deepStrictEqual(
-						[operand.source,                                accessor.source],
+						[access.base.source,                            access.accessor.source],
 						[`[ 0.5 * 2 |-> 'one' , 1.4 + 0.6 |-> 'two' ]`, `0.7 + 0.3`],
 					);
 				});
@@ -715,57 +708,6 @@
 						[0.5 * 2 |-> 'one', 1.4 + 0.6 |-> 'two']?.[0.7 + 0.3];
 					`, true);
 				});
-=======
-			it('access by integer.', () => {
-				/*
-					<Access>
-						<List source="[42, 420, 4200]">...</List>
-						<Index>
-							<Constant source="1"/>
-						</Index>
-					</Access>
-				*/
-				const access: AST.ASTNodeAccess = AST.ASTNodeAccess.fromSource(`
-					[42, 420, 4200].1;
-				`);
-				assert.ok(access.accessor instanceof AST.ASTNodeIndex);
-				assert.deepStrictEqual(
-					[access.base.source,    access.accessor.source],
-					[`[ 42 , 420 , 4200 ]`, `. 1`],
-				);
-			});
-			it('access by key.', () => {
-				/*
-					<Access>
-						<Record source="[c= 42, b= 420, a= 4200]">...</Record>
-						<Key source="b"/>
-					</Access>
-				*/
-				const access: AST.ASTNodeAccess = AST.ASTNodeAccess.fromSource(`
-					[c= 42, b= 420, a= 4200].b;
-				`);
-				assert.ok(access.accessor instanceof AST.ASTNodeKey);
-				assert.deepStrictEqual(
-					[access.base.source,                access.accessor.source],
-					[`[ c = 42 , b = 420 , a = 4200 ]`, `b`],
-				);
-			});
-			it('access by computed expression.', () => {
-				/*
-					<Access>
-						<Mapping source="[0.5 * 2 |-> 'one', 1.4 + 0.6 |-> 'two']">...</Mapping>
-						<Expression source="0.7 + 0.3">...</Expression>
-					</Access>
-				*/
-				const access: AST.ASTNodeAccess = AST.ASTNodeAccess.fromSource(`
-					[0.5 * 2 |-> 'one', 1.4 + 0.6 |-> 'two'].[0.7 + 0.3];
-				`);
-				assert.ok(access.accessor instanceof AST.ASTNodeExpression);
-				assert.deepStrictEqual(
-					[access.base.source,                            access.accessor.source],
-					[`[ 0.5 * 2 |-> 'one' , 1.4 + 0.6 |-> 'two' ]`, `0.7 + 0.3`],
-				);
->>>>>>> 6caa2fdc
 			});
 		});
 
