--- conflicted
+++ resolved
@@ -1,10 +1,6 @@
-<<<<<<< HEAD
 import type {
 	NonemptyArray,
 } from '@chharvey/parser';
-=======
-import {utils} from '@chharvey/parser';
->>>>>>> 1bc1b80f
 import * as assert from 'assert'
 
 import {
@@ -140,15 +136,9 @@
 						<TypeConstant source="float"/>
 					</TypeProperty>
 				*/
-<<<<<<< HEAD
-				const typeproperty: AST.ASTNodeTypeProperty = Decorator.decorate(h.typePropertyFromString(`fontSize: float`));
-				assert.deepStrictEqual(
-					typeproperty.children.map((c) => c.source),
-=======
 				const propertytype: AST.ASTNodePropertyType = Decorator.decorate(h.typePropertyFromString(`fontSize: float`));
 				assert.deepStrictEqual(
 					propertytype.children.map((c) => c.source),
->>>>>>> 1bc1b80f
 					[`fontSize`, `float`],
 				);
 			});
@@ -340,7 +330,6 @@
 			})
 		})
 
-<<<<<<< HEAD
 		Dev.supports('stringTemplate-decorate') && describe('StringTemplate', () => {
 			function templateSources(tpl: PARSER.ParseNodeStringTemplate, ...srcs: Readonly<NonemptyArray<string>>): void {
 				return assert.deepStrictEqual([...Decorator.decorate(tpl).children].map((c) => c.source), srcs);
@@ -388,8 +377,6 @@
 			});
 		});
 
-=======
->>>>>>> 1bc1b80f
 		Dev.supports('literalCollection') && context('Property ::= Word "=" Expression', () => {
 			it('makes an ASTNodeProperty.', () => {
 				/*
@@ -581,116 +568,6 @@
 			})
 		})
 
-<<<<<<< HEAD
-=======
-		Dev.supports('stringTemplate-decorate') && context('ExpressionUnit ::= StringTemplate', () => {
-			function stringTemplateSemanticNode(src: string): string {
-				return ((Decorator
-					.decorate(new Parser(src).parse())
-					.children[0] as AST.ASTNodeStatementExpression)
-					.children[0] as AST.ASTNodeTemplate)
-					.serialize()
-			}
-			specify('head, tail.', () => {
-				assert.strictEqual(stringTemplateSemanticNode(utils.dedent`
-					'''head1{{}}tail1''';
-				`), `
-					<Template line="1" col="1" source="&apos;&apos;&apos;head1{{ }}tail1&apos;&apos;&apos;">
-						<Constant line="1" col="1" source="&apos;&apos;&apos;head1{{" value="head1"/>
-						<Constant line="1" col="11" source="}}tail1&apos;&apos;&apos;" value="tail1"/>
-					</Template>
-				`.replace(/\n\t*/g, ''))
-			})
-			specify('head, expr, tail.', () => {
-				assert.strictEqual(stringTemplateSemanticNode(utils.dedent`
-					'''head1{{ '''full1''' }}tail1''';
-				`), `
-					<Template line="1" col="1" source="&apos;&apos;&apos;head1{{ &apos;&apos;&apos;full1&apos;&apos;&apos; }}tail1&apos;&apos;&apos;">
-						<Constant line="1" col="1" source="&apos;&apos;&apos;head1{{" value="head1"/>
-						<Template line="1" col="12" source="&apos;&apos;&apos;full1&apos;&apos;&apos;">
-							<Constant line="1" col="12" source="&apos;&apos;&apos;full1&apos;&apos;&apos;" value="full1"/>
-						</Template>
-						<Constant line="1" col="24" source="}}tail1&apos;&apos;&apos;" value="tail1"/>
-					</Template>
-				`.replace(/\n\t*/g, ''))
-			})
-			specify('head, expr, middle, tail.', () => {
-				assert.strictEqual(stringTemplateSemanticNode(utils.dedent`
-					'''head1{{ '''full1''' }}midd1{{}}tail1''';
-				`), `
-					<Template line="1" col="1" source="&apos;&apos;&apos;head1{{ &apos;&apos;&apos;full1&apos;&apos;&apos; }}midd1{{ }}tail1&apos;&apos;&apos;">
-						<Constant line="1" col="1" source="&apos;&apos;&apos;head1{{" value="head1"/>
-						<Template line="1" col="12" source="&apos;&apos;&apos;full1&apos;&apos;&apos;">
-							<Constant line="1" col="12" source="&apos;&apos;&apos;full1&apos;&apos;&apos;" value="full1"/>
-						</Template>
-						<Constant line="1" col="24" source="}}midd1{{" value="midd1"/>
-						<Constant line="1" col="33" source="}}tail1&apos;&apos;&apos;" value="tail1"/>
-					</Template>
-				`.replace(/\n\t*/g, ''))
-			})
-			specify('head, expr, middle, expr, tail.', () => {
-				assert.strictEqual(stringTemplateSemanticNode(utils.dedent`
-					'''head1{{ '''full1''' }}midd1{{ '''full2''' }}tail1''';
-				`), `
-					<Template line="1" col="1" source="&apos;&apos;&apos;head1{{ &apos;&apos;&apos;full1&apos;&apos;&apos; }}midd1{{ &apos;&apos;&apos;full2&apos;&apos;&apos; }}tail1&apos;&apos;&apos;">
-						<Constant line="1" col="1" source="&apos;&apos;&apos;head1{{" value="head1"/>
-						<Template line="1" col="12" source="&apos;&apos;&apos;full1&apos;&apos;&apos;">
-							<Constant line="1" col="12" source="&apos;&apos;&apos;full1&apos;&apos;&apos;" value="full1"/>
-						</Template>
-						<Constant line="1" col="24" source="}}midd1{{" value="midd1"/>
-						<Template line="1" col="34" source="&apos;&apos;&apos;full2&apos;&apos;&apos;">
-							<Constant line="1" col="34" source="&apos;&apos;&apos;full2&apos;&apos;&apos;" value="full2"/>
-						</Template>
-						<Constant line="1" col="46" source="}}tail1&apos;&apos;&apos;" value="tail1"/>
-					</Template>
-				`.replace(/\n\t*/g, ''))
-			})
-			specify('head, expr, middle, expr, middle, tail.', () => {
-				assert.strictEqual(stringTemplateSemanticNode(utils.dedent`
-					'''head1{{ '''full1''' }}midd1{{ '''full2''' }}midd2{{}}tail1''';
-				`), `
-					<Template line="1" col="1" source="&apos;&apos;&apos;head1{{ &apos;&apos;&apos;full1&apos;&apos;&apos; }}midd1{{ &apos;&apos;&apos;full2&apos;&apos;&apos; }}midd2{{ }}tail1&apos;&apos;&apos;">
-						<Constant line="1" col="1" source="&apos;&apos;&apos;head1{{" value="head1"/>
-						<Template line="1" col="12" source="&apos;&apos;&apos;full1&apos;&apos;&apos;">
-							<Constant line="1" col="12" source="&apos;&apos;&apos;full1&apos;&apos;&apos;" value="full1"/>
-						</Template>
-						<Constant line="1" col="24" source="}}midd1{{" value="midd1"/>
-						<Template line="1" col="34" source="&apos;&apos;&apos;full2&apos;&apos;&apos;">
-							<Constant line="1" col="34" source="&apos;&apos;&apos;full2&apos;&apos;&apos;" value="full2"/>
-						</Template>
-						<Constant line="1" col="46" source="}}midd2{{" value="midd2"/>
-						<Constant line="1" col="55" source="}}tail1&apos;&apos;&apos;" value="tail1"/>
-					</Template>
-				`.replace(/\n\t*/g, ''))
-			})
-			specify('head, expr, middle, expr, middle, expr, tail.', () => {
-				assert.strictEqual(stringTemplateSemanticNode(utils.dedent`
-					'''head1{{ '''full1''' }}midd1{{ '''full2''' }}midd2{{ '''head2{{ '''full3''' }}tail2''' }}tail1''';
-				`), `
-					<Template line="1" col="1" source="&apos;&apos;&apos;head1{{ &apos;&apos;&apos;full1&apos;&apos;&apos; }}midd1{{ &apos;&apos;&apos;full2&apos;&apos;&apos; }}midd2{{ &apos;&apos;&apos;head2{{ &apos;&apos;&apos;full3&apos;&apos;&apos; }}tail2&apos;&apos;&apos; }}tail1&apos;&apos;&apos;">
-						<Constant line="1" col="1" source="&apos;&apos;&apos;head1{{" value="head1"/>
-						<Template line="1" col="12" source="&apos;&apos;&apos;full1&apos;&apos;&apos;">
-							<Constant line="1" col="12" source="&apos;&apos;&apos;full1&apos;&apos;&apos;" value="full1"/>
-						</Template>
-						<Constant line="1" col="24" source="}}midd1{{" value="midd1"/>
-						<Template line="1" col="34" source="&apos;&apos;&apos;full2&apos;&apos;&apos;">
-							<Constant line="1" col="34" source="&apos;&apos;&apos;full2&apos;&apos;&apos;" value="full2"/>
-						</Template>
-						<Constant line="1" col="46" source="}}midd2{{" value="midd2"/>
-						<Template line="1" col="56" source="&apos;&apos;&apos;head2{{ &apos;&apos;&apos;full3&apos;&apos;&apos; }}tail2&apos;&apos;&apos;">
-							<Constant line="1" col="56" source="&apos;&apos;&apos;head2{{" value="head2"/>
-							<Template line="1" col="67" source="&apos;&apos;&apos;full3&apos;&apos;&apos;">
-								<Constant line="1" col="67" source="&apos;&apos;&apos;full3&apos;&apos;&apos;" value="full3"/>
-							</Template>
-							<Constant line="1" col="79" source="}}tail2&apos;&apos;&apos;" value="tail2"/>
-						</Template>
-						<Constant line="1" col="90" source="}}tail1&apos;&apos;&apos;" value="tail1"/>
-					</Template>
-				`.replace(/\n\t*/g, ''))
-			})
-		})
-
->>>>>>> 1bc1b80f
 		context('ExpressionUnit ::= "(" Expression ")"', () => {
 			it('returns the inner Expression node.', () => {
 				/*
