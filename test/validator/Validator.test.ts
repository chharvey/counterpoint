--- conflicted
+++ resolved
@@ -1,14 +1,10 @@
 import * as assert from 'assert'
 
 import SolidConfig, {CONFIG_DEFAULT} from '../../src/SolidConfig'
-<<<<<<< HEAD
-import {Scanner} from '../../src/lexer/'
-=======
 import {
 	TypeError01,
 } from '../../src/error/SolidTypeError.class'
-import Validator from '../../src/validator/Validator.class'
->>>>>>> ab3a546d
+import {Scanner} from '../../src/lexer/'
 
 
 
@@ -25,13 +21,8 @@
 				})
 			})
 			it('throws for invalid type operations.', () => {
-<<<<<<< HEAD
-				assert.throws(() => new Scanner(`null + 5;`,    CONFIG_DEFAULT).lexer.screener.parser.validator.validate(), /Invalid operation./, 'SemanticNodeOperationBinaryArithmetic')
-				assert.throws(() => new Scanner(`7.0 <= null;`, CONFIG_DEFAULT).lexer.screener.parser.validator.validate(), /Invalid operation./, 'SemanticNodeOperationBinaryComparative')
-=======
-				assert.throws(() => new Validator(`null + 5;`,    CONFIG_DEFAULT).validate(), TypeError01, 'SemanticNodeOperationBinaryArithmetic')
-				assert.throws(() => new Validator(`7.0 <= null;`, CONFIG_DEFAULT).validate(), TypeError01, 'SemanticNodeOperationBinaryComparative')
->>>>>>> ab3a546d
+				assert.throws(() => new Scanner(`null + 5;`,    CONFIG_DEFAULT).lexer.screener.parser.validator.validate(), TypeError01, 'SemanticNodeOperationBinaryArithmetic')
+				assert.throws(() => new Scanner(`7.0 <= null;`, CONFIG_DEFAULT).lexer.screener.parser.validator.validate(), TypeError01, 'SemanticNodeOperationBinaryComparative')
 			})
 			context('with int coercion off.', () => {
 				const coercion_off: SolidConfig = {
@@ -42,13 +33,8 @@
 					},
 				}
 				it('throws if operands have different numeric types.', () => {
-<<<<<<< HEAD
-					assert.throws(() => new Scanner(`7.0 + 3;`,  coercion_off).lexer.screener.parser.validator.validate(), /Invalid operation./, 'SemanticNodeOperationBinaryArithmetic')
-					assert.throws(() => new Scanner(`7.0 <= 3;`, coercion_off).lexer.screener.parser.validator.validate(), /Invalid operation./, 'SemanticNodeOperationBinaryComparative')
-=======
-					assert.throws(() => new Validator(`7.0 + 3;`,  coercion_off).validate(), TypeError01, 'SemanticNodeOperationBinaryArithmetic')
-					assert.throws(() => new Validator(`7.0 <= 3;`, coercion_off).validate(), TypeError01, 'SemanticNodeOperationBinaryComparative')
->>>>>>> ab3a546d
+					assert.throws(() => new Scanner(`7.0 + 3;`,  coercion_off).lexer.screener.parser.validator.validate(), TypeError01, 'SemanticNodeOperationBinaryArithmetic')
+					assert.throws(() => new Scanner(`7.0 <= 3;`, coercion_off).lexer.screener.parser.validator.validate(), TypeError01, 'SemanticNodeOperationBinaryComparative')
 				})
 			})
 		})
