--- conflicted
+++ resolved
@@ -130,13 +130,8 @@
 	});
 
 
-<<<<<<< HEAD
 	describe('.cookTokenString', () => {
-		function decodeCooked(source: string, config: SolidConfig): string {
-=======
-	Dev.supports('literalString-cook') && describe('.cookTokenString', () => {
 		function decodeCooked(source: string, config: CPConfig): string {
->>>>>>> 56232d79
 			return utf8Decode(Validator.cookTokenString(source, config));
 		}
 		it('produces the cooked string value.', () => {
