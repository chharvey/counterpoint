--- conflicted
+++ resolved
@@ -49,12 +49,9 @@
 	InstructionModule,
 } from '../../src/builder/'
 import {
-<<<<<<< HEAD
 	assert_wasCalled,
 } from '../assert-helpers';
 import {
-=======
->>>>>>> f6bdc1af
 	typeConstInt,
 	typeConstFloat,
 	instructionConstInt,
@@ -206,32 +203,6 @@
 				const goal: AST.ASTNodeGoal = goalFromSource(`
 					type T = int;
 				`);
-<<<<<<< HEAD
-				assert_wasCalled(decl.assess, 1, (orig, spy) => {
-					decl.assess = spy;
-					try {
-						decl.typeCheck();
-					} finally {
-						decl.assess = orig;
-					};
-				});
-			});
-		});
-		describe('ASTNodeDeclarationVariable', () => {
-			it('calls #assess', () => {
-				const decl: AST.ASTNodeDeclarationVariable = varDeclarationFromSource(`
-					let x: int = 42;
-				`);
-				assert_wasCalled(decl.assess, 1, (orig, spy) => {
-					decl.assess = spy;
-					try {
-						decl.typeCheck();
-					} finally {
-						decl.assess = orig;
-					};
-				});
-			});
-=======
 				goal.varCheck(validator);
 				goal.typeCheck(validator);
 				assert.strictEqual(
@@ -241,7 +212,6 @@
 			});
 		});
 		describe('ASTNodeDeclarationVariable', () => {
->>>>>>> f6bdc1af
 			it('checks the assigned expression’s type against the variable assignee’s type.', () => {
 				const src: string = `let  the_answer:  int | float =  21  *  2;`
 				const decl: AST.ASTNodeDeclarationVariable = Decorator.decorate(variableDeclarationFromSource(src));
