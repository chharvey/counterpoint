--- conflicted
+++ resolved
@@ -350,8 +350,6 @@
 			})
 		})
 
-<<<<<<< HEAD
-=======
 		describe('ASTNodeVariable', () => {
 			it('with constant folding on, returns InstructionConst for fixed & foldable variables.', () => {
 				const src: string = `
@@ -419,7 +417,6 @@
 			});
 		});
 
->>>>>>> 1bc1b80f
 		describe('ASTNodeOperation', () => {
 			const folding_off: SolidConfig = {
 				...CONFIG_DEFAULT,
@@ -622,15 +619,9 @@
 			});
 			specify('ASTNodeOperationTernary', () => {
 				buildOperations(xjs.Map.mapValues(new Map([
-<<<<<<< HEAD
-					[`if true  then false   else 2;`, [new Int16(1n), new Int16(0n), new Int16(2n)]],
-					[`if false then 3.0     else null;`, [new Int16(0n), new Float64(3.0), new Float64(0.0)]],
-					[`if true  then 2       else 3.0;`, [new Int16(1n), new Float64(2.0), new Float64(3.0)]],
-=======
 					[`if true  then false else 2;`,    [new Int16(1n), new Int16(0n),    new Int16(2n)]],
 					[`if false then 3.0   else null;`, [new Int16(0n), new Float64(3.0), new Float64(0.0)]],
 					[`if true  then 2     else 3.0;`,  [new Int16(1n), new Float64(2.0), new Float64(3.0)]],
->>>>>>> 1bc1b80f
 				]), ([cond, cons, alt]) => new InstructionCond(
 					new InstructionConst(cond),
 					new InstructionConst(cons),
@@ -660,8 +651,6 @@
 				]));
 			});
 		});
-<<<<<<< HEAD
-=======
 
 		describe('ASTNodeDeclarationType', () => {
 			it('always returns InstructionNone.', () => {
@@ -770,7 +759,6 @@
 				);
 			});
 		});
->>>>>>> 1bc1b80f
 	});
 
 
@@ -783,11 +771,7 @@
 					`true`,
 					`42`,
 					`4.2e+3`,
-<<<<<<< HEAD
-				].map((src) => Decorator.decorate(unitTypeFromString(src)).assess()), [
-=======
 				].map((src) => Decorator.decorate(unitTypeFromString(src)).assess(new Validator())), [
->>>>>>> 1bc1b80f
 					SolidNull,
 					SolidBoolean.FALSETYPE,
 					SolidBoolean.TRUETYPE,
@@ -817,11 +801,7 @@
 					'int',
 					'float',
 					'obj',
-<<<<<<< HEAD
-				].map((src) => Decorator.decorate(unitTypeFromString(src)).assess()), [
-=======
 				].map((src) => Decorator.decorate(unitTypeFromString(src)).assess(new Validator())), [
->>>>>>> 1bc1b80f
 					SolidBoolean,
 					Int16,
 					Float64,
@@ -830,11 +810,7 @@
 			})
 			it('computes the value of a nullified (ORNULL) type.', () => {
 				assert.deepStrictEqual(
-<<<<<<< HEAD
-					Decorator.decorate(unaryTypeFromString(`int!`)).assess(),
-=======
 					Decorator.decorate(unaryTypeFromString(`int!`)).assess(new Validator()),
->>>>>>> 1bc1b80f
 					Int16.union(SolidNull),
 				)
 			})
@@ -876,20 +852,12 @@
 							constants.map((c) => assert_wasCalled(c.assess, 1, (orig, spy) => {
 								c.assess = spy;
 								try {
-<<<<<<< HEAD
-									return c.type();
-=======
 									return c.type(new Validator());
->>>>>>> 1bc1b80f
 								} finally {
 									c.assess = orig;
 								};
 							})),
-<<<<<<< HEAD
-							constants.map((c) => new SolidTypeConstant(c.assess()!)),
-=======
 							constants.map((c) => new SolidTypeConstant(c.assess(new Validator())!)),
->>>>>>> 1bc1b80f
 						);
 					});
 				});
@@ -909,11 +877,7 @@
 			});
 			it('returns Unknown for undeclared variables.', () => {
 				// NOTE: a reference error will be thrown at the variable-checking stage
-<<<<<<< HEAD
-				assert.strictEqual(variableFromSource(`x;`).type(), SolidLanguageType.UNKNOWN);
-=======
 				assert.strictEqual(variableFromSource(`x;`).type(new Validator()), SolidLanguageType.UNKNOWN);
->>>>>>> 1bc1b80f
 			});
 			Dev.supports('stringTemplate-assess') && describe('ASTNodeTemplate', () => {
 				const templates: AST.ASTNodeTemplate[] = [
@@ -927,42 +891,26 @@
 						.children[0] as AST.ASTNodeTemplate,
 				];
 				context('with constant folding on.', () => {
-<<<<<<< HEAD
 					let types: SolidLanguageType[];
 					before(() => {
 						types = templates.map((t) => assert_wasCalled(t.assess, 1, (orig, spy) => {
-								t.assess = spy;
-								try {
-									return t.type();
-								} finally {
-									t.assess = orig;
-								};
-						}));
-					});
-					it('for foldable interpolations, returns the result of `this#assess`, wrapped in a `new SolidTypeConstant`.', () => {
-						assert.deepStrictEqual(
-							types.slice(0, 2),
-							templates.slice(0, 2).map((t) => new SolidTypeConstant(t.assess()!)),
-						);
-					});
-					it('for non-foldable interpolations, returns `String`.', () => {
-						assert.deepStrictEqual(types[2], SolidString);
-					});
-=======
-					it('returns the result of `this#assess`, wrapped in a `new SolidTypeConstant`.', () => {
-						assert.deepStrictEqual(
-							templates.map((t) => assert_wasCalled(t.assess, 1, (orig, spy) => {
 								t.assess = spy;
 								try {
 									return t.type(new Validator());
 								} finally {
 									t.assess = orig;
 								};
-							})),
-							templates.map((t) => new SolidTypeConstant(t.assess(new Validator())!)),
+						}));
+					});
+					it('for foldable interpolations, returns the result of `this#assess`, wrapped in a `new SolidTypeConstant`.', () => {
+						assert.deepStrictEqual(
+							types.slice(0, 2),
+							templates.slice(0, 2).map((t) => new SolidTypeConstant(t.assess(new Validator())!)),
 						);
 					});
->>>>>>> 1bc1b80f
+					it('for non-foldable interpolations, returns `String`.', () => {
+						assert.deepStrictEqual(types[2], SolidString);
+					});
 				});
 				context('with constant folding off.', () => {
 					it('always returns `String`.', () => {
@@ -975,11 +923,7 @@
 			describe('ASTNodeOperation', () => {
 				function typeOperations(tests: ReadonlyMap<string, SolidObject>): void {
 					return assert.deepStrictEqual(
-<<<<<<< HEAD
-						[...tests.keys()].map((src) => operationFromSource(src).type()),
-=======
 						[...tests.keys()].map((src) => operationFromSource(src).type(new Validator())),
->>>>>>> 1bc1b80f
 						[...tests.values()].map((result) => new SolidTypeConstant(result)),
 					);
 				}
@@ -1013,19 +957,11 @@
 				describe('ASTNodeOperationBinaryArithmetic', () => {
 					context('with constant folding and int coersion on.', () => {
 						it('returns a constant Integer type for any operation of integers.', () => {
-<<<<<<< HEAD
-							assert.deepStrictEqual(operationFromSource(`7 * 3 * 2;`).type(), new SolidTypeConstant(new Int16(7n * 3n * 2n)));
-						});
-						it('returns a constant Float type for any operation of mix of integers and floats.', () => {
-							assert.deepStrictEqual(operationFromSource(`3.0 * 2.7;`).type(), new SolidTypeConstant(new Float64(3.0 * 2.7)));
-							assert.deepStrictEqual(operationFromSource(`7 * 3.0 * 2;`).type(), new SolidTypeConstant(new Float64(7 * 3.0 * 2)));
-=======
 							assert.deepStrictEqual(operationFromSource(`7 * 3 * 2;`).type(new Validator()), typeConstInt(7n * 3n * 2n));
 						});
 						it('returns a constant Float type for any operation of mix of integers and floats.', () => {
 							assert.deepStrictEqual(operationFromSource(`3.0 * 2.7;`)   .type(new Validator()), typeConstFloat(3.0 * 2.7));
 							assert.deepStrictEqual(operationFromSource(`7 * 3.0 * 2;`) .type(new Validator()), typeConstFloat(7 * 3.0 * 2));
->>>>>>> 1bc1b80f
 						});
 					});
 					context('with folding off but int coersion on.', () => {
@@ -1072,11 +1008,7 @@
 							`null ^ false;`,
 							...(Dev.supports('stringConstant-assess') ? [`'hello' + 5;`] : []),
 						].forEach((src) => {
-<<<<<<< HEAD
-							assert.throws(() => operationFromSource(src).type(), TypeError01);
-=======
 							assert.throws(() => operationFromSource(src).type(new Validator()), TypeError01);
->>>>>>> 1bc1b80f
 						});
 					});
 				});
@@ -1106,11 +1038,7 @@
 						});
 					});
 					it('throws for comparative operation of non-numbers.', () => {
-<<<<<<< HEAD
-						assert.throws(() => operationFromSource(`7.0 <= null;`).type(), TypeError01);
-=======
 						assert.throws(() => operationFromSource(`7.0 <= null;`).type(new Validator()), TypeError01);
->>>>>>> 1bc1b80f
 					});
 				});
 				describe('ASTNodeOperationBinaryEquality', () => {
@@ -1175,11 +1103,7 @@
 						});
 					});
 					it('throws when condition is not boolean.', () => {
-<<<<<<< HEAD
-						assert.throws(() => operationFromSource(`if 2 then true else false;`).type(), TypeError01);
-=======
 						assert.throws(() => operationFromSource(`if 2 then true else false;`).type(new Validator()), TypeError01);
->>>>>>> 1bc1b80f
 					});
 				});
 			});
@@ -1192,11 +1116,7 @@
 						'null;',
 						'false;',
 						'true;',
-<<<<<<< HEAD
-					].map((src) => constantFromSource(src).assess()), [
-=======
 					].map((src) => constantFromSource(src).assess(new Validator())), [
->>>>>>> 1bc1b80f
 						SolidNull.NULL,
 						SolidBoolean.FALSE,
 						SolidBoolean.TRUE,
@@ -1213,11 +1133,7 @@
 					assert.deepStrictEqual(`
 						55  -55  033  -033  0  -0
 						\\o55  -\\o55  \\q033  -\\q033
-<<<<<<< HEAD
-					`.trim().replace(/\n\t+/g, '  ').split('  ').map((src) => constantFromSource(`${ src };`, integer_radices_on).assess()), [
-=======
 					`.trim().replace(/\n\t+/g, '  ').split('  ').map((src) => constantFromSource(`${ src };`, integer_radices_on).assess(new Validator())), [
->>>>>>> 1bc1b80f
 						55, -55, 33, -33, 0, 0,
 						parseInt('55', 8), parseInt('-55', 8), parseInt('33', 4), parseInt('-33', 4),
 					].map((v) => new Int16(BigInt(v))));
@@ -1227,11 +1143,7 @@
 						55.  -55.  033.  -033.  2.007  -2.007
 						91.27e4  -91.27e4  91.27e-4  -91.27e-4
 						0.  -0.  -0.0  6.8e+0  6.8e-0  0.0e+0  -0.0e-0
-<<<<<<< HEAD
-					`.trim().replace(/\n\t+/g, '  ').split('  ').map((src) => constantFromSource(`${ src };`).assess()), [
-=======
 					`.trim().replace(/\n\t+/g, '  ').split('  ').map((src) => constantFromSource(`${ src };`).assess(new Validator())), [
->>>>>>> 1bc1b80f
 						55, -55, 33, -33, 2.007, -2.007,
 						91.27e4, -91.27e4, 91.27e-4, -91.27e-4,
 						0, -0, -0, 6.8, 6.8, 0, -0,
@@ -1239,11 +1151,7 @@
 				})
 				Dev.supports('stringConstant-assess') && it('computes string values.', () => {
 					assert.deepStrictEqual(
-<<<<<<< HEAD
-						constantFromSource(`'42😀\\u{1f600}';`).type(),
-=======
 						constantFromSource(`'42😀\\u{1f600}';`).type(new Validator()),
->>>>>>> 1bc1b80f
 						new SolidTypeConstant(new SolidString('42😀\u{1f600}')),
 					);
 				});
@@ -1316,36 +1224,20 @@
 				];
 				it('returns a constant String for ASTNodeTemplate with no interpolations.', () => {
 					assert.deepStrictEqual(
-<<<<<<< HEAD
-						templates[0].assess(),
+						templates[0].assess(new Validator()),
 						new SolidString('42😀'),
-=======
-						templates[0].type(new Validator()),
-						new SolidTypeConstant(new SolidString('42😀')),
->>>>>>> 1bc1b80f
 					);
 				});
 				it('returns a constant String for ASTNodeTemplate with foldable interpolations.', () => {
 					assert.deepStrictEqual(
-<<<<<<< HEAD
-						templates[1].assess(),
+						templates[1].assess(new Validator()),
 						new SolidString('the answer is 42 but what is the question?'),
 					);
 				});
 				it('returns null for ASTNodeTemplate with dynamic interpolations.', () => {
 					assert.deepStrictEqual(
-						templates[2].assess(),
+						templates[2].assess(new Validator()),
 						null,
-=======
-						templates[1].type(new Validator()),
-						new SolidTypeConstant(new SolidString('the answer is 42 but what is the question?')),
-					);
-				});
-				it('returns `String` for ASTNodeTemplate with dynamic interpolations.', () => {
-					assert.deepStrictEqual(
-						templates[2].type(new Validator()),
-						SolidString,
->>>>>>> 1bc1b80f
 					);
 				});
 			});
@@ -1353,11 +1245,7 @@
 			describe('ASTNodeOperation', () => {
 				function assessOperations(tests: Map<string, SolidObject>): void {
 					return assert.deepStrictEqual(
-<<<<<<< HEAD
-						[...tests.keys()].map((src) => operationFromSource(src).assess()),
-=======
 						[...tests.keys()].map((src) => operationFromSource(src).assess(new Validator())),
->>>>>>> 1bc1b80f
 						[...tests.values()],
 					);
 				}
@@ -1418,11 +1306,7 @@
 						assert.deepStrictEqual([
 							`2 ^ 15 + 2 ^ 14;`,
 							`-(2 ^ 14) - 2 ^ 15;`,
-<<<<<<< HEAD
-						].map((src) => operationFromSource(src).assess()), [
-=======
 						].map((src) => operationFromSource(src).assess(new Validator())), [
->>>>>>> 1bc1b80f
 							new Int16(-(2n ** 14n)),
 							new Int16(2n ** 14n),
 						])
@@ -1434,11 +1318,7 @@
 						]))
 					})
 					it('throws when performing an operation that does not yield a valid number.', () => {
-<<<<<<< HEAD
-						assert.throws(() => operationFromSource(`-4 ^ -0.5;`).assess(), NanError01)
-=======
 						assert.throws(() => operationFromSource(`-4 ^ -0.5;`).assess(new Validator()), NanError01);
->>>>>>> 1bc1b80f
 					})
 				});
 				specify('ASTNodeOperationBinaryComparative', () => {
