--- conflicted
+++ resolved
@@ -2521,26 +2521,16 @@
 								);
 							});
 						});
-<<<<<<< HEAD
-						it('returns the union of all element types for sets.', () => {
+						it.skip('returns the union of all element types for sets.', () => { // TODO: turn on when type `Set<T>` is available
 							program.children.slice(16, 22).forEach((c) => {
-=======
-						it.skip('returns the union of all element types for sets.', () => { // TODO: turn on when type `Set<T>` is available
-							program.children.slice(12, 18).forEach((c) => {
->>>>>>> 5a97cfb5
 								assert.deepStrictEqual(
 									typeOfStmtExpr(c as AST.ASTNodeStatementExpression, validator),
 									COMMON_TYPES.int_float_str,
 								);
 							});
 						});
-<<<<<<< HEAD
-						it('returns the union of all consequent types for mappings.', () => {
+						it.skip('returns the union of all consequent types for mappings.', () => { // TODO: turn on when type `Mapping<K, V>` is available
 							program.children.slice(22, 28).forEach((c) => {
-=======
-						it.skip('returns the union of all consequent types for mappings.', () => { // TODO: turn on when type `Mapping<K, V>` is available
-							program.children.slice(18, 24).forEach((c) => {
->>>>>>> 5a97cfb5
 								assert.deepStrictEqual(
 									typeOfStmtExpr(c as AST.ASTNodeStatementExpression, validator),
 									COMMON_TYPES.int_float_str,
@@ -2565,11 +2555,7 @@
 									COMMON_TYPES.int_float_str,
 								].map((t) => t.union(SolidNull)),
 							);
-<<<<<<< HEAD
-							program.children.slice(42, 46).forEach((c) => {
-=======
-							false && program.children.slice(38, 42).forEach((c) => { // TODO: turn on when type `Set<T>` & `Mapping<K, V>` are available
->>>>>>> 5a97cfb5
+							false && program.children.slice(42, 46).forEach((c) => { // TODO: turn on when type `Set<T>` & `Mapping<K, V>` are available
 								assert.deepStrictEqual(
 									typeOfStmtExpr(c as AST.ASTNodeStatementExpression, validator),
 									COMMON_TYPES.int_float_str.union(SolidNull),
