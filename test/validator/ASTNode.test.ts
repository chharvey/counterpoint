import * as assert from 'assert'
import * as xjs from 'extrajs'

import {
	SolidConfig,
	CONFIG_DEFAULT,
	Dev,
} from '../../src/core/';
import {
	Operator,
} from '../../src/enum/Operator.enum';
import {
	ReferenceError01,
	ReferenceError02,
	ReferenceError03,
	AssignmentError01,
	AssignmentError10,
	TypeError01,
	TypeError03,
	NanError01,
} from '../../src/error/';
import {
	Decorator,
	Validator,
	AST,
	SymbolStructure,
	SymbolStructureType,
	SymbolStructureVar,
	SolidLanguageType,
	SolidTypeConstant,
	SolidObject,
	SolidNull,
	SolidBoolean,
	Int16,
	Float64,
	SolidString,
} from '../../src/validator/'
import {
	Builder,
	InstructionNone,
	InstructionExpression,
	InstructionConst,
	InstructionUnop,
	InstructionBinopArithmetic,
	InstructionBinopEquality,
	InstructionBinopLogical,
	InstructionCond,
	InstructionStatement,
	InstructionModule,
} from '../../src/builder/'
import {
<<<<<<< HEAD
	assert_wasCalled,
=======
	expectToBeCalled,
>>>>>>> a2f7e9f4
} from '../assert-helpers';
import {
	typeConstInt,
	typeConstFloat,
	instructionConstInt,
	instructionConstFloat,
} from '../helpers'
import {
	unitTypeFromString,
	unaryTypeFromString,
	intersectionTypeFromString,
	unionTypeFromString,
	variableDeclarationFromSource,
} from '../helpers-parse'
import {
	variableFromSource,
	templateFromSource,
	operationFromSource,
	statementExpressionFromSource,
	constantFromSource,
	typeDeclarationFromSource,
	variableDeclarationFromSource as varDeclarationFromSource,
	goalFromSource,
} from '../helpers-semantic'



describe('ASTNodeSolid', () => {
	describe('#varCheck', () => {
		describe('ASTNodeTypeAlias', () => {
			it('throws if the validator does not contain a record for the identifier.', () => {
				goalFromSource(`
					type T = int;
					type U = float | T;
				`).varCheck(); // assert does not throw
				assert.throws(() => goalFromSource(`
					type U = float | T;
				`).varCheck(), ReferenceError01);
			});
			it.skip('throws when there is a temporal dead zone.', () => {
				assert.throws(() => goalFromSource(`
					T;
					type T = int;
				`).varCheck(), ReferenceError02);
			});
			it('throws if was declared as a value variable.', () => {
				assert.throws(() => goalFromSource(`
					let FOO: int = 42;
					type T = FOO | float;
				`).varCheck(), ReferenceError03);
			});
		});
		describe('ASTNodeConstant', () => {
			it('never throws.', () => {
				constantFromSource(`42;`).varCheck();
			});
		});
		describe('ASTNodeVariable', () => {
			it('throws if the validator does not contain a record for the identifier.', () => {
				goalFromSource(`
					let unfixed i: int = 42;
					i;
				`).varCheck(); // assert does not throw
				assert.throws(() => variableFromSource(`i;`).varCheck(), ReferenceError01);
			});
			it.skip('throws when there is a temporal dead zone.', () => {
				assert.throws(() => goalFromSource(`
					i;
					let unfixed i: int = 42;
				`).varCheck(), ReferenceError02);
			});
			it('throws if it was declared as a type alias.', () => {
				assert.throws(() => goalFromSource(`
					type FOO = int;
					42 || FOO;
				`).varCheck(), ReferenceError03);
			});
		});
		describe('ASTNodeDeclarationType', () => {
			it('throws if the validator already contains a record for the symbol.', () => {
				assert.throws(() => goalFromSource(`
					type T = int;
					type T = float;
				`).varCheck(), AssignmentError01);
				assert.throws(() => goalFromSource(`
					let FOO: int = 42;
					type FOO = float;
				`).varCheck(), AssignmentError01);
			});
		});
		describe('ASTNodeDeclarationVariable', () => {
			it('throws if the validator already contains a record for the variable.', () => {
				assert.throws(() => goalFromSource(`
					let i: int = 42;
					let i: int = 43;
				`).varCheck(), AssignmentError01);
				assert.throws(() => goalFromSource(`
					type FOO = float;
					let FOO: int = 42;
				`).varCheck(), AssignmentError01);
			});
		});
		describe('ASTNodeAssignment', () => {
			it('throws if the variable is not unfixed.', () => {
				goalFromSource(`
					let unfixed i: int = 42;
					i = 43;
				`).varCheck(); // assert does not throw
				assert.throws(() => goalFromSource(`
					let i: int = 42;
					i = 43;
				`).varCheck(), AssignmentError10);
			});
			it('always throws for type alias reassignment.', () => {
				assert.throws(() => goalFromSource(`
					type T = 42;
					T = 43;
				`).varCheck(), ReferenceError03);
			});
		});
	});


	describe('#typeCheck', () => {
		describe('ASTNodeDeclarationVariable', () => {
			it('checks the assigned expression’s type against the variable assignee’s type.', () => {
				const src: string = `let  the_answer:  int | float =  21  *  2;`
				const decl: AST.ASTNodeDeclarationVariable = Decorator.decorate(variableDeclarationFromSource(src));
				decl.typeCheck();
			})
			it('throws when the assigned expression’s type is not compatible with the variable assignee’s type.', () => {
				const src: string = `let  the_answer:  null =  21  *  2;`
				const decl: AST.ASTNodeDeclarationVariable = Decorator.decorate(variableDeclarationFromSource(src));
				assert.throws(() => decl.typeCheck(), TypeError03);
			})
			it('with int coersion on, allows assigning ints to floats.', () => {
				const src: string = `let x: float = 42;`
				const decl: AST.ASTNodeDeclarationVariable = Decorator.decorate(variableDeclarationFromSource(src));
				decl.typeCheck();
			})
			it('with int coersion off, throws when assigning int to float.', () => {
				const src: string = `let x: float = 42;`
				const decl: AST.ASTNodeDeclarationVariable = Decorator.decorate(variableDeclarationFromSource(src));
				assert.throws(() => decl.typeCheck(new Validator({
					...CONFIG_DEFAULT,
					compilerOptions: {
						...CONFIG_DEFAULT.compilerOptions,
						intCoercion: false,
					},
				})), TypeError03);
			})
		})
	})


	describe('#build', () => {
		context('SemanticGoal ::= ()', () => {
			it('returns InstructionNone.', () => {
				const src: string = ``;
				const instr: InstructionNone | InstructionModule = goalFromSource(src).build(new Builder(src));
				assert.ok(instr instanceof InstructionNone)
			})
		})

		describe('ASTNodeStatementExpression', () => {
			it('returns InstructionNone for empty statement expression.', () => {
				const src: string = `;`;
				const instr: InstructionNone | InstructionStatement = statementExpressionFromSource(src)
					.build(new Builder(src))
				assert.ok(instr instanceof InstructionNone)
			})
			it('returns InstructionStatement for nonempty statement expression.', () => {
				const src: string = `42 + 420;`;
				const builder: Builder = new Builder(src);
				const stmt: AST.ASTNodeStatementExpression = statementExpressionFromSource(src);
				assert.deepStrictEqual(
					stmt.build(builder),
					new InstructionStatement(0n, operationFromSource(src).build(builder)),
				)
			})
			specify('multiple statements.', () => {
				const src: string = `42; 420;`;
				const generator: Builder = new Builder(src);
				goalFromSource(src).children.forEach((stmt, i) => {
					assert.ok(stmt instanceof AST.ASTNodeStatementExpression);
					assert.deepStrictEqual(
						stmt.build(generator),
						new InstructionStatement(BigInt(i), constantFromSource(stmt.source).build(generator)),
					)
				})
			})
		})

		context('ASTNodeConstant', () => {
			it('returns InstructionConst.', () => {
				assert.deepStrictEqual([
					'null;',
					'false;',
					'true;',
					'0;',
					'+0;',
					'-0;',
					'42;',
					'+42;',
					'-42;',
					'0.0;',
					'+0.0;',
					'-0.0;',
					'-4.2e-2;',
				].map((src) => constantFromSource(src).build(new Builder(src))), [
					instructionConstInt(0n),
					instructionConstInt(0n),
					instructionConstInt(1n),
					instructionConstInt(0n),
					instructionConstInt(0n),
					instructionConstInt(0n),
					instructionConstInt(42n),
					instructionConstInt(42n),
					instructionConstInt(-42n),
					instructionConstFloat(0),
					instructionConstFloat(0),
					instructionConstFloat(-0),
					instructionConstFloat(-0.042),
				])
			})
		})

		describe('ASTNodeOperation', () => {
			const folding_off: SolidConfig = {
				...CONFIG_DEFAULT,
				compilerOptions: {
					...CONFIG_DEFAULT.compilerOptions,
					constantFolding: false,
				},
			};
			function buildOperations(tests: ReadonlyMap<string, InstructionExpression>): void {
				assert.deepStrictEqual(
<<<<<<< HEAD
					[...tests.keys()].map((src) => operationFromSource(src, folding_off).build(new Builder(src, folding_off))),
					[...tests.values()],
				);
			}
			specify('ASTNodeOperationUnary', () => {
				buildOperations(new Map<string, InstructionUnop>([
					[`!null;`, new InstructionUnop(Operator.NOT, instructionConstInt(0n))],
					[`!false;`, new InstructionUnop(Operator.NOT, instructionConstInt(0n))],
					[`!true;`, new InstructionUnop(Operator.NOT, instructionConstInt(1n))],
					[`!42;`, new InstructionUnop(Operator.NOT, instructionConstInt(42n))],
					[`!4.2;`, new InstructionUnop(Operator.NOT, instructionConstFloat(4.2))],
					[`?null;`, new InstructionUnop(Operator.EMP, instructionConstInt(0n))],
					[`?false;`, new InstructionUnop(Operator.EMP, instructionConstInt(0n))],
					[`?true;`, new InstructionUnop(Operator.EMP, instructionConstInt(1n))],
					[`?42;`, new InstructionUnop(Operator.EMP, instructionConstInt(42n))],
					[`?4.2;`, new InstructionUnop(Operator.EMP, instructionConstFloat(4.2))],
					[`-(4);`, new InstructionUnop(Operator.NEG, instructionConstInt(4n))],
					[`-(4.2);`, new InstructionUnop(Operator.NEG, instructionConstFloat(4.2))],
				]));
			});
			specify('ASTNodeOperationBinaryArithmetic', () => {
				buildOperations(new Map([
					[`42 + 420;`, new InstructionBinopArithmetic(Operator.ADD, instructionConstInt(42n), instructionConstInt(420n))],
					[`3 * 2.1;`, new InstructionBinopArithmetic(Operator.MUL, instructionConstFloat(3.0), instructionConstFloat(2.1))],
				]));
				buildOperations(xjs.Map.mapValues(new Map([
					[' 126 /  3;', [126n, 3n]],
					['-126 /  3;', [-126n, 3n]],
					[' 126 / -3;', [126n, -3n]],
					['-126 / -3;', [-126n, -3n]],
					[' 200 /  3;', [200n, 3n]],
					[' 200 / -3;', [200n, -3n]],
					['-200 /  3;', [-200n, 3n]],
					['-200 / -3;', [-200n, -3n]],
				]), ([a, b]) => new InstructionBinopArithmetic(
					Operator.DIV,
					instructionConstInt(a),
					instructionConstInt(b),
				)));
			});
			describe('ASTNodeOperationBinaryEquality', () => {
				it('with int coersion on, coerse ints into floats when needed.', () => {
=======
					nodes.map(([src,  node]) => node.build(new Builder(src))),
					nodes.map(([_src, node]) => {
						const assess: SolidObject | null = node.assess();
						assert.ok(assess);
						return InstructionConst.fromAssessment(assess);
					}),
					'produces `InstructionConst.new(ASTNodeOperation#assess)`',
				)
			}).timeout(10000);
			context('with constant folding off.', () => {
				const folding_off: SolidConfig = {
					...CONFIG_DEFAULT,
					compilerOptions: {
						...CONFIG_DEFAULT.compilerOptions,
						constantFolding: false,
					},
				}
				function buildOperations(tests: ReadonlyMap<string, InstructionExpression>): void {
					assert.deepStrictEqual(
						[...tests.keys()].map((src) => operationFromSource(src, folding_off).build(new Builder(src, folding_off))),
						[...tests.values()],
					)
				}
				specify('SemanticOperation[operator: NOT | EMP] ::= SemanticConstant', () => {
					buildOperations(new Map<string, InstructionUnop>([
						[`!null;`,  new InstructionUnop(Operator.NOT, instructionConstInt(0n))],
						[`!false;`, new InstructionUnop(Operator.NOT, instructionConstInt(0n))],
						[`!true;`,  new InstructionUnop(Operator.NOT, instructionConstInt(1n))],
						[`!42;`,    new InstructionUnop(Operator.NOT, instructionConstInt(42n))],
						[`!4.2;`,   new InstructionUnop(Operator.NOT, instructionConstFloat(4.2))],
						[`?null;`,  new InstructionUnop(Operator.EMP, instructionConstInt(0n))],
						[`?false;`, new InstructionUnop(Operator.EMP, instructionConstInt(0n))],
						[`?true;`,  new InstructionUnop(Operator.EMP, instructionConstInt(1n))],
						[`?42;`,    new InstructionUnop(Operator.EMP, instructionConstInt(42n))],
						[`?4.2;`,   new InstructionUnop(Operator.EMP, instructionConstFloat(4.2))],
					]))
				})
				specify('SemanticOperation[operator: NEG] ::= SemanticConstant', () => {
					buildOperations(new Map<string, InstructionUnop>([
						[`-(4);`,   new InstructionUnop(Operator.NEG, instructionConstInt(4n))],
						[`-(4.2);`, new InstructionUnop(Operator.NEG, instructionConstFloat(4.2))],
					]))
				})
				specify('SemanticOperation[operator: ADD | MUL] ::= SemanticConstant SemanticConstant', () => {
					buildOperations(new Map([
						[`42 + 420;`, new InstructionBinopArithmetic(Operator.ADD, instructionConstInt(42n),   instructionConstInt(420n))],
						[`3 * 2.1;`,  new InstructionBinopArithmetic(Operator.MUL, instructionConstFloat(3.0), instructionConstFloat(2.1))],
					]))
				})
				specify('SemanticOperation[operator: DIV] ::= SemanticConstant SemanticConstant', () => {
					buildOperations(xjs.Map.mapValues(new Map([
						[' 126 /  3;', [ 126n,  3n]],
						['-126 /  3;', [-126n,  3n]],
						[' 126 / -3;', [ 126n, -3n]],
						['-126 / -3;', [-126n, -3n]],
						[' 200 /  3;', [ 200n,  3n]],
						[' 200 / -3;', [ 200n, -3n]],
						['-200 /  3;', [-200n,  3n]],
						['-200 / -3;', [-200n, -3n]],
					]), ([a, b]) => new InstructionBinopArithmetic(
						Operator.DIV,
						instructionConstInt(a),
						instructionConstInt(b),
					)))
				})
				specify('SemanticOperation[operator: IS | EQ] ::= SemanticConstant SemanticConstant', () => {
>>>>>>> a2f7e9f4
					assert.deepStrictEqual([
						`42 == 420;`,
						`4.2 is 42;`,
						`42 is 4.2;`,
						`4.2 == 42;`,
						`true is 1;`,
						`true == 1;`,
						`null is false;`,
						`null == false;`,
						`false == 0.0;`,
					].map((src) => operationFromSource(src, folding_off).build(new Builder(src, folding_off))), [
						new InstructionBinopEquality(
							Operator.EQ,
							instructionConstInt(42n),
							instructionConstInt(420n),
						),
						new InstructionBinopEquality(
							Operator.IS,
							instructionConstFloat(4.2),
							instructionConstInt(42n),
						),
						new InstructionBinopEquality(
							Operator.IS,
							instructionConstInt(42n),
							instructionConstFloat(4.2),
						),
						new InstructionBinopEquality(
							Operator.EQ,
							instructionConstFloat(4.2),
							instructionConstFloat(42.0),
						),
						new InstructionBinopEquality(
							Operator.IS,
							instructionConstInt(1n),
							instructionConstInt(1n),
						),
						new InstructionBinopEquality(
							Operator.EQ,
							instructionConstInt(1n),
							instructionConstInt(1n),
						),
						new InstructionBinopEquality(
							Operator.IS,
							instructionConstInt(0n),
							instructionConstInt(0n),
						),
						new InstructionBinopEquality(
							Operator.EQ,
							instructionConstInt(0n),
							instructionConstInt(0n),
						),
						new InstructionBinopEquality(
							Operator.EQ,
							instructionConstFloat(0.0),
							instructionConstFloat(0.0),
						),
					]);
				});
				it('with int coersion on, does not coerse ints into floats.', () => {
					const folding_coercion_off: SolidConfig = {
						...CONFIG_DEFAULT,
						compilerOptions: {
							...CONFIG_DEFAULT.compilerOptions,
							constantFolding: false,
							intCoercion: false,
						},
					};
					assert.deepStrictEqual([
						`42 == 420;`,
						`4.2 == 42;`,
						`42 == 4.2;`,
						`null == 0.0;`,
						`false == 0.0;`,
						`true == 1.0;`,
					].map((src) => operationFromSource(src, folding_coercion_off).build(new Builder(src, folding_coercion_off))), [
						[instructionConstInt(42n), instructionConstInt(420n)],
						[instructionConstFloat(4.2), instructionConstInt(42n)],
						[instructionConstInt(42n), instructionConstFloat(4.2)],
						[instructionConstInt(0n), instructionConstFloat(0.0)],
						[instructionConstInt(0n), instructionConstFloat(0.0)],
						[instructionConstInt(1n), instructionConstFloat(1.0)],
					].map(([left, right]) => new InstructionBinopEquality(Operator.EQ, left, right)))
				});
			});
			describe('ASTNodeOperationBinaryLogical', () => {
				it('returns InstructionBinopLogical.', () => {
					assert.deepStrictEqual([
						`42 && 420;`,
						`4.2 || -420;`,
						`null && 201.0e-1;`,
						`true && 201.0e-1;`,
						`false || null;`,
					].map((src) => operationFromSource(src, folding_off).build(new Builder(src, folding_off))), [
						new InstructionBinopLogical(
							0n,
							Operator.AND,
							instructionConstInt(42n),
							instructionConstInt(420n),
						),
						new InstructionBinopLogical(
							0n,
							Operator.OR,
							instructionConstFloat(4.2),
							instructionConstFloat(-420.0),
						),
						new InstructionBinopLogical(
							0n,
							Operator.AND,
							instructionConstFloat(0.0),
							instructionConstFloat(20.1),
						),
						new InstructionBinopLogical(
							0n,
							Operator.AND,
							instructionConstFloat(1.0),
							instructionConstFloat(20.1),
						),
						new InstructionBinopLogical(
							0n,
							Operator.OR,
							instructionConstInt(0n),
							instructionConstInt(0n),
						),
					]);
				});
				it('counts internal variables correctly.', () => {
					const src: string = `1 && 2 || 3 && 4;`
					assert.deepStrictEqual(
						operationFromSource(src, folding_off).build(new Builder(src, folding_off)),
						new InstructionBinopLogical(
							0n,
							Operator.OR,
							new InstructionBinopLogical(
								1n,
								Operator.AND,
								instructionConstInt(1n),
								instructionConstInt(2n),
							),
							new InstructionBinopLogical(
								2n,
								Operator.AND,
								instructionConstInt(3n),
								instructionConstInt(4n),
							),
<<<<<<< HEAD
						),
					);
				});
=======
							instructionConstFloat(5.0),
						)],
					]))
				})
			})
			context('with constant folding off, int coercion off.', () => {
				const folding_coercion_off: SolidConfig = {
					...CONFIG_DEFAULT,
					compilerOptions: {
						...CONFIG_DEFAULT.compilerOptions,
						constantFolding: false,
						intCoercion: false,
					},
				}
				describe('SemanticOperation[operator: EQ]', () => {
					it('does not coerce operands into floats.', () => {
						assert.deepStrictEqual([
							`42 == 420;`,
							`4.2 == 42;`,
							`42 == 4.2;`,
							`null == 0.0;`,
							`false == 0.0;`,
							`true == 1.0;`,
						].map((src) => operationFromSource(src, folding_coercion_off).build(new Builder(src, folding_coercion_off))), [
							[instructionConstInt(42n),   instructionConstInt(420n)],
							[instructionConstFloat(4.2), instructionConstInt(42n)],
							[instructionConstInt(42n),   instructionConstFloat(4.2)],
							[instructionConstInt(0n),    instructionConstFloat(0.0)],
							[instructionConstInt(0n),    instructionConstFloat(0.0)],
							[instructionConstInt(1n),    instructionConstFloat(1.0)],
						].map(([left, right]) => new InstructionBinopEquality(Operator.EQ, left, right)))
					})
				})
			})
		})
	})


	Dev.supports('variables') && describe('#varCheck', () => {
		describe('ASTNodeTypeAlias', () => {
			it('throws if the validator does not contain a record for the identifier.', () => {
				goalFromSource(`
					type T = int;
					type U = float | T;
				`).varCheck(); // assert does not throw
				assert.throws(() => goalFromSource(`
					type U = float | T;
				`).varCheck(), ReferenceError01);
			});
			it.skip('throws when there is a temporal dead zone.', () => {
				assert.throws(() => goalFromSource(`
					T;
					type T = int;
				`).varCheck(), ReferenceError02);
			});
			it('throws if was declared as a value variable.', () => {
				assert.throws(() => goalFromSource(`
					let FOO: int = 42;
					type T = FOO | float;
				`).varCheck(), ReferenceError03);
			});
		});
		describe('ASTNodeConstant', () => {
			it('never throws.', () => {
				constantFromSource(`42;`).varCheck();
			});
		});
		describe('ASTNodeVariable', () => {
			it('throws if the validator does not contain a record for the identifier.', () => {
				goalFromSource(`
					let unfixed i: int = 42;
					i;
				`).varCheck(); // assert does not throw
				assert.throws(() => variableFromSource(`i;`).varCheck(), ReferenceError01);
			});
			it.skip('throws when there is a temporal dead zone.', () => {
				assert.throws(() => goalFromSource(`
					i;
					let unfixed i: int = 42;
				`).varCheck(), ReferenceError02);
			});
			it('throws if it was declared as a type alias.', () => {
				assert.throws(() => goalFromSource(`
					type FOO = int;
					42 || FOO;
				`).varCheck(), ReferenceError03);
			});
		});
		describe('ASTNodeDeclarationType', () => {
			it('adds an entry to the symbol table with a preset value of `unknown`.', () => {
				const validator: Validator = new Validator();
				const goal: AST.ASTNodeGoal = goalFromSource(`
					type T = int;
				`);
				assert.ok(!validator.hasSymbol(256n))
				goal.varCheck(validator);
				assert.ok(validator.hasSymbol(256n));
				const info: SymbolStructure | null = validator.getSymbolInfo(256n);
				assert.ok(info instanceof SymbolStructureType);
				assert.strictEqual(info.value, SolidLanguageType.UNKNOWN);
			});
			it('throws if the validator already contains a record for the symbol.', () => {
				assert.throws(() => goalFromSource(`
					type T = int;
					type T = float;
				`).varCheck(), AssignmentError01);
				assert.throws(() => goalFromSource(`
					let FOO: int = 42;
					type FOO = float;
				`).varCheck(), AssignmentError01);
			});
		});
		describe('ASTNodeDeclarationVariable', () => {
			it('adds an entry to the symbol table with a preset null value.', () => {
				const validator: Validator = new Validator();
				const goal: AST.ASTNodeGoal = goalFromSource(`
					let x: int = 42;
				`);
				assert.ok(!validator.hasSymbol(256n))
				goal.varCheck(validator);
				assert.ok(validator.hasSymbol(256n));
				const info: SymbolStructure | null = validator.getSymbolInfo(256n);
				assert.ok(info instanceof SymbolStructureVar);
				assert.strictEqual(info.value, null);
			});
			it('throws if the validator already contains a record for the variable.', () => {
				assert.throws(() => goalFromSource(`
					let i: int = 42;
					let i: int = 43;
				`).varCheck(), AssignmentError01);
				assert.throws(() => goalFromSource(`
					type FOO = float;
					let FOO: int = 42;
				`).varCheck(), AssignmentError01);
>>>>>>> a2f7e9f4
			});
			specify('ASTNodeOperationTernary', () => {
				buildOperations(xjs.Map.mapValues(new Map([
					[`if true  then false   else 2;`, [new Int16(1n), new Int16(0n), new Int16(2n)]],
					[`if false then 3.0     else null;`, [new Int16(0n), new Float64(3.0), new Float64(0.0)]],
					[`if true  then 2       else 3.0;`, [new Int16(1n), new Float64(2.0), new Float64(3.0)]],
				]), ([cond, cons, alt]) => new InstructionCond(
					new InstructionConst(cond),
					new InstructionConst(cons),
					new InstructionConst(alt),
				)));
			});
			it('compound expression.', () => {
				buildOperations(new Map([
					[`42 ^ 2 * 420;`, new InstructionBinopArithmetic(
						Operator.MUL,
						new InstructionBinopArithmetic(
							Operator.EXP,
							instructionConstInt(42n),
							instructionConstInt(2n),
						),
						instructionConstInt(420n),
					)],
					[`2 * 3.0 + 5;`, new InstructionBinopArithmetic(
						Operator.ADD,
						new InstructionBinopArithmetic(
							Operator.MUL,
							instructionConstFloat(2.0),
							instructionConstFloat(3.0),
						),
						instructionConstFloat(5.0),
					)],
				]));
			});
		});
	});


<<<<<<< HEAD
=======
	describe('#typeCheck', () => {
		describe('ASTNodeDeclarationType', () => {
			it('calls #assess', () => {
				const decl: AST.ASTNodeDeclarationType = typeDeclarationFromSource(`
					type T = int;
				`);
				expectToBeCalled(decl.assess, 1, (orig, spy) => {
					decl.assess = spy;
					try {
						decl.typeCheck();
					} finally {
						decl.assess = orig;
					};
				});
			});
		});
		describe('ASTNodeDeclarationVariable', () => {
			it('calls #assess', () => {
				const decl: AST.ASTNodeDeclarationVariable = varDeclarationFromSource(`
					let x: int = 42;
				`);
				expectToBeCalled(decl.assess, 1, (orig, spy) => {
					decl.assess = spy;
					try {
						decl.typeCheck();
					} finally {
						decl.assess = orig;
					};
				});
			});
			it('checks the assigned expression’s type against the variable assignee’s type.', () => {
				const src: string = `let  the_answer:  int | float =  21  *  2;`
				const decl: AST.ASTNodeDeclarationVariable = Decorator.decorate(variableDeclarationFromSource(src));
				decl.typeCheck();
			})
			it('throws when the assigned expression’s type is not compatible with the variable assignee’s type.', () => {
				const src: string = `let  the_answer:  null =  21  *  2;`
				const decl: AST.ASTNodeDeclarationVariable = Decorator.decorate(variableDeclarationFromSource(src));
				assert.throws(() => decl.typeCheck(), TypeError03);
			})
			it('with int coersion on, allows assigning ints to floats.', () => {
				const src: string = `let x: float = 42;`
				const decl: AST.ASTNodeDeclarationVariable = Decorator.decorate(variableDeclarationFromSource(src));
				decl.typeCheck();
			})
			it('with int coersion off, throws when assigning int to float.', () => {
				const src: string = `let x: float = 42;`
				const decl: AST.ASTNodeDeclarationVariable = Decorator.decorate(variableDeclarationFromSource(src));
				assert.throws(() => decl.typeCheck(new Validator({
					...CONFIG_DEFAULT,
					compilerOptions: {
						...CONFIG_DEFAULT.compilerOptions,
						intCoercion: false,
					},
				})), TypeError03);
			})
		})
	})


>>>>>>> a2f7e9f4
	describe('ASTNodeType', () => {
		describe('#assess', () => {
			it('computes the value of constant null, boolean, or number types.', () => {
				assert.deepStrictEqual([
					`null`,
					`false`,
					`true`,
					`42`,
					`4.2e+3`,
				].map((src) => Decorator.decorate(unitTypeFromString(src)).assess()), [
					SolidNull,
					SolidBoolean.FALSETYPE,
					SolidBoolean.TRUETYPE,
					new SolidTypeConstant(new Int16(42n)),
					new SolidTypeConstant(new Float64(4.2e+3)),
				])
			})
			it('computes the value of a type alias.', () => {
				const validator: Validator = new Validator();
				const goal: AST.ASTNodeGoal = goalFromSource(`
					type T = int;
					type U = T;
				`);
				goal.varCheck(validator);
				goal.typeCheck(validator);
				assert.deepStrictEqual(
					((goal
						.children[1] as AST.ASTNodeDeclarationType)
						.children[1] as AST.ASTNodeTypeAlias)
						.assess(validator),
					Int16,
				);
			});
			it('computes the value of keyword type.', () => {
				assert.deepStrictEqual([
					'bool',
					'int',
					'float',
					'obj',
				].map((src) => Decorator.decorate(unitTypeFromString(src)).assess()), [
					SolidBoolean,
					Int16,
					Float64,
					SolidObject,
				])
			})
			it('computes the value of a nullified (ORNULL) type.', () => {
				assert.deepStrictEqual(
					Decorator.decorate(unaryTypeFromString(`int!`)).assess(),
					Int16.union(SolidNull),
				)
			})
			it('computes the value of AND and OR operators', () => {
				assert.deepStrictEqual(
					Decorator.decorate(intersectionTypeFromString(`obj & 3`)).assess(),
					SolidObject.intersect(typeConstInt(3n)),
				)
				assert.deepStrictEqual(
					Decorator.decorate(unionTypeFromString(`4.2 | int`)).assess(),
					typeConstFloat(4.2).union(Int16),
				)
			})
		})
	})


	describe('ASTNodeExpression', () => {
		describe('#type', () => {
			const folding_off: SolidConfig = {
				...CONFIG_DEFAULT,
				compilerOptions: {
					...CONFIG_DEFAULT.compilerOptions,
					constantFolding: false,
				},
			};
			describe('ASTNodeConstant', () => {
				context('with constant folding on.', () => {
					it('returns the result of `this#assess`, wrapped in a `new SolidTypeConstant`.', () => {
						const constants: AST.ASTNodeConstant[] = `
							null  false  true
							55  -55  033  -033  0  -0
							55.  -55.  033.  -033.  2.007  -2.007
							91.27e4  -91.27e4  91.27e-4  -91.27e-4
							0.  -0.  -0.0  6.8e+0  6.8e-0  0.0e+0  -0.0e-0
							${ (Dev.supports('stringConstant-assess')) ? `'42😀'  '42\\u{1f600}'` : `` }
						`.trim().replace(/\n\t+/g, '  ').split('  ').map((src) => constantFromSource(`${ src };`));
						assert.deepStrictEqual(
							constants.map((c) => assert_wasCalled(c.assess, 1, (orig, spy) => {
								c.assess = spy;
								try {
									return c.type();
								} finally {
									c.assess = orig;
								};
							})),
							constants.map((c) => new SolidTypeConstant(c.assess()!)),
						);
					});
				});
				context('with constant folding off.', () => {
					[
						['Null',    `null`, SolidNull],
						['Boolean', `true`, SolidBoolean],
						['Integer', `42`,   Int16],
						['Float',   `4.2`,  Float64],
						...(Dev.supports('stringConstant-assess') ? [['String', `'42😀'`, SolidString]] : []),
					].forEach(([testname, src, typ]) => {
						it(`returns \`${ testname }\` for those constants.`, () => {
							assert.deepStrictEqual(constantFromSource(`${ src };`, folding_off).type(new Validator(folding_off)), typ);
						});
					});
				});
			});
			it('returns Unknown for undeclared variables.', () => {
				// NOTE: a reference error will be thrown at the variable-checking stage
				assert.strictEqual(variableFromSource(`x;`).type(), SolidLanguageType.UNKNOWN);
			});
			Dev.supports('stringTemplate-assess') && describe('ASTNodeTemplate', () => {
				const templates: AST.ASTNodeTemplate[] = [
					templateFromSource(`'''42😀''';`),
					templateFromSource(`'''the answer is {{ 7 * 3 * 2 }} but what is the question?''';`),
					(goalFromSource(`
						let unfixed x: int = 21;
						'''the answer is {{ x * 2 }} but what is the question?''';
					`)
						.children[1] as AST.ASTNodeStatementExpression)
						.children[0] as AST.ASTNodeTemplate,
				];
				context('with constant folding on.', () => {
					it('returns the result of `this#assess`, wrapped in a `new SolidTypeConstant`.', () => {
						assert.deepStrictEqual(
							templates.map((t) => assert_wasCalled(t.assess, 1, (orig, spy) => {
								t.assess = spy;
								try {
									return t.type();
								} finally {
									t.assess = orig;
								};
							})),
							templates.map((t) => new SolidTypeConstant(t.assess()!)),
						);
					});
				});
				context('with constant folding off.', () => {
					it('always returns `String`.', () => {
						templates.forEach((t) => {
							assert.deepStrictEqual(t.type(new Validator(folding_off)), SolidString);
						});
					});
				});
			});
			describe('ASTNodeOperation', () => {
				function typeOperations(tests: ReadonlyMap<string, SolidObject>): void {
					return assert.deepStrictEqual(
						[...tests.keys()].map((src) => operationFromSource(src).type()),
						[...tests.values()].map((result) => new SolidTypeConstant(result)),
					);
				}
				function typeOfOperationFromSource(src: string): SolidLanguageType {
					return operationFromSource(src, folding_coercion_off).type(new Validator(folding_coercion_off));
				}
				const folding_coercion_off: SolidConfig = {
					...CONFIG_DEFAULT,
					compilerOptions: {
						...CONFIG_DEFAULT.compilerOptions,
						constantFolding: false,
						intCoercion: false,
					},
				};
				describe('ASTNodeOperationUnary', () => {
					it('returns a constant Boolean type for boolean unary operation of anything.', () => {
						typeOperations(xjs.Map.mapValues(new Map([
							[`!false;`,  true],
							[`!true;`,   false],
							[`!null;`,   true],
							[`!42;`,     false],
							[`!4.2e+1;`, false],
							[`?false;`,  true],
							[`?true;`,   false],
							[`?null;`,   true],
							[`?42;`,     false],
							[`?4.2e+1;`, false],
						]), (v) => SolidBoolean.fromBoolean(v)))
					});
				});
				describe('ASTNodeOperationBinaryArithmetic', () => {
					context('with constant folding and int coersion on.', () => {
						it('returns a constant Integer type for any operation of integers.', () => {
							assert.deepStrictEqual(operationFromSource(`7 * 3 * 2;`).type(), new SolidTypeConstant(new Int16(7n * 3n * 2n)));
						});
						it('returns a constant Float type for any operation of mix of integers and floats.', () => {
							assert.deepStrictEqual(operationFromSource(`3.0 * 2.7;`).type(), new SolidTypeConstant(new Float64(3.0 * 2.7)));
							assert.deepStrictEqual(operationFromSource(`7 * 3.0 * 2;`).type(), new SolidTypeConstant(new Float64(7 * 3.0 * 2)));
						});
					});
					context('with folding off but int coersion on.', () => {
						it('returns Integer for integer arithmetic.', () => {
							const node: AST.ASTNodeOperation = operationFromSource(`(7 + 3) * 2;`, folding_off);
							assert.deepStrictEqual(
								[node.type(new Validator(folding_off)), node.children.length],
								[Int16,                                 2],
							);
							assert.deepStrictEqual(
								[node.children[0].type(new Validator(folding_off)), node.children[1].type(new Validator(folding_off))],
								[Int16,                                             Int16],
							);
						});
						it('returns Float for float arithmetic.', () => {
							const node: AST.ASTNodeOperation = operationFromSource(`7 * 3.0 ^ 2;`, folding_off);
							assert.deepStrictEqual(
								[node.type(new Validator(folding_off)), node.children.length],
								[Float64,                               2],
							);
							assert.deepStrictEqual(
								[node.children[0].type(new Validator(folding_off)), node.children[1].type(new Validator(folding_off))],
								[Int16,                                             Float64],
							);
						});
					});
					context('with folding and int coersion off.', () => {
						it('returns `Integer` if both operands are ints.', () => {
							assert.deepStrictEqual(typeOfOperationFromSource(`7 * 3;`), Int16);
						})
						it('returns `Float` if both operands are floats.', () => {
							assert.deepStrictEqual(typeOfOperationFromSource(`7.0 - 3.0;`), Float64);
						})
						it('throws TypeError for invalid type operations.', () => {
							assert.throws(() => typeOfOperationFromSource(`7.0 + 3;`), TypeError01);
						});
					});
					it('throws for arithmetic operation of non-numbers.', () => {
						[
							`null + 5;`,
							`5 * null;`,
							`false - 2;`,
							`2 / true;`,
							`null ^ false;`,
							...(Dev.supports('stringConstant-assess') ? [`'hello' + 5;`] : []),
						].forEach((src) => {
							assert.throws(() => operationFromSource(src).type(), TypeError01);
						});
					});
				});
				describe('ASTNodeOperationBinaryComparative', () => {
					it('with folding and int coersion on.', () => {
						typeOperations(xjs.Map.mapValues(new Map([
							[`2 < 3;`,    true],
							[`2 > 3;`,    false],
							[`2 <= 3;`,   true],
							[`2 >= 3;`,   false],
							[`2 !< 3;`,   false],
							[`2 !> 3;`,   true],
						]), (v) => SolidBoolean.fromBoolean(v)));
					});
					context('with folding off but int coersion on.', () => {
						it('allows coercing of ints to floats if there are any floats.', () => {
							assert.deepStrictEqual(operationFromSource(`7.0 > 3;`).type(new Validator(folding_off)), SolidBoolean);
						});
					});
					context('with folding and int coersion off.', () => {
						it('returns `Boolean` if both operands are of the same numeric type.', () => {
							assert.deepStrictEqual(typeOfOperationFromSource(`7 < 3;`), SolidBoolean);
							assert.deepStrictEqual(typeOfOperationFromSource(`7.0 >= 3.0;`), SolidBoolean);
						});
						it('throws TypeError if operands have different types.', () => {
							assert.throws(() => typeOfOperationFromSource(`7.0 <= 3;`), TypeError01);
						});
					});
					it('throws for comparative operation of non-numbers.', () => {
						assert.throws(() => operationFromSource(`7.0 <= null;`).type(), TypeError01);
					});
				});
				describe('ASTNodeOperationBinaryEquality', () => {
					it('with folding and int coersion on.', () => {
						typeOperations(xjs.Map.mapValues(new Map([
							[`2 is 3;`,      false],
							[`2 isnt 3;`,    true],
							[`2 == 3;`,      false],
							[`2 != 3;`,      true],
							[`0 is -0;`,     true],
							[`0 == -0;`,     true],
							[`0.0 is 0;`,    false],
							[`0.0 == 0;`,    true],
							[`0.0 is -0;`,   false],
							[`0.0 == -0;`,   true],
							[`-0.0 is 0;`,   false],
							[`-0.0 == 0;`,   true],
							[`-0.0 is 0.0;`, false],
							[`-0.0 == 0.0;`, true],
						]), (v) => SolidBoolean.fromBoolean(v)));
					});
					context('with folding off but int coersion on.', () => {
						it('allows coercing of ints to floats if there are any floats.', () => {
							assert.deepStrictEqual(operationFromSource(`7 == 7.0;`).type(new Validator(folding_off)), SolidBoolean);
						});
						it('returns `false` if operands are of different numeric types.', () => {
							assert.deepStrictEqual(operationFromSource(`7 is 7.0;`, folding_off).type(new Validator(folding_off)), SolidBoolean.FALSETYPE);
						});
					});
					context('with folding and int coersion off.', () => {
						it('returns `false` if operands are of different numeric types.', () => {
							assert.deepStrictEqual(typeOfOperationFromSource(`7 == 7.0;`), SolidBoolean.FALSETYPE);
						});
						it('returns `false` if operands are of disjoint types in general.', () => {
							assert.deepStrictEqual(typeOfOperationFromSource(`7 == null;`), SolidBoolean.FALSETYPE);
						});
					});
				});
				specify('ASTNodeOperationBinaryLogical', () => {
					typeOperations(new Map<string, SolidObject>([
						[`null  && false;`, SolidNull.NULL],
						[`false && null;`,  SolidBoolean.FALSE],
						[`true  && null;`,  SolidNull.NULL],
						[`false && 42;`,    SolidBoolean.FALSE],
						[`4.2   && true;`,  SolidBoolean.TRUE],
						[`null  || false;`, SolidBoolean.FALSE],
						[`false || null;`,  SolidNull.NULL],
						[`true  || null;`,  SolidBoolean.TRUE],
						[`false || 42;`,    new Int16(42n)],
						[`4.2   || true;`,  new Float64(4.2)],
					]));
				});
				describe('ASTNodeOperationTernary', () => {
					context('with constant folding on', () => {
						it('computes type for for conditionals', () => {
							typeOperations(new Map<string, SolidObject>([
								[`if true then false else 2;`,          SolidBoolean.FALSE],
								[`if false then 3.0 else null;`,        SolidNull.NULL],
								[`if true then 2 else 3.0;`,            new Int16(2n)],
								[`if false then 2 + 3.0 else 1.0 * 2;`, new Float64(2.0)],
							]));
						});
					});
					it('throws when condition is not boolean.', () => {
						assert.throws(() => operationFromSource(`if 2 then true else false;`).type(), TypeError01);
					});
				});
			});
		});

		describe('#assess', () => {
			describe('ASTNodeConstant', () => {
				it('computes null and boolean values.', () => {
					assert.deepStrictEqual([
						'null;',
						'false;',
						'true;',
					].map((src) => constantFromSource(src).assess()), [
						SolidNull.NULL,
						SolidBoolean.FALSE,
						SolidBoolean.TRUE,
					]);
				})
				it('computes int values.', () => {
					const integer_radices_on: SolidConfig = {
						...CONFIG_DEFAULT,
						languageFeatures: {
							...CONFIG_DEFAULT.languageFeatures,
							integerRadices: true,
						},
					};
					assert.deepStrictEqual(`
						55  -55  033  -033  0  -0
						\\o55  -\\o55  \\q033  -\\q033
					`.trim().replace(/\n\t+/g, '  ').split('  ').map((src) => constantFromSource(`${ src };`, integer_radices_on).assess()), [
						55, -55, 33, -33, 0, 0,
						parseInt('55', 8), parseInt('-55', 8), parseInt('33', 4), parseInt('-33', 4),
					].map((v) => new Int16(BigInt(v))));
				});
				it('computes float values.', () => {
					assert.deepStrictEqual(`
						55.  -55.  033.  -033.  2.007  -2.007
						91.27e4  -91.27e4  91.27e-4  -91.27e-4
						0.  -0.  -0.0  6.8e+0  6.8e-0  0.0e+0  -0.0e-0
					`.trim().replace(/\n\t+/g, '  ').split('  ').map((src) => constantFromSource(`${ src };`).assess()), [
						55, -55, 33, -33, 2.007, -2.007,
						91.27e4, -91.27e4, 91.27e-4, -91.27e-4,
						0, -0, -0, 6.8, 6.8, 0, -0,
					].map((v) => new Float64(v)));
				})
				Dev.supports('stringConstant-assess') && it('computes string values.', () => {
					assert.deepStrictEqual(
						constantFromSource(`'42😀\\u{1f600}';`).type(),
						new SolidTypeConstant(new SolidString('42😀\u{1f600}')),
					);
				});
			});

			describe('ASTNodeVariable', () => {
				it('assesses the value of a fixed variable.', () => {
					const validator: Validator = new Validator();
					const goal: AST.ASTNodeGoal = goalFromSource(`
						let x: int = 21 * 2;
						x;
					`);
					goal.varCheck(validator);
					goal.typeCheck(validator);
					assert.ok(!(goal.children[0] as AST.ASTNodeDeclarationVariable).unfixed);
					assert.deepStrictEqual(
						((goal
							.children[1] as AST.ASTNodeStatementExpression)
							.children[0] as AST.ASTNodeExpression)
							.assess(validator),
						new Int16(42n),
					);
				});
				it('returns null for an unfixed variable.', () => {
					const validator: Validator = new Validator();
					const goal: AST.ASTNodeGoal = goalFromSource(`
						let unfixed x: int = 21 * 2;
						x;
					`);
					goal.varCheck(validator);
					goal.typeCheck(validator);
					assert.ok((goal.children[0] as AST.ASTNodeDeclarationVariable).unfixed);
					assert.deepStrictEqual(
						((goal
							.children[1] as AST.ASTNodeStatementExpression)
							.children[0] as AST.ASTNodeExpression)
							.assess(validator),
						null,
					);
				});
				it('returns null for an uncomputable fixed variable.', () => {
					const validator: Validator = new Validator();
					const goal: AST.ASTNodeGoal = goalFromSource(`
						let unfixed x: int = 21 * 2;
						let y: int = x / 2;
						y;
					`);
					goal.varCheck(validator);
					goal.typeCheck(validator);
					assert.ok(!(goal.children[1] as AST.ASTNodeDeclarationVariable).unfixed);
					assert.deepStrictEqual(
						((goal
							.children[2] as AST.ASTNodeStatementExpression)
							.children[0] as AST.ASTNodeExpression)
							.assess(validator),
						null,
					);
				});
			});
			Dev.supports('stringTemplate-assess') && describe('ASTNodeTemplate', () => {
				const templates: AST.ASTNodeTemplate[] = [
					templateFromSource(`'''42😀''';`),
					templateFromSource(`'''the answer is {{ 7 * 3 * 2 }} but what is the question?''';`),
					(goalFromSource(`
						let unfixed x: int = 21;
						'''the answer is {{ x * 2 }} but what is the question?''';
					`)
						.children[1] as AST.ASTNodeStatementExpression)
						.children[0] as AST.ASTNodeTemplate,
				];
				it('returns a constant String for ASTNodeTemplate with no interpolations.', () => {
					assert.deepStrictEqual(
						templates[0].type(),
						new SolidTypeConstant(new SolidString('42😀')),
					);
				});
				it('returns a constant String for ASTNodeTemplate with foldable interpolations.', () => {
					assert.deepStrictEqual(
						templates[1].type(),
						new SolidTypeConstant(new SolidString('the answer is 42 but what is the question?')),
					);
				});
				it('returns `String` for ASTNodeTemplate with dynamic interpolations.', () => {
					assert.deepStrictEqual(
						templates[2].type(),
						SolidString,
					);
				});
			});

			describe('ASTNodeOperation', () => {
				function assessOperations(tests: Map<string, SolidObject>): void {
					return assert.deepStrictEqual(
						[...tests.keys()].map((src) => operationFromSource(src).assess()),
						[...tests.values()],
					);
				}
				describe('ASTNodeOperationUnary', () => {
					specify('[operator=NOT]', () => {
						assessOperations(new Map([
							[`!false;`,  SolidBoolean.TRUE],
							[`!true;`,   SolidBoolean.FALSE],
							[`!null;`,   SolidBoolean.TRUE],
							[`!0;`,      SolidBoolean.FALSE],
							[`!42;`,     SolidBoolean.FALSE],
							[`!0.0;`,    SolidBoolean.FALSE],
							[`!-0.0;`,   SolidBoolean.FALSE],
							[`!4.2e+1;`, SolidBoolean.FALSE],
						]))
						Dev.supports('stringConstant-assess') && assessOperations(new Map([
							[`!'';`,      SolidBoolean.FALSE],
							[`!'hello';`, SolidBoolean.FALSE],
						]))
					})
					specify('[operator=EMP]', () => {
						assessOperations(new Map([
							[`?false;`,  SolidBoolean.TRUE],
							[`?true;`,   SolidBoolean.FALSE],
							[`?null;`,   SolidBoolean.TRUE],
							[`?0;`,      SolidBoolean.TRUE],
							[`?42;`,     SolidBoolean.FALSE],
							[`?0.0;`,    SolidBoolean.TRUE],
							[`?-0.0;`,   SolidBoolean.TRUE],
							[`?4.2e+1;`, SolidBoolean.FALSE],
						]))
						Dev.supports('stringConstant-assess') && assessOperations(new Map([
							[`?'';`,      SolidBoolean.TRUE],
							[`?'hello';`, SolidBoolean.FALSE],
						]))
					})
				});
				describe('ASTNodeOperationBinaryArithmetic', () => {
					it('computes the value of an integer operation of constants.', () => {
						assessOperations(xjs.Map.mapValues(new Map([
							[`42 + 420;`,           42 + 420],
							[`42 - 420;`,           42 + -420],
							[` 126 /  3;`,          Math.trunc( 126 /  3)],
							[`-126 /  3;`,          Math.trunc(-126 /  3)],
							[` 126 / -3;`,          Math.trunc( 126 / -3)],
							[`-126 / -3;`,          Math.trunc(-126 / -3)],
							[` 200 /  3;`,          Math.trunc( 200 /  3)],
							[` 200 / -3;`,          Math.trunc( 200 / -3)],
							[`-200 /  3;`,          Math.trunc(-200 /  3)],
							[`-200 / -3;`,          Math.trunc(-200 / -3)],
							[`42 ^ 2 * 420;`,       (42 ** 2 * 420) % (2 ** 16)],
							[`2 ^ 15 + 2 ^ 14;`,    -(2 ** 14)],
							[`-(2 ^ 14) - 2 ^ 15;`, 2 ** 14],
							[`-(5) ^ +(2 * 3);`,    (-(5)) ** +(2 * 3)],
						]), (val) => new Int16(BigInt(val))))
					})
					it('overflows integers properly.', () => {
						assert.deepStrictEqual([
							`2 ^ 15 + 2 ^ 14;`,
							`-(2 ^ 14) - 2 ^ 15;`,
						].map((src) => operationFromSource(src).assess()), [
							new Int16(-(2n ** 14n)),
							new Int16(2n ** 14n),
						])
					})
					it('computes the value of a float operation of constants.', () => {
						assessOperations(new Map<string, SolidObject>([
							[`3.0e1 - 201.0e-1;`,     new Float64(30 - 20.1)],
							[`3 * 2.1;`,     new Float64(3 * 2.1)],
						]))
					})
					it('throws when performing an operation that does not yield a valid number.', () => {
						assert.throws(() => operationFromSource(`-4 ^ -0.5;`).assess(), NanError01)
					})
				});
				specify('ASTNodeOperationBinaryComparative', () => {
					assessOperations(xjs.Map.mapValues(new Map([
						[`3 <  3;`,     false],
						[`3 >  3;`,     false],
						[`3 <= 3;`,     true],
						[`3 >= 3;`,     true],
						[`5.2 <  7.0;`, true],
						[`5.2 >  7.0;`, false],
						[`5.2 <= 7.0;`, true],
						[`5.2 >= 7.0;`, false],
						[`5.2 <  9;`, true],
						[`5.2 >  9;`, false],
						[`5.2 <= 9;`, true],
						[`5.2 >= 9;`, false],
						[`5 <  9.2;`, true],
						[`5 >  9.2;`, false],
						[`5 <= 9.2;`, true],
						[`5 >= 9.2;`, false],
						[`3.0 <  3;`, false],
						[`3.0 >  3;`, false],
						[`3.0 <= 3;`, true],
						[`3.0 >= 3;`, true],
						[`3 <  3.0;`, false],
						[`3 >  3.0;`, false],
						[`3 <= 3.0;`, true],
						[`3 >= 3.0;`, true],
					]), (val) => SolidBoolean.fromBoolean(val)))
				})
				specify('ASTNodeOperationBinaryEquality', () => {
					assessOperations(xjs.Map.mapValues(new Map([
						[`null is null;`, true],
						[`null == null;`, true],
						[`null is 5;`,    false],
						[`null == 5;`,    false],
						[`true is 1;`,    false],
						[`true == 1;`,    false],
						[`true is 1.0;`,  false],
						[`true == 1.0;`,  false],
						[`true is 5.1;`,  false],
						[`true == 5.1;`,  false],
						[`true is true;`, true],
						[`true == true;`, true],
						[`3.0 is 3;`,     false],
						[`3.0 == 3;`,     true],
						[`3 is 3.0;`,     false],
						[`3 == 3.0;`,     true],
						[`0.0 is 0.0;`,   true],
						[`0.0 == 0.0;`,   true],
						[`0.0 is -0.0;`,  false],
						[`0.0 == -0.0;`,  true],
						[`0 is -0;`,     true],
						[`0 == -0;`,     true],
						[`0.0 is 0;`,    false],
						[`0.0 == 0;`,    true],
						[`0.0 is -0;`,   false],
						[`0.0 == -0;`,   true],
						[`-0.0 is 0;`,   false],
						[`-0.0 == 0;`,   true],
						[`-0.0 is 0.0;`, false],
						[`-0.0 == 0.0;`, true],
					]), (val) => SolidBoolean.fromBoolean(val)))
					Dev.supports('stringConstant-assess') && assessOperations(xjs.Map.mapValues(new Map([
						[`'' == '';`,    true],
						[`'a' is 'a';`, true],
						[`'a' == 'a';`, true],
						[`'hello\\u{20}world' is 'hello world';`, true],
						[`'hello\\u{20}world' == 'hello world';`, true],
						[`'a' isnt 'b';`, true],
						[`'a' !=   'b';`, true],
						[`'hello\\u{20}world' isnt 'hello20world';`, true],
						[`'hello\\u{20}world' !=   'hello20world';`, true],
					]), (val) => SolidBoolean.fromBoolean(val)))
				}).timeout(10_000);
				specify('ASTNodeOperationBinaryLogical', () => {
					assessOperations(new Map<string, SolidObject>([
						[`null && 5;`,     SolidNull.NULL],
						[`null || 5;`,     new Int16(5n)],
						[`5 && null;`,     SolidNull.NULL],
						[`5 || null;`,     new Int16(5n)],
						[`5.1 && true;`,   SolidBoolean.TRUE],
						[`5.1 || true;`,   new Float64(5.1)],
						[`3.1 && 5;`,      new Int16(5n)],
						[`3.1 || 5;`,      new Float64(3.1)],
						[`false && null;`, SolidBoolean.FALSE],
						[`false || null;`, SolidNull.NULL],
					]))
				})
				specify('ASTNodeOperationTernary', () => {
					assessOperations(new Map<string, SolidObject>([
						[`if true then false else 2;`,          SolidBoolean.FALSE],
						[`if false then 3.0 else null;`,        SolidNull.NULL],
						[`if true then 2 else 3.0;`,            new Int16(2n)],
						[`if false then 2 + 3.0 else 1.0 * 2;`, new Float64(2.0)],
					]))
				})
			});
		})
	})


	describe('ASTNodeDeclaration', () => {
		describe('#assess', () => {
			describe('ASTNodeDeclarationType', () => {
				it('sets the value of the SymbolStructure.', () => {
					const validator: Validator = new Validator();
					const goal: AST.ASTNodeGoal = goalFromSource(`
						type T = int;
					`);
					goal.varCheck(validator);
					goal.typeCheck(validator);
					assert.strictEqual(
						(validator.getSymbolInfo(256n) as SymbolStructureType).value,
						Int16,
					);
				});
			});
			describe('ASTNodeDeclarationVariable', () => {
				it('with constant folding on, sets the value of the SymbolStructure.', () => {
					const validator: Validator = new Validator();
					const goal: AST.ASTNodeGoal = goalFromSource(`
						let x: int = 42;
					`);
					goal.varCheck(validator);
					goal.typeCheck(validator);
					assert.deepStrictEqual(
						(validator.getSymbolInfo(256n) as SymbolStructureVar).value,
						new Int16(42n),
					);
				});
				it('with constant folding off, does nothing.', () => {
					const folding_off: SolidConfig = {
						...CONFIG_DEFAULT,
						compilerOptions: {
							...CONFIG_DEFAULT.compilerOptions,
							constantFolding: false,
						},
					};
					const validator: Validator = new Validator(folding_off);
					const goal: AST.ASTNodeGoal = goalFromSource(`
						let x: int = 42;
					`);
					goal.varCheck(validator);
					goal.typeCheck(validator);
					assert.strictEqual(
						(validator.getSymbolInfo(256n) as SymbolStructureVar).value,
						null,
					);
				});
			});
		});
	});
})<|MERGE_RESOLUTION|>--- conflicted
+++ resolved
@@ -49,11 +49,7 @@
 	InstructionModule,
 } from '../../src/builder/'
 import {
-<<<<<<< HEAD
 	assert_wasCalled,
-=======
-	expectToBeCalled,
->>>>>>> a2f7e9f4
 } from '../assert-helpers';
 import {
 	typeConstInt,
@@ -133,6 +129,18 @@
 			});
 		});
 		describe('ASTNodeDeclarationType', () => {
+			it('adds an entry to the symbol table with a preset value of `unknown`.', () => {
+				const validator: Validator = new Validator();
+				const goal: AST.ASTNodeGoal = goalFromSource(`
+					type T = int;
+				`);
+				assert.ok(!validator.hasSymbol(256n))
+				goal.varCheck(validator);
+				assert.ok(validator.hasSymbol(256n));
+				const info: SymbolStructure | null = validator.getSymbolInfo(256n);
+				assert.ok(info instanceof SymbolStructureType);
+				assert.strictEqual(info.value, SolidLanguageType.UNKNOWN);
+			});
 			it('throws if the validator already contains a record for the symbol.', () => {
 				assert.throws(() => goalFromSource(`
 					type T = int;
@@ -145,6 +153,18 @@
 			});
 		});
 		describe('ASTNodeDeclarationVariable', () => {
+			it('adds an entry to the symbol table with a preset null value.', () => {
+				const validator: Validator = new Validator();
+				const goal: AST.ASTNodeGoal = goalFromSource(`
+					let x: int = 42;
+				`);
+				assert.ok(!validator.hasSymbol(256n))
+				goal.varCheck(validator);
+				assert.ok(validator.hasSymbol(256n));
+				const info: SymbolStructure | null = validator.getSymbolInfo(256n);
+				assert.ok(info instanceof SymbolStructureVar);
+				assert.strictEqual(info.value, null);
+			});
 			it('throws if the validator already contains a record for the variable.', () => {
 				assert.throws(() => goalFromSource(`
 					let i: int = 42;
@@ -178,7 +198,35 @@
 
 
 	describe('#typeCheck', () => {
+		describe('ASTNodeDeclarationType', () => {
+			it('calls #assess', () => {
+				const decl: AST.ASTNodeDeclarationType = typeDeclarationFromSource(`
+					type T = int;
+				`);
+				assert_wasCalled(decl.assess, 1, (orig, spy) => {
+					decl.assess = spy;
+					try {
+						decl.typeCheck();
+					} finally {
+						decl.assess = orig;
+					};
+				});
+			});
+		});
 		describe('ASTNodeDeclarationVariable', () => {
+			it('calls #assess', () => {
+				const decl: AST.ASTNodeDeclarationVariable = varDeclarationFromSource(`
+					let x: int = 42;
+				`);
+				assert_wasCalled(decl.assess, 1, (orig, spy) => {
+					decl.assess = spy;
+					try {
+						decl.typeCheck();
+					} finally {
+						decl.assess = orig;
+					};
+				});
+			});
 			it('checks the assigned expression’s type against the variable assignee’s type.', () => {
 				const src: string = `let  the_answer:  int | float =  21  *  2;`
 				const decl: AST.ASTNodeDeclarationVariable = Decorator.decorate(variableDeclarationFromSource(src));
@@ -291,40 +339,39 @@
 			};
 			function buildOperations(tests: ReadonlyMap<string, InstructionExpression>): void {
 				assert.deepStrictEqual(
-<<<<<<< HEAD
 					[...tests.keys()].map((src) => operationFromSource(src, folding_off).build(new Builder(src, folding_off))),
 					[...tests.values()],
 				);
 			}
 			specify('ASTNodeOperationUnary', () => {
 				buildOperations(new Map<string, InstructionUnop>([
-					[`!null;`, new InstructionUnop(Operator.NOT, instructionConstInt(0n))],
+					[`!null;`,  new InstructionUnop(Operator.NOT, instructionConstInt(0n))],
 					[`!false;`, new InstructionUnop(Operator.NOT, instructionConstInt(0n))],
-					[`!true;`, new InstructionUnop(Operator.NOT, instructionConstInt(1n))],
-					[`!42;`, new InstructionUnop(Operator.NOT, instructionConstInt(42n))],
-					[`!4.2;`, new InstructionUnop(Operator.NOT, instructionConstFloat(4.2))],
-					[`?null;`, new InstructionUnop(Operator.EMP, instructionConstInt(0n))],
+					[`!true;`,  new InstructionUnop(Operator.NOT, instructionConstInt(1n))],
+					[`!42;`,    new InstructionUnop(Operator.NOT, instructionConstInt(42n))],
+					[`!4.2;`,   new InstructionUnop(Operator.NOT, instructionConstFloat(4.2))],
+					[`?null;`,  new InstructionUnop(Operator.EMP, instructionConstInt(0n))],
 					[`?false;`, new InstructionUnop(Operator.EMP, instructionConstInt(0n))],
-					[`?true;`, new InstructionUnop(Operator.EMP, instructionConstInt(1n))],
-					[`?42;`, new InstructionUnop(Operator.EMP, instructionConstInt(42n))],
-					[`?4.2;`, new InstructionUnop(Operator.EMP, instructionConstFloat(4.2))],
-					[`-(4);`, new InstructionUnop(Operator.NEG, instructionConstInt(4n))],
+					[`?true;`,  new InstructionUnop(Operator.EMP, instructionConstInt(1n))],
+					[`?42;`,    new InstructionUnop(Operator.EMP, instructionConstInt(42n))],
+					[`?4.2;`,   new InstructionUnop(Operator.EMP, instructionConstFloat(4.2))],
+					[`-(4);`,   new InstructionUnop(Operator.NEG, instructionConstInt(4n))],
 					[`-(4.2);`, new InstructionUnop(Operator.NEG, instructionConstFloat(4.2))],
 				]));
 			});
 			specify('ASTNodeOperationBinaryArithmetic', () => {
 				buildOperations(new Map([
-					[`42 + 420;`, new InstructionBinopArithmetic(Operator.ADD, instructionConstInt(42n), instructionConstInt(420n))],
-					[`3 * 2.1;`, new InstructionBinopArithmetic(Operator.MUL, instructionConstFloat(3.0), instructionConstFloat(2.1))],
+					[`42 + 420;`, new InstructionBinopArithmetic(Operator.ADD, instructionConstInt(42n),   instructionConstInt(420n))],
+					[`3 * 2.1;`,  new InstructionBinopArithmetic(Operator.MUL, instructionConstFloat(3.0), instructionConstFloat(2.1))],
 				]));
 				buildOperations(xjs.Map.mapValues(new Map([
-					[' 126 /  3;', [126n, 3n]],
-					['-126 /  3;', [-126n, 3n]],
-					[' 126 / -3;', [126n, -3n]],
+					[' 126 /  3;', [ 126n,  3n]],
+					['-126 /  3;', [-126n,  3n]],
+					[' 126 / -3;', [ 126n, -3n]],
 					['-126 / -3;', [-126n, -3n]],
-					[' 200 /  3;', [200n, 3n]],
-					[' 200 / -3;', [200n, -3n]],
-					['-200 /  3;', [-200n, 3n]],
+					[' 200 /  3;', [ 200n,  3n]],
+					[' 200 / -3;', [ 200n, -3n]],
+					['-200 /  3;', [-200n,  3n]],
 					['-200 / -3;', [-200n, -3n]],
 				]), ([a, b]) => new InstructionBinopArithmetic(
 					Operator.DIV,
@@ -334,74 +381,6 @@
 			});
 			describe('ASTNodeOperationBinaryEquality', () => {
 				it('with int coersion on, coerse ints into floats when needed.', () => {
-=======
-					nodes.map(([src,  node]) => node.build(new Builder(src))),
-					nodes.map(([_src, node]) => {
-						const assess: SolidObject | null = node.assess();
-						assert.ok(assess);
-						return InstructionConst.fromAssessment(assess);
-					}),
-					'produces `InstructionConst.new(ASTNodeOperation#assess)`',
-				)
-			}).timeout(10000);
-			context('with constant folding off.', () => {
-				const folding_off: SolidConfig = {
-					...CONFIG_DEFAULT,
-					compilerOptions: {
-						...CONFIG_DEFAULT.compilerOptions,
-						constantFolding: false,
-					},
-				}
-				function buildOperations(tests: ReadonlyMap<string, InstructionExpression>): void {
-					assert.deepStrictEqual(
-						[...tests.keys()].map((src) => operationFromSource(src, folding_off).build(new Builder(src, folding_off))),
-						[...tests.values()],
-					)
-				}
-				specify('SemanticOperation[operator: NOT | EMP] ::= SemanticConstant', () => {
-					buildOperations(new Map<string, InstructionUnop>([
-						[`!null;`,  new InstructionUnop(Operator.NOT, instructionConstInt(0n))],
-						[`!false;`, new InstructionUnop(Operator.NOT, instructionConstInt(0n))],
-						[`!true;`,  new InstructionUnop(Operator.NOT, instructionConstInt(1n))],
-						[`!42;`,    new InstructionUnop(Operator.NOT, instructionConstInt(42n))],
-						[`!4.2;`,   new InstructionUnop(Operator.NOT, instructionConstFloat(4.2))],
-						[`?null;`,  new InstructionUnop(Operator.EMP, instructionConstInt(0n))],
-						[`?false;`, new InstructionUnop(Operator.EMP, instructionConstInt(0n))],
-						[`?true;`,  new InstructionUnop(Operator.EMP, instructionConstInt(1n))],
-						[`?42;`,    new InstructionUnop(Operator.EMP, instructionConstInt(42n))],
-						[`?4.2;`,   new InstructionUnop(Operator.EMP, instructionConstFloat(4.2))],
-					]))
-				})
-				specify('SemanticOperation[operator: NEG] ::= SemanticConstant', () => {
-					buildOperations(new Map<string, InstructionUnop>([
-						[`-(4);`,   new InstructionUnop(Operator.NEG, instructionConstInt(4n))],
-						[`-(4.2);`, new InstructionUnop(Operator.NEG, instructionConstFloat(4.2))],
-					]))
-				})
-				specify('SemanticOperation[operator: ADD | MUL] ::= SemanticConstant SemanticConstant', () => {
-					buildOperations(new Map([
-						[`42 + 420;`, new InstructionBinopArithmetic(Operator.ADD, instructionConstInt(42n),   instructionConstInt(420n))],
-						[`3 * 2.1;`,  new InstructionBinopArithmetic(Operator.MUL, instructionConstFloat(3.0), instructionConstFloat(2.1))],
-					]))
-				})
-				specify('SemanticOperation[operator: DIV] ::= SemanticConstant SemanticConstant', () => {
-					buildOperations(xjs.Map.mapValues(new Map([
-						[' 126 /  3;', [ 126n,  3n]],
-						['-126 /  3;', [-126n,  3n]],
-						[' 126 / -3;', [ 126n, -3n]],
-						['-126 / -3;', [-126n, -3n]],
-						[' 200 /  3;', [ 200n,  3n]],
-						[' 200 / -3;', [ 200n, -3n]],
-						['-200 /  3;', [-200n,  3n]],
-						['-200 / -3;', [-200n, -3n]],
-					]), ([a, b]) => new InstructionBinopArithmetic(
-						Operator.DIV,
-						instructionConstInt(a),
-						instructionConstInt(b),
-					)))
-				})
-				specify('SemanticOperation[operator: IS | EQ] ::= SemanticConstant SemanticConstant', () => {
->>>>>>> a2f7e9f4
 					assert.deepStrictEqual([
 						`42 == 420;`,
 						`4.2 is 42;`,
@@ -477,12 +456,12 @@
 						`false == 0.0;`,
 						`true == 1.0;`,
 					].map((src) => operationFromSource(src, folding_coercion_off).build(new Builder(src, folding_coercion_off))), [
-						[instructionConstInt(42n), instructionConstInt(420n)],
+						[instructionConstInt(42n),   instructionConstInt(420n)],
 						[instructionConstFloat(4.2), instructionConstInt(42n)],
-						[instructionConstInt(42n), instructionConstFloat(4.2)],
-						[instructionConstInt(0n), instructionConstFloat(0.0)],
-						[instructionConstInt(0n), instructionConstFloat(0.0)],
-						[instructionConstInt(1n), instructionConstFloat(1.0)],
+						[instructionConstInt(42n),   instructionConstFloat(4.2)],
+						[instructionConstInt(0n),    instructionConstFloat(0.0)],
+						[instructionConstInt(0n),    instructionConstFloat(0.0)],
+						[instructionConstInt(1n),    instructionConstFloat(1.0)],
 					].map(([left, right]) => new InstructionBinopEquality(Operator.EQ, left, right)))
 				});
 			});
@@ -546,146 +525,9 @@
 								instructionConstInt(3n),
 								instructionConstInt(4n),
 							),
-<<<<<<< HEAD
 						),
 					);
 				});
-=======
-							instructionConstFloat(5.0),
-						)],
-					]))
-				})
-			})
-			context('with constant folding off, int coercion off.', () => {
-				const folding_coercion_off: SolidConfig = {
-					...CONFIG_DEFAULT,
-					compilerOptions: {
-						...CONFIG_DEFAULT.compilerOptions,
-						constantFolding: false,
-						intCoercion: false,
-					},
-				}
-				describe('SemanticOperation[operator: EQ]', () => {
-					it('does not coerce operands into floats.', () => {
-						assert.deepStrictEqual([
-							`42 == 420;`,
-							`4.2 == 42;`,
-							`42 == 4.2;`,
-							`null == 0.0;`,
-							`false == 0.0;`,
-							`true == 1.0;`,
-						].map((src) => operationFromSource(src, folding_coercion_off).build(new Builder(src, folding_coercion_off))), [
-							[instructionConstInt(42n),   instructionConstInt(420n)],
-							[instructionConstFloat(4.2), instructionConstInt(42n)],
-							[instructionConstInt(42n),   instructionConstFloat(4.2)],
-							[instructionConstInt(0n),    instructionConstFloat(0.0)],
-							[instructionConstInt(0n),    instructionConstFloat(0.0)],
-							[instructionConstInt(1n),    instructionConstFloat(1.0)],
-						].map(([left, right]) => new InstructionBinopEquality(Operator.EQ, left, right)))
-					})
-				})
-			})
-		})
-	})
-
-
-	Dev.supports('variables') && describe('#varCheck', () => {
-		describe('ASTNodeTypeAlias', () => {
-			it('throws if the validator does not contain a record for the identifier.', () => {
-				goalFromSource(`
-					type T = int;
-					type U = float | T;
-				`).varCheck(); // assert does not throw
-				assert.throws(() => goalFromSource(`
-					type U = float | T;
-				`).varCheck(), ReferenceError01);
-			});
-			it.skip('throws when there is a temporal dead zone.', () => {
-				assert.throws(() => goalFromSource(`
-					T;
-					type T = int;
-				`).varCheck(), ReferenceError02);
-			});
-			it('throws if was declared as a value variable.', () => {
-				assert.throws(() => goalFromSource(`
-					let FOO: int = 42;
-					type T = FOO | float;
-				`).varCheck(), ReferenceError03);
-			});
-		});
-		describe('ASTNodeConstant', () => {
-			it('never throws.', () => {
-				constantFromSource(`42;`).varCheck();
-			});
-		});
-		describe('ASTNodeVariable', () => {
-			it('throws if the validator does not contain a record for the identifier.', () => {
-				goalFromSource(`
-					let unfixed i: int = 42;
-					i;
-				`).varCheck(); // assert does not throw
-				assert.throws(() => variableFromSource(`i;`).varCheck(), ReferenceError01);
-			});
-			it.skip('throws when there is a temporal dead zone.', () => {
-				assert.throws(() => goalFromSource(`
-					i;
-					let unfixed i: int = 42;
-				`).varCheck(), ReferenceError02);
-			});
-			it('throws if it was declared as a type alias.', () => {
-				assert.throws(() => goalFromSource(`
-					type FOO = int;
-					42 || FOO;
-				`).varCheck(), ReferenceError03);
-			});
-		});
-		describe('ASTNodeDeclarationType', () => {
-			it('adds an entry to the symbol table with a preset value of `unknown`.', () => {
-				const validator: Validator = new Validator();
-				const goal: AST.ASTNodeGoal = goalFromSource(`
-					type T = int;
-				`);
-				assert.ok(!validator.hasSymbol(256n))
-				goal.varCheck(validator);
-				assert.ok(validator.hasSymbol(256n));
-				const info: SymbolStructure | null = validator.getSymbolInfo(256n);
-				assert.ok(info instanceof SymbolStructureType);
-				assert.strictEqual(info.value, SolidLanguageType.UNKNOWN);
-			});
-			it('throws if the validator already contains a record for the symbol.', () => {
-				assert.throws(() => goalFromSource(`
-					type T = int;
-					type T = float;
-				`).varCheck(), AssignmentError01);
-				assert.throws(() => goalFromSource(`
-					let FOO: int = 42;
-					type FOO = float;
-				`).varCheck(), AssignmentError01);
-			});
-		});
-		describe('ASTNodeDeclarationVariable', () => {
-			it('adds an entry to the symbol table with a preset null value.', () => {
-				const validator: Validator = new Validator();
-				const goal: AST.ASTNodeGoal = goalFromSource(`
-					let x: int = 42;
-				`);
-				assert.ok(!validator.hasSymbol(256n))
-				goal.varCheck(validator);
-				assert.ok(validator.hasSymbol(256n));
-				const info: SymbolStructure | null = validator.getSymbolInfo(256n);
-				assert.ok(info instanceof SymbolStructureVar);
-				assert.strictEqual(info.value, null);
-			});
-			it('throws if the validator already contains a record for the variable.', () => {
-				assert.throws(() => goalFromSource(`
-					let i: int = 42;
-					let i: int = 43;
-				`).varCheck(), AssignmentError01);
-				assert.throws(() => goalFromSource(`
-					type FOO = float;
-					let FOO: int = 42;
-				`).varCheck(), AssignmentError01);
->>>>>>> a2f7e9f4
 			});
 			specify('ASTNodeOperationTernary', () => {
 				buildOperations(xjs.Map.mapValues(new Map([
@@ -724,69 +566,6 @@
 	});
 
 
-<<<<<<< HEAD
-=======
-	describe('#typeCheck', () => {
-		describe('ASTNodeDeclarationType', () => {
-			it('calls #assess', () => {
-				const decl: AST.ASTNodeDeclarationType = typeDeclarationFromSource(`
-					type T = int;
-				`);
-				expectToBeCalled(decl.assess, 1, (orig, spy) => {
-					decl.assess = spy;
-					try {
-						decl.typeCheck();
-					} finally {
-						decl.assess = orig;
-					};
-				});
-			});
-		});
-		describe('ASTNodeDeclarationVariable', () => {
-			it('calls #assess', () => {
-				const decl: AST.ASTNodeDeclarationVariable = varDeclarationFromSource(`
-					let x: int = 42;
-				`);
-				expectToBeCalled(decl.assess, 1, (orig, spy) => {
-					decl.assess = spy;
-					try {
-						decl.typeCheck();
-					} finally {
-						decl.assess = orig;
-					};
-				});
-			});
-			it('checks the assigned expression’s type against the variable assignee’s type.', () => {
-				const src: string = `let  the_answer:  int | float =  21  *  2;`
-				const decl: AST.ASTNodeDeclarationVariable = Decorator.decorate(variableDeclarationFromSource(src));
-				decl.typeCheck();
-			})
-			it('throws when the assigned expression’s type is not compatible with the variable assignee’s type.', () => {
-				const src: string = `let  the_answer:  null =  21  *  2;`
-				const decl: AST.ASTNodeDeclarationVariable = Decorator.decorate(variableDeclarationFromSource(src));
-				assert.throws(() => decl.typeCheck(), TypeError03);
-			})
-			it('with int coersion on, allows assigning ints to floats.', () => {
-				const src: string = `let x: float = 42;`
-				const decl: AST.ASTNodeDeclarationVariable = Decorator.decorate(variableDeclarationFromSource(src));
-				decl.typeCheck();
-			})
-			it('with int coersion off, throws when assigning int to float.', () => {
-				const src: string = `let x: float = 42;`
-				const decl: AST.ASTNodeDeclarationVariable = Decorator.decorate(variableDeclarationFromSource(src));
-				assert.throws(() => decl.typeCheck(new Validator({
-					...CONFIG_DEFAULT,
-					compilerOptions: {
-						...CONFIG_DEFAULT.compilerOptions,
-						intCoercion: false,
-					},
-				})), TypeError03);
-			})
-		})
-	})
-
-
->>>>>>> a2f7e9f4
 	describe('ASTNodeType', () => {
 		describe('#assess', () => {
 			it('computes the value of constant null, boolean, or number types.', () => {
