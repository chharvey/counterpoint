import * as assert from 'assert'
import * as xjs from 'extrajs'
import {
	SolidConfig,
	CONFIG_DEFAULT,
	Dev,
} from '../../src/core/index.js';
import {
	Operator,
	AST,
	SymbolStructure,
	SymbolStructureType,
	SymbolStructureVar,
	Validator,
} from '../../src/validator/index.js';
import {
	TypeEntry,
	SolidType,
	SolidTypeConstant,
	SolidTypeTuple,
	SolidTypeRecord,
	SolidTypeMapping,
	SolidObject,
	SolidNull,
	SolidBoolean,
	Int16,
	Float64,
	SolidString,
	SolidTuple,
	SolidRecord,
	SolidMapping,
} from '../../src/typer/index.js';
import {
	Builder,
	INST,
} from '../../src/builder/index.js';
import {
	ReferenceError01,
	ReferenceError02,
	ReferenceError03,
	AssignmentError01,
	AssignmentError10,
	TypeError01,
	TypeError02,
	TypeError03,
	TypeError04,
	VoidError01,
	NanError01,
} from '../../src/error/index.js';
import {
	assert_wasCalled,
} from '../assert-helpers.js';
import {
	typeConstInt,
	typeConstFloat,
	typeConstStr,
	instructionConstInt,
	instructionConstFloat,
} from '../helpers.js';



describe('ASTNodeSolid', () => {
	describe('#varCheck', () => {
		describe('ASTNodeTypeAlias', () => {
			it('throws if the validator does not contain a record for the identifier.', () => {
				AST.ASTNodeGoal.fromSource(`
					type T = int;
					type U = float | T;
				`).varCheck(new Validator()); // assert does not throw
				assert.throws(() => AST.ASTNodeGoal.fromSource(`
					type U = float | T;
				`).varCheck(new Validator()), ReferenceError01);
			});
			it.skip('throws when there is a temporal dead zone.', () => {
				assert.throws(() => AST.ASTNodeGoal.fromSource(`
					T;
					type T = int;
				`).varCheck(new Validator()), ReferenceError02);
			});
			it('throws if was declared as a value variable.', () => {
				assert.throws(() => AST.ASTNodeGoal.fromSource(`
					let FOO: int = 42;
					type T = FOO | float;
				`).varCheck(new Validator()), ReferenceError03);
			});
		});
		describe('ASTNodeConstant', () => {
			it('never throws.', () => {
				AST.ASTNodeConstant.fromSource(`42;`).varCheck(new Validator());
			});
		});
		describe('ASTNodeVariable', () => {
			it('throws if the validator does not contain a record for the identifier.', () => {
				AST.ASTNodeGoal.fromSource(`
					let unfixed i: int = 42;
					i;
				`).varCheck(new Validator()); // assert does not throw
				assert.throws(() => AST.ASTNodeVariable.fromSource(`i;`).varCheck(new Validator()), ReferenceError01);
			});
			it.skip('throws when there is a temporal dead zone.', () => {
				assert.throws(() => AST.ASTNodeGoal.fromSource(`
					i;
					let unfixed i: int = 42;
				`).varCheck(new Validator()), ReferenceError02);
			});
			it('throws if it was declared as a type alias.', () => {
				assert.throws(() => AST.ASTNodeGoal.fromSource(`
					type FOO = int;
					42 || FOO;
				`).varCheck(new Validator()), ReferenceError03);
			});
		});
		describe('ASTNodeDeclarationType', () => {
			it('adds a SymbolStructure to the symbol table with a preset `type` value of `unknown`.', () => {
				const validator: Validator = new Validator();
				const goal: AST.ASTNodeGoal = AST.ASTNodeGoal.fromSource(`
					type T = int;
				`);
				assert.ok(!validator.hasSymbol(256n))
				goal.varCheck(validator);
				assert.ok(validator.hasSymbol(256n));
				const info: SymbolStructure | null = validator.getSymbolInfo(256n);
				assert.ok(info instanceof SymbolStructureType);
				assert.strictEqual(info.value, SolidType.UNKNOWN);
			});
			it('throws if the validator already contains a record for the symbol.', () => {
				assert.throws(() => AST.ASTNodeGoal.fromSource(`
					type T = int;
					type T = float;
				`).varCheck(new Validator()), AssignmentError01);
				assert.throws(() => AST.ASTNodeGoal.fromSource(`
					let FOO: int = 42;
					type FOO = float;
				`).varCheck(new Validator()), AssignmentError01);
			});
		});
		describe('ASTNodeDeclarationVariable', () => {
			it('adds a SymbolStructure to the symbol table with a preset `type` value of `unknown` and a preset null `value` value.', () => {
				const validator: Validator = new Validator();
				const goal: AST.ASTNodeGoal = AST.ASTNodeGoal.fromSource(`
					let x: int = 42;
				`);
				assert.ok(!validator.hasSymbol(256n))
				goal.varCheck(validator);
				assert.ok(validator.hasSymbol(256n));
				const info: SymbolStructure | null = validator.getSymbolInfo(256n);
				assert.ok(info instanceof SymbolStructureVar);
				assert.strictEqual(info.type, SolidType.UNKNOWN);
				assert.strictEqual(info.value, null);
			});
			it('throws if the validator already contains a record for the variable.', () => {
				assert.throws(() => AST.ASTNodeGoal.fromSource(`
					let i: int = 42;
					let i: int = 43;
				`).varCheck(new Validator()), AssignmentError01);
				assert.throws(() => AST.ASTNodeGoal.fromSource(`
					type FOO = float;
					let FOO: int = 42;
				`).varCheck(new Validator()), AssignmentError01);
			});
		});
		describe('ASTNodeAssignment', () => {
			it('throws if the variable is not unfixed.', () => {
				AST.ASTNodeGoal.fromSource(`
					let unfixed i: int = 42;
					i = 43;
				`).varCheck(new Validator()); // assert does not throw
				assert.throws(() => AST.ASTNodeGoal.fromSource(`
					let i: int = 42;
					i = 43;
				`).varCheck(new Validator()), AssignmentError10);
			});
			it('always throws for type alias reassignment.', () => {
				assert.throws(() => AST.ASTNodeGoal.fromSource(`
					type T = 42;
					T = 43;
				`).varCheck(new Validator()), ReferenceError03);
			});
		});
	});


	describe('#typeCheck', () => {
		describe('ASTNodeDeclarationType', () => {
			it('sets `SymbolStructure#value`.', () => {
				const validator: Validator = new Validator();
				const goal: AST.ASTNodeGoal = AST.ASTNodeGoal.fromSource(`
					type T = int;
				`);
				goal.varCheck(validator);
				goal.typeCheck(validator);
				assert.strictEqual(
					(validator.getSymbolInfo(256n) as SymbolStructureType).value,
					Int16,
				);
			});
		});
		describe('ASTNodeDeclarationVariable', () => {
			it('checks the assigned expression’s type against the variable assignee’s type.', () => {
				const src: string = `let  the_answer:  int | float =  21  *  2;`
				const decl: AST.ASTNodeDeclarationVariable = AST.ASTNodeDeclarationVariable.fromSource(src);
				decl.typeCheck(new Validator());
			})
			it('throws when the assigned expression’s type is not compatible with the variable assignee’s type.', () => {
				const src: string = `let  the_answer:  null =  21  *  2;`
				const decl: AST.ASTNodeDeclarationVariable = AST.ASTNodeDeclarationVariable.fromSource(src);
				assert.throws(() => decl.typeCheck(new Validator()), TypeError03);
			})
			it('with int coersion on, allows assigning ints to floats.', () => {
				const src: string = `let x: float = 42;`
				const decl: AST.ASTNodeDeclarationVariable = AST.ASTNodeDeclarationVariable.fromSource(src);
				decl.typeCheck(new Validator());
			})
			it('with int coersion off, throws when assigning int to float.', () => {
				const src: string = `let x: float = 42;`
				const decl: AST.ASTNodeDeclarationVariable = AST.ASTNodeDeclarationVariable.fromSource(src);
				assert.throws(() => decl.typeCheck(new Validator({
					...CONFIG_DEFAULT,
					compilerOptions: {
						...CONFIG_DEFAULT.compilerOptions,
						intCoercion: false,
					},
				})), TypeError03);
			})
			it('with constant folding on, sets `SymbolStructure#{type, value}`.', () => {
				const validator: Validator = new Validator();
				const goal: AST.ASTNodeGoal = AST.ASTNodeGoal.fromSource(`
					let x: int = 42;
				`);
				goal.varCheck(validator);
				goal.typeCheck(validator);
				assert.strictEqual(
					(validator.getSymbolInfo(256n) as SymbolStructureVar).type,
					Int16,
				);
				assert.deepStrictEqual(
					(validator.getSymbolInfo(256n) as SymbolStructureVar).value,
					new Int16(42n),
				);
			});
			it('with constant folding off, does nothing to the SymbolStructure.', () => {
				const folding_off: SolidConfig = {
					...CONFIG_DEFAULT,
					compilerOptions: {
						...CONFIG_DEFAULT.compilerOptions,
						constantFolding: false,
					},
				};
				const validator: Validator = new Validator(folding_off);
				const goal: AST.ASTNodeGoal = AST.ASTNodeGoal.fromSource(`
					let x: int = 42;
				`);
				goal.varCheck(validator);
				goal.typeCheck(validator);
				assert.strictEqual(
					(validator.getSymbolInfo(256n) as SymbolStructureVar).value,
					null,
				);
			});
		})
	})


	describe('#build', () => {
		context('SemanticGoal ::= ()', () => {
			it('returns InstructionNone.', () => {
				const src: string = ``;
				const instr: INST.InstructionNone | INST.InstructionModule = AST.ASTNodeGoal.fromSource(src).build(new Builder(src));
				assert.ok(instr instanceof INST.InstructionNone);
			})
		})

		describe('ASTNodeStatementExpression', () => {
			it('returns InstructionNone for empty statement expression.', () => {
				const src: string = `;`;
				const instr: INST.InstructionNone | INST.InstructionStatement = AST.ASTNodeStatementExpression.fromSource(src)
					.build(new Builder(src))
				assert.ok(instr instanceof INST.InstructionNone);
			})
			it('returns InstructionStatement for nonempty statement expression.', () => {
				const src: string = `42 + 420;`;
				const builder: Builder = new Builder(src);
				const stmt: AST.ASTNodeStatementExpression = AST.ASTNodeStatementExpression.fromSource(src);
				assert.deepStrictEqual(
					stmt.build(builder),
					new INST.InstructionStatement(0n, AST.ASTNodeOperationBinaryArithmetic.fromSource(src).build(builder)),
				)
			})
			specify('multiple statements.', () => {
				const src: string = `42; 420;`;
				const generator: Builder = new Builder(src);
				AST.ASTNodeGoal.fromSource(src).children.forEach((stmt, i) => {
					assert.ok(stmt instanceof AST.ASTNodeStatementExpression);
					assert.deepStrictEqual(
						stmt.build(generator),
						new INST.InstructionStatement(BigInt(i), AST.ASTNodeConstant.fromSource(stmt.source).build(generator)),
					)
				})
			})
		})

		context('ASTNodeConstant', () => {
			it('returns InstructionConst.', () => {
				assert.deepStrictEqual([
					'null;',
					'false;',
					'true;',
					'0;',
					'+0;',
					'-0;',
					'42;',
					'+42;',
					'-42;',
					'0.0;',
					'+0.0;',
					'-0.0;',
					'-4.2e-2;',
				].map((src) => AST.ASTNodeConstant.fromSource(src).build(new Builder(src))), [
					instructionConstInt(0n),
					instructionConstInt(0n),
					instructionConstInt(1n),
					instructionConstInt(0n),
					instructionConstInt(0n),
					instructionConstInt(0n),
					instructionConstInt(42n),
					instructionConstInt(42n),
					instructionConstInt(-42n),
					instructionConstFloat(0),
					instructionConstFloat(0),
					instructionConstFloat(-0),
					instructionConstFloat(-0.042),
				])
			})
		})

		describe('ASTNodeVariable', () => {
			it('with constant folding on, returns InstructionConst for fixed & foldable variables.', () => {
				const src: string = `
					let x: int = 42;
					let y: float = 4.2 * 10;
					x;
					y;
				`;
				const goal: AST.ASTNodeGoal = AST.ASTNodeGoal.fromSource(src);
				const builder: Builder = new Builder(src)
				assert.deepStrictEqual(
					[
						goal.children[2].build(builder),
						goal.children[3].build(builder),
					],
					[
						new INST.InstructionStatement(0n, instructionConstInt(42n)),
						new INST.InstructionStatement(1n, instructionConstFloat(42.0)),
					],
				);
			});
			it('with constant folding on, returns InstructionGlobalGet for unfixed / non-foldable variables.', () => {
				const src: string = `
					let unfixed x: int = 42;
					let y: int = x + 10;
					x;
					y;
				`;
				const goal: AST.ASTNodeGoal = AST.ASTNodeGoal.fromSource(src);
				const builder: Builder = new Builder(src)
				assert.deepStrictEqual(
					[
						goal.children[2].build(builder),
						goal.children[3].build(builder),
					],
					[
						new INST.InstructionStatement(0n, new INST.InstructionGlobalGet(0x100n)),
						new INST.InstructionStatement(1n, new INST.InstructionGlobalGet(0x101n)),
					],
				);
			});
			it('with constant folding off, always returns InstructionGlobalGet.', () => {
				const folding_off: SolidConfig = {
					...CONFIG_DEFAULT,
					compilerOptions: {
						...CONFIG_DEFAULT.compilerOptions,
						constantFolding: false,
					},
				};
				const src: string = `
					let x: int = 42;
					let unfixed y: float = 4.2;
					x;
					y;
				`;
				const goal: AST.ASTNodeGoal = AST.ASTNodeGoal.fromSource(src, folding_off);
				const builder: Builder = new Builder(src, folding_off);
				assert.deepStrictEqual(
					[
						goal.children[2].build(builder),
						goal.children[3].build(builder),
					],
					[
						new INST.InstructionStatement(0n, new INST.InstructionGlobalGet(0x100n)),
						new INST.InstructionStatement(1n, new INST.InstructionGlobalGet(0x101n)),
					],
				);
			});
		});

		describe('ASTNodeOperation', () => {
			const folding_off: SolidConfig = {
				...CONFIG_DEFAULT,
				compilerOptions: {
					...CONFIG_DEFAULT.compilerOptions,
					constantFolding: false,
				},
			};
			function buildOperations(tests: ReadonlyMap<string, INST.InstructionExpression>): void {
				assert.deepStrictEqual(
					[...tests.keys()].map((src) => AST.ASTNodeOperation.fromSource(src, folding_off).build(new Builder(src, folding_off))),
					[...tests.values()],
				);
			}
			specify('ASTNodeOperationUnary', () => {
				buildOperations(new Map<string, INST.InstructionUnop>([
					[`!null;`,  new INST.InstructionUnop(Operator.NOT, instructionConstInt(0n))],
					[`!false;`, new INST.InstructionUnop(Operator.NOT, instructionConstInt(0n))],
					[`!true;`,  new INST.InstructionUnop(Operator.NOT, instructionConstInt(1n))],
					[`!42;`,    new INST.InstructionUnop(Operator.NOT, instructionConstInt(42n))],
					[`!4.2;`,   new INST.InstructionUnop(Operator.NOT, instructionConstFloat(4.2))],
					[`?null;`,  new INST.InstructionUnop(Operator.EMP, instructionConstInt(0n))],
					[`?false;`, new INST.InstructionUnop(Operator.EMP, instructionConstInt(0n))],
					[`?true;`,  new INST.InstructionUnop(Operator.EMP, instructionConstInt(1n))],
					[`?42;`,    new INST.InstructionUnop(Operator.EMP, instructionConstInt(42n))],
					[`?4.2;`,   new INST.InstructionUnop(Operator.EMP, instructionConstFloat(4.2))],
					[`-(4);`,   new INST.InstructionUnop(Operator.NEG, instructionConstInt(4n))],
					[`-(4.2);`, new INST.InstructionUnop(Operator.NEG, instructionConstFloat(4.2))],
				]));
			});
			specify('ASTNodeOperationBinaryArithmetic', () => {
				buildOperations(new Map([
					[`42 + 420;`, new INST.InstructionBinopArithmetic(Operator.ADD, instructionConstInt(42n),   instructionConstInt(420n))],
					[`3 * 2.1;`,  new INST.InstructionBinopArithmetic(Operator.MUL, instructionConstFloat(3.0), instructionConstFloat(2.1))],
				]));
				buildOperations(xjs.Map.mapValues(new Map([
					[' 126 /  3;', [ 126n,  3n]],
					['-126 /  3;', [-126n,  3n]],
					[' 126 / -3;', [ 126n, -3n]],
					['-126 / -3;', [-126n, -3n]],
					[' 200 /  3;', [ 200n,  3n]],
					[' 200 / -3;', [ 200n, -3n]],
					['-200 /  3;', [-200n,  3n]],
					['-200 / -3;', [-200n, -3n]],
				]), ([a, b]) => new INST.InstructionBinopArithmetic(
					Operator.DIV,
					instructionConstInt(a),
					instructionConstInt(b),
				)));
			});
			describe('ASTNodeOperationBinaryEquality', () => {
				it('with int coersion on, coerse ints into floats when needed.', () => {
					assert.deepStrictEqual([
						`42 == 420;`,
						`4.2 === 42;`,
						`42 === 4.2;`,
						`4.2 == 42;`,
						`true === 1;`,
						`true == 1;`,
						`null === false;`,
						`null == false;`,
						`false == 0.0;`,
					].map((src) => AST.ASTNodeOperationBinaryEquality.fromSource(src, folding_off).build(new Builder(src, folding_off))), [
						new INST.InstructionBinopEquality(
							Operator.EQ,
							instructionConstInt(42n),
							instructionConstInt(420n),
						),
						new INST.InstructionBinopEquality(
							Operator.ID,
							instructionConstFloat(4.2),
							instructionConstInt(42n),
						),
						new INST.InstructionBinopEquality(
							Operator.ID,
							instructionConstInt(42n),
							instructionConstFloat(4.2),
						),
						new INST.InstructionBinopEquality(
							Operator.EQ,
							instructionConstFloat(4.2),
							instructionConstFloat(42.0),
						),
						new INST.InstructionBinopEquality(
							Operator.ID,
							instructionConstInt(1n),
							instructionConstInt(1n),
						),
						new INST.InstructionBinopEquality(
							Operator.EQ,
							instructionConstInt(1n),
							instructionConstInt(1n),
						),
						new INST.InstructionBinopEquality(
							Operator.ID,
							instructionConstInt(0n),
							instructionConstInt(0n),
						),
						new INST.InstructionBinopEquality(
							Operator.EQ,
							instructionConstInt(0n),
							instructionConstInt(0n),
						),
						new INST.InstructionBinopEquality(
							Operator.EQ,
							instructionConstFloat(0.0),
							instructionConstFloat(0.0),
						),
					]);
				});
				it('with int coersion on, does not coerse ints into floats.', () => {
					const folding_coercion_off: SolidConfig = {
						...CONFIG_DEFAULT,
						compilerOptions: {
							...CONFIG_DEFAULT.compilerOptions,
							constantFolding: false,
							intCoercion: false,
						},
					};
					assert.deepStrictEqual([
						`42 == 420;`,
						`4.2 == 42;`,
						`42 == 4.2;`,
						`null == 0.0;`,
						`false == 0.0;`,
						`true == 1.0;`,
					].map((src) => AST.ASTNodeOperationBinaryEquality.fromSource(src, folding_coercion_off).build(new Builder(src, folding_coercion_off))), [
						[instructionConstInt(42n),   instructionConstInt(420n)],
						[instructionConstFloat(4.2), instructionConstInt(42n)],
						[instructionConstInt(42n),   instructionConstFloat(4.2)],
						[instructionConstInt(0n),    instructionConstFloat(0.0)],
						[instructionConstInt(0n),    instructionConstFloat(0.0)],
						[instructionConstInt(1n),    instructionConstFloat(1.0)],
					].map(([left, right]) => new INST.InstructionBinopEquality(Operator.EQ, left, right)));
				});
			});
			describe('ASTNodeOperationBinaryLogical', () => {
				it('returns InstructionBinopLogical.', () => {
					assert.deepStrictEqual([
						`42 && 420;`,
						`4.2 || -420;`,
						`null && 201.0e-1;`,
						`true && 201.0e-1;`,
						`false || null;`,
					].map((src) => AST.ASTNodeOperationBinaryLogical.fromSource(src, folding_off).build(new Builder(src, folding_off))), [
						new INST.InstructionBinopLogical(
							0n,
							Operator.AND,
							instructionConstInt(42n),
							instructionConstInt(420n),
						),
						new INST.InstructionBinopLogical(
							0n,
							Operator.OR,
							instructionConstFloat(4.2),
							instructionConstFloat(-420.0),
						),
						new INST.InstructionBinopLogical(
							0n,
							Operator.AND,
							instructionConstFloat(0.0),
							instructionConstFloat(20.1),
						),
						new INST.InstructionBinopLogical(
							0n,
							Operator.AND,
							instructionConstFloat(1.0),
							instructionConstFloat(20.1),
						),
						new INST.InstructionBinopLogical(
							0n,
							Operator.OR,
							instructionConstInt(0n),
							instructionConstInt(0n),
						),
					]);
				});
				it('counts internal variables correctly.', () => {
					const src: string = `1 && 2 || 3 && 4;`
					assert.deepStrictEqual(
						AST.ASTNodeOperationBinaryLogical.fromSource(src, folding_off).build(new Builder(src, folding_off)),
						new INST.InstructionBinopLogical(
							0n,
							Operator.OR,
							new INST.InstructionBinopLogical(
								1n,
								Operator.AND,
								instructionConstInt(1n),
								instructionConstInt(2n),
							),
							new INST.InstructionBinopLogical(
								2n,
								Operator.AND,
								instructionConstInt(3n),
								instructionConstInt(4n),
							),
						),
					);
				});
			});
			specify('ASTNodeOperationTernary', () => {
				buildOperations(xjs.Map.mapValues(new Map([
					[`if true  then false else 2;`,    [new Int16(1n), new Int16(0n),    new Int16(2n)]],
					[`if false then 3.0   else null;`, [new Int16(0n), new Float64(3.0), new Float64(0.0)]],
					[`if true  then 2     else 3.0;`,  [new Int16(1n), new Float64(2.0), new Float64(3.0)]],
				]), ([cond, cons, alt]) => new INST.InstructionCond(
					new INST.InstructionConst(cond),
					new INST.InstructionConst(cons),
					new INST.InstructionConst(alt),
				)));
			});
			it('compound expression.', () => {
				buildOperations(new Map([
					[`42 ^ 2 * 420;`, new INST.InstructionBinopArithmetic(
						Operator.MUL,
						new INST.InstructionBinopArithmetic(
							Operator.EXP,
							instructionConstInt(42n),
							instructionConstInt(2n),
						),
						instructionConstInt(420n),
					)],
					[`2 * 3.0 + 5;`, new INST.InstructionBinopArithmetic(
						Operator.ADD,
						new INST.InstructionBinopArithmetic(
							Operator.MUL,
							instructionConstFloat(2.0),
							instructionConstFloat(3.0),
						),
						instructionConstFloat(5.0),
					)],
				]));
			});
		});

		describe('ASTNodeDeclarationType', () => {
			it('always returns InstructionNone.', () => {
				const src: string = `
					type T = int;
					type U = T | float;
				`;
				const goal: AST.ASTNodeGoal = AST.ASTNodeGoal.fromSource(src);
				const builder: Builder = new Builder(src)
				assert.deepStrictEqual(
					[
						goal.children[0].build(builder),
						goal.children[1].build(builder),
					],
					[
						new INST.InstructionNone(),
						new INST.InstructionNone(),
					],
				);
			});
		});

		describe('ASTNodeDeclarationVariable', () => {
			it('with constant folding on, returns InstructionNone for fixed & foldable variables.', () => {
				const src: string = `
					let x: int = 42;
					let y: float = 4.2 * 10;
				`;
				const goal: AST.ASTNodeGoal = AST.ASTNodeGoal.fromSource(src);
				const builder: Builder = new Builder(src)
				assert.deepStrictEqual(
					[
						goal.children[0].build(builder),
						goal.children[1].build(builder),
					],
					[
						new INST.InstructionNone(),
						new INST.InstructionNone(),
					],
				);
			});
			it('with constant folding on, returns InstructionDeclareGlobal for unfixed / non-foldable variables.', () => {
				const src: string = `
					let unfixed x: int = 42;
					let y: int = x + 10;
				`;
				const goal: AST.ASTNodeGoal = AST.ASTNodeGoal.fromSource(src);
				const builder: Builder = new Builder(src)
				assert.deepStrictEqual(
					[
						goal.children[0].build(builder),
						goal.children[1].build(builder),
					],
					[
						new INST.InstructionDeclareGlobal(0x100n, true,  instructionConstInt(42n)),
						new INST.InstructionDeclareGlobal(0x101n, false, new INST.InstructionBinopArithmetic(
							Operator.ADD,
							new INST.InstructionGlobalGet(0x100n),
							instructionConstInt(10n),
						)),
					],
				);
			});
			it('with constant folding off, always returns InstructionDeclareGlobal.', () => {
				const folding_off: SolidConfig = {
					...CONFIG_DEFAULT,
					compilerOptions: {
						...CONFIG_DEFAULT.compilerOptions,
						constantFolding: false,
					},
				};
				const src: string = `
					let x: int = 42;
					let unfixed y: float = 4.2;
				`;
				const goal: AST.ASTNodeGoal = AST.ASTNodeGoal.fromSource(src, folding_off);
				const builder: Builder = new Builder(src, folding_off);
				assert.deepStrictEqual(
					[
						goal.children[0].build(builder),
						goal.children[1].build(builder),
					],
					[
						new INST.InstructionDeclareGlobal(0x100n, false, instructionConstInt(42n)),
						new INST.InstructionDeclareGlobal(0x101n, true,  instructionConstFloat(4.2)),
					],
				);
			});
		});

		describe('ASTNodeAssignment', () => {
			it('always returns InstructionStatement containing InstructionGlobalSet.', () => {
				const src: string = `
					let unfixed y: float = 4.2;
					y = y * 10;
				`;
				const goal: AST.ASTNodeGoal = AST.ASTNodeGoal.fromSource(src);
				const builder: Builder = new Builder(src);
				assert.deepStrictEqual(
					goal.children[1].build(builder),
					new INST.InstructionStatement(
						0n,
						new INST.InstructionGlobalSet(0x100n, new INST.InstructionBinopArithmetic(
							Operator.MUL,
							new INST.InstructionGlobalGet(0x100n, true),
							instructionConstFloat(10.0),
						)),
					),
				);
			});
		});
	});


	describe('ASTNodeType', () => {
		describe('#assess', () => {
			it('computes the value of constant null, boolean, or number types.', () => {
				assert.deepStrictEqual([
					`null`,
					`false`,
					`true`,
					`42`,
					`4.2e+3`,
				].map((src) => AST.ASTNodeTypeConstant.fromSource(src).assess(new Validator())), [
					SolidNull,
					SolidBoolean.FALSETYPE,
					SolidBoolean.TRUETYPE,
					typeConstInt(42n),
					typeConstFloat(4.2e+3),
				])
			})
			it('computes the value of a type alias.', () => {
				const validator: Validator = new Validator();
				const goal: AST.ASTNodeGoal = AST.ASTNodeGoal.fromSource(`
					type T = int;
					type U = T;
				`);
				goal.varCheck(validator);
				goal.typeCheck(validator);
				assert.deepStrictEqual(
					((goal
						.children[1] as AST.ASTNodeDeclarationType)
						.value as AST.ASTNodeTypeAlias)
						.assess(validator),
					Int16,
				);
			});
			it('computes the value of keyword type.', () => {
				assert.deepStrictEqual([
					'bool',
					'int',
					'float',
					'obj',
				].map((src) => AST.ASTNodeTypeConstant.fromSource(src).assess(new Validator())), [
					SolidBoolean,
					Int16,
					Float64,
					SolidObject,
				])
			})
			Dev.supports('literalCollection') && specify('ASTNodeTypeTuple', () => {
				assert.deepStrictEqual(
					AST.ASTNodeTypeTuple.fromSource(`[int, bool, ?:str]`).assess(new Validator()),
					new SolidTypeTuple([
						{type: Int16,        optional: false},
						{type: SolidBoolean, optional: false},
						{type: SolidString,  optional: true},
					]),
				);
			});
			Dev.supports('literalCollection') && specify('ASTNodeTypeRecord', () => {
				const node: AST.ASTNodeTypeRecord = AST.ASTNodeTypeRecord.fromSource(`[x: int, y?: bool, z: str]`);
				assert.deepStrictEqual(
					node.assess(new Validator()),
					new SolidTypeRecord(new Map<bigint, TypeEntry>(node.children.map((c, i) => [
						c.key.id,
						[
							{type: Int16,        optional: false},
							{type: SolidBoolean, optional: true},
							{type: SolidString,  optional: false},
						][i],
					]))),
				);
			});
			it('computes the value of a nullified (ORNULL) type.', () => {
				assert.deepStrictEqual(
					AST.ASTNodeTypeOperationUnary.fromSource(`int?`).assess(new Validator()),
					Int16.union(SolidNull),
				)
			})
			it('computes the value of AND and OR operators', () => {
				assert.deepStrictEqual(
					AST.ASTNodeTypeOperationBinary.fromSource(`obj & 3`).assess(new Validator()),
					SolidObject.intersect(typeConstInt(3n)),
				)
				assert.deepStrictEqual(
					AST.ASTNodeTypeOperationBinary.fromSource(`4.2 | int`).assess(new Validator()),
					typeConstFloat(4.2).union(Int16),
				)
			})
		})
	})


	describe('ASTNodeExpression', () => {
		describe('#type', () => {
			const folding_off: SolidConfig = {
				...CONFIG_DEFAULT,
				compilerOptions: {
					...CONFIG_DEFAULT.compilerOptions,
					constantFolding: false,
				},
			};
			describe('ASTNodeConstant', () => {
				context('with constant folding on.', () => {
					it('returns the result of `this#assess`, wrapped in a `new SolidTypeConstant`.', () => {
						const constants: AST.ASTNodeConstant[] = `
							null  false  true
							55  -55  033  -033  0  -0
							55.  -55.  033.  -033.  2.007  -2.007
							91.27e4  -91.27e4  91.27e-4  -91.27e-4
							0.  -0.  -0.0  6.8e+0  6.8e-0  0.0e+0  -0.0e-0
							${ (Dev.supports('stringConstant-assess')) ? `'42😀'  '42\\u{1f600}'` : `` }
						`.trim().replace(/\n\t+/g, '  ').split('  ').map((src) => AST.ASTNodeConstant.fromSource(`${ src };`));
						const validator: Validator = new Validator();
						assert.deepStrictEqual(constants.map((c) => assert_wasCalled(c.assess, 1, (orig, spy) => {
							c.assess = spy;
							try {
								return c.type(validator);
							} finally {
								c.assess = orig;
							};
						})), constants.map((c) => new SolidTypeConstant(c.assess(validator)!)));
					});
				});
				context('with constant folding off.', () => {
					[
						['Null',    `null`, SolidNull],
						['Boolean', `true`, SolidBoolean],
						['Integer', `42`,   Int16],
						['Float',   `4.2`,  Float64],
						...(Dev.supports('stringConstant-assess') ? [['String', `'42😀'`, SolidString]] : []),
					].forEach(([testname, src, typ]) => {
						it(`returns \`${ testname }\` for those constants.`, () => {
							assert.deepStrictEqual(AST.ASTNodeConstant.fromSource(`${ src };`, folding_off).type(new Validator(folding_off)), typ);
						});
					});
				});
			});
			it('returns Unknown for undeclared variables.', () => {
				// NOTE: a reference error will be thrown at the variable-checking stage
				assert.strictEqual(AST.ASTNodeVariable.fromSource(`x;`).type(new Validator()), SolidType.UNKNOWN);
			});
			Dev.supports('stringTemplate-assess') && describe('ASTNodeTemplate', () => {
				let templates: readonly AST.ASTNodeTemplate[];
				function initTemplates() {
					return [
						AST.ASTNodeTemplate.fromSource(`'''42😀''';`),
						AST.ASTNodeTemplate.fromSource(`'''the answer is {{ 7 * 3 * 2 }} but what is the question?''';`),
						(AST.ASTNodeGoal.fromSource(`
							let unfixed x: int = 21;
							'''the answer is {{ x * 2 }} but what is the question?''';
						`)
							.children[1] as AST.ASTNodeStatementExpression)
							.expr as AST.ASTNodeTemplate,
					] as const;
				}
				context('with constant folding on.', () => {
					const validator: Validator = new Validator();
					let types: SolidType[];
					before(() => {
						templates = initTemplates();
						types = templates.map((t) => assert_wasCalled(t.assess, 1, (orig, spy) => {
							t.assess = spy;
							try {
								return t.type(validator);
							} finally {
								t.assess = orig;
							};
						}));
					});
					it('for foldable interpolations, returns the result of `this#assess`, wrapped in a `new SolidTypeConstant`.', () => {
						assert.deepStrictEqual(
							types.slice(0, 2),
							templates.slice(0, 2).map((t) => new SolidTypeConstant(t.assess(validator)!)),
						);
					});
					it('for non-foldable interpolations, returns `String`.', () => {
						assert.deepStrictEqual(types[2], SolidString);
					});
				});
				context('with constant folding off.', () => {
					it('always returns `String`.', () => {
						templates = initTemplates();
						templates.forEach((t) => {
							assert.deepStrictEqual(t.type(new Validator(folding_off)), SolidString);
						});
					});
				});
			});

			Dev.supports('literalCollection') && describe('ASTNode{Tuple,Record,Mapping}', () => {
				let collections: readonly [
					AST.ASTNodeTuple,
					AST.ASTNodeRecord,
					AST.ASTNodeMapping,
				];
				function initCollections() {
					return [
						AST.ASTNodeTuple.fromSource(`[1, 2.0, 'three'];`),
						AST.ASTNodeRecord.fromSource(`[a= 1, b= 2.0, c= 'three'];`),
						AST.ASTNodeMapping.fromSource(`
							[
								'a' || '' |-> 1,
								21 + 21   |-> 2.0,
								3 * 1.0   |-> 'three',
							];
						`),
					] as const;
				}
				context('with constant folding on.', () => {
					const validator: Validator = new Validator();
					let types: SolidType[];
					before(() => {
						collections = initCollections();
						types = collections.map((c) => assert_wasCalled(c.assess, 1, (orig, spy) => {
							c.assess = spy;
							try {
								return c.type(validator);
							} finally {
								c.assess = orig;
							};
						}));
					});
					it('returns the result of `this#assess`, wrapped in a `new SolidTypeConstant`.', () => {
						assert.deepStrictEqual(
							types,
							collections.map((c) => new SolidTypeConstant(c.assess(validator)!)),
						);
					});
				});
				it('with constant folding off.', () => {
					collections = initCollections();
					const validator: Validator = new Validator(folding_off);
					assert.deepStrictEqual(
						collections.map((node) => node.type(validator)),
						[
							SolidTypeTuple.fromTypes(collections[0].children.map((c) => c.type(validator))),
							SolidTypeRecord.fromTypes(new Map(collections[1].children.map((c) => [
								c.key.id,
								c.value.type(validator),
							]))),
							new SolidTypeMapping(
								SolidString.union(Int16).union(Float64),
								Int16.union(Float64).union(SolidString),
							),
						],
					);
				});
			});

<<<<<<< HEAD
			Dev.supports('literalCollection') && describe('ASTNodeAccess', () => {
				context('access by index.', () => {
					function newProgram(validator: Validator): AST.ASTNodeGoal {
						return AST.ASTNodeGoal.fromSource(`
							let unfixed four: int = 4;

							[1, 2.0, 'three'].0;
							[1, 2.0, 'three'].1;
							[1, 2.0, 'three'].2;
							[1, 2.0, 'three', four].3;

							[1, 2.0, 'three'].-3;
							[1, 2.0, 'three'].-2;
							[1, 2.0, 'three'].-1;
							[1, 2.0, 'three', four].-1;
						`, validator.config);
					}
					context('with constant folding on, folds index accessor.', () => {
						let validator: Validator;
						let program: AST.ASTNodeGoal;
						before(() => {
							validator = new Validator();
							program = newProgram(validator);
							program.varCheck(validator);
							program.typeCheck(validator);
						});
						it('returns individual entry types.', () => {
							assert.deepStrictEqual(
								program.children.slice(1, 5).map((c) => (c as AST.ASTNodeStatementExpression).children[0]!.type(validator)),
								[
									new SolidTypeConstant(new Int16(1n)),
									new SolidTypeConstant(new Float64(2.0)),
									new SolidTypeConstant(new SolidString('three')),
									Int16,
								],
							);
						});
						it('negative indices count backwards from end.', () => {
							assert.deepStrictEqual(
								program.children.slice(5, 9).map((c) => (c as AST.ASTNodeStatementExpression).children[0]!.type(validator)),
								[
									new SolidTypeConstant(new Int16(1n)),
									new SolidTypeConstant(new Float64(2.0)),
									new SolidTypeConstant(new SolidString('three')),
									Int16,
								],
							);
						});
						it('throws when index is out of bounds.', () => {
							assert.throws(() => AST.ASTNodeAccess.fromSource(`[1, 2.0, 'three'].3;`).type(validator), TypeError04);
							assert.throws(() => AST.ASTNodeAccess.fromSource(`[1, 2.0, 'three'].-4;`).type(validator), TypeError04);
						});
					});
					context('with constant folding off.', () => {
						let validator: Validator;
						let program: AST.ASTNodeGoal;
						before(() => {
							validator = new Validator(folding_off);
							program = newProgram(validator);
							program.varCheck(validator);
							program.typeCheck(validator);
						});
						it('returns the union of all entry types.', () => {
							program.children.slice(1, 5).forEach((c) => {
								assert.deepStrictEqual(
									(c as AST.ASTNodeStatementExpression).children[0]!.type(validator),
									Int16.union(Float64).union(SolidString),
								);
							});
						});
					});
				});
				context('access by key.', () => {
					function newProgram(validator: Validator): AST.ASTNodeGoal {
						return AST.ASTNodeGoal.fromSource(`
							let unfixed four: int = 4;

							[a= 1, b= 2.0, c= 'three'].a;
							[a= 1, b= 2.0, c= 'three'].b;
							[a= 1, b= 2.0, c= 'three'].c;
							[a= 1, b= 2.0, c= 'three', d= four].d;
						`, validator.config);
					}
					let validator: Validator;
					let program: AST.ASTNodeGoal;
					before(() => {
						validator = new Validator();
						program = newProgram(validator);
						program.varCheck(validator);
						program.typeCheck(validator);
					});
					it('returns individual entry types.', () => {
						assert.deepStrictEqual(
							program.children.slice(1).map((c) => (c as AST.ASTNodeStatementExpression).children[0]!.type(validator)),
							[
								new SolidTypeConstant(new Int16(1n)),
								new SolidTypeConstant(new Float64(2.0)),
								new SolidTypeConstant(new SolidString('three')),
								Int16,
							],
						);
					});
					it('throws when key is out of bounds.', () => {
						assert.throws(() => AST.ASTNodeAccess.fromSource(`[a= 1, b= 2.0, c= 'three'].d;`).type(validator), TypeError04);
					});
				});
				context('access by computed expression.', () => {
					function newProgram(validator: Validator): AST.ASTNodeGoal {
						return AST.ASTNodeGoal.fromSource(`
							let unfixed four: int = 4;

							[1, 2.0, 'three'].[0];
							[1, 2.0, 'three'].[1];
							[1, 2.0, 'three'].[-1];
							[1, 2.0, 'three', four].[3];

							[['a'] |-> 1, ['b'] |-> 2.0, ['c'] |-> 'three'].[['a']];
							[['a'] |-> 1, ['b'] |-> 2.0, ['c'] |-> 'three', ['d'] |-> four].[['d']];
						`, validator.config);
					}
					context('with constant folding on, folds expression accessor.', () => {
						let validator: Validator;
						let program: AST.ASTNodeGoal;
						before(() => {
							validator = new Validator();
							program = newProgram(validator);
							program.varCheck(validator);
							program.typeCheck(validator);
						});
						it('returns individual entry types for tuples.', () => {
							assert.deepStrictEqual(
								program.children.slice(1, 5).map((c) => (c as AST.ASTNodeStatementExpression).children[0]!.type(validator)),
								[
									new SolidTypeConstant(new Int16(1n)),
									new SolidTypeConstant(new Float64(2.0)),
									new SolidTypeConstant(new SolidString('three')),
									Int16,
								],
							);
						});
						it('returns a constant union of all consequent types for mappings.', () => {
							const abc: SolidType = ([
								new SolidTypeConstant(new Int16(1n)),
								new SolidTypeConstant(new Float64(2.0)),
								new SolidTypeConstant(new SolidString('three')),
							] as SolidType[]).reduce((a, b) => a.union(b));
							assert.deepStrictEqual(
								program.children.slice(5, 7).map((c) => (c as AST.ASTNodeStatementExpression).children[0]!.type(validator)),
								[
									abc,
									abc.union(Int16),
								],
							);
						});
						it('throws when accessor expression is correct type but out of bounds for tuples.', () => {
							assert.throws(() => AST.ASTNodeAccess.fromSource(`[1, 2.0, 'three'].[3];`).type(validator), TypeError04);
							assert.throws(() => AST.ASTNodeAccess.fromSource(`[1, 2.0, 'three'].[-4];`).type(validator), TypeError04);
						});
						it('throws when accessor expression is of incorrect type.', () => {
							assert.throws(() => AST.ASTNodeAccess.fromSource(`[1, 2.0, 'three'].['3'];`).type(validator), TypeError02);
							assert.throws(() => AST.ASTNodeAccess.fromSource(`[['a'] |-> 1, ['b'] |-> 2.0, ['c'] |-> 'three'].['a'];`).type(validator), TypeError02);
						});
					});
					context('with constant folding off.', () => {
						let validator: Validator;
						let program: AST.ASTNodeGoal;
						before(() => {
							validator = new Validator(folding_off);
							program = newProgram(validator);
							program.varCheck(validator);
							program.typeCheck(validator);
						});
						it('returns the union of all entry types for tuples.', () => {
							program.children.slice(1, 5).forEach((c) => {
								assert.deepStrictEqual(
									(c as AST.ASTNodeStatementExpression).children[0]!.type(validator),
									Int16.union(Float64).union(SolidString),
								);
							});
						});
						it('returns the union of all consequent types for mappings.', () => {
							program.children.slice(5, 7).forEach((c) => {
								assert.deepStrictEqual(
									(c as AST.ASTNodeStatementExpression).children[0]!.type(validator),
									Int16.union(Float64).union(SolidString),
								);
							});
						});
					});
				});
			});

=======
>>>>>>> 6caa2fdc
			describe('ASTNodeOperation', () => {
				function typeOperations(tests: ReadonlyMap<string, SolidObject>, config: SolidConfig = CONFIG_DEFAULT): void {
					return assert.deepStrictEqual(
						[...tests.keys()].map((src) => AST.ASTNodeOperation.fromSource(src, config).type(new Validator(config))),
						[...tests.values()].map((result) => new SolidTypeConstant(result)),
					);
				}
				function typeOfOperationFromSource(src: string): SolidType {
					return AST.ASTNodeOperation.fromSource(src, folding_coercion_off).type(new Validator(folding_coercion_off));
				}
				const folding_coercion_off: SolidConfig = {
					...CONFIG_DEFAULT,
					compilerOptions: {
						...CONFIG_DEFAULT.compilerOptions,
						constantFolding: false,
						intCoercion: false,
					},
				};
				describe('ASTNodeOperationUnary', () => {
					context('with constant folding on.', () => {
						it('returns a constant Boolean type for boolean unary operation of anything.', () => {
							typeOperations(xjs.Map.mapValues(new Map([
								[`!false;`,  true],
								[`!true;`,   false],
								[`!null;`,   true],
								[`!42;`,     false],
								[`!4.2e+1;`, false],
								[`?false;`,  true],
								[`?true;`,   false],
								[`?null;`,   true],
								[`?42;`,     false],
								[`?4.2e+1;`, false],
							]), (v) => SolidBoolean.fromBoolean(v)))
							Dev.supports('literalCollection') && typeOperations(new Map([
								[`![];`,          SolidBoolean.FALSE],
								[`![42];`,        SolidBoolean.FALSE],
								[`![a= 42];`,     SolidBoolean.FALSE],
								[`![41 |-> 42];`, SolidBoolean.FALSE],
								[`?[];`,          SolidBoolean.TRUE],
								[`?[42];`,        SolidBoolean.FALSE],
								[`?[a= 42];`,     SolidBoolean.FALSE],
								[`?[41 |-> 42];`, SolidBoolean.FALSE],
							]));
						});
					});
					context('with constant folding off.', () => {
						describe('[operator=NOT]', () => {
							it('returns type `true` for a subtype of `null | false`.', () => {
								const goal: AST.ASTNodeGoal = AST.ASTNodeGoal.fromSource(`
									let unfixed a: null = null;
									let unfixed b: null | false = null;
									!a;
									!b;
								`, folding_off);
								const validator: Validator = new Validator(folding_off);
								goal.varCheck(validator);
								goal.typeCheck(validator);
								goal.children.slice(2).forEach((stmt) => {
									assert.deepStrictEqual((stmt as AST.ASTNodeStatementExpression).expr!.type(validator), SolidBoolean.TRUETYPE);
								});
							});
							it('returns type `bool` for a supertype of `null` or a supertype of `false`.', () => {
								const goal: AST.ASTNodeGoal = AST.ASTNodeGoal.fromSource(`
									let unfixed a: null | int = null;
									let unfixed b: null | int = 42;
									let unfixed c: bool = false;
									let unfixed d: bool | float = 4.2;
									!a;
									!b;
									!c;
									!d;
								`, folding_off);
								const validator: Validator = new Validator(folding_off);
								goal.varCheck(validator);
								goal.typeCheck(validator);
								goal.children.slice(4).forEach((stmt) => {
									assert.deepStrictEqual((stmt as AST.ASTNodeStatementExpression).expr!.type(validator), SolidBoolean);
								});
							});
							it('returns type `false` for any type not a supertype of `null` or `false`.', () => {
								const goal: AST.ASTNodeGoal = AST.ASTNodeGoal.fromSource(`
									let unfixed a: int = 42;
									let unfixed b: float = 4.2;
									!a;
									!b;
								`, folding_off);
								const validator: Validator = new Validator(folding_off);
								goal.varCheck(validator);
								goal.typeCheck(validator);
								goal.children.slice(2).forEach((stmt) => {
									assert.deepStrictEqual((stmt as AST.ASTNodeStatementExpression).expr!.type(validator), SolidBoolean.FALSETYPE);
								});
							});
							Dev.supports('literalCollection') && it('[literalCollection] returns type `false` for any type not a supertype of `null` or `false`.', () => {
								const goal: AST.ASTNodeGoal = AST.ASTNodeGoal.fromSource(`
									![];
									![42];
									![a= 42];
									![41 |-> 42];
								`, folding_off);
								const validator: Validator = new Validator(folding_off);
								goal.varCheck(validator);
								goal.typeCheck(validator);
								goal.children.forEach((stmt) => {
									assert.deepStrictEqual((stmt as AST.ASTNodeStatementExpression).expr!.type(validator), SolidBoolean.FALSETYPE);
								});
							});
						});
						describe('[operator=EMP]', () => {
							it('always returns type `bool`.', () => {
								const validator: Validator = new Validator(folding_off);
								[
									`?false;`,
									`?true;`,
									`?null;`,
									`?42;`,
									`?4.2e+1;`,
								].map((src) => AST.ASTNodeOperation.fromSource(src, folding_off).type(validator)).forEach((typ) => {
									assert.deepStrictEqual(typ, SolidBoolean);
								});
								Dev.supports('literalCollection') && [
									`?[];`,
									`?[42];`,
									`?[a= 42];`,
									`?[41 |-> 42];`,
								].map((src) => AST.ASTNodeOperation.fromSource(src, folding_off).type(validator)).forEach((typ) => {
									assert.deepStrictEqual(typ, SolidBoolean);
								});
							});
						});
					});
				});
				describe('ASTNodeOperationBinaryArithmetic', () => {
					context('with constant folding and int coersion on.', () => {
						it('returns a constant Integer type for any operation of integers.', () => {
							assert.deepStrictEqual(AST.ASTNodeOperationBinaryArithmetic.fromSource(`7 * 3 * 2;`).type(new Validator()), typeConstInt(7n * 3n * 2n));
						});
						it('returns a constant Float type for any operation of mix of integers and floats.', () => {
							assert.deepStrictEqual(AST.ASTNodeOperationBinaryArithmetic.fromSource(`3.0 * 2.7;`)   .type(new Validator()), typeConstFloat(3.0 * 2.7));
							assert.deepStrictEqual(AST.ASTNodeOperationBinaryArithmetic.fromSource(`7 * 3.0 * 2;`) .type(new Validator()), typeConstFloat(7 * 3.0 * 2));
						});
					});
					context('with folding off but int coersion on.', () => {
						const validator: Validator = new Validator(folding_off);
						it('returns Integer for integer arithmetic.', () => {
							const node: AST.ASTNodeOperationBinaryArithmetic = AST.ASTNodeOperationBinaryArithmetic.fromSource(`(7 + 3) * 2;`, folding_off);
							assert.deepStrictEqual(node.type(validator), Int16);
							assert.deepStrictEqual(
								[node.operand0.type(validator), node.operand1.type(validator)],
								[Int16,                         Int16],
							);
						});
						it('returns Float for float arithmetic.', () => {
							const node: AST.ASTNodeOperationBinaryArithmetic = AST.ASTNodeOperationBinaryArithmetic.fromSource(`7 * 3.0 ^ 2;`, folding_off);
							assert.deepStrictEqual(node.type(validator), Float64);
							assert.deepStrictEqual(
								[node.operand0.type(validator), node.operand1.type(validator)],
								[Int16,                         Float64],
							);
						});
					});
					context('with folding and int coersion off.', () => {
						it('returns `Integer` if both operands are ints.', () => {
							assert.deepStrictEqual(typeOfOperationFromSource(`7 * 3;`), Int16);
						})
						it('returns `Float` if both operands are floats.', () => {
							assert.deepStrictEqual(typeOfOperationFromSource(`7.0 - 3.0;`), Float64);
						})
						it('throws TypeError for invalid type operations.', () => {
							assert.throws(() => typeOfOperationFromSource(`7.0 + 3;`), TypeError01);
						});
					});
					it('throws for arithmetic operation of non-numbers.', () => {
						[
							`null + 5;`,
							`5 * null;`,
							`false - 2;`,
							`2 / true;`,
							`null ^ false;`,
							...(Dev.supports('stringConstant-assess') ? [`'hello' + 5;`] : []),
						].forEach((src) => {
							assert.throws(() => AST.ASTNodeOperationBinaryArithmetic.fromSource(src).type(new Validator()), TypeError01);
						});
					});
				});
				describe('ASTNodeOperationBinaryComparative', () => {
					it('with folding and int coersion on.', () => {
						typeOperations(xjs.Map.mapValues(new Map([
							[`2 < 3;`,    true],
							[`2 > 3;`,    false],
							[`2 <= 3;`,   true],
							[`2 >= 3;`,   false],
							[`2 !< 3;`,   false],
							[`2 !> 3;`,   true],
						]), (v) => SolidBoolean.fromBoolean(v)));
					});
					context('with folding off but int coersion on.', () => {
						it('allows coercing of ints to floats if there are any floats.', () => {
							assert.deepStrictEqual(AST.ASTNodeOperationBinaryComparative.fromSource(`7.0 > 3;`).type(new Validator(folding_off)), SolidBoolean);
						});
					});
					context('with folding and int coersion off.', () => {
						it('returns `Boolean` if both operands are of the same numeric type.', () => {
							assert.deepStrictEqual(typeOfOperationFromSource(`7 < 3;`), SolidBoolean);
							assert.deepStrictEqual(typeOfOperationFromSource(`7.0 >= 3.0;`), SolidBoolean);
						});
						it('throws TypeError if operands have different types.', () => {
							assert.throws(() => typeOfOperationFromSource(`7.0 <= 3;`), TypeError01);
						});
					});
					it('throws for comparative operation of non-numbers.', () => {
						assert.throws(() => AST.ASTNodeOperationBinaryComparative.fromSource(`7.0 <= null;`).type(new Validator()), TypeError01);
					});
				});
				describe('ASTNodeOperationBinaryEquality', () => {
					context('with folding and int coersion on.', () => {
						it('for numeric literals.', () => {
							typeOperations(xjs.Map.mapValues(new Map([
								[`2 === 3;`,      false],
								[`2 !== 3;`,      true],
								[`2 == 3;`,       false],
								[`2 != 3;`,       true],
								[`0 === -0;`,     true],
								[`0 == -0;`,      true],
								[`0.0 === 0;`,    false],
								[`0.0 == 0;`,     true],
								[`0.0 === -0;`,   false],
								[`0.0 == -0;`,    true],
								[`-0.0 === 0;`,   false],
								[`-0.0 == 0;`,    true],
								[`-0.0 === 0.0;`, false],
								[`-0.0 == 0.0;`,  true],
							]), (v) => SolidBoolean.fromBoolean(v)));
						});
						Dev.supports('literalCollection') && it('returns the result of `this#assess`, wrapped in a `new SolidTypeConstant`.', () => {
							const validator: Validator = new Validator();
							const goal: AST.ASTNodeGoal = AST.ASTNodeGoal.fromSource(`
								let a: obj = [];
								let b: obj = [42];
								let c: obj = [x= 42];
								let d: obj = [41 |-> 42];
								a !== [];
								b !== [42];
								c !== [x= 42];
								d !== [41 |-> 42];
								a === a;
								b === b;
								c === c;
								d === d;
								a == [];
								b == [42];
								c == [x= 42];
								d == [41 |-> 42];
								b != [42, 43];
								c != [x= 43];
								c != [y= 42];
								d != [41 |-> 43];
								d != [43 |-> 42];
							`);
							goal.varCheck(validator);
							goal.typeCheck(validator);
							goal.children.slice(4).forEach((stmt) => {
								const expr: AST.ASTNodeOperationBinaryEquality = (stmt as AST.ASTNodeStatementExpression).expr as AST.ASTNodeOperationBinaryEquality;
								assert.deepStrictEqual(
									expr.type(validator),
									new SolidTypeConstant(expr.assess(validator)!),
								);
							});
						});
					});
					context('with folding off but int coersion on.', () => {
						it('allows coercing of ints to floats if there are any floats.', () => {
							assert.deepStrictEqual(AST.ASTNodeOperationBinaryEquality.fromSource(`7 == 7.0;`).type(new Validator(folding_off)), SolidBoolean);
						});
						it('returns `false` if operands are of different numeric types.', () => {
							assert.deepStrictEqual(AST.ASTNodeOperationBinaryEquality.fromSource(`7 === 7.0;`, folding_off).type(new Validator(folding_off)), SolidBoolean.FALSETYPE);
						});
					});
					context('with folding and int coersion off.', () => {
						it('returns `false` if operands are of different numeric types.', () => {
							assert.deepStrictEqual(typeOfOperationFromSource(`7 == 7.0;`), SolidBoolean.FALSETYPE);
						});
						it('returns `false` if operands are of disjoint types in general.', () => {
							assert.deepStrictEqual(typeOfOperationFromSource(`7 == null;`), SolidBoolean.FALSETYPE);
						});
					});
				});
				specify('ASTNodeOperationBinaryLogical', () => {
					typeOperations(new Map<string, SolidObject>([
						[`null  && false;`, SolidNull.NULL],
						[`false && null;`,  SolidBoolean.FALSE],
						[`true  && null;`,  SolidNull.NULL],
						[`false && 42;`,    SolidBoolean.FALSE],
						[`4.2   && true;`,  SolidBoolean.TRUE],
						[`null  || false;`, SolidBoolean.FALSE],
						[`false || null;`,  SolidNull.NULL],
						[`true  || null;`,  SolidBoolean.TRUE],
						[`false || 42;`,    new Int16(42n)],
						[`4.2   || true;`,  new Float64(4.2)],
					]));
				});
				describe('ASTNodeOperationTernary', () => {
					context('with constant folding on', () => {
						it('computes type for for conditionals', () => {
							typeOperations(new Map<string, SolidObject>([
								[`if true then false else 2;`,          SolidBoolean.FALSE],
								[`if false then 3.0 else null;`,        SolidNull.NULL],
								[`if true then 2 else 3.0;`,            new Int16(2n)],
								[`if false then 2 + 3.0 else 1.0 * 2;`, new Float64(2.0)],
							]));
						});
					});
					it('throws when condition is not boolean.', () => {
						assert.throws(() => AST.ASTNodeOperationTernary.fromSource(`if 2 then true else false;`).type(new Validator()), TypeError01);
					});
				});
			});
		});

		describe('#assess', () => {
			describe('ASTNodeConstant', () => {
				it('computes null and boolean values.', () => {
					assert.deepStrictEqual([
						'null;',
						'false;',
						'true;',
					].map((src) => AST.ASTNodeConstant.fromSource(src).assess(new Validator())), [
						SolidNull.NULL,
						SolidBoolean.FALSE,
						SolidBoolean.TRUE,
					]);
				})
				it('computes int values.', () => {
					const integer_radices_on: SolidConfig = {
						...CONFIG_DEFAULT,
						languageFeatures: {
							...CONFIG_DEFAULT.languageFeatures,
							integerRadices: true,
						},
					};
					assert.deepStrictEqual(`
						55  -55  033  -033  0  -0
						\\o55  -\\o55  \\q033  -\\q033
					`.trim().replace(/\n\t+/g, '  ').split('  ').map((src) => AST.ASTNodeConstant.fromSource(`${ src };`, integer_radices_on).assess(new Validator())), [
						55, -55, 33, -33, 0, 0,
						parseInt('55', 8), parseInt('-55', 8), parseInt('33', 4), parseInt('-33', 4),
					].map((v) => new Int16(BigInt(v))));
				});
				it('computes float values.', () => {
					assert.deepStrictEqual(`
						55.  -55.  033.  -033.  2.007  -2.007
						91.27e4  -91.27e4  91.27e-4  -91.27e-4
						0.  -0.  -0.0  6.8e+0  6.8e-0  0.0e+0  -0.0e-0
					`.trim().replace(/\n\t+/g, '  ').split('  ').map((src) => AST.ASTNodeConstant.fromSource(`${ src };`).assess(new Validator())), [
						55, -55, 33, -33, 2.007, -2.007,
						91.27e4, -91.27e4, 91.27e-4, -91.27e-4,
						0, -0, -0, 6.8, 6.8, 0, -0,
					].map((v) => new Float64(v)));
				})
				Dev.supports('stringConstant-assess') && it('computes string values.', () => {
					assert.deepStrictEqual(
						AST.ASTNodeConstant.fromSource(`'42😀\\u{1f600}';`).type(new Validator()),
						typeConstStr('42😀\u{1f600}'),
					);
				});
			});

			describe('ASTNodeVariable', () => {
				it('assesses the value of a fixed variable.', () => {
					const validator: Validator = new Validator();
					const goal: AST.ASTNodeGoal = AST.ASTNodeGoal.fromSource(`
						let x: int = 21 * 2;
						x;
					`);
					goal.varCheck(validator);
					goal.typeCheck(validator);
					assert.ok(!(goal.children[0] as AST.ASTNodeDeclarationVariable).unfixed);
					assert.deepStrictEqual(
						(goal.children[1] as AST.ASTNodeStatementExpression).expr!.assess(validator),
						new Int16(42n),
					);
				});
				it('returns null for an unfixed variable.', () => {
					const validator: Validator = new Validator();
					const goal: AST.ASTNodeGoal = AST.ASTNodeGoal.fromSource(`
						let unfixed x: int = 21 * 2;
						x;
					`);
					goal.varCheck(validator);
					goal.typeCheck(validator);
					assert.ok((goal.children[0] as AST.ASTNodeDeclarationVariable).unfixed);
					assert.deepStrictEqual(
						(goal.children[1] as AST.ASTNodeStatementExpression).expr!.assess(validator),
						null,
					);
				});
				it('returns null for an uncomputable fixed variable.', () => {
					const validator: Validator = new Validator();
					const goal: AST.ASTNodeGoal = AST.ASTNodeGoal.fromSource(`
						let unfixed x: int = 21 * 2;
						let y: int = x / 2;
						y;
					`);
					goal.varCheck(validator);
					goal.typeCheck(validator);
					assert.ok(!(goal.children[1] as AST.ASTNodeDeclarationVariable).unfixed);
					assert.deepStrictEqual(
						(goal.children[2] as AST.ASTNodeStatementExpression).expr!.assess(validator),
						null,
					);
				});
			});
			Dev.supports('stringTemplate-assess') && describe('ASTNodeTemplate', () => {
				const templates: AST.ASTNodeTemplate[] = [
					AST.ASTNodeTemplate.fromSource(`'''42😀''';`),
					AST.ASTNodeTemplate.fromSource(`'''the answer is {{ 7 * 3 * 2 }} but what is the question?''';`),
					(AST.ASTNodeGoal.fromSource(`
						let unfixed x: int = 21;
						'''the answer is {{ x * 2 }} but what is the question?''';
					`)
						.children[1] as AST.ASTNodeStatementExpression)
						.expr as AST.ASTNodeTemplate,
				];
				it('returns a constant String for ASTNodeTemplate with no interpolations.', () => {
					assert.deepStrictEqual(
						templates[0].assess(new Validator()),
						new SolidString('42😀'),
					);
				});
				it('returns a constant String for ASTNodeTemplate with foldable interpolations.', () => {
					assert.deepStrictEqual(
						templates[1].assess(new Validator()),
						new SolidString('the answer is 42 but what is the question?'),
					);
				});
				it('returns null for ASTNodeTemplate with dynamic interpolations.', () => {
					assert.deepStrictEqual(
						templates[2].assess(new Validator()),
						null,
					);
				});
			});

			Dev.supports('literalCollection') && describe('ASTNode{Tuple,Record,Mapping}', () => {
				it('returns a constant Tuple/Record/Mapping for foldable entries.', () => {
					assert.deepStrictEqual(
						[
							AST.ASTNodeTuple.fromSource(`[1, 2.0, 'three'];`),
							AST.ASTNodeRecord.fromSource(`[a= 1, b= 2.0, c= 'three'];`),
							AST.ASTNodeMapping.fromSource(`
								[
									'a' || '' |-> 1,
									21 + 21   |-> 2.0,
									3 * 1.0   |-> 'three',
								];
							`),
						].map((c) => c.assess(new Validator())),
						[
							new SolidTuple([
								new Int16(1n),
								new Float64(2.0),
								new SolidString('three'),
							]),
							new SolidRecord(new Map<bigint, SolidObject>([
								[0x100n, new Int16(1n)],
								[0x101n, new Float64(2.0)],
								[0x102n, new SolidString('three')],
							])),
							new SolidMapping(new Map<SolidObject, SolidObject>([
								[new SolidString('a'), new Int16(1n)],
								[new Int16(42n),       new Float64(2.0)],
								[new Float64(3.0),     new SolidString('three')],
							])),
						],
					);
				});
				it('returns null for non-foldable entries.', () => {
					const goal: AST.ASTNodeGoal = AST.ASTNodeGoal.fromSource(`
						let unfixed x: int = 1;
						let unfixed y: float = 2.0;
						let unfixed z: str = 'three';
						[x, 2.0, 'three'];
						[a= 1, b= y, c= 'three'];
						[
							'a' || '' |-> 1,
							21 + 21   |-> y,
							3 * 1.0   |-> 'three',
						];
					`);
					const tuple:   AST.ASTNodeTuple   = (goal.children[3] as AST.ASTNodeStatementExpression).expr as AST.ASTNodeTuple;
					const record:  AST.ASTNodeRecord  = (goal.children[4] as AST.ASTNodeStatementExpression).expr as AST.ASTNodeRecord;
					const mapping: AST.ASTNodeMapping = (goal.children[5] as AST.ASTNodeStatementExpression).expr as AST.ASTNodeMapping;
					assert.deepStrictEqual(
						[
							tuple,
							record,
							mapping,
						].map((c) => c.assess(new Validator())),
						[null, null, null],
					);
				});
				it('ASTNodeRecord overwrites duplicate keys.', () => {
					assert.deepStrictEqual(
						AST.ASTNodeRecord.fromSource(`[a= 1, b= 2.0, a= 'three'];`).assess(new Validator()),
						new SolidRecord(new Map<bigint, SolidObject>([
							[0x101n, new Float64(2.0)],
							[0x100n, new SolidString('three')],
						])),
					);
				});
				it('ASTNodeMapping overwrites identical antecedents.', () => {
					assert.deepStrictEqual(
						AST.ASTNodeMapping.fromSource(`
							[
								'a' |-> 1,
								0   |-> 2.0,
								-0  |-> 'three',
							];
						`).assess(new Validator()),
						new SolidMapping(new Map<SolidObject, SolidObject>([
							[new SolidString('a'), new Int16(1n)],
							[new Int16(0n),        new SolidString('three')],
						])),
					);
				});
				it('ASTNodeMapping does not overwrite non-identical (even if equal) antecedents.', () => {
					assert.deepStrictEqual(
						AST.ASTNodeMapping.fromSource(`
							[
								'a'  |-> 1,
								0.0  |-> 2.0,
								-0.0 |-> 'three',
							];
						`).assess(new Validator()),
						new SolidMapping(new Map<SolidObject, SolidObject>([
							[new SolidString('a'), new Int16(1n)],
							[new Float64(0.0),     new Float64(2.0)],
							[new Float64(-0.0),    new SolidString('three')],
						])),
					);
				});
			});

<<<<<<< HEAD
			Dev.supports('literalCollection') && describe('ASTNodeAccess', () => {
				context('access by index.', () => {
					function newProgram(validator: Validator): AST.ASTNodeGoal {
						return AST.ASTNodeGoal.fromSource(`
							let unfixed four: int = 4;

							[1, 2.0, 'three'].0;
							[1, 2.0, 'three'].1;
							[1, 2.0, 'three'].2;
							[1, 2.0, 'three', four].3;

							[1, 2.0, 'three'].-3;
							[1, 2.0, 'three'].-2;
							[1, 2.0, 'three'].-1;
							[1, 2.0, 'three', four].-1;
						`, validator.config);
					}
					let validator: Validator;
					let program: AST.ASTNodeGoal;
					before(() => {
						validator = new Validator();
						program = newProgram(validator);
						program.varCheck(validator);
						program.typeCheck(validator);
					});
					it('returns individual entries.', () => {
						assert.deepStrictEqual(
							program.children.slice(1, 5).map((c) => (c as AST.ASTNodeStatementExpression).children[0]!.assess(validator)),
							[
								new Int16(1n),
								new Float64(2.0),
								new SolidString('three'),
								null,
							],
						);
					});
					it('negative indices count backwards from end.', () => {
						assert.deepStrictEqual(
							program.children.slice(5, 9).map((c) => (c as AST.ASTNodeStatementExpression).children[0]!.assess(validator)),
							[
								new Int16(1n),
								new Float64(2.0),
								new SolidString('three'),
								null,
							],
						);
					});
				});
				context('access by key.', () => {
					function newProgram(validator: Validator): AST.ASTNodeGoal {
						return AST.ASTNodeGoal.fromSource(`
							let unfixed four: int = 4;

							[a= 1, b= 2.0, c= 'three'].a;
							[a= 1, b= 2.0, c= 'three'].b;
							[a= 1, b= 2.0, c= 'three'].c;
							[a= 1, b= 2.0, c= 'three', d= four].d;
						`, validator.config);
					}
					let validator: Validator;
					let program: AST.ASTNodeGoal;
					before(() => {
						validator = new Validator();
						program = newProgram(validator);
						program.varCheck(validator);
						program.typeCheck(validator);
					});
					it('returns individual entries.', () => {
						assert.deepStrictEqual(
							program.children.slice(1).map((c) => (c as AST.ASTNodeStatementExpression).children[0]!.assess(validator)),
							[
								new Int16(1n),
								new Float64(2.0),
								new SolidString('three'),
								null,
							],
						);
					});
				});
				context('access by computed expression.', () => {
					function newProgram(validator: Validator): AST.ASTNodeGoal {
						return AST.ASTNodeGoal.fromSource(`
							let unfixed four: int = 4;

							[1, 2.0, 'three'].[0];
							[1, 2.0, 'three'].[1];
							[1, 2.0, 'three'].[-1];
							[1, 2.0, 'three', four].[3];

							let a: [str] = ['a'];
							let b: [str] = ['b'];
							let c: [str] = ['c'];
							let d: [str] = ['d'];
							[a |-> 1, b |-> 2.0, c |-> 'three'].[a];
							[a |-> 1, b |-> 2.0, c |-> 'three'].[b];
							[a |-> 1, b |-> 2.0, c |-> 'three'].[c];
							[a |-> 1, b |-> 2.0, c |-> 'three', d |-> four].[d];
						`, validator.config);
					}
					let validator: Validator;
					let program: AST.ASTNodeGoal;
					before(() => {
						validator = new Validator();
						program = newProgram(validator);
						program.varCheck(validator);
						program.typeCheck(validator);
					});
					it('returns individual entries for tuples.', () => {
						assert.deepStrictEqual(
							program.children.slice(1, 5).map((c) => (c as AST.ASTNodeStatementExpression).children[0]!.assess(validator)),
							[
								new Int16(1n),
								new Float64(2.0),
								new SolidString('three'),
								null,
							],
						);
					});
					it('returns individual entries for mappings.', () => {
						assert.deepStrictEqual(
							program.children.slice(9, 13).map((c) => (c as AST.ASTNodeStatementExpression).children[0]!.assess(validator)),
							[
								new Int16(1n),
								new Float64(2.0),
								new SolidString('three'),
								null,
							],
						);
					});
					it('throws when index/antecedent is out of bounds.', () => {
						assert.throws(() => AST.ASTNodeAccess.fromSource(`[1, 2.0, 'three'].[3];`).assess(validator), VoidError01);
						assert.throws(() => AST.ASTNodeAccess.fromSource(`[['a'] |-> 1, ['b'] |-> 2.0, ['c'] |-> 'three'].[['a']];`).assess(validator), VoidError01);
					});
				});
			});

=======
>>>>>>> 6caa2fdc
			describe('ASTNodeOperation', () => {
				function assessOperations(tests: Map<string, SolidObject>): void {
					return assert.deepStrictEqual(
						[...tests.keys()].map((src) => AST.ASTNodeOperation.fromSource(src).assess(new Validator())),
						[...tests.values()],
					);
				}
				describe('ASTNodeOperationUnary', () => {
					specify('[operator=NOT]', () => {
						assessOperations(new Map([
							[`!false;`,  SolidBoolean.TRUE],
							[`!true;`,   SolidBoolean.FALSE],
							[`!null;`,   SolidBoolean.TRUE],
							[`!0;`,      SolidBoolean.FALSE],
							[`!42;`,     SolidBoolean.FALSE],
							[`!0.0;`,    SolidBoolean.FALSE],
							[`!-0.0;`,   SolidBoolean.FALSE],
							[`!4.2e+1;`, SolidBoolean.FALSE],
						]))
						Dev.supports('stringConstant-assess') && assessOperations(new Map([
							[`!'';`,      SolidBoolean.FALSE],
							[`!'hello';`, SolidBoolean.FALSE],
						]))
						Dev.supports('literalCollection') && assessOperations(new Map([
							[`![];`,          SolidBoolean.FALSE],
							[`![42];`,        SolidBoolean.FALSE],
							[`![a= 42];`,     SolidBoolean.FALSE],
							[`![41 |-> 42];`, SolidBoolean.FALSE],
						]));
					})
					specify('[operator=EMP]', () => {
						assessOperations(new Map([
							[`?false;`,  SolidBoolean.TRUE],
							[`?true;`,   SolidBoolean.FALSE],
							[`?null;`,   SolidBoolean.TRUE],
							[`?0;`,      SolidBoolean.TRUE],
							[`?42;`,     SolidBoolean.FALSE],
							[`?0.0;`,    SolidBoolean.TRUE],
							[`?-0.0;`,   SolidBoolean.TRUE],
							[`?4.2e+1;`, SolidBoolean.FALSE],
						]))
						Dev.supports('stringConstant-assess') && assessOperations(new Map([
							[`?'';`,      SolidBoolean.TRUE],
							[`?'hello';`, SolidBoolean.FALSE],
						]))
						Dev.supports('literalCollection') && assessOperations(new Map([
							[`?[];`,          SolidBoolean.TRUE],
							[`?[42];`,        SolidBoolean.FALSE],
							[`?[a= 42];`,     SolidBoolean.FALSE],
							[`?[41 |-> 42];`, SolidBoolean.FALSE],
						]));
					})
				});
				describe('ASTNodeOperationBinaryArithmetic', () => {
					it('computes the value of an integer operation of constants.', () => {
						assessOperations(xjs.Map.mapValues(new Map([
							[`42 + 420;`,           42 + 420],
							[`42 - 420;`,           42 + -420],
							[` 126 /  3;`,          Math.trunc( 126 /  3)],
							[`-126 /  3;`,          Math.trunc(-126 /  3)],
							[` 126 / -3;`,          Math.trunc( 126 / -3)],
							[`-126 / -3;`,          Math.trunc(-126 / -3)],
							[` 200 /  3;`,          Math.trunc( 200 /  3)],
							[` 200 / -3;`,          Math.trunc( 200 / -3)],
							[`-200 /  3;`,          Math.trunc(-200 /  3)],
							[`-200 / -3;`,          Math.trunc(-200 / -3)],
							[`42 ^ 2 * 420;`,       (42 ** 2 * 420) % (2 ** 16)],
							[`2 ^ 15 + 2 ^ 14;`,    -(2 ** 14)],
							[`-(2 ^ 14) - 2 ^ 15;`, 2 ** 14],
							[`-(5) ^ +(2 * 3);`,    (-(5)) ** +(2 * 3)],
						]), (val) => new Int16(BigInt(val))))
					})
					it('overflows integers properly.', () => {
						assert.deepStrictEqual([
							`2 ^ 15 + 2 ^ 14;`,
							`-(2 ^ 14) - 2 ^ 15;`,
						].map((src) => AST.ASTNodeOperationBinaryArithmetic.fromSource(src).assess(new Validator())), [
							new Int16(-(2n ** 14n)),
							new Int16(2n ** 14n),
						])
					})
					it('computes the value of a float operation of constants.', () => {
						assessOperations(new Map<string, SolidObject>([
							[`3.0e1 - 201.0e-1;`,     new Float64(30 - 20.1)],
							[`3 * 2.1;`,     new Float64(3 * 2.1)],
						]))
					})
					it('throws when performing an operation that does not yield a valid number.', () => {
						assert.throws(() => AST.ASTNodeOperationBinaryArithmetic.fromSource(`-4 ^ -0.5;`).assess(new Validator()), NanError01);
					})
				});
				specify('ASTNodeOperationBinaryComparative', () => {
					assessOperations(xjs.Map.mapValues(new Map([
						[`3 <  3;`,     false],
						[`3 >  3;`,     false],
						[`3 <= 3;`,     true],
						[`3 >= 3;`,     true],
						[`5.2 <  7.0;`, true],
						[`5.2 >  7.0;`, false],
						[`5.2 <= 7.0;`, true],
						[`5.2 >= 7.0;`, false],
						[`5.2 <  9;`, true],
						[`5.2 >  9;`, false],
						[`5.2 <= 9;`, true],
						[`5.2 >= 9;`, false],
						[`5 <  9.2;`, true],
						[`5 >  9.2;`, false],
						[`5 <= 9.2;`, true],
						[`5 >= 9.2;`, false],
						[`3.0 <  3;`, false],
						[`3.0 >  3;`, false],
						[`3.0 <= 3;`, true],
						[`3.0 >= 3;`, true],
						[`3 <  3.0;`, false],
						[`3 >  3.0;`, false],
						[`3 <= 3.0;`, true],
						[`3 >= 3.0;`, true],
					]), (val) => SolidBoolean.fromBoolean(val)))
				})
				specify('ASTNodeOperationBinaryEquality', () => {
					assessOperations(xjs.Map.mapValues(new Map([
						[`null === null;`, true],
						[`null ==  null;`, true],
						[`null === 5;`,    false],
						[`null ==  5;`,    false],
						[`true === 1;`,    false],
						[`true ==  1;`,    false],
						[`true === 1.0;`,  false],
						[`true ==  1.0;`,  false],
						[`true === 5.1;`,  false],
						[`true ==  5.1;`,  false],
						[`true === true;`, true],
						[`true ==  true;`, true],
						[`3.0 === 3;`,     false],
						[`3.0 ==  3;`,     true],
						[`3 === 3.0;`,     false],
						[`3 ==  3.0;`,     true],
						[`0.0 === 0.0;`,   true],
						[`0.0 ==  0.0;`,   true],
						[`0.0 === -0.0;`,  false],
						[`0.0 ==  -0.0;`,  true],
						[`0 === -0;`,      true],
						[`0 ==  -0;`,      true],
						[`0.0 === 0;`,     false],
						[`0.0 ==  0;`,     true],
						[`0.0 === -0;`,    false],
						[`0.0 ==  -0;`,    true],
						[`-0.0 === 0;`,    false],
						[`-0.0 ==  0;`,    true],
						[`-0.0 === 0.0;`,  false],
						[`-0.0 ==  0.0;`,  true],
					]), (val) => SolidBoolean.fromBoolean(val)))
					Dev.supports('stringConstant-assess') && assessOperations(xjs.Map.mapValues(new Map([
						[`'' == '';`,    true],
						[`'a' === 'a';`, true],
						[`'a' ==  'a';`, true],
						[`'hello\\u{20}world' === 'hello world';`, true],
						[`'hello\\u{20}world' ==  'hello world';`, true],
						[`'a' !== 'b';`, true],
						[`'a' !=  'b';`, true],
						[`'hello\\u{20}world' !== 'hello20world';`, true],
						[`'hello\\u{20}world' !=  'hello20world';`, true],
					]), (val) => SolidBoolean.fromBoolean(val)))
					Dev.supports('literalCollection') && (() => {
						const goal: AST.ASTNodeGoal = AST.ASTNodeGoal.fromSource(`
							let a: obj = [];
							let b: obj = [42];
							let c: obj = [x= 42];
							let d: obj = [41 |-> 42];
							a !== [];
							b !== [42];
							c !== [x= 42];
							d !== [41 |-> 42];
							a === a;
							b === b;
							c === c;
							d === d;
							a == [];
							b == [42];
							c == [x= 42];
							d == [41 |-> 42];
							b != [42, 43];
							c != [x= 43];
							c != [y= 42];
							d != [41 |-> 43];
							d != [43 |-> 42];
						`);
						const validator: Validator = new Validator();
						goal.varCheck(validator);
						goal.typeCheck(validator);
						goal.children.slice(4).forEach((stmt) => {
							assert.deepStrictEqual((stmt as AST.ASTNodeStatementExpression).expr!.assess(validator), SolidBoolean.TRUE);
						});
					})();
				});
				specify('ASTNodeOperationBinaryLogical', () => {
					assessOperations(new Map<string, SolidObject>([
						[`null && 5;`,     SolidNull.NULL],
						[`null || 5;`,     new Int16(5n)],
						[`5 && null;`,     SolidNull.NULL],
						[`5 || null;`,     new Int16(5n)],
						[`5.1 && true;`,   SolidBoolean.TRUE],
						[`5.1 || true;`,   new Float64(5.1)],
						[`3.1 && 5;`,      new Int16(5n)],
						[`3.1 || 5;`,      new Float64(3.1)],
						[`false && null;`, SolidBoolean.FALSE],
						[`false || null;`, SolidNull.NULL],
					]))
				})
				specify('ASTNodeOperationTernary', () => {
					assessOperations(new Map<string, SolidObject>([
						[`if true then false else 2;`,          SolidBoolean.FALSE],
						[`if false then 3.0 else null;`,        SolidNull.NULL],
						[`if true then 2 else 3.0;`,            new Int16(2n)],
						[`if false then 2 + 3.0 else 1.0 * 2;`, new Float64(2.0)],
					]))
				})
			});
		})

		Dev.supports('literalCollection') && describe('ASTNodeAccess', () => {
			function programFactory(src: string): (validator: Validator) => AST.ASTNodeGoal {
				return (validator: Validator) => AST.ASTNodeGoal.fromSource(src, validator.config);
			}
			const INDEX_ACCESS_PROGRAM = programFactory(`
				let         tup_fixed:   [int, float, str] = [1, 2.0, 'three'];
				let unfixed tup_unfixed: [int, float, str] = [1, 2.0, 'three'];

				tup_fixed.0;   % type \`1\`       % value \`1\`
				tup_fixed.1;   % type \`2.0\`     % value \`2.0\`
				tup_fixed.2;   % type \`'three'\` % value \`'three'\`
				tup_unfixed.0; % type \`int\`     % non-computable value
				tup_unfixed.1; % type \`float\`   % non-computable value
				tup_unfixed.2; % type \`str\`     % non-computable value

				tup_fixed.-3;   % type \`1\`       % value \`1\`
				tup_fixed.-2;   % type \`2.0\`     % value \`2.0\`
				tup_fixed.-1;   % type \`'three'\` % value \`'three'\`
				tup_unfixed.-3; % type \`int\`     % non-computable value
				tup_unfixed.-2; % type \`float\`   % non-computable value
				tup_unfixed.-1; % type \`str\`     % non-computable value
				${ Dev.supports('optionalAccess') ? `
					let         tupo1_f: [int, float, ?: str] = [1, 2.0, 'three'];
					let         tupo2_f: [int, float, ?: str] = [1, 2.0];
					let         tupo3_f: [int, float]         = [1, 2.0, true];
					let         tupo4_f: [int, float]         = [1, 2.0];
					let unfixed tupo1_u: [int, float, ?: str] = [1, 2.0, 'three'];
					let unfixed tupo2_u: [int, float, ?: str] = [1, 2.0];
					let unfixed tupo3_u: [int, float]         = [1, 2.0, true];
					let unfixed tupo4_u: [int, float]         = [1, 2.0];

					tupo1_u.2; % type \`str | void\` % non-computable value
					tupo2_u.2; % type \`str | void\` % non-computable value
				` : '' }
			`);
			const KEY_ACCESS_PROGRAM = programFactory(`
				let         rec_fixed:   [a: int, b: float, c: str] = [a= 1, b= 2.0, c= 'three'];
				let unfixed rec_unfixed: [a: int, b: float, c: str] = [a= 1, b= 2.0, c= 'three'];

				rec_fixed.a;   % type \`1\`       % value \`1\`
				rec_fixed.b;   % type \`2.0\`     % value \`2.0\`
				rec_fixed.c;   % type \`'three'\` % value \`'three'\`
				rec_unfixed.a; % type \`int\`     % non-computable value
				rec_unfixed.b; % type \`float\`   % non-computable value
				rec_unfixed.c; % type \`str\`     % non-computable value
				${ Dev.supports('optionalAccess') ? `
					let         reco1_f: [a: int, c: float, b?: str] = [a= 1, c= 2.0, b= 'three'];
					let         reco2_f: [a: int, c: float, b?: str] = [a= 1, c= 2.0];
					let         reco3_f: [a: int, c: float]          = [a= 1, c= 2.0, b= true];
					let         reco4_f: [a: int, c: float]          = [a= 1, c= 2.0];
					let unfixed reco1_u: [a: int, c: float, b?: str] = [a= 1, c= 2.0, b= 'three'];
					let unfixed reco2_u: [a: int, c: float, b?: str] = [a= 1, c= 2.0];
					let unfixed reco3_u: [a: int, c: float]          = [a= 1, c= 2.0, b= true];
					let unfixed reco4_u: [a: int, c: float]          = [a= 1, c= 2.0];

					reco1_u.b; % type \`str | void\` % non-computable value
					reco2_u.b; % type \`str | void\` % non-computable value
				` : '' }
			`);
			const EXPR_ACCESS_PROGRAM = programFactory(`
				let         tup_fixed:   [int, float, str] = [1, 2.0, 'three'];
				let unfixed tup_unfixed: [int, float, str] = [1, 2.0, 'three'];

				tup_fixed.[0];   % type \`1\`       % value \`1\`
				tup_fixed.[1];   % type \`2.0\`     % value \`2.0\`
				tup_fixed.[2];   % type \`'three'\` % value \`'three'\`
				tup_unfixed.[0]; % type \`int\`     % non-computable value
				tup_unfixed.[1]; % type \`float\`   % non-computable value
				tup_unfixed.[2]; % type \`str\`     % non-computable value

				let a: [str] = ['a'];
				let b: [str] = ['b'];
				let c: [str] = ['c'];

				let unfixed three: str = 'three';

				% Cannot assign mapping to variable yet, because its type must be \`obj\`.
				% TODO: Assign mapping to variable once generic type \`Mapping<K, V>\` is available.
				%% map_fixed   %% [a |-> 1, b |-> 2.0, c |-> 'three'].[a]; % type \`1\`             % value \`1\`
				%% map_fixed   %% [a |-> 1, b |-> 2.0, c |-> 'three'].[b]; % type \`2.0\`           % value \`2.0\`
				%% map_fixed   %% [a |-> 1, b |-> 2.0, c |-> 'three'].[c]; % type \`'three'\`       % value \`'three'\`
				%% map_unfixed %% [a |-> 1, b |-> 2.0, c |-> three].[a];   % type \`1 | 2.0 | str\` % non-computable value
				%% map_unfixed %% [a |-> 1, b |-> 2.0, c |-> three].[b];   % type \`1 | 2.0 | str\` % non-computable value
				%% map_unfixed %% [a |-> 1, b |-> 2.0, c |-> three].[c];   % type \`1 | 2.0 | str\` % non-computable value
				${ Dev.supports('optionalAccess') ? `
					let         tupo1_f: [int, float, ?: str] = [1, 2.0, 'three'];
					let         tupo2_f: [int, float, ?: str] = [1, 2.0];
					let         tupo3_f: [int, float]         = [1, 2.0, true];
					let         tupo4_f: [int, float]         = [1, 2.0];
					let unfixed tupo1_u: [int, float, ?: str] = [1, 2.0, 'three'];
					let unfixed tupo2_u: [int, float, ?: str] = [1, 2.0];
					let unfixed tupo3_u: [int, float]         = [1, 2.0, true];
					let unfixed tupo4_u: [int, float]         = [1, 2.0];

					tupo1_u.[2]; % type \`str | void\` % non-computable value
					tupo2_u.[2]; % type \`str | void\` % non-computable value
				` : '' }
			`);
			describe('#type', () => {
				function unionAllTypes(types: SolidType[]): SolidType {
					return types.reduce((a, b) => a.union(b));
				};
				function typeOfStmtExpr(stmt: AST.ASTNodeStatementExpression, validator: Validator): SolidType {
					return stmt.expr!.type(validator);
				}
				const folding_off: SolidConfig = {
					...CONFIG_DEFAULT,
					compilerOptions: {
						...CONFIG_DEFAULT.compilerOptions,
						constantFolding: false,
					},
				};
				const expected: SolidType[] = [
					new SolidTypeConstant(new Int16(1n)),
					new SolidTypeConstant(new Float64(2.0)),
					new SolidTypeConstant(new SolidString('three')),
					Int16,
					Float64,
					SolidString,
				];
				const int_float_str: SolidType = unionAllTypes([
					Int16,
					Float64,
					SolidString,
				]);
				context('index access.', () => {
					context('with constant folding on, folds index accessor.', () => {
						let validator: Validator;
						let program: AST.ASTNodeGoal;
						before(() => {
							validator = new Validator();
							program = INDEX_ACCESS_PROGRAM(validator);
							program.varCheck(validator);
							program.typeCheck(validator);
						});
						it('returns individual entry types.', () => {
							assert.deepStrictEqual(
								program.children.slice(2, 8).map((c) => typeOfStmtExpr(c as AST.ASTNodeStatementExpression, validator)),
								expected,
							);
						});
						it('negative indices count backwards from end.', () => {
							assert.deepStrictEqual(
								program.children.slice(8, 14).map((c) => typeOfStmtExpr(c as AST.ASTNodeStatementExpression, validator)),
								expected,
							);
						});
						Dev.supports('optionalAccess') && it('unions with void if entry is optional.', () => {
							assert.deepStrictEqual(
								program.children.slice(22, 24).map((c) => typeOfStmtExpr(c as AST.ASTNodeStatementExpression, validator)),
								[
									SolidString.union(SolidType.VOID),
									SolidString.union(SolidType.VOID),
								],
							);
						});
						it('throws when index is out of bounds.', () => {
							assert.throws(() => AST.ASTNodeAccess.fromSource(`[1, 2.0, 'three'].3;`).type(validator), TypeError04);
							assert.throws(() => AST.ASTNodeAccess.fromSource(`[1, 2.0, 'three'].-4;`).type(validator), TypeError04);
						});
					});
					context('with constant folding off.', () => {
						let validator: Validator;
						let program: AST.ASTNodeGoal;
						before(() => {
							validator = new Validator(folding_off);
							program = INDEX_ACCESS_PROGRAM(validator);
							program.varCheck(validator);
							program.typeCheck(validator);
						});
						it('returns the union of all entry types.', () => {
							program.children.slice(2, 8).forEach((c) => {
								assert.deepStrictEqual(
									typeOfStmtExpr(c as AST.ASTNodeStatementExpression, validator),
									int_float_str,
								);
							});
						});
						Dev.supports('optionalAccess') && it('does not union with void, even with optional entries.', () => {
							program.children.slice(22, 24).forEach((c) => {
								assert.deepStrictEqual(
									typeOfStmtExpr(c as AST.ASTNodeStatementExpression, validator),
									int_float_str,
								);
							});
						});
					});
				});
				context('key access.', () => {
					let validator: Validator;
					let program: AST.ASTNodeGoal;
					before(() => {
						validator = new Validator();
						program = KEY_ACCESS_PROGRAM(validator);
						program.varCheck(validator);
						program.typeCheck(validator);
					});
					it('returns individual entry types.', () => {
						assert.deepStrictEqual(
							program.children.slice(2, 8).map((c) => typeOfStmtExpr(c as AST.ASTNodeStatementExpression, validator)),
							expected,
						);
					});
					Dev.supports('optionalAccess') && it('unions with void if entry is optional.', () => {
						assert.deepStrictEqual(
							program.children.slice(16, 18).map((c) => typeOfStmtExpr(c as AST.ASTNodeStatementExpression, validator)),
							[
								SolidString.union(SolidType.VOID),
								SolidString.union(SolidType.VOID),
							],
						);
					});
					it('throws when key is out of bounds.', () => {
						assert.throws(() => AST.ASTNodeAccess.fromSource(`[a= 1, b= 2.0, c= 'three'].d;`).type(validator), TypeError04);
					});
				});
				context('expression access.', () => {
					context('with constant folding on, folds expression accessor.', () => {
						let validator: Validator;
						let program: AST.ASTNodeGoal;
						before(() => {
							validator = new Validator();
							program = EXPR_ACCESS_PROGRAM(validator);
							program.varCheck(validator);
							program.typeCheck(validator);
						});
						it('returns individual entry types for tuples.', () => {
							assert.deepStrictEqual(
								program.children.slice(2, 8).map((c) => typeOfStmtExpr(c as AST.ASTNodeStatementExpression, validator)),
								expected,
							);
						});
						it('returns the union of all consequent types, constants, for mappings.', () => {
							assert.deepStrictEqual(
								program.children.slice(12, 15).map((c) => typeOfStmtExpr(c as AST.ASTNodeStatementExpression, validator)),
								expected.slice(0, 3),
							);
							program.children.slice(15, 18).forEach((c) => {
								assert.deepStrictEqual(
									typeOfStmtExpr(c as AST.ASTNodeStatementExpression, validator),
									unionAllTypes([
										new SolidTypeConstant(new Int16(1n)),
										new SolidTypeConstant(new Float64(2.0)),
										SolidString,
									]),
								);
							});
						});
						Dev.supports('optionalAccess') && it('unions with void if tuple entry is optional.', () => {
							assert.deepStrictEqual(
								program.children.slice(26, 28).map((c) => typeOfStmtExpr(c as AST.ASTNodeStatementExpression, validator)),
								[
									SolidString.union(SolidType.VOID),
									SolidString.union(SolidType.VOID),
								],
							);
						});
						it('throws when accessor expression is correct type but out of bounds for tuples.', () => {
							assert.throws(() => AST.ASTNodeAccess.fromSource(`[1, 2.0, 'three'].[3];`).type(validator), TypeError04);
							assert.throws(() => AST.ASTNodeAccess.fromSource(`[1, 2.0, 'three'].[-4];`).type(validator), TypeError04);
						});
						it('does not throw when accessor expression is corect type but out of bounds for mappings.', () => {
							/*
							TODO: since the compiler knows the value doesn’t exist (the assessor throws a VoidError),
							getting the type of this should return type `never`.
							*/
							assert.deepStrictEqual(
								AST.ASTNodeAccess.fromSource(`[['a'] |-> 1, ['b'] |-> 2.0, ['c'] |-> 'three'].[['a']];`).type(validator),
								unionAllTypes([
									new SolidTypeConstant(new Int16(1n)),
									new SolidTypeConstant(new Float64(2.0)),
									new SolidTypeConstant(new SolidString('three')),
								]),
							);
						});
						it('throws when accessor expression is of incorrect type.', () => {
							assert.throws(() => AST.ASTNodeAccess.fromSource(`[1, 2.0, 'three'].['3'];`).type(validator), TypeError02);
							assert.throws(() => AST.ASTNodeAccess.fromSource(`[['a'] |-> 1, ['b'] |-> 2.0, ['c'] |-> 'three'].['a'];`).type(validator), TypeError02);
						});
					});
					context('with constant folding off.', () => {
						let validator: Validator;
						let program: AST.ASTNodeGoal;
						before(() => {
							validator = new Validator(folding_off);
							program = EXPR_ACCESS_PROGRAM(validator);
							program.varCheck(validator);
							program.typeCheck(validator);
						});
						it('returns the union of all entry types for tuples.', () => {
							program.children.slice(2, 8).forEach((c) => {
								assert.deepStrictEqual(
									typeOfStmtExpr(c as AST.ASTNodeStatementExpression, validator),
									int_float_str,
								);
							});
						});
						it('returns the union of all consequent types for mappings.', () => {
							program.children.slice(12, 18).forEach((c) => {
								assert.deepStrictEqual(
									typeOfStmtExpr(c as AST.ASTNodeStatementExpression, validator),
									int_float_str,
								);
							});
						});
						Dev.supports('optionalAccess') && it('does not union with void, even with optional tuple entries.', () => {
							program.children.slice(26, 28).forEach((c) => {
								assert.deepStrictEqual(
									typeOfStmtExpr(c as AST.ASTNodeStatementExpression, validator),
									int_float_str,
								);
							});
						});
					});
					it('throws when base object is of incorrect type.', () => {
						assert.throws(() => AST.ASTNodeAccess.fromSource(`(4).[2];`).type(new Validator()), TypeError01);
					});
				});
			});
			describe('#assess', () => {
				function evalOfStmtExpr(stmt: AST.ASTNodeStatementExpression, validator: Validator): SolidObject | null {
					return stmt.expr!.assess(validator);
				}
				const expected: (SolidObject | null)[] = [
					new Int16(1n),
					new Float64(2.0),
					new SolidString('three'),
					null,
					null,
					null,
				];
				context('index access.', () => {
					let validator: Validator;
					let program: AST.ASTNodeGoal;
					before(() => {
						validator = new Validator();
						program = INDEX_ACCESS_PROGRAM(validator);
						program.varCheck(validator);
						program.typeCheck(validator);
					});
					it('returns individual entries.', () => {
						assert.deepStrictEqual(
							program.children.slice(2, 8).map((c) => evalOfStmtExpr(c as AST.ASTNodeStatementExpression, validator)),
							expected,
						);
					});
					it('negative indices count backwards from end.', () => {
						assert.deepStrictEqual(
							program.children.slice(8, 14).map((c) => evalOfStmtExpr(c as AST.ASTNodeStatementExpression, validator)),
							expected,
						);
					});
				});
				context('key access.', () => {
					let validator: Validator;
					let program: AST.ASTNodeGoal;
					before(() => {
						validator = new Validator();
						program = KEY_ACCESS_PROGRAM(validator);
						program.varCheck(validator);
						program.typeCheck(validator);
					});
					it('returns individual entries.', () => {
						assert.deepStrictEqual(
							program.children.slice(2, 8).map((c) => evalOfStmtExpr(c as AST.ASTNodeStatementExpression, validator)),
							expected,
						);
					});
				});
				context('expression access.', () => {
					let validator: Validator;
					let program: AST.ASTNodeGoal;
					before(() => {
						validator = new Validator();
						program = EXPR_ACCESS_PROGRAM(validator);
						program.varCheck(validator);
						program.typeCheck(validator);
					});
					it('returns individual entries for tuples.', () => {
						assert.deepStrictEqual(
							program.children.slice(2, 8).map((c) => evalOfStmtExpr(c as AST.ASTNodeStatementExpression, validator)),
							expected,
						);
					});
					it('returns individual entries for mappings.', () => {
						assert.deepStrictEqual(
							program.children.slice(12, 18).map((c) => evalOfStmtExpr(c as AST.ASTNodeStatementExpression, validator)),
							expected,
						);
					});
					it('throws when index/antecedent is out of bounds.', () => {
						assert.throws(() => AST.ASTNodeAccess.fromSource(`[1, 2.0, 'three'].[3];`).assess(validator), VoidError01);
						assert.throws(() => AST.ASTNodeAccess.fromSource(`[['a'] |-> 1, ['b'] |-> 2.0, ['c'] |-> 'three'].[['a']];`).assess(validator), VoidError01);
					});
				});
			});
		});
	})
})<|MERGE_RESOLUTION|>--- conflicted
+++ resolved
@@ -999,201 +999,6 @@
 				});
 			});
 
-<<<<<<< HEAD
-			Dev.supports('literalCollection') && describe('ASTNodeAccess', () => {
-				context('access by index.', () => {
-					function newProgram(validator: Validator): AST.ASTNodeGoal {
-						return AST.ASTNodeGoal.fromSource(`
-							let unfixed four: int = 4;
-
-							[1, 2.0, 'three'].0;
-							[1, 2.0, 'three'].1;
-							[1, 2.0, 'three'].2;
-							[1, 2.0, 'three', four].3;
-
-							[1, 2.0, 'three'].-3;
-							[1, 2.0, 'three'].-2;
-							[1, 2.0, 'three'].-1;
-							[1, 2.0, 'three', four].-1;
-						`, validator.config);
-					}
-					context('with constant folding on, folds index accessor.', () => {
-						let validator: Validator;
-						let program: AST.ASTNodeGoal;
-						before(() => {
-							validator = new Validator();
-							program = newProgram(validator);
-							program.varCheck(validator);
-							program.typeCheck(validator);
-						});
-						it('returns individual entry types.', () => {
-							assert.deepStrictEqual(
-								program.children.slice(1, 5).map((c) => (c as AST.ASTNodeStatementExpression).children[0]!.type(validator)),
-								[
-									new SolidTypeConstant(new Int16(1n)),
-									new SolidTypeConstant(new Float64(2.0)),
-									new SolidTypeConstant(new SolidString('three')),
-									Int16,
-								],
-							);
-						});
-						it('negative indices count backwards from end.', () => {
-							assert.deepStrictEqual(
-								program.children.slice(5, 9).map((c) => (c as AST.ASTNodeStatementExpression).children[0]!.type(validator)),
-								[
-									new SolidTypeConstant(new Int16(1n)),
-									new SolidTypeConstant(new Float64(2.0)),
-									new SolidTypeConstant(new SolidString('three')),
-									Int16,
-								],
-							);
-						});
-						it('throws when index is out of bounds.', () => {
-							assert.throws(() => AST.ASTNodeAccess.fromSource(`[1, 2.0, 'three'].3;`).type(validator), TypeError04);
-							assert.throws(() => AST.ASTNodeAccess.fromSource(`[1, 2.0, 'three'].-4;`).type(validator), TypeError04);
-						});
-					});
-					context('with constant folding off.', () => {
-						let validator: Validator;
-						let program: AST.ASTNodeGoal;
-						before(() => {
-							validator = new Validator(folding_off);
-							program = newProgram(validator);
-							program.varCheck(validator);
-							program.typeCheck(validator);
-						});
-						it('returns the union of all entry types.', () => {
-							program.children.slice(1, 5).forEach((c) => {
-								assert.deepStrictEqual(
-									(c as AST.ASTNodeStatementExpression).children[0]!.type(validator),
-									Int16.union(Float64).union(SolidString),
-								);
-							});
-						});
-					});
-				});
-				context('access by key.', () => {
-					function newProgram(validator: Validator): AST.ASTNodeGoal {
-						return AST.ASTNodeGoal.fromSource(`
-							let unfixed four: int = 4;
-
-							[a= 1, b= 2.0, c= 'three'].a;
-							[a= 1, b= 2.0, c= 'three'].b;
-							[a= 1, b= 2.0, c= 'three'].c;
-							[a= 1, b= 2.0, c= 'three', d= four].d;
-						`, validator.config);
-					}
-					let validator: Validator;
-					let program: AST.ASTNodeGoal;
-					before(() => {
-						validator = new Validator();
-						program = newProgram(validator);
-						program.varCheck(validator);
-						program.typeCheck(validator);
-					});
-					it('returns individual entry types.', () => {
-						assert.deepStrictEqual(
-							program.children.slice(1).map((c) => (c as AST.ASTNodeStatementExpression).children[0]!.type(validator)),
-							[
-								new SolidTypeConstant(new Int16(1n)),
-								new SolidTypeConstant(new Float64(2.0)),
-								new SolidTypeConstant(new SolidString('three')),
-								Int16,
-							],
-						);
-					});
-					it('throws when key is out of bounds.', () => {
-						assert.throws(() => AST.ASTNodeAccess.fromSource(`[a= 1, b= 2.0, c= 'three'].d;`).type(validator), TypeError04);
-					});
-				});
-				context('access by computed expression.', () => {
-					function newProgram(validator: Validator): AST.ASTNodeGoal {
-						return AST.ASTNodeGoal.fromSource(`
-							let unfixed four: int = 4;
-
-							[1, 2.0, 'three'].[0];
-							[1, 2.0, 'three'].[1];
-							[1, 2.0, 'three'].[-1];
-							[1, 2.0, 'three', four].[3];
-
-							[['a'] |-> 1, ['b'] |-> 2.0, ['c'] |-> 'three'].[['a']];
-							[['a'] |-> 1, ['b'] |-> 2.0, ['c'] |-> 'three', ['d'] |-> four].[['d']];
-						`, validator.config);
-					}
-					context('with constant folding on, folds expression accessor.', () => {
-						let validator: Validator;
-						let program: AST.ASTNodeGoal;
-						before(() => {
-							validator = new Validator();
-							program = newProgram(validator);
-							program.varCheck(validator);
-							program.typeCheck(validator);
-						});
-						it('returns individual entry types for tuples.', () => {
-							assert.deepStrictEqual(
-								program.children.slice(1, 5).map((c) => (c as AST.ASTNodeStatementExpression).children[0]!.type(validator)),
-								[
-									new SolidTypeConstant(new Int16(1n)),
-									new SolidTypeConstant(new Float64(2.0)),
-									new SolidTypeConstant(new SolidString('three')),
-									Int16,
-								],
-							);
-						});
-						it('returns a constant union of all consequent types for mappings.', () => {
-							const abc: SolidType = ([
-								new SolidTypeConstant(new Int16(1n)),
-								new SolidTypeConstant(new Float64(2.0)),
-								new SolidTypeConstant(new SolidString('three')),
-							] as SolidType[]).reduce((a, b) => a.union(b));
-							assert.deepStrictEqual(
-								program.children.slice(5, 7).map((c) => (c as AST.ASTNodeStatementExpression).children[0]!.type(validator)),
-								[
-									abc,
-									abc.union(Int16),
-								],
-							);
-						});
-						it('throws when accessor expression is correct type but out of bounds for tuples.', () => {
-							assert.throws(() => AST.ASTNodeAccess.fromSource(`[1, 2.0, 'three'].[3];`).type(validator), TypeError04);
-							assert.throws(() => AST.ASTNodeAccess.fromSource(`[1, 2.0, 'three'].[-4];`).type(validator), TypeError04);
-						});
-						it('throws when accessor expression is of incorrect type.', () => {
-							assert.throws(() => AST.ASTNodeAccess.fromSource(`[1, 2.0, 'three'].['3'];`).type(validator), TypeError02);
-							assert.throws(() => AST.ASTNodeAccess.fromSource(`[['a'] |-> 1, ['b'] |-> 2.0, ['c'] |-> 'three'].['a'];`).type(validator), TypeError02);
-						});
-					});
-					context('with constant folding off.', () => {
-						let validator: Validator;
-						let program: AST.ASTNodeGoal;
-						before(() => {
-							validator = new Validator(folding_off);
-							program = newProgram(validator);
-							program.varCheck(validator);
-							program.typeCheck(validator);
-						});
-						it('returns the union of all entry types for tuples.', () => {
-							program.children.slice(1, 5).forEach((c) => {
-								assert.deepStrictEqual(
-									(c as AST.ASTNodeStatementExpression).children[0]!.type(validator),
-									Int16.union(Float64).union(SolidString),
-								);
-							});
-						});
-						it('returns the union of all consequent types for mappings.', () => {
-							program.children.slice(5, 7).forEach((c) => {
-								assert.deepStrictEqual(
-									(c as AST.ASTNodeStatementExpression).children[0]!.type(validator),
-									Int16.union(Float64).union(SolidString),
-								);
-							});
-						});
-					});
-				});
-			});
-
-=======
->>>>>>> 6caa2fdc
 			describe('ASTNodeOperation', () => {
 				function typeOperations(tests: ReadonlyMap<string, SolidObject>, config: SolidConfig = CONFIG_DEFAULT): void {
 					return assert.deepStrictEqual(
@@ -1737,145 +1542,6 @@
 				});
 			});
 
-<<<<<<< HEAD
-			Dev.supports('literalCollection') && describe('ASTNodeAccess', () => {
-				context('access by index.', () => {
-					function newProgram(validator: Validator): AST.ASTNodeGoal {
-						return AST.ASTNodeGoal.fromSource(`
-							let unfixed four: int = 4;
-
-							[1, 2.0, 'three'].0;
-							[1, 2.0, 'three'].1;
-							[1, 2.0, 'three'].2;
-							[1, 2.0, 'three', four].3;
-
-							[1, 2.0, 'three'].-3;
-							[1, 2.0, 'three'].-2;
-							[1, 2.0, 'three'].-1;
-							[1, 2.0, 'three', four].-1;
-						`, validator.config);
-					}
-					let validator: Validator;
-					let program: AST.ASTNodeGoal;
-					before(() => {
-						validator = new Validator();
-						program = newProgram(validator);
-						program.varCheck(validator);
-						program.typeCheck(validator);
-					});
-					it('returns individual entries.', () => {
-						assert.deepStrictEqual(
-							program.children.slice(1, 5).map((c) => (c as AST.ASTNodeStatementExpression).children[0]!.assess(validator)),
-							[
-								new Int16(1n),
-								new Float64(2.0),
-								new SolidString('three'),
-								null,
-							],
-						);
-					});
-					it('negative indices count backwards from end.', () => {
-						assert.deepStrictEqual(
-							program.children.slice(5, 9).map((c) => (c as AST.ASTNodeStatementExpression).children[0]!.assess(validator)),
-							[
-								new Int16(1n),
-								new Float64(2.0),
-								new SolidString('three'),
-								null,
-							],
-						);
-					});
-				});
-				context('access by key.', () => {
-					function newProgram(validator: Validator): AST.ASTNodeGoal {
-						return AST.ASTNodeGoal.fromSource(`
-							let unfixed four: int = 4;
-
-							[a= 1, b= 2.0, c= 'three'].a;
-							[a= 1, b= 2.0, c= 'three'].b;
-							[a= 1, b= 2.0, c= 'three'].c;
-							[a= 1, b= 2.0, c= 'three', d= four].d;
-						`, validator.config);
-					}
-					let validator: Validator;
-					let program: AST.ASTNodeGoal;
-					before(() => {
-						validator = new Validator();
-						program = newProgram(validator);
-						program.varCheck(validator);
-						program.typeCheck(validator);
-					});
-					it('returns individual entries.', () => {
-						assert.deepStrictEqual(
-							program.children.slice(1).map((c) => (c as AST.ASTNodeStatementExpression).children[0]!.assess(validator)),
-							[
-								new Int16(1n),
-								new Float64(2.0),
-								new SolidString('three'),
-								null,
-							],
-						);
-					});
-				});
-				context('access by computed expression.', () => {
-					function newProgram(validator: Validator): AST.ASTNodeGoal {
-						return AST.ASTNodeGoal.fromSource(`
-							let unfixed four: int = 4;
-
-							[1, 2.0, 'three'].[0];
-							[1, 2.0, 'three'].[1];
-							[1, 2.0, 'three'].[-1];
-							[1, 2.0, 'three', four].[3];
-
-							let a: [str] = ['a'];
-							let b: [str] = ['b'];
-							let c: [str] = ['c'];
-							let d: [str] = ['d'];
-							[a |-> 1, b |-> 2.0, c |-> 'three'].[a];
-							[a |-> 1, b |-> 2.0, c |-> 'three'].[b];
-							[a |-> 1, b |-> 2.0, c |-> 'three'].[c];
-							[a |-> 1, b |-> 2.0, c |-> 'three', d |-> four].[d];
-						`, validator.config);
-					}
-					let validator: Validator;
-					let program: AST.ASTNodeGoal;
-					before(() => {
-						validator = new Validator();
-						program = newProgram(validator);
-						program.varCheck(validator);
-						program.typeCheck(validator);
-					});
-					it('returns individual entries for tuples.', () => {
-						assert.deepStrictEqual(
-							program.children.slice(1, 5).map((c) => (c as AST.ASTNodeStatementExpression).children[0]!.assess(validator)),
-							[
-								new Int16(1n),
-								new Float64(2.0),
-								new SolidString('three'),
-								null,
-							],
-						);
-					});
-					it('returns individual entries for mappings.', () => {
-						assert.deepStrictEqual(
-							program.children.slice(9, 13).map((c) => (c as AST.ASTNodeStatementExpression).children[0]!.assess(validator)),
-							[
-								new Int16(1n),
-								new Float64(2.0),
-								new SolidString('three'),
-								null,
-							],
-						);
-					});
-					it('throws when index/antecedent is out of bounds.', () => {
-						assert.throws(() => AST.ASTNodeAccess.fromSource(`[1, 2.0, 'three'].[3];`).assess(validator), VoidError01);
-						assert.throws(() => AST.ASTNodeAccess.fromSource(`[['a'] |-> 1, ['b'] |-> 2.0, ['c'] |-> 'three'].[['a']];`).assess(validator), VoidError01);
-					});
-				});
-			});
-
-=======
->>>>>>> 6caa2fdc
 			describe('ASTNodeOperation', () => {
 				function assessOperations(tests: Map<string, SolidObject>): void {
 					return assert.deepStrictEqual(
@@ -2221,7 +1887,7 @@
 					Float64,
 					SolidString,
 				]);
-				context('index access.', () => {
+				context('access by index.', () => {
 					context('with constant folding on, folds index accessor.', () => {
 						let validator: Validator;
 						let program: AST.ASTNodeGoal;
@@ -2284,7 +1950,7 @@
 						});
 					});
 				});
-				context('key access.', () => {
+				context('access by key.', () => {
 					let validator: Validator;
 					let program: AST.ASTNodeGoal;
 					before(() => {
@@ -2312,7 +1978,7 @@
 						assert.throws(() => AST.ASTNodeAccess.fromSource(`[a= 1, b= 2.0, c= 'three'].d;`).type(validator), TypeError04);
 					});
 				});
-				context('expression access.', () => {
+				context('access by computed expression.', () => {
 					context('with constant folding on, folds expression accessor.', () => {
 						let validator: Validator;
 						let program: AST.ASTNodeGoal;
@@ -2427,7 +2093,7 @@
 					null,
 					null,
 				];
-				context('index access.', () => {
+				context('access by index.', () => {
 					let validator: Validator;
 					let program: AST.ASTNodeGoal;
 					before(() => {
@@ -2449,7 +2115,7 @@
 						);
 					});
 				});
-				context('key access.', () => {
+				context('access by key.', () => {
 					let validator: Validator;
 					let program: AST.ASTNodeGoal;
 					before(() => {
@@ -2465,7 +2131,7 @@
 						);
 					});
 				});
-				context('expression access.', () => {
+				context('access by computed expression.', () => {
 					let validator: Validator;
 					let program: AST.ASTNodeGoal;
 					before(() => {
