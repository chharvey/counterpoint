import type {
	ErrorCode,
} from '@chharvey/parser';
import * as assert from 'assert'
import * as xjs from 'extrajs'
import {
	SolidConfig,
	CONFIG_DEFAULT,
	Dev,
} from '../../src/core/index.js';
import {
	Operator,
	AST,
	SymbolStructure,
	SymbolStructureType,
	SymbolStructureVar,
	Validator,
} from '../../src/validator/index.js';
import {
	TypeEntry,
	SolidType,
	SolidTypeConstant,
	SolidTypeTuple,
	SolidTypeRecord,
	SolidTypeSet,
	SolidTypeMapping,
	SolidObject,
	SolidNull,
	SolidBoolean,
	Int16,
	Float64,
	SolidString,
	SolidTuple,
	SolidRecord,
	SolidSet,
	SolidMapping,
} from '../../src/typer/index.js';
import {
	Builder,
	INST,
} from '../../src/builder/index.js';
import {
	ReferenceError01,
	ReferenceError02,
	ReferenceError03,
	AssignmentError01,
	AssignmentError10,
	TypeError01,
	TypeError02,
	TypeError03,
	TypeError04,
	VoidError01,
	NanError01,
} from '../../src/error/index.js';
import {
	assert_wasCalled,
	assertEqualTypes,
	assertAssignable,
} from '../assert-helpers.js';
import {
	TYPE_CONST_NULL,
	typeConstInt,
	typeConstFloat,
	typeConstStr,
	instructionConstInt,
	instructionConstFloat,
} from '../helpers.js';



describe('ASTNodeSolid', () => {
	describe('#varCheck', () => {
		describe('ASTNodeTypeAlias', () => {
			it('throws if the validator does not contain a record for the identifier.', () => {
				AST.ASTNodeGoal.fromSource(`
					type T = int;
					type U = float | T;
				`).varCheck(new Validator()); // assert does not throw
				assert.throws(() => AST.ASTNodeGoal.fromSource(`
					type U = float | T;
				`).varCheck(new Validator()), ReferenceError01);
			});
			it.skip('throws when there is a temporal dead zone.', () => {
				assert.throws(() => AST.ASTNodeGoal.fromSource(`
					T;
					type T = int;
				`).varCheck(new Validator()), ReferenceError02);
			});
			it('throws if was declared as a value variable.', () => {
				assert.throws(() => AST.ASTNodeGoal.fromSource(`
					let FOO: int = 42;
					type T = FOO | float;
				`).varCheck(new Validator()), ReferenceError03);
			});
		});
		describe('ASTNodeConstant', () => {
			it('never throws.', () => {
				AST.ASTNodeConstant.fromSource(`42;`).varCheck(new Validator());
			});
		});
		describe('ASTNodeVariable', () => {
			it('throws if the validator does not contain a record for the identifier.', () => {
				AST.ASTNodeGoal.fromSource(`
					let unfixed i: int = 42;
					i;
				`).varCheck(new Validator()); // assert does not throw
				assert.throws(() => AST.ASTNodeVariable.fromSource(`i;`).varCheck(new Validator()), ReferenceError01);
			});
			it.skip('throws when there is a temporal dead zone.', () => {
				assert.throws(() => AST.ASTNodeGoal.fromSource(`
					i;
					let unfixed i: int = 42;
				`).varCheck(new Validator()), ReferenceError02);
			});
			it('throws if it was declared as a type alias.', () => {
				assert.throws(() => AST.ASTNodeGoal.fromSource(`
					type FOO = int;
					42 || FOO;
				`).varCheck(new Validator()), ReferenceError03);
			});
		});
		describe('ASTNodeDeclarationType', () => {
			it('adds a SymbolStructure to the symbol table with a preset `type` value of `unknown`.', () => {
				const validator: Validator = new Validator();
				const goal: AST.ASTNodeGoal = AST.ASTNodeGoal.fromSource(`
					type T = int;
				`);
				assert.ok(!validator.hasSymbol(256n))
				goal.varCheck(validator);
				assert.ok(validator.hasSymbol(256n));
				const info: SymbolStructure | null = validator.getSymbolInfo(256n);
				assert.ok(info instanceof SymbolStructureType);
				assert.strictEqual(info.value, SolidType.UNKNOWN);
			});
			it('throws if the validator already contains a record for the symbol.', () => {
				assert.throws(() => AST.ASTNodeGoal.fromSource(`
					type T = int;
					type T = float;
				`).varCheck(new Validator()), AssignmentError01);
				assert.throws(() => AST.ASTNodeGoal.fromSource(`
					let FOO: int = 42;
					type FOO = float;
				`).varCheck(new Validator()), AssignmentError01);
			});
		});
		describe('ASTNodeDeclarationVariable', () => {
			it('adds a SymbolStructure to the symbol table with a preset `type` value of `unknown` and a preset null `value` value.', () => {
				const validator: Validator = new Validator();
				const goal: AST.ASTNodeGoal = AST.ASTNodeGoal.fromSource(`
					let x: int = 42;
				`);
				assert.ok(!validator.hasSymbol(256n))
				goal.varCheck(validator);
				assert.ok(validator.hasSymbol(256n));
				const info: SymbolStructure | null = validator.getSymbolInfo(256n);
				assert.ok(info instanceof SymbolStructureVar);
				assert.strictEqual(info.type, SolidType.UNKNOWN);
				assert.strictEqual(info.value, null);
			});
			it('throws if the validator already contains a record for the variable.', () => {
				assert.throws(() => AST.ASTNodeGoal.fromSource(`
					let i: int = 42;
					let i: int = 43;
				`).varCheck(new Validator()), AssignmentError01);
				assert.throws(() => AST.ASTNodeGoal.fromSource(`
					type FOO = float;
					let FOO: int = 42;
				`).varCheck(new Validator()), AssignmentError01);
			});
		});
		describe('ASTNodeAssignment', () => {
			it('throws if the variable is not unfixed.', () => {
				AST.ASTNodeGoal.fromSource(`
					let unfixed i: int = 42;
					i = 43;
				`).varCheck(new Validator()); // assert does not throw
				assert.throws(() => AST.ASTNodeGoal.fromSource(`
					let i: int = 42;
					i = 43;
				`).varCheck(new Validator()), AssignmentError10);
			});
			it('always throws for type alias reassignment.', () => {
				assert.throws(() => AST.ASTNodeGoal.fromSource(`
					type T = 42;
					T = 43;
				`).varCheck(new Validator()), ReferenceError03);
			});
		});
		describe('ASTNodeGoal', () => {
			it('aggregates multiple errors.', () => {
				assert.throws(() => AST.ASTNodeGoal.fromSource(`
					a + b || c * d;
					let y: V & W | X & Y = null;
					let x: int = 42;
					let x: int = 420;
					x = 4200;
					type T = int;
					type T = float;
					let z: x = null;
					let z: int = T;
				`).varCheck(new Validator()), (err) => {
					assert.ok(err instanceof AggregateError);
<<<<<<< HEAD
					assert.strictEqual(err.errors.length, 13);
					([
						[ReferenceError01,  '`a` is never declared.'],
						[ReferenceError01,  '`b` is never declared.'],
						[ReferenceError01,  '`c` is never declared.'],
						[ReferenceError01,  '`d` is never declared.'],
						[ReferenceError01,  '`V` is never declared.'],
						[ReferenceError01,  '`W` is never declared.'],
						[ReferenceError01,  '`X` is never declared.'],
						[ReferenceError01,  '`Y` is never declared.'],
						[AssignmentError01, 'Duplicate declaration: `x` is already declared.'],
						[AssignmentError10, 'Reassignment of a fixed variable: `x`.'],
						[AssignmentError01, 'Duplicate declaration: `T` is already declared.'],
						[ReferenceError03,  '`x` refers to a value, but is used as a type.'],
						[ReferenceError03,  '`T` refers to a type, but is used as a value.'],
					] as const).forEach(([errortype, message], i) => {
						const er: ErrorCode = err.errors[i];
						assert.ok(er instanceof errortype);
						assert.strictEqual(er.message, message);
=======
					assertAssignable(err, {
						cons: AggregateError,
						errors: [
							{
								cons: AggregateError,
								errors: [
									{
										cons: AggregateError,
										errors: [
											{cons: ReferenceError01, message: '`a` is never declared.'},
											{cons: ReferenceError01, message: '`b` is never declared.'},
										],
									},
									{
										cons: AggregateError,
										errors: [
											{cons: ReferenceError01, message: '`c` is never declared.'},
											{cons: ReferenceError01, message: '`d` is never declared.'},
										],
									},
								],
							},
							{
								cons: AggregateError,
								errors: [
									{
										cons: AggregateError,
										errors: [
											{cons: ReferenceError01, message: '`V` is never declared.'},
											{cons: ReferenceError01, message: '`W` is never declared.'},
										],
									},
									{
										cons: AggregateError,
										errors: [
											{cons: ReferenceError01, message: '`X` is never declared.'},
											{cons: ReferenceError01, message: '`Y` is never declared.'},
										],
									},
								],
							},
							{cons: AssignmentError01, message: 'Duplicate declaration: `x` is already declared.'},
							{cons: AssignmentError10, message: 'Reassignment of a fixed variable: `x`.'},
							{cons: AssignmentError01, message: 'Duplicate declaration: `T` is already declared.'},
							{cons: ReferenceError03,  message: '`x` refers to a value, but is used as a type.'},
							{cons: ReferenceError03,  message: '`T` refers to a type, but is used as a value.'},
						],
>>>>>>> 802502c8
					});
					return true;
				});
			});
		});
	});


	describe('#typeCheck', () => {
		describe('ASTNodeDeclarationType', () => {
			it('sets `SymbolStructure#value`.', () => {
				const validator: Validator = new Validator();
				const goal: AST.ASTNodeGoal = AST.ASTNodeGoal.fromSource(`
					type T = int;
				`);
				goal.varCheck(validator);
				goal.typeCheck(validator);
				assert.strictEqual(
					(validator.getSymbolInfo(256n) as SymbolStructureType).value,
					Int16,
				);
			});
		});
		describe('ASTNodeDeclarationVariable', () => {
			it('checks the assigned expression’s type against the variable assignee’s type.', () => {
				const src: string = `let  the_answer:  int | float =  21  *  2;`
				const decl: AST.ASTNodeDeclarationVariable = AST.ASTNodeDeclarationVariable.fromSource(src);
				decl.typeCheck(new Validator());
			})
			it('throws when the assigned expression’s type is not compatible with the variable assignee’s type.', () => {
				const src: string = `let  the_answer:  null =  21  *  2;`
				const decl: AST.ASTNodeDeclarationVariable = AST.ASTNodeDeclarationVariable.fromSource(src);
				assert.throws(() => decl.typeCheck(new Validator()), TypeError03);
			})
			it('with int coersion on, allows assigning ints to floats.', () => {
				const src: string = `let x: float = 42;`
				const decl: AST.ASTNodeDeclarationVariable = AST.ASTNodeDeclarationVariable.fromSource(src);
				decl.typeCheck(new Validator());
			})
			it('with int coersion off, throws when assigning int to float.', () => {
				const src: string = `let x: float = 42;`
				const decl: AST.ASTNodeDeclarationVariable = AST.ASTNodeDeclarationVariable.fromSource(src);
				assert.throws(() => decl.typeCheck(new Validator({
					...CONFIG_DEFAULT,
					compilerOptions: {
						...CONFIG_DEFAULT.compilerOptions,
						intCoercion: false,
					},
				})), TypeError03);
			})
			it('with constant folding on, sets `SymbolStructure#{type, value}`.', () => {
				const validator: Validator = new Validator();
				const goal: AST.ASTNodeGoal = AST.ASTNodeGoal.fromSource(`
					let x: int = 42;
				`);
				goal.varCheck(validator);
				goal.typeCheck(validator);
				assert.strictEqual(
					(validator.getSymbolInfo(256n) as SymbolStructureVar).type,
					Int16,
				);
				assert.deepStrictEqual(
					(validator.getSymbolInfo(256n) as SymbolStructureVar).value,
					new Int16(42n),
				);
			});
			it('with constant folding off, does nothing to the SymbolStructure.', () => {
				const folding_off: SolidConfig = {
					...CONFIG_DEFAULT,
					compilerOptions: {
						...CONFIG_DEFAULT.compilerOptions,
						constantFolding: false,
					},
				};
				const validator: Validator = new Validator(folding_off);
				const goal: AST.ASTNodeGoal = AST.ASTNodeGoal.fromSource(`
					let x: int = 42;
				`);
				goal.varCheck(validator);
				goal.typeCheck(validator);
				assert.strictEqual(
					(validator.getSymbolInfo(256n) as SymbolStructureVar).value,
					null,
				);
			});
		})
		describe('ASTNodeGoal', () => {
			it('aggregates multiple errors.', () => {
<<<<<<< HEAD
				assert.throws(() => AST.ASTNodeGoal.fromSource(`
=======
				const goal: AST.ASTNodeGoal = AST.ASTNodeGoal.fromSource(`
>>>>>>> 802502c8
					let a: null = null;
					let b: null = null;
					let c: null = null;
					let d: null = null;
					a * b + c * d;
					let e: null = null;
					let f: null = null;
					let g: null = null;
					let h: null = null;
					e * f + g * h;
					if null then 42 else 4.2;
					let x: int = 4.2;
<<<<<<< HEAD
				`).typeCheck(new Validator()), (err) => {
					assert.ok(err instanceof AggregateError);
					assert.strictEqual(err.errors.length, 6);
					([
						[TypeError01, 'Invalid operation: `a * b` at line 6 col 6.'], // TODO remove line&col numbers from message
						[TypeError01, 'Invalid operation: `c * d` at line 6 col 14.'],
						[TypeError01, 'Invalid operation: `e * f` at line 11 col 6.'],
						[TypeError01, 'Invalid operation: `g * h` at line 11 col 14.'],
						[TypeError01, 'Invalid operation: `if null then 42 else 4.2` at line 12 col 6.'],
						[TypeError03, `Expression of type ${ typeConstFloat(4.2) } is not assignable to type ${ Int16 }.`], // TODO: improve `SolidLanguageType#toString`
					] as const).forEach(([errortype, message], i) => {
						const er: ErrorCode = err.errors[i];
						assert.ok(er instanceof errortype);
						assert.strictEqual(er.message, message);
=======
				`);
				const validator: Validator = new Validator();
				goal.varCheck(validator);
				assert.throws(() => goal.typeCheck(validator), (err) => {
					assert.ok(err instanceof AggregateError);
					assertAssignable(err, {
						cons: AggregateError,
						errors: [
							{
								cons: AggregateError,
								errors: [
									{cons: TypeError01, message: 'Invalid operation: `a * b` at line 6 col 6.'}, // TODO remove line&col numbers from message
									{cons: TypeError01, message: 'Invalid operation: `c * d` at line 6 col 14.'},
								],
							},
							{
								cons: AggregateError,
								errors: [
									{cons: TypeError01, message: 'Invalid operation: `e * f` at line 11 col 6.'},
									{cons: TypeError01, message: 'Invalid operation: `g * h` at line 11 col 14.'},
								],
							},
							{cons: TypeError01, message: 'Invalid operation: `if null then 42 else 4.2` at line 12 col 6.'},
							{cons: TypeError03, message: `Expression of type ${ typeConstFloat(4.2) } is not assignable to type ${ Int16 }.`},
						],
>>>>>>> 802502c8
					});
					return true;
				});
			});
		});
	})


	describe('#build', () => {
		context('SemanticGoal ::= ()', () => {
			it('returns InstructionNone.', () => {
				const src: string = ``;
				const instr: INST.InstructionNone | INST.InstructionModule = AST.ASTNodeGoal.fromSource(src).build(new Builder(src));
				assert.ok(instr instanceof INST.InstructionNone);
			})
		})

		describe('ASTNodeStatementExpression', () => {
			it('returns InstructionNone for empty statement expression.', () => {
				const src: string = `;`;
				const instr: INST.InstructionNone | INST.InstructionStatement = AST.ASTNodeStatementExpression.fromSource(src)
					.build(new Builder(src))
				assert.ok(instr instanceof INST.InstructionNone);
			})
			it('returns InstructionStatement for nonempty statement expression.', () => {
				const src: string = `42 + 420;`;
				const builder: Builder = new Builder(src);
				const stmt: AST.ASTNodeStatementExpression = AST.ASTNodeStatementExpression.fromSource(src);
				assert.deepStrictEqual(
					stmt.build(builder),
					new INST.InstructionStatement(0n, AST.ASTNodeOperationBinaryArithmetic.fromSource(src).build(builder)),
				)
			})
			specify('multiple statements.', () => {
				const src: string = `42; 420;`;
				const generator: Builder = new Builder(src);
				AST.ASTNodeGoal.fromSource(src).children.forEach((stmt, i) => {
					assert.ok(stmt instanceof AST.ASTNodeStatementExpression);
					assert.deepStrictEqual(
						stmt.build(generator),
						new INST.InstructionStatement(BigInt(i), AST.ASTNodeConstant.fromSource(stmt.source).build(generator)),
					)
				})
			})
		})

		context('ASTNodeConstant', () => {
			it('returns InstructionConst.', () => {
				assert.deepStrictEqual([
					'null;',
					'false;',
					'true;',
					'0;',
					'+0;',
					'-0;',
					'42;',
					'+42;',
					'-42;',
					'0.0;',
					'+0.0;',
					'-0.0;',
					'-4.2e-2;',
				].map((src) => AST.ASTNodeConstant.fromSource(src).build(new Builder(src))), [
					instructionConstInt(0n),
					instructionConstInt(0n),
					instructionConstInt(1n),
					instructionConstInt(0n),
					instructionConstInt(0n),
					instructionConstInt(0n),
					instructionConstInt(42n),
					instructionConstInt(42n),
					instructionConstInt(-42n),
					instructionConstFloat(0),
					instructionConstFloat(0),
					instructionConstFloat(-0),
					instructionConstFloat(-0.042),
				])
			})
		})

		describe('ASTNodeVariable', () => {
			it('with constant folding on, returns InstructionConst for fixed & foldable variables.', () => {
				const src: string = `
					let x: int = 42;
					let y: float = 4.2 * 10;
					x;
					y;
				`;
				const goal: AST.ASTNodeGoal = AST.ASTNodeGoal.fromSource(src);
				const builder: Builder = new Builder(src)
				assert.deepStrictEqual(
					[
						goal.children[2].build(builder),
						goal.children[3].build(builder),
					],
					[
						new INST.InstructionStatement(0n, instructionConstInt(42n)),
						new INST.InstructionStatement(1n, instructionConstFloat(42.0)),
					],
				);
			});
			it('with constant folding on, returns InstructionGlobalGet for unfixed / non-foldable variables.', () => {
				const src: string = `
					let unfixed x: int = 42;
					let y: int = x + 10;
					x;
					y;
				`;
				const goal: AST.ASTNodeGoal = AST.ASTNodeGoal.fromSource(src);
				const builder: Builder = new Builder(src)
				assert.deepStrictEqual(
					[
						goal.children[2].build(builder),
						goal.children[3].build(builder),
					],
					[
						new INST.InstructionStatement(0n, new INST.InstructionGlobalGet(0x100n)),
						new INST.InstructionStatement(1n, new INST.InstructionGlobalGet(0x101n)),
					],
				);
			});
			it('with constant folding off, always returns InstructionGlobalGet.', () => {
				const folding_off: SolidConfig = {
					...CONFIG_DEFAULT,
					compilerOptions: {
						...CONFIG_DEFAULT.compilerOptions,
						constantFolding: false,
					},
				};
				const src: string = `
					let x: int = 42;
					let unfixed y: float = 4.2;
					x;
					y;
				`;
				const goal: AST.ASTNodeGoal = AST.ASTNodeGoal.fromSource(src, folding_off);
				const builder: Builder = new Builder(src, folding_off);
				assert.deepStrictEqual(
					[
						goal.children[2].build(builder),
						goal.children[3].build(builder),
					],
					[
						new INST.InstructionStatement(0n, new INST.InstructionGlobalGet(0x100n)),
						new INST.InstructionStatement(1n, new INST.InstructionGlobalGet(0x101n, true)),
					],
				);
			});
		});

		describe('ASTNodeOperation', () => {
			const folding_off: SolidConfig = {
				...CONFIG_DEFAULT,
				compilerOptions: {
					...CONFIG_DEFAULT.compilerOptions,
					constantFolding: false,
				},
			};
			function buildOperations(tests: ReadonlyMap<string, INST.InstructionExpression>): void {
				assert.deepStrictEqual(
					[...tests.keys()].map((src) => AST.ASTNodeOperation.fromSource(src, folding_off).build(new Builder(src, folding_off))),
					[...tests.values()],
				);
			}
			specify('ASTNodeOperationUnary', () => {
				buildOperations(new Map<string, INST.InstructionUnop>([
					[`!null;`,  new INST.InstructionUnop(Operator.NOT, instructionConstInt(0n))],
					[`!false;`, new INST.InstructionUnop(Operator.NOT, instructionConstInt(0n))],
					[`!true;`,  new INST.InstructionUnop(Operator.NOT, instructionConstInt(1n))],
					[`!42;`,    new INST.InstructionUnop(Operator.NOT, instructionConstInt(42n))],
					[`!4.2;`,   new INST.InstructionUnop(Operator.NOT, instructionConstFloat(4.2))],
					[`?null;`,  new INST.InstructionUnop(Operator.EMP, instructionConstInt(0n))],
					[`?false;`, new INST.InstructionUnop(Operator.EMP, instructionConstInt(0n))],
					[`?true;`,  new INST.InstructionUnop(Operator.EMP, instructionConstInt(1n))],
					[`?42;`,    new INST.InstructionUnop(Operator.EMP, instructionConstInt(42n))],
					[`?4.2;`,   new INST.InstructionUnop(Operator.EMP, instructionConstFloat(4.2))],
					[`-(4);`,   new INST.InstructionUnop(Operator.NEG, instructionConstInt(4n))],
					[`-(4.2);`, new INST.InstructionUnop(Operator.NEG, instructionConstFloat(4.2))],
				]));
			});
			specify('ASTNodeOperationBinaryArithmetic', () => {
				buildOperations(new Map([
					[`42 + 420;`, new INST.InstructionBinopArithmetic(Operator.ADD, instructionConstInt(42n),   instructionConstInt(420n))],
					[`3 * 2.1;`,  new INST.InstructionBinopArithmetic(Operator.MUL, instructionConstFloat(3.0), instructionConstFloat(2.1))],
				]));
				buildOperations(xjs.Map.mapValues(new Map([
					[' 126 /  3;', [ 126n,  3n]],
					['-126 /  3;', [-126n,  3n]],
					[' 126 / -3;', [ 126n, -3n]],
					['-126 / -3;', [-126n, -3n]],
					[' 200 /  3;', [ 200n,  3n]],
					[' 200 / -3;', [ 200n, -3n]],
					['-200 /  3;', [-200n,  3n]],
					['-200 / -3;', [-200n, -3n]],
				]), ([a, b]) => new INST.InstructionBinopArithmetic(
					Operator.DIV,
					instructionConstInt(a),
					instructionConstInt(b),
				)));
			});
			describe('ASTNodeOperationBinaryEquality', () => {
				it('with int coersion on, coerse ints into floats when needed.', () => {
					assert.deepStrictEqual([
						`42 == 420;`,
						`4.2 === 42;`,
						`42 === 4.2;`,
						`4.2 == 42;`,
						`true === 1;`,
						`true == 1;`,
						`null === false;`,
						`null == false;`,
						`false == 0.0;`,
					].map((src) => AST.ASTNodeOperationBinaryEquality.fromSource(src, folding_off).build(new Builder(src, folding_off))), [
						new INST.InstructionBinopEquality(
							Operator.EQ,
							instructionConstInt(42n),
							instructionConstInt(420n),
						),
						new INST.InstructionBinopEquality(
							Operator.ID,
							instructionConstFloat(4.2),
							instructionConstInt(42n),
						),
						new INST.InstructionBinopEquality(
							Operator.ID,
							instructionConstInt(42n),
							instructionConstFloat(4.2),
						),
						new INST.InstructionBinopEquality(
							Operator.EQ,
							instructionConstFloat(4.2),
							instructionConstFloat(42.0),
						),
						new INST.InstructionBinopEquality(
							Operator.ID,
							instructionConstInt(1n),
							instructionConstInt(1n),
						),
						new INST.InstructionBinopEquality(
							Operator.EQ,
							instructionConstInt(1n),
							instructionConstInt(1n),
						),
						new INST.InstructionBinopEquality(
							Operator.ID,
							instructionConstInt(0n),
							instructionConstInt(0n),
						),
						new INST.InstructionBinopEquality(
							Operator.EQ,
							instructionConstInt(0n),
							instructionConstInt(0n),
						),
						new INST.InstructionBinopEquality(
							Operator.EQ,
							instructionConstFloat(0.0),
							instructionConstFloat(0.0),
						),
					]);
				});
				it('with int coersion on, does not coerse ints into floats.', () => {
					const folding_coercion_off: SolidConfig = {
						...CONFIG_DEFAULT,
						compilerOptions: {
							...CONFIG_DEFAULT.compilerOptions,
							constantFolding: false,
							intCoercion: false,
						},
					};
					assert.deepStrictEqual([
						`42 == 420;`,
						`4.2 == 42;`,
						`42 == 4.2;`,
						`null == 0.0;`,
						`false == 0.0;`,
						`true == 1.0;`,
					].map((src) => AST.ASTNodeOperationBinaryEquality.fromSource(src, folding_coercion_off).build(new Builder(src, folding_coercion_off))), [
						[instructionConstInt(42n),   instructionConstInt(420n)],
						[instructionConstFloat(4.2), instructionConstInt(42n)],
						[instructionConstInt(42n),   instructionConstFloat(4.2)],
						[instructionConstInt(0n),    instructionConstFloat(0.0)],
						[instructionConstInt(0n),    instructionConstFloat(0.0)],
						[instructionConstInt(1n),    instructionConstFloat(1.0)],
					].map(([left, right]) => new INST.InstructionBinopEquality(Operator.EQ, left, right)));
				});
			});
			describe('ASTNodeOperationBinaryLogical', () => {
				it('returns InstructionBinopLogical.', () => {
					assert.deepStrictEqual([
						`42 && 420;`,
						`4.2 || -420;`,
						`null && 201.0e-1;`,
						`true && 201.0e-1;`,
						`false || null;`,
					].map((src) => AST.ASTNodeOperationBinaryLogical.fromSource(src, folding_off).build(new Builder(src, folding_off))), [
						new INST.InstructionBinopLogical(
							0n,
							Operator.AND,
							instructionConstInt(42n),
							instructionConstInt(420n),
						),
						new INST.InstructionBinopLogical(
							0n,
							Operator.OR,
							instructionConstFloat(4.2),
							instructionConstFloat(-420.0),
						),
						new INST.InstructionBinopLogical(
							0n,
							Operator.AND,
							instructionConstFloat(0.0),
							instructionConstFloat(20.1),
						),
						new INST.InstructionBinopLogical(
							0n,
							Operator.AND,
							instructionConstFloat(1.0),
							instructionConstFloat(20.1),
						),
						new INST.InstructionBinopLogical(
							0n,
							Operator.OR,
							instructionConstInt(0n),
							instructionConstInt(0n),
						),
					]);
				});
				it('counts internal variables correctly.', () => {
					const src: string = `1 && 2 || 3 && 4;`
					assert.deepStrictEqual(
						AST.ASTNodeOperationBinaryLogical.fromSource(src, folding_off).build(new Builder(src, folding_off)),
						new INST.InstructionBinopLogical(
							0n,
							Operator.OR,
							new INST.InstructionBinopLogical(
								1n,
								Operator.AND,
								instructionConstInt(1n),
								instructionConstInt(2n),
							),
							new INST.InstructionBinopLogical(
								2n,
								Operator.AND,
								instructionConstInt(3n),
								instructionConstInt(4n),
							),
						),
					);
				});
			});
			specify('ASTNodeOperationTernary', () => {
				buildOperations(xjs.Map.mapValues(new Map([
					[`if true  then false else 2;`,    [new Int16(1n), new Int16(0n),    new Int16(2n)]],
					[`if false then 3.0   else null;`, [new Int16(0n), new Float64(3.0), new Float64(0.0)]],
					[`if true  then 2     else 3.0;`,  [new Int16(1n), new Float64(2.0), new Float64(3.0)]],
				]), ([cond, cons, alt]) => new INST.InstructionCond(
					new INST.InstructionConst(cond),
					new INST.InstructionConst(cons),
					new INST.InstructionConst(alt),
				)));
			});
			it('compound expression.', () => {
				buildOperations(new Map([
					[`42 ^ 2 * 420;`, new INST.InstructionBinopArithmetic(
						Operator.MUL,
						new INST.InstructionBinopArithmetic(
							Operator.EXP,
							instructionConstInt(42n),
							instructionConstInt(2n),
						),
						instructionConstInt(420n),
					)],
					[`2 * 3.0 + 5;`, new INST.InstructionBinopArithmetic(
						Operator.ADD,
						new INST.InstructionBinopArithmetic(
							Operator.MUL,
							instructionConstFloat(2.0),
							instructionConstFloat(3.0),
						),
						instructionConstFloat(5.0),
					)],
				]));
			});
		});

		describe('ASTNodeDeclarationType', () => {
			it('always returns InstructionNone.', () => {
				const src: string = `
					type T = int;
					type U = T | float;
				`;
				const goal: AST.ASTNodeGoal = AST.ASTNodeGoal.fromSource(src);
				const builder: Builder = new Builder(src)
				assert.deepStrictEqual(
					[
						goal.children[0].build(builder),
						goal.children[1].build(builder),
					],
					[
						new INST.InstructionNone(),
						new INST.InstructionNone(),
					],
				);
			});
		});

		describe('ASTNodeDeclarationVariable', () => {
			it('with constant folding on, returns InstructionNone for fixed & foldable variables.', () => {
				const src: string = `
					let x: int = 42;
					let y: float = 4.2 * 10;
				`;
				const goal: AST.ASTNodeGoal = AST.ASTNodeGoal.fromSource(src);
				const builder: Builder = new Builder(src)
				assert.deepStrictEqual(
					[
						goal.children[0].build(builder),
						goal.children[1].build(builder),
					],
					[
						new INST.InstructionNone(),
						new INST.InstructionNone(),
					],
				);
			});
			it('with constant folding on, returns InstructionDeclareGlobal for unfixed / non-foldable variables.', () => {
				const src: string = `
					let unfixed x: int = 42;
					let y: int = x + 10;
				`;
				const goal: AST.ASTNodeGoal = AST.ASTNodeGoal.fromSource(src);
				const builder: Builder = new Builder(src)
				assert.deepStrictEqual(
					[
						goal.children[0].build(builder),
						goal.children[1].build(builder),
					],
					[
						new INST.InstructionDeclareGlobal(0x100n, true,  instructionConstInt(42n)),
						new INST.InstructionDeclareGlobal(0x101n, false, new INST.InstructionBinopArithmetic(
							Operator.ADD,
							new INST.InstructionGlobalGet(0x100n),
							instructionConstInt(10n),
						)),
					],
				);
			});
			it('with constant folding off, always returns InstructionDeclareGlobal.', () => {
				const folding_off: SolidConfig = {
					...CONFIG_DEFAULT,
					compilerOptions: {
						...CONFIG_DEFAULT.compilerOptions,
						constantFolding: false,
					},
				};
				const src: string = `
					let x: int = 42;
					let unfixed y: float = 4.2;
				`;
				const goal: AST.ASTNodeGoal = AST.ASTNodeGoal.fromSource(src, folding_off);
				const builder: Builder = new Builder(src, folding_off);
				assert.deepStrictEqual(
					[
						goal.children[0].build(builder),
						goal.children[1].build(builder),
					],
					[
						new INST.InstructionDeclareGlobal(0x100n, false, instructionConstInt(42n)),
						new INST.InstructionDeclareGlobal(0x101n, true,  instructionConstFloat(4.2)),
					],
				);
			});
		});

		describe('ASTNodeAssignment', () => {
			it('always returns InstructionStatement containing InstructionGlobalSet.', () => {
				const src: string = `
					let unfixed y: float = 4.2;
					y = y * 10;
				`;
				const goal: AST.ASTNodeGoal = AST.ASTNodeGoal.fromSource(src);
				const builder: Builder = new Builder(src);
				assert.deepStrictEqual(
					goal.children[1].build(builder),
					new INST.InstructionStatement(
						0n,
						new INST.InstructionGlobalSet(0x100n, new INST.InstructionBinopArithmetic(
							Operator.MUL,
							new INST.InstructionGlobalGet(0x100n, true),
							instructionConstFloat(10.0),
						)),
					),
				);
			});
		});
	});


	describe('ASTNodeType', () => {
		describe('#assess', () => {
			it('computes the value of constant null, boolean, or number types.', () => {
				assert.deepStrictEqual([
					`null`,
					`false`,
					`true`,
					`42`,
					`4.2e+3`,
				].map((src) => AST.ASTNodeTypeConstant.fromSource(src).assess(new Validator())), [
					SolidNull,
					SolidBoolean.FALSETYPE,
					SolidBoolean.TRUETYPE,
					typeConstInt(42n),
					typeConstFloat(4.2e+3),
				])
			})
			it('computes the value of a type alias.', () => {
				const validator: Validator = new Validator();
				const goal: AST.ASTNodeGoal = AST.ASTNodeGoal.fromSource(`
					type T = int;
					type U = T;
				`);
				goal.varCheck(validator);
				goal.typeCheck(validator);
				assert.deepStrictEqual(
					((goal
						.children[1] as AST.ASTNodeDeclarationType)
						.value as AST.ASTNodeTypeAlias)
						.assess(validator),
					Int16,
				);
			});
			it('computes the value of keyword type.', () => {
				assert.deepStrictEqual([
					'bool',
					'int',
					'float',
					'obj',
				].map((src) => AST.ASTNodeTypeConstant.fromSource(src).assess(new Validator())), [
					SolidBoolean,
					Int16,
					Float64,
					SolidObject,
				])
			})
			Dev.supports('optionalEntries') && specify('ASTNodeTypeTuple', () => {
				assert.deepStrictEqual(
					AST.ASTNodeTypeTuple.fromSource(`[int, bool, ?:str]`).assess(new Validator()),
					new SolidTypeTuple([
						{type: Int16,        optional: false},
						{type: SolidBoolean, optional: false},
						{type: SolidString,  optional: true},
					]),
				);
			});
			Dev.supports('optionalEntries') && specify('ASTNodeTypeRecord', () => {
				const node: AST.ASTNodeTypeRecord = AST.ASTNodeTypeRecord.fromSource(`[x: int, y?: bool, z: str]`);
				assert.deepStrictEqual(
					node.assess(new Validator()),
					new SolidTypeRecord(new Map<bigint, TypeEntry>(node.children.map((c, i) => [
						c.key.id,
						[
							{type: Int16,        optional: false},
							{type: SolidBoolean, optional: true},
							{type: SolidString,  optional: false},
						][i],
					]))),
				);
			});
			it('computes the value of a nullified (ORNULL) type.', () => {
				assert.deepStrictEqual(
					AST.ASTNodeTypeOperationUnary.fromSource(`int?`).assess(new Validator()),
					Int16.union(SolidNull),
				)
			})
			it('computes the value of AND and OR operators', () => {
				assert.deepStrictEqual(
					AST.ASTNodeTypeOperationBinary.fromSource(`obj & 3`).assess(new Validator()),
					SolidObject.intersect(typeConstInt(3n)),
				)
				assert.deepStrictEqual(
					AST.ASTNodeTypeOperationBinary.fromSource(`4.2 | int`).assess(new Validator()),
					typeConstFloat(4.2).union(Int16),
				)
			})
		})
	})


	describe('ASTNodeExpression', () => {
		describe('#type', () => {
			const folding_off: SolidConfig = {
				...CONFIG_DEFAULT,
				compilerOptions: {
					...CONFIG_DEFAULT.compilerOptions,
					constantFolding: false,
				},
			};
			it('returns Never for undeclared variables.', () => {
				assert.strictEqual(AST.ASTNodeVariable.fromSource(`x;`).type(new Validator()), SolidType.NEVER);
			});
			it('returns Never for NanErrors.', () => {
				[
					AST.ASTNodeOperationBinaryArithmetic.fromSource(`-4 ^ -0.5;`).type(new Validator()),
					AST.ASTNodeOperationBinaryArithmetic.fromSource(`1.5 / 0.0;`).type(new Validator()),
				].forEach((typ) => {
					assert.strictEqual(typ, SolidType.NEVER);
				})
			});
			describe('ASTNodeConstant', () => {
				it('returns the result of `this#assess`, wrapped in a `new SolidTypeConstant`.', () => {
					const constants: AST.ASTNodeConstant[] = `
						null  false  true
						55  -55  033  -033  0  -0
						55.  -55.  033.  -033.  2.007  -2.007
						91.27e4  -91.27e4  91.27e-4  -91.27e-4
						0.  -0.  -0.0  6.8e+0  6.8e-0  0.0e+0  -0.0e-0
						${ (Dev.supports('stringConstant-assess')) ? `'42😀'  '42\\u{1f600}'` : `` }
					`.trim().replace(/\n\t+/g, '  ').split('  ').map((src) => AST.ASTNodeConstant.fromSource(`${ src };`));
					const validator: Validator = new Validator();
					assert.deepStrictEqual(constants.map((c) => assert_wasCalled(c.assess, 1, (orig, spy) => {
						c.assess = spy;
						try {
							return c.type(validator);
						} finally {
							c.assess = orig;
						};
					})), constants.map((c) => new SolidTypeConstant(c.assess(validator)!)));
				});
			});
			Dev.supports('stringTemplate-assess') && describe('ASTNodeTemplate', () => {
				let templates: readonly AST.ASTNodeTemplate[];
				function initTemplates() {
					return [
						AST.ASTNodeTemplate.fromSource(`'''42😀''';`),
						AST.ASTNodeTemplate.fromSource(`'''the answer is {{ 7 * 3 * 2 }} but what is the question?''';`),
						(AST.ASTNodeGoal.fromSource(`
							let unfixed x: int = 21;
							'''the answer is {{ x * 2 }} but what is the question?''';
						`)
							.children[1] as AST.ASTNodeStatementExpression)
							.expr as AST.ASTNodeTemplate,
					] as const;
				}
				context('with constant folding on.', () => {
					const validator: Validator = new Validator();
					let types: SolidType[];
					before(() => {
						templates = initTemplates();
						types = templates.map((t) => assert_wasCalled(t.assess, 1, (orig, spy) => {
							t.assess = spy;
							try {
								return t.type(validator);
							} finally {
								t.assess = orig;
							};
						}));
					});
					it('for foldable interpolations, returns the result of `this#assess`, wrapped in a `new SolidTypeConstant`.', () => {
						assert.deepStrictEqual(
							types.slice(0, 2),
							templates.slice(0, 2).map((t) => new SolidTypeConstant(t.assess(validator)!)),
						);
					});
					it('for non-foldable interpolations, returns `String`.', () => {
						assert.deepStrictEqual(types[2], SolidString);
					});
				});
				context('with constant folding off.', () => {
					it('always returns `String`.', () => {
						templates = initTemplates();
						templates.forEach((t) => {
							assert.deepStrictEqual(t.type(new Validator(folding_off)), SolidString);
						});
					});
				});
			});

			Dev.supports('literalCollection') && describe('ASTNode{Tuple,Record,Set,Mapping}', () => {
				let collections: readonly [
					AST.ASTNodeTuple,
					AST.ASTNodeRecord,
					AST.ASTNodeSet,
					AST.ASTNodeMapping,
				];
				function initCollections() {
					return [
						AST.ASTNodeTuple.fromSource(`[1, 2.0, 'three'];`),
						AST.ASTNodeRecord.fromSource(`[a= 1, b= 2.0, c= 'three'];`),
						AST.ASTNodeSet.fromSource(`{1, 2.0, 'three'};`),
						AST.ASTNodeMapping.fromSource(`
							{
								'a' || '' |-> 1,
								21 + 21   |-> 2.0,
								3 * 1.0   |-> 'three',
							};
						`),
					] as const;
				}
				context('with constant folding on.', () => {
					const validator: Validator = new Validator();
					let types: SolidType[];
					before(() => {
						collections = initCollections();
						types = collections.map((c) => assert_wasCalled(c.assess, 1, (orig, spy) => {
							c.assess = spy;
							try {
								return c.type(validator);
							} finally {
								c.assess = orig;
							};
						}));
					});
					it('returns the result of `this#assess`, wrapped in a `new SolidTypeConstant`.', () => {
						assert.deepStrictEqual(
							types,
							collections.map((c) => new SolidTypeConstant(c.assess(validator)!)),
						);
					});
				});
				it('with constant folding off.', () => {
					const expected: SolidTypeConstant[] = [typeConstInt(1n), typeConstFloat(2.0), typeConstStr('three')];
					collections = initCollections();
					const validator: Validator = new Validator(folding_off);
					assert.deepStrictEqual(
						collections.map((node) => node.type(validator)),
						[
							SolidTypeTuple.fromTypes(expected),
							SolidTypeRecord.fromTypes(new Map(collections[1].children.map((c, i) => [
								c.key.id,
								expected[i],
							]))),
							new SolidTypeSet(SolidType.unionAll(expected)),
							new SolidTypeMapping(
								SolidType.unionAll([typeConstStr('a'), Int16, Float64]),
								SolidType.unionAll(expected),
							),
						],
					);
				});
			});

			describe('ASTNodeOperation', () => {
				function typeOperations(tests: ReadonlyMap<string, SolidObject>, config: SolidConfig = CONFIG_DEFAULT): void {
					return assert.deepStrictEqual(
						[...tests.keys()].map((src) => AST.ASTNodeOperation.fromSource(src, config).type(new Validator(config))),
						[...tests.values()].map((result) => new SolidTypeConstant(result)),
					);
				}
				function typeOfOperationFromSource(src: string): SolidType {
					return AST.ASTNodeOperation.fromSource(src, folding_coercion_off).type(new Validator(folding_coercion_off));
				}
				const folding_coercion_off: SolidConfig = {
					...CONFIG_DEFAULT,
					compilerOptions: {
						...CONFIG_DEFAULT.compilerOptions,
						constantFolding: false,
						intCoercion: false,
					},
				};
				describe('ASTNodeOperationUnary', () => {
					context('with constant folding on.', () => {
						it('returns a constant Boolean type for boolean unary operation of anything.', () => {
							typeOperations(xjs.Map.mapValues(new Map([
								[`!false;`,  true],
								[`!true;`,   false],
								[`!null;`,   true],
								[`!42;`,     false],
								[`!4.2e+1;`, false],
								[`?false;`,  true],
								[`?true;`,   false],
								[`?null;`,   true],
								[`?42;`,     false],
								[`?4.2e+1;`, false],
							]), (v) => SolidBoolean.fromBoolean(v)))
							Dev.supports('literalCollection') && typeOperations(new Map([
								[`![];`,          SolidBoolean.FALSE],
								[`![42];`,        SolidBoolean.FALSE],
								[`![a= 42];`,     SolidBoolean.FALSE],
								[`!{};`,          SolidBoolean.FALSE],
								[`!{42};`,        SolidBoolean.FALSE],
								[`!{41 |-> 42};`, SolidBoolean.FALSE],
								[`?[];`,          SolidBoolean.TRUE],
								[`?[42];`,        SolidBoolean.FALSE],
								[`?[a= 42];`,     SolidBoolean.FALSE],
								[`?{};`,          SolidBoolean.TRUE],
								[`?{42};`,        SolidBoolean.FALSE],
								[`?{41 |-> 42};`, SolidBoolean.FALSE],
							]));
						});
					});
					context('with constant folding off.', () => {
						describe('[operator=NOT]', () => {
							it('returns type `true` for a subtype of `void | null | false`.', () => {
								const goal: AST.ASTNodeGoal = AST.ASTNodeGoal.fromSource(`
									let unfixed a: null = null;
									let unfixed b: null | false = null;
									let unfixed c: null | void = null;
									!a;
									!b;
									!c;
								`, folding_off);
								const validator: Validator = new Validator(folding_off);
								goal.varCheck(validator);
								goal.typeCheck(validator);
								goal.children.slice(3).forEach((stmt) => {
									assert.deepStrictEqual((stmt as AST.ASTNodeStatementExpression).expr!.type(validator), SolidBoolean.TRUETYPE);
								});
							});
							it('returns type `bool` for a supertype of `void` or a supertype of `null` or a supertype of `false`.', () => {
								const goal: AST.ASTNodeGoal = AST.ASTNodeGoal.fromSource(`
									let unfixed a: null | int = null;
									let unfixed b: null | int = 42;
									let unfixed c: bool = false;
									let unfixed d: bool | float = 4.2;
									let unfixed e: str | void = 'hello';
									!a;
									!b;
									!c;
									!d;
									!e;
								`, folding_off);
								const validator: Validator = new Validator(folding_off);
								goal.varCheck(validator);
								goal.typeCheck(validator);
								goal.children.slice(5).forEach((stmt) => {
									assert.deepStrictEqual((stmt as AST.ASTNodeStatementExpression).expr!.type(validator), SolidBoolean);
								});
							});
							it('returns type `false` for any type not a supertype of `null` or `false`.', () => {
								const goal: AST.ASTNodeGoal = AST.ASTNodeGoal.fromSource(`
									let unfixed a: int = 42;
									let unfixed b: float = 4.2;
									!a;
									!b;
								`, folding_off);
								const validator: Validator = new Validator(folding_off);
								goal.varCheck(validator);
								goal.typeCheck(validator);
								goal.children.slice(2).forEach((stmt) => {
									assert.deepStrictEqual((stmt as AST.ASTNodeStatementExpression).expr!.type(validator), SolidBoolean.FALSETYPE);
								});
							});
							Dev.supports('literalCollection') && it('[literalCollection] returns type `false` for any type not a supertype of `null` or `false`.', () => {
								const goal: AST.ASTNodeGoal = AST.ASTNodeGoal.fromSource(`
									![];
									![42];
									![a= 42];
									!{41 |-> 42};
								`, folding_off);
								const validator: Validator = new Validator(folding_off);
								goal.varCheck(validator);
								goal.typeCheck(validator);
								goal.children.forEach((stmt) => {
									assert.deepStrictEqual((stmt as AST.ASTNodeStatementExpression).expr!.type(validator), SolidBoolean.FALSETYPE);
								});
							});
						});
						describe('[operator=EMP]', () => {
							it('always returns type `bool`.', () => {
								const validator: Validator = new Validator(folding_off);
								[
									`?false;`,
									`?true;`,
									`?null;`,
									`?42;`,
									`?4.2e+1;`,
								].map((src) => AST.ASTNodeOperation.fromSource(src, folding_off).type(validator)).forEach((typ) => {
									assert.deepStrictEqual(typ, SolidBoolean);
								});
								Dev.supports('literalCollection') && [
									`?[];`,
									`?[42];`,
									`?[a= 42];`,
									`?{41 |-> 42};`,
								].map((src) => AST.ASTNodeOperation.fromSource(src, folding_off).type(validator)).forEach((typ) => {
									assert.deepStrictEqual(typ, SolidBoolean);
								});
							});
						});
					});
				});
				describe('ASTNodeOperationBinaryArithmetic', () => {
					context('with constant folding and int coersion on.', () => {
						it('returns a constant Integer type for any operation of integers.', () => {
							assert.deepStrictEqual(AST.ASTNodeOperationBinaryArithmetic.fromSource(`7 * 3 * 2;`).type(new Validator()), typeConstInt(7n * 3n * 2n));
						});
						it('returns a constant Float type for any operation of mix of integers and floats.', () => {
							assert.deepStrictEqual(AST.ASTNodeOperationBinaryArithmetic.fromSource(`3.0 * 2.7;`)   .type(new Validator()), typeConstFloat(3.0 * 2.7));
							assert.deepStrictEqual(AST.ASTNodeOperationBinaryArithmetic.fromSource(`7 * 3.0 * 2;`) .type(new Validator()), typeConstFloat(7 * 3.0 * 2));
						});
					});
					context('with folding off but int coersion on.', () => {
						const validator: Validator = new Validator(folding_off);
						it('returns Integer for integer arithmetic.', () => {
							const node: AST.ASTNodeOperationBinaryArithmetic = AST.ASTNodeOperationBinaryArithmetic.fromSource(`(7 + 3) * 2;`, folding_off);
							assert.deepStrictEqual(node.type(validator), Int16);
							assert.deepStrictEqual(
								[node.operand0.type(validator), node.operand1.type(validator)],
								[Int16,                         typeConstInt(2n)],
							);
						});
						it('returns Float for float arithmetic.', () => {
							const node: AST.ASTNodeOperationBinaryArithmetic = AST.ASTNodeOperationBinaryArithmetic.fromSource(`7 * 3.0 ^ 2;`, folding_off);
							assert.deepStrictEqual(node.type(validator), Float64);
							assert.deepStrictEqual(
								[node.operand0.type(validator), node.operand1.type(validator)],
								[typeConstInt(7n),              Float64],
							);
						});
					});
					context('with folding and int coersion off.', () => {
						it('returns `Integer` if both operands are ints.', () => {
							assert.deepStrictEqual(typeOfOperationFromSource(`7 * 3;`), Int16);
						})
						it('returns `Float` if both operands are floats.', () => {
							assert.deepStrictEqual(typeOfOperationFromSource(`7.0 - 3.0;`), Float64);
						})
						it('throws TypeError for invalid type operations.', () => {
							assert.throws(() => typeOfOperationFromSource(`7.0 + 3;`), TypeError01);
						});
					});
					it('throws for arithmetic operation of non-numbers.', () => {
						[
							`null + 5;`,
							`5 * null;`,
							`false - 2;`,
							`2 / true;`,
							`null ^ false;`,
							...(Dev.supports('stringConstant-assess') ? [`'hello' + 5;`] : []),
						].forEach((src) => {
							assert.throws(() => AST.ASTNodeOperationBinaryArithmetic.fromSource(src).type(new Validator()), TypeError01);
						});
					});
				});
				describe('ASTNodeOperationBinaryComparative', () => {
					it('with folding and int coersion on.', () => {
						typeOperations(xjs.Map.mapValues(new Map([
							[`2 < 3;`,    true],
							[`2 > 3;`,    false],
							[`2 <= 3;`,   true],
							[`2 >= 3;`,   false],
							[`2 !< 3;`,   false],
							[`2 !> 3;`,   true],
						]), (v) => SolidBoolean.fromBoolean(v)));
					});
					context('with folding off but int coersion on.', () => {
						it('allows coercing of ints to floats if there are any floats.', () => {
							assert.deepStrictEqual(AST.ASTNodeOperationBinaryComparative.fromSource(`7.0 > 3;`).type(new Validator(folding_off)), SolidBoolean);
						});
					});
					context('with folding and int coersion off.', () => {
						it('returns `Boolean` if both operands are of the same numeric type.', () => {
							assert.deepStrictEqual(typeOfOperationFromSource(`7 < 3;`), SolidBoolean);
							assert.deepStrictEqual(typeOfOperationFromSource(`7.0 >= 3.0;`), SolidBoolean);
						});
						it('throws TypeError if operands have different types.', () => {
							assert.throws(() => typeOfOperationFromSource(`7.0 <= 3;`), TypeError01);
						});
					});
					it('throws for comparative operation of non-numbers.', () => {
						assert.throws(() => AST.ASTNodeOperationBinaryComparative.fromSource(`7.0 <= null;`).type(new Validator()), TypeError01);
					});
				});
				describe('ASTNodeOperationBinaryEquality', () => {
					context('with folding and int coersion on.', () => {
						it('for numeric literals.', () => {
							typeOperations(xjs.Map.mapValues(new Map([
								[`2 === 3;`,      false],
								[`2 !== 3;`,      true],
								[`2 == 3;`,       false],
								[`2 != 3;`,       true],
								[`0 === -0;`,     true],
								[`0 == -0;`,      true],
								[`0.0 === 0;`,    false],
								[`0.0 == 0;`,     true],
								[`0.0 === -0;`,   false],
								[`0.0 == -0;`,    true],
								[`-0.0 === 0;`,   false],
								[`-0.0 == 0;`,    true],
								[`-0.0 === 0.0;`, false],
								[`-0.0 == 0.0;`,  true],
							]), (v) => SolidBoolean.fromBoolean(v)));
						});
						Dev.supports('literalCollection') && it('returns the result of `this#assess`, wrapped in a `new SolidTypeConstant`.', () => {
							const validator: Validator = new Validator();
							const goal: AST.ASTNodeGoal = AST.ASTNodeGoal.fromSource(`
								let a: obj = [];
								let b: obj = [42];
								let c: obj = [x= 42];
								let d: obj = {41 |-> 42};
								a !== [];
								b !== [42];
								c !== [x= 42];
								d !== {41 |-> 42};
								a === a;
								b === b;
								c === c;
								d === d;
								a == [];
								b == [42];
								c == [x= 42];
								d == {41 |-> 42};
								b != [42, 43];
								c != [x= 43];
								c != [y= 42];
								d != {41 |-> 43};
								d != {43 |-> 42};
							`);
							goal.varCheck(validator);
							goal.typeCheck(validator);
							goal.children.slice(4).forEach((stmt) => {
								const expr: AST.ASTNodeOperationBinaryEquality = (stmt as AST.ASTNodeStatementExpression).expr as AST.ASTNodeOperationBinaryEquality;
								assert.deepStrictEqual(
									expr.type(validator),
									new SolidTypeConstant(expr.assess(validator)!),
								);
							});
						});
					});
					context('with folding off but int coersion on.', () => {
						it('allows coercing of ints to floats if there are any floats.', () => {
							assert.deepStrictEqual(AST.ASTNodeOperationBinaryEquality.fromSource(`7 == 7.0;`).type(new Validator(folding_off)), SolidBoolean);
						});
						it('returns `false` if operands are of different numeric types.', () => {
							assert.deepStrictEqual(AST.ASTNodeOperationBinaryEquality.fromSource(`7 === 7.0;`, folding_off).type(new Validator(folding_off)), SolidBoolean.FALSETYPE);
						});
					});
					context('with folding and int coersion off.', () => {
						it('returns `false` if operands are of different numeric types.', () => {
							assert.deepStrictEqual(typeOfOperationFromSource(`7 == 7.0;`), SolidBoolean.FALSETYPE);
						});
						it('returns `false` if operands are of disjoint types in general.', () => {
							assert.deepStrictEqual(typeOfOperationFromSource(`7 == null;`), SolidBoolean.FALSETYPE);
						});
					});
				});
				describe('ASTNodeOperationBinaryLogical', () => {
					it('with constant folding on.', () => {
						typeOperations(new Map<string, SolidObject>([
							[`null  && false;`, SolidNull.NULL],
							[`false && null;`,  SolidBoolean.FALSE],
							[`true  && null;`,  SolidNull.NULL],
							[`false && 42;`,    SolidBoolean.FALSE],
							[`4.2   && true;`,  SolidBoolean.TRUE],
							[`null  || false;`, SolidBoolean.FALSE],
							[`false || null;`,  SolidNull.NULL],
							[`true  || null;`,  SolidBoolean.TRUE],
							[`false || 42;`,    new Int16(42n)],
							[`4.2   || true;`,  new Float64(4.2)],
						]));
					});
					context('with constant folding off.', () => {
						describe('[operator=AND]', () => {
							it('returns `left` if it’s a subtype of `void | null | false`.', () => {
								const goal: AST.ASTNodeGoal = AST.ASTNodeGoal.fromSource(`
									let unfixed a: null = null;
									let unfixed b: null | false = null;
									let unfixed c: null | void = null;
									a && 42;
									b && 42;
									c && 42;
								`, folding_off);
								const validator: Validator = new Validator(folding_off);
								goal.varCheck(validator);
								goal.typeCheck(validator);
								assert.deepStrictEqual(goal.children.slice(3).map((stmt) => (stmt as AST.ASTNodeStatementExpression).expr!.type(validator)), [
									SolidNull,
									SolidNull.union(SolidBoolean.FALSETYPE),
									SolidNull.union(SolidType.VOID),
								]);
							});
							it('returns `T | right` if left is a supertype of `T narrows void | null | false`.', () => {
								const hello: SolidTypeConstant = typeConstStr('hello');
								const goal: AST.ASTNodeGoal = AST.ASTNodeGoal.fromSource(`
									let unfixed a: null | int = null;
									let unfixed b: null | int = 42;
									let unfixed c: bool = false;
									let unfixed d: bool | float = 4.2;
									let unfixed e: str | void = 'hello';
									a && 'hello';
									b && 'hello';
									c && 'hello';
									d && 'hello';
									e && 42;
								`, folding_off);
								const validator: Validator = new Validator(folding_off);
								goal.varCheck(validator);
								goal.typeCheck(validator);
								assert.deepStrictEqual(goal.children.slice(5).map((stmt) => (stmt as AST.ASTNodeStatementExpression).expr!.type(validator)), [
									SolidNull.union(hello),
									SolidNull.union(hello),
									SolidBoolean.FALSETYPE.union(hello),
									SolidBoolean.FALSETYPE.union(hello),
									SolidType.VOID.union(typeConstInt(42n)),
								]);
							});
							it('returns `right` if left does not contain `void` nor `null` nor `false`.', () => {
								const goal: AST.ASTNodeGoal = AST.ASTNodeGoal.fromSource(`
									let unfixed a: int = 42;
									let unfixed b: float = 4.2;
									a && true;
									b && null;
								`, folding_off);
								const validator: Validator = new Validator(folding_off);
								goal.varCheck(validator);
								goal.typeCheck(validator);
								assert.deepStrictEqual(goal.children.slice(2).map((stmt) => (stmt as AST.ASTNodeStatementExpression).expr!.type(validator)), [
									SolidBoolean.TRUETYPE,
									TYPE_CONST_NULL,
								]);
							});
						});
						describe('[operator=OR]', () => {
							it('returns `right` if it’s a subtype of `void | null | false`.', () => {
								const goal: AST.ASTNodeGoal = AST.ASTNodeGoal.fromSource(`
									let unfixed a: null = null;
									let unfixed b: null | false = null;
									let unfixed c: null | void = null;
									a || false;
									b || 42;
									c || 4.2;
								`, folding_off);
								const validator: Validator = new Validator(folding_off);
								goal.varCheck(validator);
								goal.typeCheck(validator);
								assert.deepStrictEqual(goal.children.slice(3).map((stmt) => (stmt as AST.ASTNodeStatementExpression).expr!.type(validator)), [
									SolidBoolean.FALSETYPE,
									typeConstInt(42n),
									typeConstFloat(4.2),
								]);
							});
							it('returns `(left - T) | right` if left is a supertype of `T narrows void | null | false`.', () => {
								const hello: SolidTypeConstant = typeConstStr('hello');
								const goal: AST.ASTNodeGoal = AST.ASTNodeGoal.fromSource(`
									let unfixed a: null | int = null;
									let unfixed b: null | int = 42;
									let unfixed c: bool = false;
									let unfixed d: bool | float = 4.2;
									let unfixed e: str | void = 'hello';
									a || 'hello';
									b || 'hello';
									c || 'hello';
									d || 'hello';
									e || 42;
								`, folding_off);
								const validator: Validator = new Validator(folding_off);
								goal.varCheck(validator);
								goal.typeCheck(validator);
								assertEqualTypes(goal.children.slice(5).map((stmt) => (stmt as AST.ASTNodeStatementExpression).expr!.type(validator)), [
									Int16.union(hello),
									Int16.union(hello),
									SolidBoolean.TRUETYPE.union(hello),
									SolidBoolean.TRUETYPE.union(Float64).union(hello),
									SolidString.union(typeConstInt(42n)),
								]);
							});
							it('returns `left` if it does not contain `void` nor `null` nor `false`.', () => {
								const goal: AST.ASTNodeGoal = AST.ASTNodeGoal.fromSource(`
									let unfixed a: int = 42;
									let unfixed b: float = 4.2;
									a || true;
									b || null;
								`, folding_off);
								const validator: Validator = new Validator(folding_off);
								goal.varCheck(validator);
								goal.typeCheck(validator);
								assert.deepStrictEqual(goal.children.slice(2).map((stmt) => (stmt as AST.ASTNodeStatementExpression).expr!.type(validator)), [
									Int16,
									Float64,
								]);
							});
						});
					});
				});
				describe('ASTNodeOperationTernary', () => {
					context('with constant folding on', () => {
						it('computes type for for conditionals', () => {
							typeOperations(new Map<string, SolidObject>([
								[`if true then false else 2;`,          SolidBoolean.FALSE],
								[`if false then 3.0 else null;`,        SolidNull.NULL],
								[`if true then 2 else 3.0;`,            new Int16(2n)],
								[`if false then 2 + 3.0 else 1.0 * 2;`, new Float64(2.0)],
							]));
						});
					});
					it('throws when condition is not boolean.', () => {
						assert.throws(() => AST.ASTNodeOperationTernary.fromSource(`if 2 then true else false;`).type(new Validator()), TypeError01);
					});
				});
			});
		});

		describe('#assess', () => {
			describe('ASTNodeConstant', () => {
				it('computes null and boolean values.', () => {
					assert.deepStrictEqual([
						'null;',
						'false;',
						'true;',
					].map((src) => AST.ASTNodeConstant.fromSource(src).assess(new Validator())), [
						SolidNull.NULL,
						SolidBoolean.FALSE,
						SolidBoolean.TRUE,
					]);
				})
				it('computes int values.', () => {
					const integer_radices_on: SolidConfig = {
						...CONFIG_DEFAULT,
						languageFeatures: {
							...CONFIG_DEFAULT.languageFeatures,
							integerRadices: true,
						},
					};
					assert.deepStrictEqual(`
						55  -55  033  -033  0  -0
						\\o55  -\\o55  \\q033  -\\q033
					`.trim().replace(/\n\t+/g, '  ').split('  ').map((src) => AST.ASTNodeConstant.fromSource(`${ src };`, integer_radices_on).assess(new Validator())), [
						55, -55, 33, -33, 0, 0,
						parseInt('55', 8), parseInt('-55', 8), parseInt('33', 4), parseInt('-33', 4),
					].map((v) => new Int16(BigInt(v))));
				});
				it('computes float values.', () => {
					assert.deepStrictEqual(`
						55.  -55.  033.  -033.  2.007  -2.007
						91.27e4  -91.27e4  91.27e-4  -91.27e-4
						0.  -0.  -0.0  6.8e+0  6.8e-0  0.0e+0  -0.0e-0
					`.trim().replace(/\n\t+/g, '  ').split('  ').map((src) => AST.ASTNodeConstant.fromSource(`${ src };`).assess(new Validator())), [
						55, -55, 33, -33, 2.007, -2.007,
						91.27e4, -91.27e4, 91.27e-4, -91.27e-4,
						0, -0, -0, 6.8, 6.8, 0, -0,
					].map((v) => new Float64(v)));
				})
				Dev.supports('stringConstant-assess') && it('computes string values.', () => {
					assert.deepStrictEqual(
						AST.ASTNodeConstant.fromSource(`'42😀\\u{1f600}';`).type(new Validator()),
						typeConstStr('42😀\u{1f600}'),
					);
				});
			});

			describe('ASTNodeVariable', () => {
				it('assesses the value of a fixed variable.', () => {
					const validator: Validator = new Validator();
					const goal: AST.ASTNodeGoal = AST.ASTNodeGoal.fromSource(`
						let x: int = 21 * 2;
						x;
					`);
					goal.varCheck(validator);
					goal.typeCheck(validator);
					assert.ok(!(goal.children[0] as AST.ASTNodeDeclarationVariable).unfixed);
					assert.deepStrictEqual(
						(goal.children[1] as AST.ASTNodeStatementExpression).expr!.assess(validator),
						new Int16(42n),
					);
				});
				it('returns null for an unfixed variable.', () => {
					const validator: Validator = new Validator();
					const goal: AST.ASTNodeGoal = AST.ASTNodeGoal.fromSource(`
						let unfixed x: int = 21 * 2;
						x;
					`);
					goal.varCheck(validator);
					goal.typeCheck(validator);
					assert.ok((goal.children[0] as AST.ASTNodeDeclarationVariable).unfixed);
					assert.deepStrictEqual(
						(goal.children[1] as AST.ASTNodeStatementExpression).expr!.assess(validator),
						null,
					);
				});
				it('returns null for an uncomputable fixed variable.', () => {
					const validator: Validator = new Validator();
					const goal: AST.ASTNodeGoal = AST.ASTNodeGoal.fromSource(`
						let unfixed x: int = 21 * 2;
						let y: int = x / 2;
						y;
					`);
					goal.varCheck(validator);
					goal.typeCheck(validator);
					assert.ok(!(goal.children[1] as AST.ASTNodeDeclarationVariable).unfixed);
					assert.deepStrictEqual(
						(goal.children[2] as AST.ASTNodeStatementExpression).expr!.assess(validator),
						null,
					);
				});
			});
			Dev.supports('stringTemplate-assess') && describe('ASTNodeTemplate', () => {
				let templates: AST.ASTNodeTemplate[];
				before(() => {
					templates = [
						AST.ASTNodeTemplate.fromSource(`'''42😀''';`),
						AST.ASTNodeTemplate.fromSource(`'''the answer is {{ 7 * 3 * 2 }} but what is the question?''';`),
						(AST.ASTNodeGoal.fromSource(`
							let unfixed x: int = 21;
							'''the answer is {{ x * 2 }} but what is the question?''';
						`)
							.children[1] as AST.ASTNodeStatementExpression)
							.expr as AST.ASTNodeTemplate,
					];
				});
				it('returns a constant String for ASTNodeTemplate with no interpolations.', () => {
					assert.deepStrictEqual(
						templates[0].assess(new Validator()),
						new SolidString('42😀'),
					);
				});
				it('returns a constant String for ASTNodeTemplate with foldable interpolations.', () => {
					assert.deepStrictEqual(
						templates[1].assess(new Validator()),
						new SolidString('the answer is 42 but what is the question?'),
					);
				});
				it('returns null for ASTNodeTemplate with dynamic interpolations.', () => {
					assert.deepStrictEqual(
						templates[2].assess(new Validator()),
						null,
					);
				});
			});

			Dev.supports('literalCollection') && describe('ASTNode{Tuple,Record,Set,Mapping}', () => {
				it('returns a constant Tuple/Record/Mapping for foldable entries.', () => {
					assert.deepStrictEqual(
						[
							AST.ASTNodeTuple.fromSource(`[1, 2.0, 'three'];`),
							AST.ASTNodeRecord.fromSource(`[a= 1, b= 2.0, c= 'three'];`),
							AST.ASTNodeSet.fromSource(`{1, 2.0, 'three'};`),
							AST.ASTNodeMapping.fromSource(`
								{
									'a' || '' |-> 1,
									21 + 21   |-> 2.0,
									3 * 1.0   |-> 'three',
								};
							`),
						].map((c) => c.assess(new Validator())),
						[
							new SolidTuple([
								new Int16(1n),
								new Float64(2.0),
								new SolidString('three'),
							]),
							new SolidRecord(new Map<bigint, SolidObject>([
								[0x100n, new Int16(1n)],
								[0x101n, new Float64(2.0)],
								[0x102n, new SolidString('three')],
							])),
							new SolidSet(new Set([
								new Int16(1n),
								new Float64(2.0),
								new SolidString('three'),
							])),
							new SolidMapping(new Map<SolidObject, SolidObject>([
								[new SolidString('a'), new Int16(1n)],
								[new Int16(42n),       new Float64(2.0)],
								[new Float64(3.0),     new SolidString('three')],
							])),
						],
					);
				});
				it('returns null for non-foldable entries.', () => {
					const goal: AST.ASTNodeGoal = AST.ASTNodeGoal.fromSource(`
						let unfixed x: int = 1;
						let unfixed y: float = 2.0;
						let unfixed z: str = 'three';
						[x, 2.0, 'three'];
						[a= 1, b= y, c= 'three'];
						{
							'a' || '' |-> 1,
							21 + 21   |-> y,
							3 * 1.0   |-> 'three',
						};
					`);
					const tuple:   AST.ASTNodeTuple   = (goal.children[3] as AST.ASTNodeStatementExpression).expr as AST.ASTNodeTuple;
					const record:  AST.ASTNodeRecord  = (goal.children[4] as AST.ASTNodeStatementExpression).expr as AST.ASTNodeRecord;
					const mapping: AST.ASTNodeMapping = (goal.children[5] as AST.ASTNodeStatementExpression).expr as AST.ASTNodeMapping;
					assert.deepStrictEqual(
						[
							tuple,
							record,
							mapping,
						].map((c) => c.assess(new Validator())),
						[null, null, null],
					);
				});
				it('ASTNodeRecord overwrites duplicate keys.', () => {
					assert.deepStrictEqual(
						AST.ASTNodeRecord.fromSource(`[a= 1, b= 2.0, a= 'three'];`).assess(new Validator()),
						new SolidRecord(new Map<bigint, SolidObject>([
							[0x101n, new Float64(2.0)],
							[0x100n, new SolidString('three')],
						])),
					);
				});
				it('ASTNodeMapping overwrites identical antecedents.', () => {
					assert.deepStrictEqual(
						AST.ASTNodeMapping.fromSource(`
							{
								'a' |-> 1,
								0   |-> 2.0,
								-0  |-> 'three',
							};
						`).assess(new Validator()),
						new SolidMapping(new Map<SolidObject, SolidObject>([
							[new SolidString('a'), new Int16(1n)],
							[new Int16(0n),        new SolidString('three')],
						])),
					);
				});
				it('ASTNodeMapping does not overwrite non-identical (even if equal) antecedents.', () => {
					assert.deepStrictEqual(
						AST.ASTNodeMapping.fromSource(`
							{
								'a'  |-> 1,
								0.0  |-> 2.0,
								-0.0 |-> 'three',
							};
						`).assess(new Validator()),
						new SolidMapping(new Map<SolidObject, SolidObject>([
							[new SolidString('a'), new Int16(1n)],
							[new Float64(0.0),     new Float64(2.0)],
							[new Float64(-0.0),    new SolidString('three')],
						])),
					);
				});
			});

			describe('ASTNodeOperation', () => {
				function assessOperations(tests: Map<string, SolidObject>): void {
					return assert.deepStrictEqual(
						[...tests.keys()].map((src) => AST.ASTNodeOperation.fromSource(src).assess(new Validator())),
						[...tests.values()],
					);
				}
				describe('ASTNodeOperationUnary', () => {
					specify('[operator=NOT]', () => {
						assessOperations(new Map([
							[`!false;`,  SolidBoolean.TRUE],
							[`!true;`,   SolidBoolean.FALSE],
							[`!null;`,   SolidBoolean.TRUE],
							[`!0;`,      SolidBoolean.FALSE],
							[`!42;`,     SolidBoolean.FALSE],
							[`!0.0;`,    SolidBoolean.FALSE],
							[`!-0.0;`,   SolidBoolean.FALSE],
							[`!4.2e+1;`, SolidBoolean.FALSE],
						]))
						Dev.supports('stringConstant-assess') && assessOperations(new Map([
							[`!'';`,      SolidBoolean.FALSE],
							[`!'hello';`, SolidBoolean.FALSE],
						]))
						Dev.supports('literalCollection') && assessOperations(new Map([
							[`![];`,          SolidBoolean.FALSE],
							[`![42];`,        SolidBoolean.FALSE],
							[`![a= 42];`,     SolidBoolean.FALSE],
							[`!{};`,          SolidBoolean.FALSE],
							[`!{42};`,        SolidBoolean.FALSE],
							[`!{41 |-> 42};`, SolidBoolean.FALSE],
						]));
					})
					specify('[operator=EMP]', () => {
						assessOperations(new Map([
							[`?false;`,  SolidBoolean.TRUE],
							[`?true;`,   SolidBoolean.FALSE],
							[`?null;`,   SolidBoolean.TRUE],
							[`?0;`,      SolidBoolean.TRUE],
							[`?42;`,     SolidBoolean.FALSE],
							[`?0.0;`,    SolidBoolean.TRUE],
							[`?-0.0;`,   SolidBoolean.TRUE],
							[`?4.2e+1;`, SolidBoolean.FALSE],
						]))
						Dev.supports('stringConstant-assess') && assessOperations(new Map([
							[`?'';`,      SolidBoolean.TRUE],
							[`?'hello';`, SolidBoolean.FALSE],
						]))
						Dev.supports('literalCollection') && assessOperations(new Map([
							[`?[];`,          SolidBoolean.TRUE],
							[`?[42];`,        SolidBoolean.FALSE],
							[`?[a= 42];`,     SolidBoolean.FALSE],
							[`?{};`,          SolidBoolean.TRUE],
							[`?{42};`,        SolidBoolean.FALSE],
							[`?{41 |-> 42};`, SolidBoolean.FALSE],
						]));
					})
				});
				describe('ASTNodeOperationBinaryArithmetic', () => {
					it('computes the value of an integer operation of constants.', () => {
						assessOperations(xjs.Map.mapValues(new Map([
							[`42 + 420;`,           42 + 420],
							[`42 - 420;`,           42 + -420],
							[` 126 /  3;`,          Math.trunc( 126 /  3)],
							[`-126 /  3;`,          Math.trunc(-126 /  3)],
							[` 126 / -3;`,          Math.trunc( 126 / -3)],
							[`-126 / -3;`,          Math.trunc(-126 / -3)],
							[` 200 /  3;`,          Math.trunc( 200 /  3)],
							[` 200 / -3;`,          Math.trunc( 200 / -3)],
							[`-200 /  3;`,          Math.trunc(-200 /  3)],
							[`-200 / -3;`,          Math.trunc(-200 / -3)],
							[`42 ^ 2 * 420;`,       (42 ** 2 * 420) % (2 ** 16)],
							[`2 ^ 15 + 2 ^ 14;`,    -(2 ** 14)],
							[`-(2 ^ 14) - 2 ^ 15;`, 2 ** 14],
							[`-(5) ^ +(2 * 3);`,    (-(5)) ** +(2 * 3)],
						]), (val) => new Int16(BigInt(val))))
					})
					it('overflows integers properly.', () => {
						assert.deepStrictEqual([
							`2 ^ 15 + 2 ^ 14;`,
							`-(2 ^ 14) - 2 ^ 15;`,
						].map((src) => AST.ASTNodeOperationBinaryArithmetic.fromSource(src).assess(new Validator())), [
							new Int16(-(2n ** 14n)),
							new Int16(2n ** 14n),
						])
					})
					it('computes the value of a float operation of constants.', () => {
						assessOperations(new Map<string, SolidObject>([
							[`3.0e1 - 201.0e-1;`,     new Float64(30 - 20.1)],
							[`3 * 2.1;`,     new Float64(3 * 2.1)],
						]))
					})
					it('throws when performing an operation that does not yield a valid number.', () => {
						assert.throws(() => AST.ASTNodeOperationBinaryArithmetic.fromSource(`-4 ^ -0.5;`).assess(new Validator()), NanError01);
					})
				});
				specify('ASTNodeOperationBinaryComparative', () => {
					assessOperations(xjs.Map.mapValues(new Map([
						[`3 <  3;`,     false],
						[`3 >  3;`,     false],
						[`3 <= 3;`,     true],
						[`3 >= 3;`,     true],
						[`5.2 <  7.0;`, true],
						[`5.2 >  7.0;`, false],
						[`5.2 <= 7.0;`, true],
						[`5.2 >= 7.0;`, false],
						[`5.2 <  9;`, true],
						[`5.2 >  9;`, false],
						[`5.2 <= 9;`, true],
						[`5.2 >= 9;`, false],
						[`5 <  9.2;`, true],
						[`5 >  9.2;`, false],
						[`5 <= 9.2;`, true],
						[`5 >= 9.2;`, false],
						[`3.0 <  3;`, false],
						[`3.0 >  3;`, false],
						[`3.0 <= 3;`, true],
						[`3.0 >= 3;`, true],
						[`3 <  3.0;`, false],
						[`3 >  3.0;`, false],
						[`3 <= 3.0;`, true],
						[`3 >= 3.0;`, true],
					]), (val) => SolidBoolean.fromBoolean(val)))
				})
				specify('ASTNodeOperationBinaryEquality', () => {
					assessOperations(xjs.Map.mapValues(new Map([
						[`null === null;`, true],
						[`null ==  null;`, true],
						[`null === 5;`,    false],
						[`null ==  5;`,    false],
						[`true === 1;`,    false],
						[`true ==  1;`,    false],
						[`true === 1.0;`,  false],
						[`true ==  1.0;`,  false],
						[`true === 5.1;`,  false],
						[`true ==  5.1;`,  false],
						[`true === true;`, true],
						[`true ==  true;`, true],
						[`3.0 === 3;`,     false],
						[`3.0 ==  3;`,     true],
						[`3 === 3.0;`,     false],
						[`3 ==  3.0;`,     true],
						[`0.0 === 0.0;`,   true],
						[`0.0 ==  0.0;`,   true],
						[`0.0 === -0.0;`,  false],
						[`0.0 ==  -0.0;`,  true],
						[`0 === -0;`,      true],
						[`0 ==  -0;`,      true],
						[`0.0 === 0;`,     false],
						[`0.0 ==  0;`,     true],
						[`0.0 === -0;`,    false],
						[`0.0 ==  -0;`,    true],
						[`-0.0 === 0;`,    false],
						[`-0.0 ==  0;`,    true],
						[`-0.0 === 0.0;`,  false],
						[`-0.0 ==  0.0;`,  true],
					]), (val) => SolidBoolean.fromBoolean(val)))
					Dev.supports('stringConstant-assess') && assessOperations(xjs.Map.mapValues(new Map([
						[`'' == '';`,    true],
						[`'a' === 'a';`, true],
						[`'a' ==  'a';`, true],
						[`'hello\\u{20}world' === 'hello world';`, true],
						[`'hello\\u{20}world' ==  'hello world';`, true],
						[`'a' !== 'b';`, true],
						[`'a' !=  'b';`, true],
						[`'hello\\u{20}world' !== 'hello20world';`, true],
						[`'hello\\u{20}world' !=  'hello20world';`, true],
					]), (val) => SolidBoolean.fromBoolean(val)))
					Dev.supports('literalCollection') && (() => {
						const goal: AST.ASTNodeGoal = AST.ASTNodeGoal.fromSource(`
							let a: obj = [];
							let b: obj = [42];
							let c: obj = [x= 42];
							let d: obj = {};
							let e: obj = {42};
							let f: obj = {41 |-> 42};

							let bb: obj = [[42]];
							let cc: obj = [x= [42]];
							let ee: obj = {[42]};
							let ff: obj = {[41] |-> [42]};

							a !== [];
							b !== [42];
							c !== [x= 42];
							d !== {};
							e !== {42};
							f !== {41 |-> 42};
							a === a;
							b === b;
							c === c;
							d === d;
							e === e;
							f === f;
							a == [];
							b == [42];
							c == [x= 42];
							d == {};
							e == {42};
							f == {41 |-> 42};

							bb !== [[42]];
							cc !== [x= [42]];
							ee !== {[42]};
							ff !== {[41] |-> [42]};
							bb === bb;
							cc === cc;
							ee === ee;
							ff === ff;
							bb == [[42]];
							cc == [x= [42]];
							ee == {[42]};
							ff == {[41] |-> [42]};

							b != [42, 43];
							c != [x= 43];
							c != [y= 42];
							f != {41 |-> 43};
							f != {43 |-> 42};
						`);
						const validator: Validator = new Validator();
						goal.varCheck(validator);
						goal.typeCheck(validator);
						goal.children.slice(10).forEach((stmt) => {
							assert.deepStrictEqual((stmt as AST.ASTNodeStatementExpression).expr!.assess(validator), SolidBoolean.TRUE, stmt.source);
						});
					})();
				});
				specify('ASTNodeOperationBinaryLogical', () => {
					assessOperations(new Map<string, SolidObject>([
						[`null && 5;`,     SolidNull.NULL],
						[`null || 5;`,     new Int16(5n)],
						[`5 && null;`,     SolidNull.NULL],
						[`5 || null;`,     new Int16(5n)],
						[`5.1 && true;`,   SolidBoolean.TRUE],
						[`5.1 || true;`,   new Float64(5.1)],
						[`3.1 && 5;`,      new Int16(5n)],
						[`3.1 || 5;`,      new Float64(3.1)],
						[`false && null;`, SolidBoolean.FALSE],
						[`false || null;`, SolidNull.NULL],
					]))
				})
				specify('ASTNodeOperationTernary', () => {
					assessOperations(new Map<string, SolidObject>([
						[`if true then false else 2;`,          SolidBoolean.FALSE],
						[`if false then 3.0 else null;`,        SolidNull.NULL],
						[`if true then 2 else 3.0;`,            new Int16(2n)],
						[`if false then 2 + 3.0 else 1.0 * 2;`, new Float64(2.0)],
					]))
				})
			});
		})

		Dev.supports('literalCollection') && describe('ASTNodeTypeAccess', () => {
			describe('#assess', () => {
				function evalOfTypeDecl(decl: AST.ASTNodeDeclarationType, validator: Validator): SolidType {
					return decl.value.assess(validator);
				}
				const expected: SolidType[] = [
					typeConstInt(1n),
					typeConstFloat(2.0),
					typeConstStr('three'),
					Int16,
					Float64,
					SolidString,
				];
				let validator: Validator;
				let program: AST.ASTNodeGoal;
				before(() => {
					validator = new Validator();
					program = AST.ASTNodeGoal.fromSource(`
						type TupC = [1,   2.0,   'three'];
						type TupV = [int, float, str];

						type A1 = TupC.0;  % type \`1\`
						type A2 = TupC.1;  % type \`2.0\`
						type A3 = TupC.2;  % type \`'three'\`
						type A4 = TupV.0;  % type \`int\`
						type A5 = TupV.1;  % type \`float\`
						type A6 = TupV.2;  % type \`str\`
						type B1 = TupC.-3; % type \`1\`
						type B2 = TupC.-2; % type \`2.0\`
						type B3 = TupC.-1; % type \`'three'\`
						type B4 = TupV.-3; % type \`int\`
						type B5 = TupV.-2; % type \`float\`
						type B6 = TupV.-1; % type \`str\`

						type RecC = [a: 1,   b: 2.0,   c: 'three'];
						type RecV = [a: int, b: float, c: str];

						type C1 = RecC.a; % type \`1\`
						type C2 = RecC.b; % type \`2.0\`
						type C3 = RecC.c; % type \`'three'\`
						type C4 = RecV.a; % type \`int\`
						type C5 = RecV.b; % type \`float\`
						type C6 = RecV.c; % type \`str\`

						${ Dev.supports('optionalAccess') ? `
							type TupoC = [1,   2.0,   ?: 'three'];
							type TupoV = [int, float, ?: str];

							type D1 = TupoC.2; % type \`'three' | void\`
							type D2 = TupoV.2; % type \`str | void\`

							type RecoC = [a: 1,   b?: 2.0,   c: 'three'];
							type RecoV = [a: int, b?: float, c: str];

							type E1 = RecoC.b; % type \`2.0 | void\`
							type E2 = RecoV.b; % type \`float | void\`
						` : '' }
					`, validator.config);
					program.varCheck(validator);
					program.typeCheck(validator);
				});
				context('index access.', () => {
					it('returns individual entry types.', () => {
						assert.deepStrictEqual(
							program.children.slice(2, 8).map((c) => evalOfTypeDecl(c as AST.ASTNodeDeclarationType, validator)),
							expected,
						);
					});
					it('negative indices count backwards from end.', () => {
						assert.deepStrictEqual(
							program.children.slice(8, 14).map((c) => evalOfTypeDecl(c as AST.ASTNodeDeclarationType, validator)),
							expected,
						);
					});
					Dev.supports('optionalAccess') && it('unions with void if entry is optional.', () => {
						assert.deepStrictEqual(
							program.children.slice(24, 26).map((c) => evalOfTypeDecl(c as AST.ASTNodeDeclarationType, validator)),
							[
								typeConstStr('three').union(SolidType.VOID),
								SolidString.union(SolidType.VOID),
							],
						);
					});
					it('throws when index is out of bounds.', () => {
						assert.throws(() => AST.ASTNodeTypeAccess.fromSource(`[1, 2.0, 'three'].3`).assess(validator), TypeError04);
						assert.throws(() => AST.ASTNodeTypeAccess.fromSource(`[1, 2.0, 'three'].-4`).assess(validator), TypeError04);
					});
				});
				context('key access.', () => {
					it('returns individual entry types.', () => {
						assert.deepStrictEqual(
							program.children.slice(16, 22).map((c) => evalOfTypeDecl(c as AST.ASTNodeDeclarationType, validator)),
							expected,
						);
					});
					Dev.supports('optionalAccess') && it('unions with void if entry is optional.', () => {
						assert.deepStrictEqual(
							program.children.slice(28, 30).map((c) => evalOfTypeDecl(c as AST.ASTNodeDeclarationType, validator)),
							[
								typeConstFloat(2.0).union(SolidType.VOID),
								Float64.union(SolidType.VOID),
							],
						);
					});
					it('throws when key is out of bounds.', () => {
						assert.throws(() => AST.ASTNodeTypeAccess.fromSource(`[a: 1, b: 2.0, c: 'three'].d`).assess(validator), TypeError04);
					});
				});
			});
		});

		Dev.supports('literalCollection') && describe('ASTNodeAccess', () => {
			function programFactory(src: string): (validator: Validator) => AST.ASTNodeGoal {
				return (validator: Validator) => AST.ASTNodeGoal.fromSource(src, validator.config);
			}
			const INDEX_ACCESS_PROGRAM = programFactory(`
				let         tup_fixed:   [int, float, str] = [1, 2.0, 'three'];
				let unfixed tup_unfixed: [int, float, str] = [1, 2.0, 'three'];

				tup_fixed.0;   % type \`1\`       % value \`1\`
				tup_fixed.1;   % type \`2.0\`     % value \`2.0\`
				tup_fixed.2;   % type \`'three'\` % value \`'three'\`
				tup_unfixed.0; % type \`int\`     % non-computable value
				tup_unfixed.1; % type \`float\`   % non-computable value
				tup_unfixed.2; % type \`str\`     % non-computable value

				tup_fixed.-3;   % type \`1\`       % value \`1\`
				tup_fixed.-2;   % type \`2.0\`     % value \`2.0\`
				tup_fixed.-1;   % type \`'three'\` % value \`'three'\`
				tup_unfixed.-3; % type \`int\`     % non-computable value
				tup_unfixed.-2; % type \`float\`   % non-computable value
				tup_unfixed.-1; % type \`str\`     % non-computable value
				${ Dev.supports('optionalEntries') ? `
					let         tupo1_f: [int, float, ?: str] = [1, 2.0, 'three'];
					let         tupo2_f: [int, float, ?: str] = [1, 2.0];
					let         tupo3_f: [int, float]         = [1, 2.0, true];
					let         tupo4_f: [int, float]         = [1, 2.0];
					let unfixed tupo1_u: [int, float, ?: str] = [1, 2.0, 'three'];
					let unfixed tupo2_u: [int, float, ?: str] = [1, 2.0];
					let unfixed tupo3_u: [int, float]         = [1, 2.0, true];
					let unfixed tupo4_u: [int, float]         = [1, 2.0];

					tupo1_u.2; % type \`str | void\` % non-computable value
					tupo2_u.2; % type \`str | void\` % non-computable value
				` : '' }
				${ Dev.supports('optionalAccess') ? `
					tupo1_f?.2; % type \`'three'\` % value \`'three'\`
					tupo3_f?.2; % type \`true\`    % value \`true\`
					tupo1_u?.2; % type \`str?\`    % non-computable value
					tupo2_u?.2; % type \`str?\`    % non-computable value
				` : '' }
				${ Dev.supports('claimAccess') ? `
					tupo1_f!.2; % type \`'three'\` % value \`'three'\`
					tupo3_f!.2; % type \`true\`    % value \`true\`
					tupo1_u!.2; % type \`str\`     % non-computable value
					tupo2_u!.2; % type \`str\`     % non-computable value

					let unfixed tupvoid: [int | void] = [42];
					tupvoid!.0; % type \`int\` % non-computable value
				` : '' }
			`);
			const KEY_ACCESS_PROGRAM = programFactory(`
				let         rec_fixed:   [a: int, b: float, c: str] = [a= 1, b= 2.0, c= 'three'];
				let unfixed rec_unfixed: [a: int, b: float, c: str] = [a= 1, b= 2.0, c= 'three'];

				rec_fixed.a;   % type \`1\`       % value \`1\`
				rec_fixed.b;   % type \`2.0\`     % value \`2.0\`
				rec_fixed.c;   % type \`'three'\` % value \`'three'\`
				rec_unfixed.a; % type \`int\`     % non-computable value
				rec_unfixed.b; % type \`float\`   % non-computable value
				rec_unfixed.c; % type \`str\`     % non-computable value
				${ Dev.supports('optionalEntries') ? `
					let         reco1_f: [a: int, c: float, b?: str] = [a= 1, c= 2.0, b= 'three'];
					let         reco2_f: [a: int, c: float, b?: str] = [a= 1, c= 2.0];
					let         reco3_f: [a: int, c: float]          = [a= 1, c= 2.0, b= true];
					let         reco4_f: [a: int, c: float]          = [a= 1, c= 2.0];
					let unfixed reco1_u: [a: int, c: float, b?: str] = [a= 1, c= 2.0, b= 'three'];
					let unfixed reco2_u: [a: int, c: float, b?: str] = [a= 1, c= 2.0];
					let unfixed reco3_u: [a: int, c: float]          = [a= 1, c= 2.0, b= true];
					let unfixed reco4_u: [a: int, c: float]          = [a= 1, c= 2.0];

					reco1_u.b; % type \`str | void\` % non-computable value
					reco2_u.b; % type \`str | void\` % non-computable value
				` : '' }
				${ Dev.supports('optionalAccess') ? `
					reco1_f?.b; % type \`'three'\` % value \`'three'\`
					reco3_f?.b; % type \`true\`    % value \`true\`
					reco1_u?.b; % type \`str?\`    % non-computable value
					reco2_u?.b; % type \`str?\`    % non-computable value
				` : '' }
				${ Dev.supports('claimAccess') ? `
					reco1_f!.b; % type \`'three'\` % value \`'three'\`
					reco3_f!.b; % type \`true\`    % value \`true\`
					reco1_u!.b; % type \`str\`     % non-computable value
					reco2_u!.b; % type \`str\`     % non-computable value

					let unfixed recvoid: [c: int | void] = [c= 42];
					recvoid!.c; % type \`int\` % non-computable value
				` : '' }
			`);
			const EXPR_ACCESS_PROGRAM = programFactory(`
				let         tup_fixed:   [int, float, str] = [1, 2.0, 'three'];
				let unfixed tup_unfixed: [int, float, str] = [1, 2.0, 'three'];

				tup_fixed  .[0 + 0]; % type \`1\`       % value \`1\`
				tup_fixed  .[0 + 1]; % type \`2.0\`     % value \`2.0\`
				tup_fixed  .[0 + 2]; % type \`'three'\` % value \`'three'\`
				tup_unfixed.[0 + 0]; % type \`int\`     % non-computable value
				tup_unfixed.[0 + 1]; % type \`float\`   % non-computable value
				tup_unfixed.[0 + 2]; % type \`str\`     % non-computable value

				let a: [str] = ['a'];
				let b: [str] = ['b'];
				let c: [str] = ['c'];

				let unfixed three: str = 'three';

				% Cannot assign set to variable yet, because its type must be \`obj\`.
				% TODO: Assign set to variable once generic type \`Set<T>\` is available.
				%% set_fixed   %% {1, 2.0, 'three'}.[1];       % type \`1\`             % value \`1\`
				%% set_fixed   %% {1, 2.0, 'three'}.[2.0];     % type \`2.0\`           % value \`2.0\`
				%% set_fixed   %% {1, 2.0, 'three'}.['three']; % type \`'three'\`       % value \`'three'\`
				%% set_unfixed %% {1, 2.0, three}.[1];         % type \`1 | 2.0 | str\` % non-computable value
				%% set_unfixed %% {1, 2.0, three}.[2.0];       % type \`1 | 2.0 | str\` % non-computable value
				%% set_unfixed %% {1, 2.0, three}.['three'];   % type \`1 | 2.0 | str\` % non-computable value

				% Cannot assign mapping to variable yet, because its type must be \`obj\`.
				% TODO: Assign mapping to variable once generic type \`Mapping<K, V>\` is available.
				%% map_fixed   %% {a |-> 1, b |-> 2.0, c |-> 'three'}.[a]; % type \`1\`             % value \`1\`
				%% map_fixed   %% {a |-> 1, b |-> 2.0, c |-> 'three'}.[b]; % type \`2.0\`           % value \`2.0\`
				%% map_fixed   %% {a |-> 1, b |-> 2.0, c |-> 'three'}.[c]; % type \`'three'\`       % value \`'three'\`
				%% map_unfixed %% {a |-> 1, b |-> 2.0, c |-> three}.[a];   % type \`1 | 2.0 | str\` % non-computable value
				%% map_unfixed %% {a |-> 1, b |-> 2.0, c |-> three}.[b];   % type \`1 | 2.0 | str\` % non-computable value
				%% map_unfixed %% {a |-> 1, b |-> 2.0, c |-> three}.[c];   % type \`1 | 2.0 | str\` % non-computable value
				${ Dev.supports('optionalEntries') ? `
					let         tupo1_f: [int, float, ?: str] = [1, 2.0, 'three'];
					let         tupo2_f: [int, float, ?: str] = [1, 2.0];
					let         tupo3_f: [int, float]         = [1, 2.0, true];
					let         tupo4_f: [int, float]         = [1, 2.0];
					let unfixed tupo1_u: [int, float, ?: str] = [1, 2.0, 'three'];
					let unfixed tupo2_u: [int, float, ?: str] = [1, 2.0];
					let unfixed tupo3_u: [int, float]         = [1, 2.0, true];
					let unfixed tupo4_u: [int, float]         = [1, 2.0];

					tupo1_u.[0 + 2]; % type \`str | void\` % non-computable value
					tupo2_u.[0 + 2]; % type \`str | void\` % non-computable value
				` : '' }
				${ Dev.supports('optionalAccess') ? `
					tupo1_f?.[0 + 2]; % type \`'three'\` % value \`'three'\`
					tupo3_f?.[0 + 2]; % type \`true\`    % value \`true\`
					tupo1_u?.[0 + 2]; % type \`str?\`    % non-computable value
					tupo2_u?.[0 + 2]; % type \`str?\`    % non-computable value

					%% set_fixed   %% {1, 2.0, 'three'}?.['three'];             % type \`'three'\`       % value \`'three'\`
					%% set_unfixed %% {1, 2.0, three}?.[three];                 % type \`1 | 2.0 | str\` % non-computable value
					%% map_fixed   %% {a |-> 1, b |-> 2.0, c |-> 'three'}?.[c]; % type \`'three'\`       % value \`'three'\`
					%% map_unfixed %% {a |-> 1, b |-> 2.0, c |-> three}?.[c];   % type \`1 | 2.0 | str\` % non-computable value
				` : '' }
				${ Dev.supports('claimAccess') ? `
					tupo1_f!.[0 + 2]; % type \`'three'\` % value \`'three'\`
					tupo3_f!.[0 + 2]; % type \`true\`    % value \`true\`
					tupo1_u!.[0 + 2]; % type \`str\`     % non-computable value
					tupo2_u!.[0 + 2]; % type \`str\`     % non-computable value
				` : '' }
			`);
			describe('#type', () => {
				function typeOfStmtExpr(stmt: AST.ASTNodeStatementExpression, validator: Validator): SolidType {
					return stmt.expr!.type(validator);
				}
				const folding_off: SolidConfig = {
					...CONFIG_DEFAULT,
					compilerOptions: {
						...CONFIG_DEFAULT.compilerOptions,
						constantFolding: false,
					},
				};
				const COMMON_TYPES = {
					int_float: SolidType.unionAll([
						Int16,
						Float64,
					]),
					int_float_str: SolidType.unionAll([
						Int16,
						Float64,
						SolidString,
					]),
				};
				const expected: SolidType[] = [
					typeConstInt(1n),
					typeConstFloat(2.0),
					typeConstStr('three'),
					Int16,
					Float64,
					SolidString,
				];
				Dev.supports('optionalAccess') && context('when base is nullish.', () => {
					it('optional access returns type of base when it is a subtype of null.', () => {
						const validator: Validator = new Validator();
						assert.throws(() => AST.ASTNodeAccess.fromSource(`null.4;`)         .type(validator), TypeError04);
						assert.throws(() => AST.ASTNodeAccess.fromSource(`null.four;`)      .type(validator), TypeError04);
						assert.throws(() => AST.ASTNodeAccess.fromSource(`null.[[[[[]]]]];`).type(validator), TypeError01);
						[
							AST.ASTNodeAccess.fromSource(`null?.3;`)         .type(validator),
							AST.ASTNodeAccess.fromSource(`null?.four;`)      .type(validator),
							AST.ASTNodeAccess.fromSource(`null?.[[[[[]]]]];`).type(validator),
						].forEach((t) => {
							assert.ok(t.isSubtypeOf(SolidNull));
						});
					});
					it('chained optional access.', () => {
						const validator: Validator = new Validator();
						const program: AST.ASTNodeGoal = AST.ASTNodeGoal.fromSource(`
							let unfixed bound1: [prop?: [bool]] = [prop= [true]];
							let unfixed bound2: [prop?: [?: bool]] = [prop= []];

							bound1;          % type \`[prop?: [bool]]\`
							bound1?.prop;    % type \`[bool] | null\`
							bound1?.prop?.0; % type \`bool | null\`

							bound2;          % type \`[prop?: [?: bool]]\`
							bound2?.prop;    % type \`[?: bool] | null\`
							bound2?.prop?.0; % type \`bool | null\`
						`);
						program.varCheck(validator);
						program.typeCheck(validator);
						const prop1: SolidTypeTuple = SolidTypeTuple.fromTypes([SolidBoolean]);
						const prop2: SolidTypeTuple = new SolidTypeTuple([{type: SolidBoolean, optional: true}]);
						assert.deepStrictEqual(
							program.children.slice(2, 8).map((c) => typeOfStmtExpr(c as AST.ASTNodeStatementExpression, validator)),
							[
								new SolidTypeRecord(new Map([[0x101n, {type: prop1, optional: true}]])),
								prop1.union(SolidNull),
								SolidBoolean.union(SolidNull),
								new SolidTypeRecord(new Map([[0x101n, {type: prop2, optional: true}]])),
								prop2.union(SolidNull),
								SolidBoolean.union(SolidNull),
							],
						);
					});
				});
				context('access by index.', () => {
					let validator: Validator;
					let program: AST.ASTNodeGoal;
					before(() => {
						validator = new Validator();
						program = INDEX_ACCESS_PROGRAM(validator);
						program.varCheck(validator);
						program.typeCheck(validator);
					});
					it('returns individual entry types.', () => {
						assert.deepStrictEqual(
							program.children.slice(2, 8).map((c) => typeOfStmtExpr(c as AST.ASTNodeStatementExpression, validator)),
							expected,
						);
					});
					it('negative indices count backwards from end.', () => {
						assert.deepStrictEqual(
							program.children.slice(8, 14).map((c) => typeOfStmtExpr(c as AST.ASTNodeStatementExpression, validator)),
							expected,
						);
					});
					Dev.supports('optionalEntries') && it('unions with void if entry is optional.', () => {
						assert.deepStrictEqual(
							program.children.slice(22, 24).map((c) => typeOfStmtExpr(c as AST.ASTNodeStatementExpression, validator)),
							[
								SolidString.union(SolidType.VOID),
								SolidString.union(SolidType.VOID),
							],
						);
					});
					Dev.supports('optionalAccess') && it('unions with null if entry and access are optional.', () => {
						assert.deepStrictEqual(
							program.children.slice(24, 28).map((c) => typeOfStmtExpr(c as AST.ASTNodeStatementExpression, validator)),
							[
								typeConstStr('three'),
								SolidBoolean.TRUETYPE,
								SolidString.union(SolidNull),
								SolidString.union(SolidNull),
							],
						);
					});
					Dev.supports('claimAccess') && it('always subtracts void.', () => {
						assert.deepStrictEqual(
							[
								...program.children.slice(28, 32),
								program.children[33],
							].map((c) => typeOfStmtExpr(c as AST.ASTNodeStatementExpression, validator)),
							[
								typeConstStr('three'),
								SolidBoolean.TRUETYPE,
								SolidString,
								SolidString,
								Int16,
							],
						);
					});
					it('throws when index is out of bounds.', () => {
						assert.throws(() => AST.ASTNodeAccess.fromSource(`[1, 2.0, 'three'].3;`).type(validator), TypeError04);
						assert.throws(() => AST.ASTNodeAccess.fromSource(`[1, 2.0, 'three'].-4;`).type(validator), TypeError04);
						Dev.supports('optionalAccess') && assert.throws(() => AST.ASTNodeAccess.fromSource(`[1, 2.0, 'three']?.3;`).type(validator), TypeError04);
						Dev.supports('optionalAccess') && assert.throws(() => AST.ASTNodeAccess.fromSource(`[1, 2.0, 'three']?.-4;`).type(validator), TypeError04);
					});
				});
				context('access by key.', () => {
					let validator: Validator;
					let program: AST.ASTNodeGoal;
					before(() => {
						validator = new Validator();
						program = KEY_ACCESS_PROGRAM(validator);
						program.varCheck(validator);
						program.typeCheck(validator);
					});
					it('returns individual entry types.', () => {
						assert.deepStrictEqual(
							program.children.slice(2, 8).map((c) => typeOfStmtExpr(c as AST.ASTNodeStatementExpression, validator)),
							expected,
						);
					});
					Dev.supports('optionalEntries') && it('unions with void if entry is optional.', () => {
						assert.deepStrictEqual(
							program.children.slice(16, 18).map((c) => typeOfStmtExpr(c as AST.ASTNodeStatementExpression, validator)),
							[
								SolidString.union(SolidType.VOID),
								SolidString.union(SolidType.VOID),
							],
						);
					});
					Dev.supports('optionalAccess') && it('unions with null if entry and access are optional.', () => {
						assert.deepStrictEqual(
							program.children.slice(18, 22).map((c) => typeOfStmtExpr(c as AST.ASTNodeStatementExpression, validator)),
							[
								typeConstStr('three'),
								SolidBoolean.TRUETYPE,
								SolidString.union(SolidNull),
								SolidString.union(SolidNull),
							],
						);
					});
					Dev.supports('claimAccess') && it('always subtracts void.', () => {
						assert.deepStrictEqual(
							[
								...program.children.slice(22, 26),
								program.children[27],
							].map((c) => typeOfStmtExpr(c as AST.ASTNodeStatementExpression, validator)),
							[
								typeConstStr('three'),
								SolidBoolean.TRUETYPE,
								SolidString,
								SolidString,
								Int16,
							],
						);
					});
					it('throws when key is out of bounds.', () => {
						assert.throws(() => AST.ASTNodeAccess.fromSource(`[a= 1, b= 2.0, c= 'three'].d;`).type(validator), TypeError04);
						Dev.supports('optionalAccess') && assert.throws(() => AST.ASTNodeAccess.fromSource(`[a= 1, b= 2.0, c= 'three']?.d;`).type(validator), TypeError04);
					});
				});
				context('access by computed expression.', () => {
					context('with constant folding on, folds expression accessor.', () => {
						let validator: Validator;
						let program: AST.ASTNodeGoal;
						const expected_union: SolidType = SolidType.unionAll([
							typeConstInt(1n),
							typeConstFloat(2.0),
							SolidString,
						]);
						before(() => {
							validator = new Validator();
							program = EXPR_ACCESS_PROGRAM(validator);
							program.varCheck(validator);
							program.typeCheck(validator);
						});
						it('returns individual entry types for tuples.', () => {
							assert.deepStrictEqual(
								program.children.slice(2, 8).map((c) => typeOfStmtExpr(c as AST.ASTNodeStatementExpression, validator)),
								expected,
							);
						});
						it('returns the union of all element types, constants, for sets.', () => {
							assert.deepStrictEqual(
								program.children.slice(12, 15).map((c) => typeOfStmtExpr(c as AST.ASTNodeStatementExpression, validator)),
								expected.slice(0, 3),
							);
							program.children.slice(15, 18).forEach((c) => {
								assert.deepStrictEqual(
									typeOfStmtExpr(c as AST.ASTNodeStatementExpression, validator),
									expected_union,
								);
							});
						});
						it('returns the union of all consequent types, constants, for mappings.', () => {
							assert.deepStrictEqual(
								program.children.slice(18, 21).map((c) => typeOfStmtExpr(c as AST.ASTNodeStatementExpression, validator)),
								expected.slice(0, 3),
							);
							program.children.slice(21, 24).forEach((c) => {
								assert.deepStrictEqual(
									typeOfStmtExpr(c as AST.ASTNodeStatementExpression, validator),
									expected_union,
								);
							});
						});
						Dev.supports('optionalEntries') && it('unions with void if tuple entry is optional.', () => {
							assert.deepStrictEqual(
								program.children.slice(32, 34).map((c) => typeOfStmtExpr(c as AST.ASTNodeStatementExpression, validator)),
								[
									SolidString.union(SolidType.VOID),
									SolidString.union(SolidType.VOID),
								],
							);
						});
						Dev.supports('optionalAccess') && it('unions with null if tuple entry and access are optional.', () => {
							assert.deepStrictEqual(
								program.children.slice(34, 38).map((c) => typeOfStmtExpr(c as AST.ASTNodeStatementExpression, validator)),
								[
									typeConstStr('three'),
									SolidBoolean.TRUETYPE,
									SolidString.union(SolidNull),
									SolidString.union(SolidNull),
								],
							);
						});
						Dev.supports('optionalAccess') && it('unions with null if set/mappping access is optional.', () => {
							assert.deepStrictEqual(
								program.children.slice(38, 42).map((c) => typeOfStmtExpr(c as AST.ASTNodeStatementExpression, validator)),
								[
									typeConstStr('three'),
									expected_union.union(SolidNull),
									typeConstStr('three'),
									expected_union.union(SolidNull),
								],
							);
						});
						Dev.supports('claimAccess') && it('always subtracts void.', () => {
							assert.deepStrictEqual(
								program.children.slice(42, 46).map((c) => typeOfStmtExpr(c as AST.ASTNodeStatementExpression, validator)),
								[
									typeConstStr('three'),
									SolidBoolean.TRUETYPE,
									SolidString,
									SolidString,
								],
							);
						});
						it('throws when accessor expression is correct type but out of bounds for tuples.', () => {
							assert.throws(() => AST.ASTNodeAccess.fromSource(`[1, 2.0, 'three'].[3];`).type(validator), TypeError04);
							assert.throws(() => AST.ASTNodeAccess.fromSource(`[1, 2.0, 'three'].[-4];`).type(validator), TypeError04);
							Dev.supports('optionalAccess') && assert.throws(() => AST.ASTNodeAccess.fromSource(`[1, 2.0, 'three']?.[3];`).type(validator), TypeError04);
							Dev.supports('optionalAccess') && assert.throws(() => AST.ASTNodeAccess.fromSource(`[1, 2.0, 'three']?.[-4];`).type(validator), TypeError04);
						});
						it('throws when accessor expression is of incorrect type.', () => {
							assert.throws(() => AST.ASTNodeAccess.fromSource(`[1, 2.0, 'three'].['3'];`).type(validator), TypeError02);
							assert.throws(() => AST.ASTNodeAccess.fromSource(`{1, 2.0, 'three'}.[true];`).type(validator), TypeError02);
							assert.throws(() => AST.ASTNodeAccess.fromSource(`{['a'] |-> 1, ['b'] |-> 2.0, ['c'] |-> 'three'}.['a'];`).type(validator), TypeError02);
						});
					});
					context('with constant folding off.', () => {
						let validator: Validator;
						let program: AST.ASTNodeGoal;
						before(() => {
							validator = new Validator(folding_off);
							program = EXPR_ACCESS_PROGRAM(validator);
							program.varCheck(validator);
							program.typeCheck(validator);
						});
						it('returns the union of all entry types for tuples.', () => {
							program.children.slice(2, 8).forEach((c) => {
								assert.deepStrictEqual(
									typeOfStmtExpr(c as AST.ASTNodeStatementExpression, validator),
									COMMON_TYPES.int_float_str,
								);
							});
						});
						it.skip('returns the union of all element types for sets.', () => { // TODO: turn on when type `Set<T>` is available
							program.children.slice(12, 18).forEach((c) => {
								assert.deepStrictEqual(
									typeOfStmtExpr(c as AST.ASTNodeStatementExpression, validator),
									COMMON_TYPES.int_float_str,
								);
							});
						});
						it.skip('returns the union of all consequent types for mappings.', () => { // TODO: turn on when type `Mapping<K, V>` is available
							program.children.slice(18, 24).forEach((c) => {
								assert.deepStrictEqual(
									typeOfStmtExpr(c as AST.ASTNodeStatementExpression, validator),
									COMMON_TYPES.int_float_str,
								);
							});
						});
						Dev.supports('optionalEntries') && it('does not union with void, even with optional tuple entries.', () => {
							program.children.slice(32, 34).forEach((c) => {
								assert.deepStrictEqual(
									typeOfStmtExpr(c as AST.ASTNodeStatementExpression, validator),
									COMMON_TYPES.int_float_str,
								);
							});
						});
						Dev.supports('optionalAccess') && it('unions with null if access is optional.', () => {
							assert.deepStrictEqual(
								program.children.slice(34, 38).map((c) => typeOfStmtExpr(c as AST.ASTNodeStatementExpression, validator)),
								[
									COMMON_TYPES.int_float_str,
									COMMON_TYPES.int_float,
									COMMON_TYPES.int_float_str,
									COMMON_TYPES.int_float_str,
								].map((t) => t.union(SolidNull)),
							);
							false && program.children.slice(38, 42).forEach((c) => { // TODO: turn on when type `Set<T>` & `Mapping<K, V>` are available
								assert.deepStrictEqual(
									typeOfStmtExpr(c as AST.ASTNodeStatementExpression, validator),
									COMMON_TYPES.int_float_str.union(SolidNull),
								);
							});
						});
						Dev.supports('claimAccess') && it('always subtracts void.', () => {
							assert.deepStrictEqual(
								program.children.slice(42, 46).map((c) => typeOfStmtExpr(c as AST.ASTNodeStatementExpression, validator)),
								[
									COMMON_TYPES.int_float_str,
									COMMON_TYPES.int_float,
									COMMON_TYPES.int_float_str,
									COMMON_TYPES.int_float_str,
								],
							);
						});
					});
					it('throws when base object is of incorrect type.', () => {
						assert.throws(() => AST.ASTNodeAccess.fromSource(`(4).[2];`).type(new Validator()), TypeError01);
					});
				});
			});
			describe('#assess', () => {
				function evalOfStmtExpr(stmt: AST.ASTNodeStatementExpression, validator: Validator): SolidObject | null {
					return stmt.expr!.assess(validator);
				}
				const expected: (SolidObject | null)[] = [
					new Int16(1n),
					new Float64(2.0),
					new SolidString('three'),
					null,
					null,
					null,
				];
				const expected_o: (SolidObject | null)[] = [
					new SolidString('three'),
					SolidBoolean.TRUE,
					null,
					null,
				];
				Dev.supports('optionalAccess') && context('when base is nullish.', () => {
					it('optional access returns base when it is null.', () => {
						const validator: Validator = new Validator();
						assert.throws(() => AST.ASTNodeAccess.fromSource(`null.4;`)         .assess(validator), /TypeError: \w+\.get is not a function/);
						assert.throws(() => AST.ASTNodeAccess.fromSource(`null.four;`)      .assess(validator), /TypeError: \w+\.get is not a function/);
						assert.throws(() => AST.ASTNodeAccess.fromSource(`null.[[[[[]]]]];`).assess(validator), /TypeError: \w+\.get is not a function/);
						[
							AST.ASTNodeAccess.fromSource(`null?.3;`)         .assess(validator),
							AST.ASTNodeAccess.fromSource(`null?.four;`)      .assess(validator),
							AST.ASTNodeAccess.fromSource(`null?.[[[[[]]]]];`).assess(validator),
						].forEach((t) => {
							assert.strictEqual(t, SolidNull.NULL);
						});
					});
					it('chained optional access.', () => {
						const validator: Validator = new Validator();
						const program: AST.ASTNodeGoal = AST.ASTNodeGoal.fromSource(`
							let bound1: [prop?: [bool]] = [prop= [true]];
							let bound2: [prop?: [?: bool]] = [prop= []];

							bound1;          % value \`[prop= [true]]\`
							bound1?.prop;    % value \`[true]\`
							bound1?.prop?.0; % value \`true\`

							bound2;          % value \`[prop= []]\`
							bound2?.prop;    % value \`[]\`
						`);
						program.varCheck(validator);
						program.typeCheck(validator);
						const prop1: SolidTuple = new SolidTuple([SolidBoolean.TRUE]);
						const prop2: SolidTuple = new SolidTuple();
						assert.deepStrictEqual(
							program.children.slice(2, 7).map((c) => evalOfStmtExpr(c as AST.ASTNodeStatementExpression, validator)),
							[
								new SolidRecord(new Map([[0x101n, prop1],])),
								prop1,
								SolidBoolean.TRUE,
								new SolidRecord(new Map([[0x101n, prop2]])),
								prop2,
							],
						);
						// must bypass type-checker:
						assert.deepStrictEqual(
							AST.ASTNodeAccess.fromSource(`[prop= []]?.prop?.0;`).assess(validator),
							SolidNull.NULL,
						);
					});
				});
				context('access by index.', () => {
					let validator: Validator;
					let program: AST.ASTNodeGoal;
					before(() => {
						validator = new Validator();
						program = INDEX_ACCESS_PROGRAM(validator);
						program.varCheck(validator);
						program.typeCheck(validator);
					});
					it('returns individual entries.', () => {
						assert.deepStrictEqual(
							program.children.slice(2, 8).map((c) => evalOfStmtExpr(c as AST.ASTNodeStatementExpression, validator)),
							expected,
						);
						Dev.supports('optionalAccess') && assert.deepStrictEqual(
							program.children.slice(24, 28).map((c) => evalOfStmtExpr(c as AST.ASTNodeStatementExpression, validator)),
							expected_o,
						);
						Dev.supports('claimAccess') && assert.deepStrictEqual(
							[
								...program.children.slice(28, 32),
								program.children[33]
							].map((c) => evalOfStmtExpr(c as AST.ASTNodeStatementExpression, validator)),
							[
								...expected_o,
								null,
							],
						);
					});
					it('negative indices count backwards from end.', () => {
						assert.deepStrictEqual(
							program.children.slice(8, 14).map((c) => evalOfStmtExpr(c as AST.ASTNodeStatementExpression, validator)),
							expected,
						);
					});
					it('throws when index is out of bounds.', () => {
						assert.throws(() => AST.ASTNodeAccess.fromSource(`[1, 2.0, 'three'].3;`).assess(validator), VoidError01);
						assert.throws(() => AST.ASTNodeAccess.fromSource(`[1, 2.0, 'three'].-4;`).assess(validator), VoidError01);
					});
					Dev.supports('optionalAccess') && it('returns null when optionally accessing index out of bounds.', () => {
						[
							AST.ASTNodeAccess.fromSource(`[1, 2.0, 'three']?.3;`).assess(validator),
							AST.ASTNodeAccess.fromSource(`[1, 2.0, 'three']?.-4;`).assess(validator),
						].forEach((v) => {
							assert.deepStrictEqual(v, SolidNull.NULL);
						});
					});
				});
				context('access by key.', () => {
					let validator: Validator;
					let program: AST.ASTNodeGoal;
					before(() => {
						validator = new Validator();
						program = KEY_ACCESS_PROGRAM(validator);
						program.varCheck(validator);
						program.typeCheck(validator);
					});
					it('returns individual entries.', () => {
						assert.deepStrictEqual(
							program.children.slice(2, 8).map((c) => evalOfStmtExpr(c as AST.ASTNodeStatementExpression, validator)),
							expected,
						);
						Dev.supports('optionalAccess') && assert.deepStrictEqual(
							program.children.slice(18, 22).map((c) => evalOfStmtExpr(c as AST.ASTNodeStatementExpression, validator)),
							expected_o,
						);
						Dev.supports('claimAccess') && assert.deepStrictEqual(
							[
								...program.children.slice(22, 26),
								program.children[27]
							].map((c) => evalOfStmtExpr(c as AST.ASTNodeStatementExpression, validator)),
							[
								...expected_o,
								null,
							],
						);
					});
					it('throws when key is out of bounds.', () => {
						assert.throws(() => AST.ASTNodeAccess.fromSource(`[a= 1, b= 2.0, c= 'three'].d;`).assess(validator), VoidError01);
					});
					Dev.supports('optionalAccess') && it('returns null when optionally accessing key out of bounds.', () => {
						[
							AST.ASTNodeAccess.fromSource(`[a= 1, b= 2.0, c= 'three']?.d;`).assess(validator),
						].forEach((v) => {
							assert.deepStrictEqual(v, SolidNull.NULL);
						});
					});
				});
				context('access by computed expression.', () => {
					let validator: Validator;
					let program: AST.ASTNodeGoal;
					before(() => {
						validator = new Validator();
						program = EXPR_ACCESS_PROGRAM(validator);
						program.varCheck(validator);
						program.typeCheck(validator);
					});
					it('returns individual entries for tuples.', () => {
						assert.deepStrictEqual(
							program.children.slice(2, 8).map((c) => evalOfStmtExpr(c as AST.ASTNodeStatementExpression, validator)),
							expected,
						);
						Dev.supports('optionalAccess') && assert.deepStrictEqual(
							program.children.slice(34, 38).map((c) => evalOfStmtExpr(c as AST.ASTNodeStatementExpression, validator)),
							expected_o,
						);
						Dev.supports('claimAccess') && assert.deepStrictEqual(
							program.children.slice(42, 46).map((c) => evalOfStmtExpr(c as AST.ASTNodeStatementExpression, validator)),
							expected_o,
						);
					});
					it('returns individual entries for sets.', () => {
						assert.deepStrictEqual(
							program.children.slice(12, 18).map((c) => evalOfStmtExpr(c as AST.ASTNodeStatementExpression, validator)),
							expected,
						);
						Dev.supports('optionalAccess') && assert.deepStrictEqual(
							program.children.slice(38, 40).map((c) => evalOfStmtExpr(c as AST.ASTNodeStatementExpression, validator)),
							[
								new SolidString('three'),
								null,
							],
						);
					});
					it('returns individual entries for mappings.', () => {
						assert.deepStrictEqual(
							program.children.slice(18, 24).map((c) => evalOfStmtExpr(c as AST.ASTNodeStatementExpression, validator)),
							expected,
						);
						Dev.supports('optionalAccess') && assert.deepStrictEqual(
							program.children.slice(40, 42).map((c) => evalOfStmtExpr(c as AST.ASTNodeStatementExpression, validator)),
							[
								new SolidString('three'),
								null,
							],
						);
					});
					it('throws when accessor expression is out of bounds.', () => {
						assert.throws(() => AST.ASTNodeAccess.fromSource(`[1, 2.0, 'three'].[3];`).assess(validator), VoidError01);
						assert.throws(() => AST.ASTNodeAccess.fromSource(`{1, 2.0, 'three'}.[3];`).assess(validator), VoidError01);
						assert.throws(() => AST.ASTNodeAccess.fromSource(`{['a'] |-> 1, ['b'] |-> 2.0, ['c'] |-> 'three'}.[['a']];`).assess(validator), VoidError01);
					});
					Dev.supports('optionalAccess') && it('returns null when optionally accessing index/antecedent out of bounds.', () => {
						[
							AST.ASTNodeAccess.fromSource(`[1, 2.0, 'three']?.[3];`).assess(validator),
							AST.ASTNodeAccess.fromSource(`{1, 2.0, 'three'}?.[3];`).assess(validator),
							AST.ASTNodeAccess.fromSource(`{['a'] |-> 1, ['b'] |-> 2.0, ['c'] |-> 'three'}?.[['a']];`).assess(validator),
						].forEach((v) => {
							assert.deepStrictEqual(v, SolidNull.NULL);
						});
					});
				});
			});
		});
	})
})<|MERGE_RESOLUTION|>--- conflicted
+++ resolved
@@ -1,6 +1,3 @@
-import type {
-	ErrorCode,
-} from '@chharvey/parser';
 import * as assert from 'assert'
 import * as xjs from 'extrajs'
 import {
@@ -200,27 +197,6 @@
 					let z: int = T;
 				`).varCheck(new Validator()), (err) => {
 					assert.ok(err instanceof AggregateError);
-<<<<<<< HEAD
-					assert.strictEqual(err.errors.length, 13);
-					([
-						[ReferenceError01,  '`a` is never declared.'],
-						[ReferenceError01,  '`b` is never declared.'],
-						[ReferenceError01,  '`c` is never declared.'],
-						[ReferenceError01,  '`d` is never declared.'],
-						[ReferenceError01,  '`V` is never declared.'],
-						[ReferenceError01,  '`W` is never declared.'],
-						[ReferenceError01,  '`X` is never declared.'],
-						[ReferenceError01,  '`Y` is never declared.'],
-						[AssignmentError01, 'Duplicate declaration: `x` is already declared.'],
-						[AssignmentError10, 'Reassignment of a fixed variable: `x`.'],
-						[AssignmentError01, 'Duplicate declaration: `T` is already declared.'],
-						[ReferenceError03,  '`x` refers to a value, but is used as a type.'],
-						[ReferenceError03,  '`T` refers to a type, but is used as a value.'],
-					] as const).forEach(([errortype, message], i) => {
-						const er: ErrorCode = err.errors[i];
-						assert.ok(er instanceof errortype);
-						assert.strictEqual(er.message, message);
-=======
 					assertAssignable(err, {
 						cons: AggregateError,
 						errors: [
@@ -268,7 +244,6 @@
 							{cons: ReferenceError03,  message: '`x` refers to a value, but is used as a type.'},
 							{cons: ReferenceError03,  message: '`T` refers to a type, but is used as a value.'},
 						],
->>>>>>> 802502c8
 					});
 					return true;
 				});
@@ -357,11 +332,7 @@
 		})
 		describe('ASTNodeGoal', () => {
 			it('aggregates multiple errors.', () => {
-<<<<<<< HEAD
-				assert.throws(() => AST.ASTNodeGoal.fromSource(`
-=======
 				const goal: AST.ASTNodeGoal = AST.ASTNodeGoal.fromSource(`
->>>>>>> 802502c8
 					let a: null = null;
 					let b: null = null;
 					let c: null = null;
@@ -374,22 +345,6 @@
 					e * f + g * h;
 					if null then 42 else 4.2;
 					let x: int = 4.2;
-<<<<<<< HEAD
-				`).typeCheck(new Validator()), (err) => {
-					assert.ok(err instanceof AggregateError);
-					assert.strictEqual(err.errors.length, 6);
-					([
-						[TypeError01, 'Invalid operation: `a * b` at line 6 col 6.'], // TODO remove line&col numbers from message
-						[TypeError01, 'Invalid operation: `c * d` at line 6 col 14.'],
-						[TypeError01, 'Invalid operation: `e * f` at line 11 col 6.'],
-						[TypeError01, 'Invalid operation: `g * h` at line 11 col 14.'],
-						[TypeError01, 'Invalid operation: `if null then 42 else 4.2` at line 12 col 6.'],
-						[TypeError03, `Expression of type ${ typeConstFloat(4.2) } is not assignable to type ${ Int16 }.`], // TODO: improve `SolidLanguageType#toString`
-					] as const).forEach(([errortype, message], i) => {
-						const er: ErrorCode = err.errors[i];
-						assert.ok(er instanceof errortype);
-						assert.strictEqual(er.message, message);
-=======
 				`);
 				const validator: Validator = new Validator();
 				goal.varCheck(validator);
@@ -415,7 +370,6 @@
 							{cons: TypeError01, message: 'Invalid operation: `if null then 42 else 4.2` at line 12 col 6.'},
 							{cons: TypeError03, message: `Expression of type ${ typeConstFloat(4.2) } is not assignable to type ${ Int16 }.`},
 						],
->>>>>>> 802502c8
 					});
 					return true;
 				});
