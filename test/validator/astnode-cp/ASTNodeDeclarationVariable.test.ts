--- conflicted
+++ resolved
@@ -86,8 +86,7 @@
 				'let s: Set.<int | str>       = Set.<int>([42, 43]);',
 				'let m: Map.<int | str, bool> = Map.<int, bool>([[42, false], [43, true]]);',
 				// otherwise one would access `s.["hello"]` or `m.["hello"]`
-<<<<<<< HEAD
-			], TypeError03);
+			], TypeErrorNotAssignable);
 		});
 		context('assigning a collection to a constant collection type.', () => {
 			it('allows assigning a constant collection literal', () => {
@@ -98,12 +97,6 @@
 						n420= 420,
 					];
 				`);
-=======
-			].forEach((src) => {
-				const goal: AST.ASTNodeGoal = AST.ASTNodeGoal.fromSource(src);
-				goal.varCheck();
-				assert.throws(() => goal.typeCheck(), TypeErrorNotAssignable);
->>>>>>> 81c64b6a
 			});
 		});
 		context('assigning a collection literal to a wider mutable type.', () => {
@@ -165,7 +158,7 @@
 				return typeCheckGoal(`
 					let v: mutable [   int,    str] = \\[   42,    'hello'];
 					let s: mutable [a: int, b: str] = \\[a= 42, b= 'hello'];
-				`.split('\n'), TypeError03);
+				`.split('\n'), TypeErrorNotAssignable);
 			});
 			it('should throw when assigning combo type to union.', () => {
 				typeCheckGoal([
