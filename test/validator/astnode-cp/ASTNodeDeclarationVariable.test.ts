--- conflicted
+++ resolved
@@ -57,55 +57,7 @@
 			assert.throws(() => AST.ASTNodeDeclarationVariable.fromSource(`
 				let  the_answer:  null =  21  *  2;
 			`).typeCheck(), TypeError03);
-<<<<<<< HEAD
-		});
-		it('disallows assigning a collection literal to a wider mutable type.', () => {
-			const goal: AST.ASTNodeGoal = AST.ASTNodeGoal.fromSource(`
-				let t2: mutable [42 | 4.3]          = [42];
-				let r2: mutable [x: 42 | 4.3]       = [x= 42];
-				let s2: mutable (42 | 4.3){}        = {42};
-				let m2: mutable {true? -> 42 | 4.3} = {true -> 42};
-
-				let t3: mutable [int]         = [42];
-				let r3: mutable [x: int]      = [x= 42];
-				let s3: mutable int{}         = {42};
-				let m3: mutable {bool -> int} = {true -> 42};
-
-				type T = [int];
-				let v: T = [42];
-				let t4: mutable [T?]         = [v];
-				let r4: mutable [x: T?]      = [x= v];
-				let s4: mutable T?{}         = {v};
-				let m4: mutable {bool -> T?} = {true -> v};
-			`);
-			goal.varCheck();
-			assert.throws(() => goal.typeCheck(), (err) => {
-				assert.ok(err instanceof AggregateError);
-				assertAssignable(err, {
-					cons:   AggregateError,
-					errors: [
-						{cons: TypeError03, message: 'Expression of type mutable [42] is not assignable to type mutable [42 | 4.3].'},
-						{cons: TypeError03, message: 'Expression of type mutable [258: 42] is not assignable to type mutable [258: 42 | 4.3].'},
-						{cons: TypeError03, message: 'Expression of type mutable Set.<42> is not assignable to type mutable Set.<42 | 4.3>.'},
-						{cons: TypeError03, message: 'Expression of type mutable Map.<true, 42> is not assignable to type mutable Map.<true | null, 42 | 4.3>.'},
-
-						{cons: TypeError03, message: 'Expression of type mutable [42] is not assignable to type mutable [int].'},
-						{cons: TypeError03, message: 'Expression of type mutable [258: 42] is not assignable to type mutable [258: int].'},
-						{cons: TypeError03, message: 'Expression of type mutable Set.<42> is not assignable to type mutable Set.<int>.'},
-						{cons: TypeError03, message: 'Expression of type mutable Map.<true, 42> is not assignable to type mutable Map.<bool, int>.'},
-
-						{cons: TypeError03, message: 'Expression of type mutable [[int]] is not assignable to type mutable [[int] | null].'},
-						{cons: TypeError03, message: 'Expression of type mutable [258: [int]] is not assignable to type mutable [258: [int] | null].'},
-						{cons: TypeError03, message: 'Expression of type mutable Set.<[int]> is not assignable to type mutable Set.<[int] | null>.'},
-						{cons: TypeError03, message: 'Expression of type mutable Map.<true, [int]> is not assignable to type mutable Map.<bool, [int] | null>.'},
-					],
-				});
-				return true;
-			});
-		});
-=======
-		})
->>>>>>> ed62d0a3
+		});
 		it('with int coersion on, allows assigning ints to floats.', () => {
 			AST.ASTNodeDeclarationVariable.fromSource(`
 				let x: float = 42;
@@ -115,9 +67,7 @@
 			assert.throws(() => AST.ASTNodeDeclarationVariable.fromSource(`
 				let x: float = 42;
 			`, CONFIG_COERCION_OFF).typeCheck(), TypeError03);
-<<<<<<< HEAD
-=======
-		})
+		});
 		context('allows assigning a collection literal to a wider mutable type.', () => {
 			function typeCheckGoal(src: string | string[], expect_thrown?: Parameters<typeof assert.throws>[1]): void {
 				if (src instanceof Array) {
@@ -232,69 +182,69 @@
 				`, (err) => {
 					assert.ok(err instanceof AggregateError);
 					assertAssignable(err, {
-						cons: AggregateError,
+						cons:   AggregateError,
 						errors: [
 							{
-								cons: AggregateError,
+								cons:   AggregateError,
 								errors: [
 									{cons: TypeError03, message: 'Expression of type 42 is not assignable to type bool.'},
 									{cons: TypeError03, message: 'Expression of type 43 is not assignable to type str.'},
 								],
 							},
 							{
-								cons: AggregateError,
+								cons:   AggregateError,
 								errors: [
 									{cons: TypeError03, message: 'Expression of type 44 is not assignable to type bool.'},
 									{cons: TypeError03, message: 'Expression of type 45 is not assignable to type str.'},
 								],
 							},
 							{
-								cons: AggregateError,
+								cons:   AggregateError,
 								errors: [
 									{cons: TypeError03, message: 'Expression of type 46 is not assignable to type bool | str.'},
 									{cons: TypeError03, message: 'Expression of type 47 is not assignable to type bool | str.'},
 								],
 							},
 							{
-								cons: AggregateError,
+								cons:   AggregateError,
 								errors: [
 									{cons: TypeError03, message: 'Expression of type 1 is not assignable to type str.'},
 									{cons: TypeError03, message: 'Expression of type 2.0 is not assignable to type str.'},
 								],
 							},
 							{
-								cons: AggregateError,
+								cons:   AggregateError,
 								errors: [
 									{cons: TypeError03, message: 'Expression of type 3 is not assignable to type bool.'},
 									{cons: TypeError03, message: 'Expression of type 4.0 is not assignable to type bool.'},
 								],
 							},
 							{
-								cons: AggregateError,
+								cons:   AggregateError,
 								errors: [
 									{cons: TypeError03, message: 'Expression of type 5 is not assignable to type str.'},
 									{cons: TypeError03, message: 'Expression of type 6.0 is not assignable to type bool.'},
 								],
 							},
 							{
-								cons: AggregateError,
+								cons:   AggregateError,
 								errors: [
 									{cons: TypeError03, message: 'Expression of type 7 is not assignable to type str.'},
 									{cons: TypeError03, message: 'Expression of type 8.0 is not assignable to type bool.'},
 								],
 							},
 							{
-								cons: AggregateError,
+								cons:   AggregateError,
 								errors: [
 									{
-										cons: AggregateError,
+										cons:   AggregateError,
 										errors: [
 											{cons: TypeError03, message: 'Expression of type 9 is not assignable to type str.'},
 											{cons: TypeError03, message: 'Expression of type \'a\' is not assignable to type bool.'},
 										],
 									},
 									{
-										cons: AggregateError,
+										cons:   AggregateError,
 										errors: [
 											{cons: TypeError03, message: 'Expression of type 10.0 is not assignable to type str.'},
 											{cons: TypeError03, message: 'Expression of type \'b\' is not assignable to type bool.'},
@@ -307,7 +257,6 @@
 					return true;
 				});
 			});
->>>>>>> ed62d0a3
 		});
 	});
 
