import * as assert from 'assert';
import {
	Operator,
	AST,
	SymbolStructure,
	SymbolStructureVar,
	TYPE,
	INST,
	Builder,
	AssignmentError01,
	TypeError03,
} from '../../../src/index.js';
import {
	assertAssignable,
} from '../../assert-helpers.js';
import {
	CONFIG_FOLDING_OFF,
	CONFIG_COERCION_OFF,
	instructionConstInt,
	instructionConstFloat,
} from '../../helpers.js';



describe('ASTNodeDeclarationVariable', () => {
	describe('#varCheck', () => {
		it('adds a SymbolStructure to the symbol table with a preset `type` value of `unknown` and a preset null `value` value.', () => {
			const goal: AST.ASTNodeGoal = AST.ASTNodeGoal.fromSource(`{
				let x: int = 42;
			}`);
			assert.ok(!goal.validator.hasSymbol(256n));
			goal.varCheck();
			assert.ok(goal.validator.hasSymbol(256n));
			const info: SymbolStructure | null = goal.validator.getSymbolInfo(256n);
			assert.ok(info instanceof SymbolStructureVar);
			assert.strictEqual(info.type, TYPE.Type.UNKNOWN);
			assert.strictEqual(info.value, null);
		});
		it('throws if the validator already contains a record for the variable.', () => {
			assert.throws(() => AST.ASTNodeGoal.fromSource(`{
				let i: int = 42;
				let i: int = 43;
			}`).varCheck(), AssignmentError01);
			assert.throws(() => AST.ASTNodeGoal.fromSource(`{
				type FOO = float;
				let FOO: int = 42;
			}`).varCheck(), AssignmentError01);
		});
	});


	describe('#typeCheck', () => {
		it('checks the assigned expression’s type against the variable assignee’s type.', () => {
			AST.ASTNodeDeclarationVariable.fromSource(`
				let  the_answer:  int | float =  21  *  2;
			`).typeCheck();
		})
		it('throws when the assigned expression’s type is not compatible with the variable assignee’s type.', () => {
			assert.throws(() => AST.ASTNodeDeclarationVariable.fromSource(`
				let  the_answer:  null =  21  *  2;
			`).typeCheck(), TypeError03);
		})
<<<<<<< HEAD
		it('disallows assigning a collection literal to a wider mutable type.', () => {
			const goal: AST.ASTNodeGoal = AST.ASTNodeGoal.fromSource(`{
				let t2: mutable [42 | 4.3]          = [42];
				let r2: mutable [x: 42 | 4.3]       = [x= 42];
				let s2: mutable (42 | 4.3){}        = {42};
				let m2: mutable {true? -> 42 | 4.3} = {true -> 42};

				let t3: mutable [int]         = [42];
				let r3: mutable [x: int]      = [x= 42];
				let s3: mutable int{}         = {42};
				let m3: mutable {bool -> int} = {true -> 42};

				type T = [int];
				let v: T = [42];
				let t4: mutable [T?]         = [v];
				let r4: mutable [x: T?]      = [x= v];
				let s4: mutable T?{}         = {v};
				let m4: mutable {bool -> T?} = {true -> v};
			}`);
			goal.varCheck();
			assert.throws(() => goal.typeCheck(), (err) => {
				assert.ok(err instanceof AggregateError);
				assertAssignable(err, {
					cons: AggregateError,
					errors: [
						{cons: TypeError03, message: 'Expression of type mutable [42] is not assignable to type mutable [42 | 4.3].'},
						{cons: TypeError03, message: 'Expression of type mutable [258: 42] is not assignable to type mutable [258: 42 | 4.3].'},
						{cons: TypeError03, message: 'Expression of type mutable Set.<42> is not assignable to type mutable Set.<42 | 4.3>.'},
						{cons: TypeError03, message: 'Expression of type mutable Map.<true, 42> is not assignable to type mutable Map.<true | null, 42 | 4.3>.'},

						{cons: TypeError03, message: 'Expression of type mutable [42] is not assignable to type mutable [int].'},
						{cons: TypeError03, message: 'Expression of type mutable [258: 42] is not assignable to type mutable [258: int].'},
						{cons: TypeError03, message: 'Expression of type mutable Set.<42> is not assignable to type mutable Set.<int>.'},
						{cons: TypeError03, message: 'Expression of type mutable Map.<true, 42> is not assignable to type mutable Map.<bool, int>.'},

						{cons: TypeError03, message: 'Expression of type mutable [[int]] is not assignable to type mutable [[int] | null].'},
						{cons: TypeError03, message: 'Expression of type mutable [258: [int]] is not assignable to type mutable [258: [int] | null].'},
						{cons: TypeError03, message: 'Expression of type mutable Set.<[int]> is not assignable to type mutable Set.<[int] | null>.'},
						{cons: TypeError03, message: 'Expression of type mutable Map.<true, [int]> is not assignable to type mutable Map.<bool, [int] | null>.'},
					],
				});
				return true;
			});
		});
=======
>>>>>>> ed62d0a3
		it('with int coersion on, allows assigning ints to floats.', () => {
			AST.ASTNodeDeclarationVariable.fromSource(`
				let x: float = 42;
			`).typeCheck();
		})
		it('with int coersion off, throws when assigning int to float.', () => {
			assert.throws(() => AST.ASTNodeDeclarationVariable.fromSource(`
				let x: float = 42;
			`, CONFIG_COERCION_OFF).typeCheck(), TypeError03);
		})
		context('allows assigning a collection literal to a wider mutable type.', () => {
			function typeCheckGoal(src: string | string[], expect_thrown?: Parameters<typeof assert.throws>[1]): void {
				if (src instanceof Array) {
					return src
						.map((s) => s.trim())
						.filter((s) => !!s)
						.forEach((s) => typeCheckGoal(s, expect_thrown));
				}
				const goal: AST.ASTNodeGoal = AST.ASTNodeGoal.fromSource(src);
				goal.varCheck();
				return (expect_thrown)
					? assert.throws(() => goal.typeCheck(), expect_thrown)
					: goal.typeCheck();
			}
			it('tuples: only allows greater or equal items.', () => {
				typeCheckGoal(`
					type T = [int];
					let unfixed i: int = 42;
					let v: T = [42];

					let t1_1: mutable [42 | 4.3] = [42];
					let t2_1: mutable [int]      = [42];
					let t3_1: mutable [int]      = [i];
					let t4_1: mutable [T?]       = [v];

					let t1_2: mutable [?: 42 | 4.3] = [42];
					let t2_2: mutable [?: int]      = [i];
					let t3_2: mutable [   42 | 4.3] = [42, '43'];
					let t4_2: mutable [int, ?: str] = [42, '43'];
				`);
				typeCheckGoal(`
					let t: mutable [int, str] = [42];
				`, TypeError03);
			});
			it('records: only allows matching or more properties.', () => {
				typeCheckGoal(`
					type T = [int];
					let unfixed i: int = 42;
					let v: T = [42];

					let r1_1: mutable [a: 42 | 4.3] = [a= 42];
					let r2_1: mutable [a: int]      = [a= 42];
					let r3_1: mutable [a: int]      = [a= i];
					let r4_1: mutable [a: T?]       = [a= v];

					let r1_2: mutable [a?: 42 | 4.3]    = [a= 42];
					let r2_2: mutable [a?: int]         = [a= i];
					let r3_2: mutable [a:  42 | 4.3]    = [b= '43', a= 42];
					let r4_2: mutable [a: int, b?: str] = [b= '43', a= 42];
				`);
				typeCheckGoal(`
					let r1: mutable [a: int, b: str] = [a= 42];
					let r2: mutable [a: int, b: str] = [c= 42, b= '43'];
					let r3: mutable [a: int, b: str] = [c= 42, d= '43'];
				`.split('\n'), TypeError03);
			});
			it('throws when not assigned to correct type.', () => {
				typeCheckGoal(`
					let t: mutable [a: int, b: str] = [   42,    '43'];
					let r: mutable [   int,    str] = [a= 42, b= '43'];
					let s: mutable {int -> str}     = {   42,    '43'};
					let s: mutable (int | str){}    = {   42 ->  '43'};
				`.split('\n'), TypeError03);
				typeCheckGoal(`
					let t1: mutable obj                                = [42, '43'];
					let t2: mutable ([int, str] | [   bool,    float]) = [42, '43'];
					let t3: mutable ([int, str] | [a: bool, b: float]) = [42, '43'];
					let t4: mutable ([int, str] | obj)                 = [42, '43'];

					let r1: mutable obj                                      = [a= 42, b= '43'];
					let r2: mutable ([a: int, b: str] | [c: bool, d: float]) = [a= 42, b= '43'];
					let r3: mutable ([a: int, b: str] | [   bool,    float]) = [a= 42, b= '43'];
					let r4: mutable ([a: int, b: str] | obj)                 = [a= 42, b= '43'];

					let s1: mutable (42 | 4.3){}            = {42};
					let s2: mutable (int | float){}         = {42};
					let s3: mutable obj                     = {42};
					let s4: mutable (int{} | {str -> bool}) = {42};
					let s5: mutable (int{} | obj)           = {42};

					let m1: mutable {int -> float}           = {42 -> 4.3};
					let m2: mutable {int? -> float?}         = {42 -> 4.3};
					let m3: mutable obj                      = {42 -> 4.3};
					let m4: mutable ({int -> float} | str{}) = {42 -> 4.3};
					let m5: mutable ({int -> float} | obj)   = {42 -> 4.3};
				`);
			});
			it('throws when entries mismatch.', () => {
				typeCheckGoal(`
					let t1: mutable [int, str]    = [42, 43];
					let t2: mutable [int, ?: str] = [42, 43];

					let r1: mutable [a: int, b: str]  = [a= 42, b= 43];
					let r2: mutable [a: int, b?: str] = [a= 42, b= 43];

					let s1: mutable int{} = {'42'};
					let s2: mutable int{} = {42, '43'};

					let m1: mutable {int -> str} = {4.2 -> '43'};
					let m2: mutable {int -> str} = {42  -> 4.3};
				`.split('\n'), TypeError03);
				typeCheckGoal(`
					let t3: mutable [   bool,    str] = [   42,    43];
					let r3: mutable [a: bool, b: str] = [a= 44, b= 45];
					let s3: mutable (bool | str){}    = {   46,    47};

					let m3_1: mutable {str -> bool} = {1 -> false, 2.0 -> true};
					let m3_2: mutable {str -> bool} = {'a' -> 3,   'b' -> 4.0};
					let m3_3: mutable {str -> bool} = {5 -> false, 'b' -> 6.0};
					let m3_4: mutable {str -> bool} = {7 -> 8.0};
					let m3_5: mutable {str -> bool} = {9 -> 'a', 10.0 -> 'b'};
				`, (err) => {
					assert.ok(err instanceof AggregateError);
					assertAssignable(err, {
						cons: AggregateError,
						errors: [
							{
								cons: AggregateError,
								errors: [
									{cons: TypeError03, message: 'Expression of type 42 is not assignable to type bool.'},
									{cons: TypeError03, message: 'Expression of type 43 is not assignable to type str.'},
								],
							},
							{
								cons: AggregateError,
								errors: [
									{cons: TypeError03, message: 'Expression of type 44 is not assignable to type bool.'},
									{cons: TypeError03, message: 'Expression of type 45 is not assignable to type str.'},
								],
							},
							{
								cons: AggregateError,
								errors: [
									{cons: TypeError03, message: 'Expression of type 46 is not assignable to type bool | str.'},
									{cons: TypeError03, message: 'Expression of type 47 is not assignable to type bool | str.'},
								],
							},
							{
								cons: AggregateError,
								errors: [
									{cons: TypeError03, message: 'Expression of type 1 is not assignable to type str.'},
									{cons: TypeError03, message: 'Expression of type 2.0 is not assignable to type str.'},
								],
							},
							{
								cons: AggregateError,
								errors: [
									{cons: TypeError03, message: 'Expression of type 3 is not assignable to type bool.'},
									{cons: TypeError03, message: 'Expression of type 4.0 is not assignable to type bool.'},
								],
							},
							{
								cons: AggregateError,
								errors: [
									{cons: TypeError03, message: 'Expression of type 5 is not assignable to type str.'},
									{cons: TypeError03, message: 'Expression of type 6.0 is not assignable to type bool.'},
								],
							},
							{
								cons: AggregateError,
								errors: [
									{cons: TypeError03, message: 'Expression of type 7 is not assignable to type str.'},
									{cons: TypeError03, message: 'Expression of type 8.0 is not assignable to type bool.'},
								],
							},
							{
								cons: AggregateError,
								errors: [
									{
										cons: AggregateError,
										errors: [
											{cons: TypeError03, message: 'Expression of type 9 is not assignable to type str.'},
											{cons: TypeError03, message: 'Expression of type \'a\' is not assignable to type bool.'},
										],
									},
									{
										cons: AggregateError,
										errors: [
											{cons: TypeError03, message: 'Expression of type 10.0 is not assignable to type str.'},
											{cons: TypeError03, message: 'Expression of type \'b\' is not assignable to type bool.'},
										],
									},
								],
							},
						],
					});
					return true;
				});
			});
		});
	});


	describe('#build', () => {
		it('with constant folding on, returns InstructionNone for fixed & foldable variables.', () => {
			const src: string = `{
				let x: int = 42;
				let y: float = 4.2 * 10;
			}`;
			const block: AST.ASTNodeBlock = AST.ASTNodeBlock.fromSource(src);
			block.varCheck();
			block.typeCheck();
			const builder: Builder = new Builder(src)
			assert.deepStrictEqual(
				[
					block.children[0].build(builder),
					block.children[1].build(builder),
				],
				[
					new INST.InstructionNone(),
					new INST.InstructionNone(),
				],
			);
		});
		it('with constant folding on, returns InstructionDeclareGlobal for unfixed / non-foldable variables.', () => {
			const src: string = `{
				let unfixed x: int = 42;
				let y: int = x + 10;
			}`;
			const block: AST.ASTNodeBlock = AST.ASTNodeBlock.fromSource(src);
			block.varCheck();
			block.typeCheck();
			const builder: Builder = new Builder(src)
			assert.deepStrictEqual(
				[
					block.children[0].build(builder),
					block.children[1].build(builder),
				],
				[
					new INST.InstructionDeclareGlobal(0x100n, true,  instructionConstInt(42n)),
					new INST.InstructionDeclareGlobal(0x101n, false, new INST.InstructionBinopArithmetic(
						Operator.ADD,
						new INST.InstructionGlobalGet(0x100n),
						instructionConstInt(10n),
					)),
				],
			);
		});
		it('with constant folding off, always returns InstructionDeclareGlobal.', () => {
			const src: string = `{
				let x: int = 42;
				let unfixed y: float = 4.2;
			}`;
			const block: AST.ASTNodeBlock = AST.ASTNodeBlock.fromSource(src, CONFIG_FOLDING_OFF);
			block.varCheck();
			block.typeCheck();
			const builder: Builder = new Builder(src, CONFIG_FOLDING_OFF);
			assert.deepStrictEqual(
				[
					block.children[0].build(builder),
					block.children[1].build(builder),
				],
				[
					new INST.InstructionDeclareGlobal(0x100n, false, instructionConstInt(42n)),
					new INST.InstructionDeclareGlobal(0x101n, true,  instructionConstFloat(4.2)),
				],
			);
		});
	});
});<|MERGE_RESOLUTION|>--- conflicted
+++ resolved
@@ -60,53 +60,6 @@
 				let  the_answer:  null =  21  *  2;
 			`).typeCheck(), TypeError03);
 		})
-<<<<<<< HEAD
-		it('disallows assigning a collection literal to a wider mutable type.', () => {
-			const goal: AST.ASTNodeGoal = AST.ASTNodeGoal.fromSource(`{
-				let t2: mutable [42 | 4.3]          = [42];
-				let r2: mutable [x: 42 | 4.3]       = [x= 42];
-				let s2: mutable (42 | 4.3){}        = {42};
-				let m2: mutable {true? -> 42 | 4.3} = {true -> 42};
-
-				let t3: mutable [int]         = [42];
-				let r3: mutable [x: int]      = [x= 42];
-				let s3: mutable int{}         = {42};
-				let m3: mutable {bool -> int} = {true -> 42};
-
-				type T = [int];
-				let v: T = [42];
-				let t4: mutable [T?]         = [v];
-				let r4: mutable [x: T?]      = [x= v];
-				let s4: mutable T?{}         = {v};
-				let m4: mutable {bool -> T?} = {true -> v};
-			}`);
-			goal.varCheck();
-			assert.throws(() => goal.typeCheck(), (err) => {
-				assert.ok(err instanceof AggregateError);
-				assertAssignable(err, {
-					cons: AggregateError,
-					errors: [
-						{cons: TypeError03, message: 'Expression of type mutable [42] is not assignable to type mutable [42 | 4.3].'},
-						{cons: TypeError03, message: 'Expression of type mutable [258: 42] is not assignable to type mutable [258: 42 | 4.3].'},
-						{cons: TypeError03, message: 'Expression of type mutable Set.<42> is not assignable to type mutable Set.<42 | 4.3>.'},
-						{cons: TypeError03, message: 'Expression of type mutable Map.<true, 42> is not assignable to type mutable Map.<true | null, 42 | 4.3>.'},
-
-						{cons: TypeError03, message: 'Expression of type mutable [42] is not assignable to type mutable [int].'},
-						{cons: TypeError03, message: 'Expression of type mutable [258: 42] is not assignable to type mutable [258: int].'},
-						{cons: TypeError03, message: 'Expression of type mutable Set.<42> is not assignable to type mutable Set.<int>.'},
-						{cons: TypeError03, message: 'Expression of type mutable Map.<true, 42> is not assignable to type mutable Map.<bool, int>.'},
-
-						{cons: TypeError03, message: 'Expression of type mutable [[int]] is not assignable to type mutable [[int] | null].'},
-						{cons: TypeError03, message: 'Expression of type mutable [258: [int]] is not assignable to type mutable [258: [int] | null].'},
-						{cons: TypeError03, message: 'Expression of type mutable Set.<[int]> is not assignable to type mutable Set.<[int] | null>.'},
-						{cons: TypeError03, message: 'Expression of type mutable Map.<true, [int]> is not assignable to type mutable Map.<bool, [int] | null>.'},
-					],
-				});
-				return true;
-			});
-		});
-=======
->>>>>>> ed62d0a3
 		it('with int coersion on, allows assigning ints to floats.', () => {
 			AST.ASTNodeDeclarationVariable.fromSource(`
 				let x: float = 42;
@@ -123,7 +76,7 @@
 					return src
 						.map((s) => s.trim())
 						.filter((s) => !!s)
-						.forEach((s) => typeCheckGoal(s, expect_thrown));
+						.forEach((s) => typeCheckGoal(`{${ s }}`, expect_thrown));
 				}
 				const goal: AST.ASTNodeGoal = AST.ASTNodeGoal.fromSource(src);
 				goal.varCheck();
@@ -132,7 +85,7 @@
 					: goal.typeCheck();
 			}
 			it('tuples: only allows greater or equal items.', () => {
-				typeCheckGoal(`
+				typeCheckGoal(`{
 					type T = [int];
 					let unfixed i: int = 42;
 					let v: T = [42];
@@ -146,13 +99,13 @@
 					let t2_2: mutable [?: int]      = [i];
 					let t3_2: mutable [   42 | 4.3] = [42, '43'];
 					let t4_2: mutable [int, ?: str] = [42, '43'];
-				`);
-				typeCheckGoal(`
+				}`);
+				typeCheckGoal(`{
 					let t: mutable [int, str] = [42];
-				`, TypeError03);
+				}`, TypeError03);
 			});
 			it('records: only allows matching or more properties.', () => {
-				typeCheckGoal(`
+				typeCheckGoal(`{
 					type T = [int];
 					let unfixed i: int = 42;
 					let v: T = [42];
@@ -166,7 +119,7 @@
 					let r2_2: mutable [a?: int]         = [a= i];
 					let r3_2: mutable [a:  42 | 4.3]    = [b= '43', a= 42];
 					let r4_2: mutable [a: int, b?: str] = [b= '43', a= 42];
-				`);
+				}`);
 				typeCheckGoal(`
 					let r1: mutable [a: int, b: str] = [a= 42];
 					let r2: mutable [a: int, b: str] = [c= 42, b= '43'];
@@ -180,7 +133,7 @@
 					let s: mutable {int -> str}     = {   42,    '43'};
 					let s: mutable (int | str){}    = {   42 ->  '43'};
 				`.split('\n'), TypeError03);
-				typeCheckGoal(`
+				typeCheckGoal(`{
 					let t1: mutable obj                                = [42, '43'];
 					let t2: mutable ([int, str] | [   bool,    float]) = [42, '43'];
 					let t3: mutable ([int, str] | [a: bool, b: float]) = [42, '43'];
@@ -202,7 +155,7 @@
 					let m3: mutable obj                      = {42 -> 4.3};
 					let m4: mutable ({int -> float} | str{}) = {42 -> 4.3};
 					let m5: mutable ({int -> float} | obj)   = {42 -> 4.3};
-				`);
+				}`);
 			});
 			it('throws when entries mismatch.', () => {
 				typeCheckGoal(`
@@ -218,7 +171,7 @@
 					let m1: mutable {int -> str} = {4.2 -> '43'};
 					let m2: mutable {int -> str} = {42  -> 4.3};
 				`.split('\n'), TypeError03);
-				typeCheckGoal(`
+				typeCheckGoal(`{
 					let t3: mutable [   bool,    str] = [   42,    43];
 					let r3: mutable [a: bool, b: str] = [a= 44, b= 45];
 					let s3: mutable (bool | str){}    = {   46,    47};
@@ -228,7 +181,7 @@
 					let m3_3: mutable {str -> bool} = {5 -> false, 'b' -> 6.0};
 					let m3_4: mutable {str -> bool} = {7 -> 8.0};
 					let m3_5: mutable {str -> bool} = {9 -> 'a', 10.0 -> 'b'};
-				`, (err) => {
+				}`, (err) => {
 					assert.ok(err instanceof AggregateError);
 					assertAssignable(err, {
 						cons: AggregateError,
