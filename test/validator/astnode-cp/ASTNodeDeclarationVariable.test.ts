--- conflicted
+++ resolved
@@ -293,25 +293,11 @@
 				let y: float = 4.2 * x;
 			`;
 			const goal: AST.ASTNodeGoal = AST.ASTNodeGoal.fromSource(src);
-			const builder: Builder = new Builder(src);
+			const builder = new Builder(src);
 			goal.varCheck();
 			goal.typeCheck();
-<<<<<<< HEAD
-			const builder = new Builder(src);
-			assert.deepStrictEqual(
-				[
-					goal.children[0].build(builder),
-					goal.children[1].build(builder),
-				],
-				[
-					new INST.InstructionNone(),
-					new INST.InstructionNone(),
-				],
-			);
-=======
 			goal.build(builder);
 			return xjs.Array.forEachAggregated(goal.children, (stmt) => assertEqualBins(stmt.build(builder), builder.module.nop()));
->>>>>>> 261bbe04
 		});
 		it('with constant folding on, returns `(local.set)` for unfixed / non-foldable variables.', () => {
 			const src: string = `
@@ -319,17 +305,9 @@
 				let y: int = x + 10;
 			`;
 			const goal: AST.ASTNodeGoal = AST.ASTNodeGoal.fromSource(src);
-			const builder: Builder = new Builder(src);
+			const builder = new Builder(src);
 			goal.varCheck();
 			goal.typeCheck();
-<<<<<<< HEAD
-			const builder = new Builder(src);
-			assert.deepStrictEqual(
-				[
-					goal.children[0].build(builder),
-					goal.children[1].build(builder),
-				],
-=======
 			goal.build(builder);
 			assert.deepStrictEqual(builder.getLocals(), [
 				{id: 0x100n, type: binaryen.i32},
@@ -357,7 +335,6 @@
 			const exprs: binaryen.ExpressionRef[] = goal.children.map((stmt) => (stmt as AST.ASTNodeDeclarationVariable).assigned.build(builder));
 			return assertEqualBins(
 				goal.children.map((stmt) => stmt.build(builder)),
->>>>>>> 261bbe04
 				[
 					builder.module.f64.convert_u.i32(exprs[0]),
 					Builder.createBinEither(builder.module, false, exprs[1], buildConstInt(0n, builder.module)),
@@ -370,22 +347,9 @@
 				let unfixed y: float = 4.2;
 			`;
 			const goal: AST.ASTNodeGoal = AST.ASTNodeGoal.fromSource(src, CONFIG_FOLDING_OFF);
-			const builder: Builder = new Builder(src, CONFIG_FOLDING_OFF);
+			const builder = new Builder(src, CONFIG_FOLDING_OFF);
 			goal.varCheck();
 			goal.typeCheck();
-<<<<<<< HEAD
-			const builder = new Builder(src, CONFIG_FOLDING_OFF);
-			assert.deepStrictEqual(
-				[
-					goal.children[0].build(builder),
-					goal.children[1].build(builder),
-				],
-				[
-					new INST.InstructionDeclareGlobal(0x100n, false, instructionConstInt(42n)),
-					new INST.InstructionDeclareGlobal(0x101n, true,  instructionConstFloat(4.2)),
-				],
-			);
-=======
 			goal.build(builder);
 			assert.deepStrictEqual(builder.getLocals(), [
 				{id: 0x100n, type: binaryen.i32},
@@ -395,7 +359,6 @@
 				stmt.build(builder),
 				builder.module.local.set(i, (stmt as AST.ASTNodeDeclarationVariable).assigned.build(builder)),
 			])));
->>>>>>> 261bbe04
 		});
 	});
 });