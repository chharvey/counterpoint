--- conflicted
+++ resolved
@@ -111,22 +111,6 @@
 			});
 		});
 		context('assigning a collection literal to a wider mutable type.', () => {
-<<<<<<< HEAD
-			function typeCheckGoal(src: string | string[], expect_thrown?: Parameters<typeof assert.throws>[1]): void {
-				if (src instanceof Array) {
-					return src
-						.map((s) => s.trim())
-						.filter((s) => !!s)
-						.forEach((s) => typeCheckGoal(s, expect_thrown));
-				}
-				const goal: AST.ASTNodeGoal = AST.ASTNodeGoal.fromSource(src);
-				goal.varCheck();
-				return (expect_thrown)
-					? assert.throws(() => goal.typeCheck(), expect_thrown)
-					: goal.typeCheck();
-			}
-=======
->>>>>>> 270eedf3
 			it('tuples: only allows greater or equal items.', () => {
 				typeCheckGoal(`
 					type T = [int];
