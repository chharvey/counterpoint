--- conflicted
+++ resolved
@@ -332,11 +332,7 @@
 				{id: 0x100n, type: binaryen.f64},
 				{id: 0x101n, type: Builder.createBinTypeEither(binaryen.f64, binaryen.i32)},
 			]);
-<<<<<<< HEAD
-			const exprs: binaryen.ExpressionRef[] = goal.children.map((stmt) => (stmt as AST.ASTNodeDeclarationVariable).assigned.build(builder));
-=======
 			const exprs: readonly binaryen.ExpressionRef[] = goal.children.map((stmt) => (stmt as AST.ASTNodeDeclarationVariable).assigned.build(builder));
->>>>>>> 3ec7a438
 			return assertEqualBins(
 				goal.children.map((stmt) => stmt.build(builder)),
 				[
