import * as assert from 'assert';
import {
	Operator,
	AST,
	SymbolStructure,
	SymbolStructureVar,
	TYPE,
	INST,
	Builder,
	AssignmentError01,
	TypeError03,
} from '../../../src/index.js';
import {assertAssignable} from '../../assert-helpers.js';
import {
	CONFIG_FOLDING_OFF,
	CONFIG_COERCION_OFF,
	instructionConstInt,
	instructionConstFloat,
} from '../../helpers.js';



describe('ASTNodeDeclarationVariable', () => {
	describe('#varCheck', () => {
		it('adds a SymbolStructure to the symbol table with a preset `type` value of `unknown` and a preset null `value` value.', () => {
			const goal: AST.ASTNodeGoal = AST.ASTNodeGoal.fromSource(`{
				let x: int = 42;
			}`);
			assert.ok(!goal.validator.hasSymbol(256n));
			goal.varCheck();
			assert.ok(goal.validator.hasSymbol(256n));
			const info: SymbolStructure | null = goal.validator.getSymbolInfo(256n);
			assert.ok(info instanceof SymbolStructureVar);
			assert.strictEqual(info.type, TYPE.UNKNOWN);
			assert.strictEqual(info.value, null);
		});
		it('throws if the validator already contains a record for the variable.', () => {
			assert.throws(() => AST.ASTNodeGoal.fromSource(`{
				let i: int = 42;
				let i: int = 43;
			}`).varCheck(), AssignmentError01);
			assert.throws(() => AST.ASTNodeGoal.fromSource(`{
				type FOO = float;
				let FOO: int = 42;
			}`).varCheck(), AssignmentError01);
		});
	});


	describe('#typeCheck', () => {
		it('checks the assigned expression’s type against the variable assignee’s type.', () => {
			AST.ASTNodeDeclarationVariable.fromSource(`
				let  the_answer:  int | float =  21  *  2;
			`).typeCheck();
		});
		it('throws when the assigned expression’s type is not compatible with the variable assignee’s type.', () => {
			assert.throws(() => AST.ASTNodeDeclarationVariable.fromSource(`
				let  the_answer:  null =  21  *  2;
			`).typeCheck(), TypeError03);
		});
		it('with int coersion on, allows assigning ints to floats.', () => {
			AST.ASTNodeDeclarationVariable.fromSource(`
				let x: float = 42;
			`).typeCheck();
		});
		it('with int coersion off, throws when assigning int to float.', () => {
			assert.throws(() => AST.ASTNodeDeclarationVariable.fromSource(`
				let x: float = 42;
			`, CONFIG_COERCION_OFF).typeCheck(), TypeError03);
		});
		context('allows assigning a collection literal to a wider mutable type.', () => {
			function typeCheckGoal(src: string | string[], expect_thrown?: Parameters<typeof assert.throws>[1]): void {
				if (src instanceof Array) {
					return src
						.map((s) => s.trim())
						.filter((s) => !!s)
						.forEach((s) => typeCheckGoal(`{${ s }}`, expect_thrown));
				}
				const goal: AST.ASTNodeGoal = AST.ASTNodeGoal.fromSource(src);
				goal.varCheck();
				return (expect_thrown)
					? assert.throws(() => goal.typeCheck(), expect_thrown)
					: goal.typeCheck();
			}
			it('tuples: only allows greater or equal items.', () => {
				typeCheckGoal(`{
					type T = [int];
					let unfixed i: int = 42;
					let v: T = [42];

					let t1_1: mutable [42 | 4.3] = [42];
					let t2_1: mutable [int]      = [42];
					let t3_1: mutable [int]      = [i];
					let t4_1: mutable [T?]       = [v];

					let t1_2: mutable [?: 42 | 4.3] = [42];
					let t2_2: mutable [?: int]      = [i];
					let t3_2: mutable [   42 | 4.3] = [42, '43'];
					let t4_2: mutable [int, ?: str] = [42, '43'];
				}`);
				typeCheckGoal(`{
					let t: mutable [int, str] = [42];
				}`, TypeError03);
			});
			it('records: only allows matching or more properties.', () => {
				typeCheckGoal(`{
					type T = [int];
					let unfixed i: int = 42;
					let v: T = [42];

					let r1_1: mutable [a: 42 | 4.3] = [a= 42];
					let r2_1: mutable [a: int]      = [a= 42];
					let r3_1: mutable [a: int]      = [a= i];
					let r4_1: mutable [a: T?]       = [a= v];

					let r1_2: mutable [a?: 42 | 4.3]    = [a= 42];
					let r2_2: mutable [a?: int]         = [a= i];
					let r3_2: mutable [a:  42 | 4.3]    = [b= '43', a= 42];
					let r4_2: mutable [a: int, b?: str] = [b= '43', a= 42];
				}`);
				typeCheckGoal(`
					let r1: mutable [a: int, b: str] = [a= 42];
					let r2: mutable [a: int, b: str] = [c= 42, b= '43'];
					let r3: mutable [a: int, b: str] = [c= 42, d= '43'];
				`.split('\n'), TypeError03);
			});
			it('throws when not assigned to correct type.', () => {
				typeCheckGoal(`
					let t: mutable [a: int, b: str] = [   42,    '43'];
					let r: mutable [   int,    str] = [a= 42, b= '43'];
					let s: mutable {int -> str}     = {   42,    '43'};
					let s: mutable (int | str){}    = {   42 ->  '43'};
				`.split('\n'), TypeError03);
				typeCheckGoal(`{
					let t1: mutable obj                                = [42, '43'];
					let t2: mutable ([int, str] | [   bool,    float]) = [42, '43'];
					let t3: mutable ([int, str] | [a: bool, b: float]) = [42, '43'];
					let t4: mutable ([int, str] | obj)                 = [42, '43'];

					let r1: mutable obj                                      = [a= 42, b= '43'];
					let r2: mutable ([a: int, b: str] | [c: bool, d: float]) = [a= 42, b= '43'];
					let r3: mutable ([a: int, b: str] | [   bool,    float]) = [a= 42, b= '43'];
					let r4: mutable ([a: int, b: str] | obj)                 = [a= 42, b= '43'];

					let s1: mutable (42 | 4.3){}            = {42};
					let s2: mutable (int | float){}         = {42};
					let s3: mutable obj                     = {42};
					let s4: mutable (int{} | {str -> bool}) = {42};
					let s5: mutable (int{} | obj)           = {42};

					let m1: mutable {int -> float}           = {42 -> 4.3};
					let m2: mutable {int? -> float?}         = {42 -> 4.3};
					let m3: mutable obj                      = {42 -> 4.3};
					let m4: mutable ({int -> float} | str{}) = {42 -> 4.3};
					let m5: mutable ({int -> float} | obj)   = {42 -> 4.3};
				}`);
			});
			it('throws when entries mismatch.', () => {
				typeCheckGoal(`
					let t1: mutable [int, str]    = [42, 43];
					let t2: mutable [int, ?: str] = [42, 43];

					let r1: mutable [a: int, b: str]  = [a= 42, b= 43];
					let r2: mutable [a: int, b?: str] = [a= 42, b= 43];

					let s1: mutable int{} = {'42'};
					let s2: mutable int{} = {42, '43'};

					let m1: mutable {int -> str} = {4.2 -> '43'};
					let m2: mutable {int -> str} = {42  -> 4.3};
				`.split('\n'), TypeError03);
				typeCheckGoal(`{
					let t3: mutable [   bool,    str] = [   42,    43];
					let r3: mutable [a: bool, b: str] = [a= 44, b= 45];
					let s3: mutable (bool | str){}    = {   46,    47};

					let m3_1: mutable {str -> bool} = {1 -> false, 2.0 -> true};
					let m3_2: mutable {str -> bool} = {'a' -> 3,   'b' -> 4.0};
					let m3_3: mutable {str -> bool} = {5 -> false, 'b' -> 6.0};
					let m3_4: mutable {str -> bool} = {7 -> 8.0};
					let m3_5: mutable {str -> bool} = {9 -> 'a', 10.0 -> 'b'};
				}`, (err) => {
					assert.ok(err instanceof AggregateError);
					assertAssignable(err, {
						cons:   AggregateError,
						errors: [
							{
								cons:   AggregateError,
								errors: [
									{cons: TypeError03, message: 'Expression of type 42 is not assignable to type bool.'},
									{cons: TypeError03, message: 'Expression of type 43 is not assignable to type str.'},
								],
							},
							{
								cons:   AggregateError,
								errors: [
									{cons: TypeError03, message: 'Expression of type 44 is not assignable to type bool.'},
									{cons: TypeError03, message: 'Expression of type 45 is not assignable to type str.'},
								],
							},
							{
								cons:   AggregateError,
								errors: [
									{cons: TypeError03, message: 'Expression of type 46 is not assignable to type bool | str.'},
									{cons: TypeError03, message: 'Expression of type 47 is not assignable to type bool | str.'},
								],
							},
							{
								cons:   AggregateError,
								errors: [
									{cons: TypeError03, message: 'Expression of type 1 is not assignable to type str.'},
									{cons: TypeError03, message: 'Expression of type 2.0 is not assignable to type str.'},
								],
							},
							{
								cons:   AggregateError,
								errors: [
									{cons: TypeError03, message: 'Expression of type 3 is not assignable to type bool.'},
									{cons: TypeError03, message: 'Expression of type 4.0 is not assignable to type bool.'},
								],
							},
							{
								cons:   AggregateError,
								errors: [
									{cons: TypeError03, message: 'Expression of type 5 is not assignable to type str.'},
									{cons: TypeError03, message: 'Expression of type 6.0 is not assignable to type bool.'},
								],
							},
							{
								cons:   AggregateError,
								errors: [
									{cons: TypeError03, message: 'Expression of type 7 is not assignable to type str.'},
									{cons: TypeError03, message: 'Expression of type 8.0 is not assignable to type bool.'},
								],
							},
							{
								cons:   AggregateError,
								errors: [
									{
										cons:   AggregateError,
										errors: [
											{cons: TypeError03, message: 'Expression of type 9 is not assignable to type str.'},
											{cons: TypeError03, message: 'Expression of type \'a\' is not assignable to type bool.'},
										],
									},
									{
										cons:   AggregateError,
										errors: [
											{cons: TypeError03, message: 'Expression of type 10.0 is not assignable to type str.'},
											{cons: TypeError03, message: 'Expression of type \'b\' is not assignable to type bool.'},
										],
									},
								],
							},
						],
					});
					return true;
				});
			});
		});
	});


	describe('#build', () => {
		it('with constant folding on, returns InstructionNone for fixed & foldable variables.', () => {
			const src: string = `{
				let x: int = 42;
				let y: float = 4.2 * 10;
<<<<<<< HEAD
			}`;
			const block: AST.ASTNodeBlock = AST.ASTNodeBlock.fromSource(src);
			block.varCheck();
			block.typeCheck();
			const builder: Builder = new Builder(src)
=======
			`;
			const goal: AST.ASTNodeGoal = AST.ASTNodeGoal.fromSource(src);
			goal.varCheck();
			goal.typeCheck();
			const builder: Builder = new Builder(src);
>>>>>>> 6d8da1ff
			assert.deepStrictEqual(
				[
					block.children[0].build(builder),
					block.children[1].build(builder),
				],
				[
					new INST.InstructionNone(),
					new INST.InstructionNone(),
				],
			);
		});
		it('with constant folding on, returns InstructionDeclareGlobal for unfixed / non-foldable variables.', () => {
			const src: string = `{
				let unfixed x: int = 42;
				let y: int = x + 10;
<<<<<<< HEAD
			}`;
			const block: AST.ASTNodeBlock = AST.ASTNodeBlock.fromSource(src);
			block.varCheck();
			block.typeCheck();
			const builder: Builder = new Builder(src)
=======
			`;
			const goal: AST.ASTNodeGoal = AST.ASTNodeGoal.fromSource(src);
			goal.varCheck();
			goal.typeCheck();
			const builder: Builder = new Builder(src);
>>>>>>> 6d8da1ff
			assert.deepStrictEqual(
				[
					block.children[0].build(builder),
					block.children[1].build(builder),
				],
				[
					new INST.InstructionDeclareGlobal(0x100n, true,  instructionConstInt(42n)),
					new INST.InstructionDeclareGlobal(0x101n, false, new INST.InstructionBinopArithmetic(
						Operator.ADD,
						new INST.InstructionGlobalGet(0x100n),
						instructionConstInt(10n),
					)),
				],
			);
		});
		it('with constant folding off, always returns InstructionDeclareGlobal.', () => {
			const src: string = `{
				let x: int = 42;
				let unfixed y: float = 4.2;
			}`;
			const block: AST.ASTNodeBlock = AST.ASTNodeBlock.fromSource(src, CONFIG_FOLDING_OFF);
			block.varCheck();
			block.typeCheck();
			const builder: Builder = new Builder(src, CONFIG_FOLDING_OFF);
			assert.deepStrictEqual(
				[
					block.children[0].build(builder),
					block.children[1].build(builder),
				],
				[
					new INST.InstructionDeclareGlobal(0x100n, false, instructionConstInt(42n)),
					new INST.InstructionDeclareGlobal(0x101n, true,  instructionConstFloat(4.2)),
				],
			);
		});
	});
});<|MERGE_RESOLUTION|>--- conflicted
+++ resolved
@@ -266,19 +266,11 @@
 			const src: string = `{
 				let x: int = 42;
 				let y: float = 4.2 * 10;
-<<<<<<< HEAD
 			}`;
 			const block: AST.ASTNodeBlock = AST.ASTNodeBlock.fromSource(src);
 			block.varCheck();
 			block.typeCheck();
-			const builder: Builder = new Builder(src)
-=======
-			`;
-			const goal: AST.ASTNodeGoal = AST.ASTNodeGoal.fromSource(src);
-			goal.varCheck();
-			goal.typeCheck();
 			const builder: Builder = new Builder(src);
->>>>>>> 6d8da1ff
 			assert.deepStrictEqual(
 				[
 					block.children[0].build(builder),
@@ -294,19 +286,11 @@
 			const src: string = `{
 				let unfixed x: int = 42;
 				let y: int = x + 10;
-<<<<<<< HEAD
 			}`;
 			const block: AST.ASTNodeBlock = AST.ASTNodeBlock.fromSource(src);
 			block.varCheck();
 			block.typeCheck();
-			const builder: Builder = new Builder(src)
-=======
-			`;
-			const goal: AST.ASTNodeGoal = AST.ASTNodeGoal.fromSource(src);
-			goal.varCheck();
-			goal.typeCheck();
 			const builder: Builder = new Builder(src);
->>>>>>> 6d8da1ff
 			assert.deepStrictEqual(
 				[
 					block.children[0].build(builder),
