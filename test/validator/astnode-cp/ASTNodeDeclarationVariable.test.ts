import * as assert from 'assert';
import binaryen from 'binaryen';
import * as xjs from 'extrajs';
import {
	AST,
	type SymbolStructure,
	SymbolStructureVar,
	TYPE,
	Builder,
	AssignmentErrorDuplicateDeclaration,
	TypeErrorNotAssignable,
} from '../../../src/index.js';
import {assert_instanceof} from '../../../src/lib/index.js';
import {
	assertAssignable,
	assertEqualBins,
} from '../../assert-helpers.js';
import {
	CONFIG_FOLDING_OFF,
	CONFIG_COERCION_OFF,
	buildConstInt,
} from '../../helpers.js';



describe('ASTNodeDeclarationVariable', () => {
	describe('#varCheck', () => {
		it('adds a SymbolStructure to the symbol table with a preset `type` value of `unknown` and a preset null `value` value.', () => {
			const goal: AST.ASTNodeGoal = AST.ASTNodeGoal.fromSource(`{
				let x: int = 42;
			}`);
			assert.ok(!goal.validator.hasSymbol(256n));
			goal.varCheck();
			assert.ok(goal.validator.hasSymbol(256n));
			const info: SymbolStructure | null = goal.validator.getSymbolInfo(256n);
			assert_instanceof(info, SymbolStructureVar);
			assert.strictEqual(info.type, TYPE.UNKNOWN);
			assert.strictEqual(info.value, null);
		});
		it('throws if the validator already contains a record for the variable.', () => {
			assert.throws(() => AST.ASTNodeGoal.fromSource(`{
				let i: int = 42;
				let i: int = 43;
<<<<<<< HEAD
			}`).varCheck(), AssignmentError01);
			assert.throws(() => AST.ASTNodeGoal.fromSource(`{
				type FOO = float;
				let FOO: int = 42;
			}`).varCheck(), AssignmentError01);
=======
			`).varCheck(), AssignmentErrorDuplicateDeclaration);
			assert.throws(() => AST.ASTNodeGoal.fromSource(`
				type FOO = float;
				let FOO: int = 42;
			`).varCheck(), AssignmentErrorDuplicateDeclaration);
>>>>>>> 19f8153a
		});
	});


	describe('#typeCheck', () => {
		function typeCheckGoal(src: string | string[], expect_thrown?: Parameters<typeof assert.throws>[1]): void {
			if (src instanceof Array) {
				return src
					.map((s) => s.trim())
					.filter((s) => !!s)
					.forEach((s) => typeCheckGoal(s, expect_thrown));
			}
			const goal: AST.ASTNodeGoal = AST.ASTNodeGoal.fromSource(src);
			goal.varCheck();
			return (expect_thrown)
				? assert.throws(() => goal.typeCheck(), expect_thrown)
				: goal.typeCheck();
		}
		it('checks the assigned expression’s type against the variable assignee’s type.', () => {
			AST.ASTNodeDeclarationVariable.fromSource(`
				let  the_answer:  int | float =  21  *  2;
			`).typeCheck();
		});
		it('throws when the assigned expression’s type is not compatible with the variable assignee’s type.', () => {
			assert.throws(() => AST.ASTNodeDeclarationVariable.fromSource(`
				let  the_answer:  null =  21  *  2;
			`).typeCheck(), TypeErrorNotAssignable);
		});
		it('with int coersion on, allows assigning ints to floats.', () => {
			AST.ASTNodeDeclarationVariable.fromSource(`
				let x: float = 42;
			`).typeCheck();
		});
		it('with int coersion off, throws when assigning int to float.', () => {
			assert.throws(() => AST.ASTNodeDeclarationVariable.fromSource(`
				let x: float = 42;
			`, CONFIG_COERCION_OFF).typeCheck(), TypeErrorNotAssignable);
		});
<<<<<<< HEAD
		context('allows assigning a collection literal to a wider mutable type.', () => {
			function typeCheckGoal(src: string | string[], expect_thrown?: Parameters<typeof assert.throws>[1]): void {
				if (src instanceof Array) {
					return src
						.map((s) => s.trim())
						.filter((s) => !!s)
						.forEach((s) => typeCheckGoal(`{${ s }}`, expect_thrown));
				}
				const goal: AST.ASTNodeGoal = AST.ASTNodeGoal.fromSource(src);
				goal.varCheck();
				return (expect_thrown)
					? assert.throws(() => goal.typeCheck(), expect_thrown)
					: goal.typeCheck();
			}
=======
		it('immutable sets/maps should not be covariant due to bracket access.', () => {
			typeCheckGoal([
				'let s: Set.<int | str>       = Set.<int>([42, 43]);',
				'let m: Map.<int | str, bool> = Map.<int, bool>([[42, false], [43, true]]);',
				// otherwise one would access `s.["hello"]` or `m.["hello"]`
			], TypeErrorNotAssignable);
		});
		context('assigning a collection to a constant collection type.', () => {
			it('allows assigning a constant collection literal', () => {
				typeCheckGoal(`
					let c: int\\[3] = \\[42, 420, 4200];
					let d: \\[n42: int, n420: int] = \\[
						n42=  42,
						n420= 420,
					];
				`);
			});
			it('disallows assigning a variable collection literal', () => {
				typeCheckGoal([
					'let g: int\\[3] = [42, 420, 4200];',
					`let h: \\[n42: int, n420: int] = [
						n42=  42,
						n420= 420,
					];`,
				], TypeErrorNotAssignable);
			});
		});
		context('assigning a collection literal to a wider mutable type.', () => {
>>>>>>> 19f8153a
			it('tuples: only allows greater or equal items.', () => {
				typeCheckGoal(`{
					type T = [int];
					let unfixed i: int = 42;
					let v: T = [42];

					let t1_1: mutable [42 | 4.3] = [42];
					let t2_1: mutable [int]      = [42];
					let t3_1: mutable [int]      = [i];
					let t4_1: mutable [T?]       = [v];

					let t1_2: mutable [?: 42 | 4.3] = [42];
					let t2_2: mutable [?: int]      = [i];
<<<<<<< HEAD
					let t3_2: mutable [   42 | 4.3] = [42, '43'];
					let t4_2: mutable [int, ?: str] = [42, '43'];
				}`);
				typeCheckGoal(`{
					let t: mutable [int, str] = [42];
				}`, TypeError03);
=======
					let t3_2: mutable [   42 | 4.3] = [42, "43"];
					let t4_2: mutable [int, ?: str] = [42, "43"];
				`);
				typeCheckGoal(`
					let t: mutable [int, str] = [42];
				`, TypeErrorNotAssignable);
>>>>>>> 19f8153a
			});
			it('records: only allows matching or more properties.', () => {
				typeCheckGoal(`{
					type T = [int];
					let unfixed i: int = 42;
					let v: T = [42];

					let r1_1: mutable [a: 42 | 4.3] = [a= 42];
					let r2_1: mutable [a: int]      = [a= 42];
					let r3_1: mutable [a: int]      = [a= i];
					let r4_1: mutable [a: T?]       = [a= v];

					let r1_2: mutable [a?: 42 | 4.3]    = [a= 42];
					let r2_2: mutable [a?: int]         = [a= i];
<<<<<<< HEAD
					let r3_2: mutable [a:  42 | 4.3]    = [b= '43', a= 42];
					let r4_2: mutable [a: int, b?: str] = [b= '43', a= 42];
				}`);
=======
					let r3_2: mutable [a:  42 | 4.3]    = [b= "43", a= 42];
					let r4_2: mutable [a: int, b?: str] = [b= "43", a= 42];
				`);
>>>>>>> 19f8153a
				typeCheckGoal(`
					let r1: mutable [a: int, b: str] = [a= 42];
					let r2: mutable [a: int, b: str] = [c= 42, b= "43"];
					let r3: mutable [a: int, b: str] = [c= 42, d= "43"];
				`.split('\n'), TypeErrorNotAssignable);
			});
			it('vects & structs: disallows assigning to mutable type.', () => {
				typeCheckGoal(`
					let v: [   int,    str] = \\[   42,    "hello"];
					let s: [a: int, b: str] = \\[a= 42, b= "hello"];
				`.split('\n'));
				typeCheckGoal(`
					let v: obj = \\[   42,    "hello"];
					let s: obj = \\[a= 42, b= "hello"];
				`.split('\n'));
				typeCheckGoal(`
					let v: mutable obj = \\[   42,    "hello"];
					let s: mutable obj = \\[a= 42, b= "hello"];
				`.split('\n')); // mutable obj == obj
				return typeCheckGoal(`
					let v: mutable [   int,    str] = \\[   42,    "hello"];
					let s: mutable [a: int, b: str] = \\[a= 42, b= "hello"];
				`.split('\n'), TypeErrorNotAssignable);
			});
			it('should throw when assigning combo type to union.', () => {
				typeCheckGoal([
					'let x: [   bool,    int] | [   int,    bool] = [   true,    true];',
					'let x: [a: bool, b: int] | [a: int, b: bool] = [a= true, b= true];',
				], TypeErrorNotAssignable);
				return typeCheckGoal(`
					type Employee = [
						name:         str,
						id:           int,
						job_title:    str,
						hours_worked: float,
					];
					type Volunteer = [
						name:         str,
						agency:       str,
						hours_worked: float,
					];
					let bob: Employee | Volunteer = [
						name=         "Bob", %: str
						hours_worked= 80.0,  %: float
					];
				`, TypeErrorNotAssignable);
			});
			it('throws when not assigned to correct type.', () => {
				typeCheckGoal(`
<<<<<<< HEAD
					let t: mutable [a: int, b: str] = [   42,    '43'];
					let r: mutable [   int,    str] = [a= 42, b= '43'];
					let s: mutable {int -> str}     = {   42,    '43'};
					let s: mutable (int | str){}    = {   42 ->  '43'};
				`.split('\n'), TypeError03);
				typeCheckGoal(`{
					let t1: mutable obj                                = [42, '43'];
					let t2: mutable ([int, str] | [   bool,    float]) = [42, '43'];
					let t3: mutable ([int, str] | [a: bool, b: float]) = [42, '43'];
					let t4: mutable ([int, str] | obj)                 = [42, '43'];
=======
					let t: mutable [a: int, b: str] = [   42,    "43"];
					let r: mutable [   int,    str] = [a= 42, b= "43"];
					let s: mutable {int -> str}     = {   42,    "43"};
					let s: mutable (int | str){}    = {   42 ->  "43"};
				`.split('\n'), TypeErrorNotAssignable);
				typeCheckGoal(`
					let t1: mutable obj                                = [42, "43"];
					let t2: mutable ([int, str] | [   bool,    float]) = [42, "43"];
					let t3: mutable ([int, str] | [a: bool, b: float]) = [42, "43"];
					let t4: mutable ([int, str] | obj)                 = [42, "43"];
>>>>>>> 19f8153a

					let r1: mutable obj                                      = [a= 42, b= "43"];
					let r2: mutable ([a: int, b: str] | [c: bool, d: float]) = [a= 42, b= "43"];
					let r3: mutable ([a: int, b: str] | [   bool,    float]) = [a= 42, b= "43"];
					let r4: mutable ([a: int, b: str] | obj)                 = [a= 42, b= "43"];

					let s1: mutable (42 | 4.3){}            = {42};
					let s2: mutable (int | float){}         = {42};
					let s3: mutable obj                     = {42};
					let s4: mutable (int{} | {str -> bool}) = {42};
					let s5: mutable (int{} | obj)           = {42};

					let m1: mutable {int -> float}           = {42 -> 4.3};
					let m2: mutable {int? -> float?}         = {42 -> 4.3};
					let m3: mutable obj                      = {42 -> 4.3};
					let m4: mutable ({int -> float} | str{}) = {42 -> 4.3};
					let m5: mutable ({int -> float} | obj)   = {42 -> 4.3};
				}`);
			});
			it('throws when entries mismatch.', () => {
				typeCheckGoal(`
					let t1: mutable [int, str]    = [42, 43];
					let t2: mutable [int, ?: str] = [42, 43];

					let r1: mutable [a: int, b: str]  = [a= 42, b= 43];
					let r2: mutable [a: int, b?: str] = [a= 42, b= 43];

					let s1: mutable int{} = {"42"};
					let s2: mutable int{} = {42, "43"};

					let m1: mutable {int -> str} = {4.2 -> "43"};
					let m2: mutable {int -> str} = {42  -> 4.3};
<<<<<<< HEAD
				`.split('\n'), TypeError03);
				typeCheckGoal(`{
=======
				`.split('\n'), TypeErrorNotAssignable);
				typeCheckGoal(`
>>>>>>> 19f8153a
					let t3: mutable [   bool,    str] = [   42,    43];
					let r3: mutable [a: bool, b: str] = [a= 44, b= 45];
					let s3: mutable (bool | str){}    = {   46,    47};

					let m3_1: mutable {str -> bool} = {1 -> false, 2.0 -> true};
					let m3_2: mutable {str -> bool} = {"a" -> 3,   "b" -> 4.0};
					let m3_3: mutable {str -> bool} = {5 -> false, "b" -> 6.0};
					let m3_4: mutable {str -> bool} = {7 -> 8.0};
<<<<<<< HEAD
					let m3_5: mutable {str -> bool} = {9 -> 'a', 10.0 -> 'b'};
				}`, (err) => {
					assert.ok(err instanceof AggregateError);
=======
					let m3_5: mutable {str -> bool} = {9 -> "a", 10.0 -> "b"};
				`, (err) => {
					assert_instanceof(err, AggregateError);
>>>>>>> 19f8153a
					assertAssignable(err, {
						cons:   AggregateError,
						errors: [
							{
								cons:   AggregateError,
								errors: [
									{cons: TypeErrorNotAssignable, message: 'Expression of type `42` is not assignable to type `bool`.'},
									{cons: TypeErrorNotAssignable, message: 'Expression of type `43` is not assignable to type `str`.'},
								],
							},
							{
								cons:   AggregateError,
								errors: [
									{cons: TypeErrorNotAssignable, message: 'Expression of type `44` is not assignable to type `bool`.'},
									{cons: TypeErrorNotAssignable, message: 'Expression of type `45` is not assignable to type `str`.'},
								],
							},
							{
								cons:   AggregateError,
								errors: [
									{cons: TypeErrorNotAssignable, message: 'Expression of type `46` is not assignable to type `bool | str`.'},
									{cons: TypeErrorNotAssignable, message: 'Expression of type `47` is not assignable to type `bool | str`.'},
								],
							},
							{
								cons:   AggregateError,
								errors: [
									{cons: TypeErrorNotAssignable, message: 'Expression of type `1` is not assignable to type `str`.'},
									{cons: TypeErrorNotAssignable, message: 'Expression of type `2.0` is not assignable to type `str`.'},
								],
							},
							{
								cons:   AggregateError,
								errors: [
									{cons: TypeErrorNotAssignable, message: 'Expression of type `3` is not assignable to type `bool`.'},
									{cons: TypeErrorNotAssignable, message: 'Expression of type `4.0` is not assignable to type `bool`.'},
								],
							},
							{
								cons:   AggregateError,
								errors: [
									{cons: TypeErrorNotAssignable, message: 'Expression of type `5` is not assignable to type `str`.'},
									{cons: TypeErrorNotAssignable, message: 'Expression of type `6.0` is not assignable to type `bool`.'},
								],
							},
							{
								cons:   AggregateError,
								errors: [
									{cons: TypeErrorNotAssignable, message: 'Expression of type `7` is not assignable to type `str`.'},
									{cons: TypeErrorNotAssignable, message: 'Expression of type `8.0` is not assignable to type `bool`.'},
								],
							},
							{
								cons:   AggregateError,
								errors: [
									{
										cons:   AggregateError,
										errors: [
											{cons: TypeErrorNotAssignable, message: 'Expression of type `9` is not assignable to type `str`.'},
											{cons: TypeErrorNotAssignable, message: 'Expression of type `"a"` is not assignable to type `bool`.'},
										],
									},
									{
										cons:   AggregateError,
										errors: [
											{cons: TypeErrorNotAssignable, message: 'Expression of type `10.0` is not assignable to type `str`.'},
											{cons: TypeErrorNotAssignable, message: 'Expression of type `"b"` is not assignable to type `bool`.'},
										],
									},
								],
							},
						],
					});
					return true;
				});
			});
		});
	});


	describe('#build', () => {
<<<<<<< HEAD
		it('with constant folding on, returns InstructionNone for fixed & foldable variables.', () => {
			const src: string = `{
				let x: int = 42;
				let y: float = 4.2 * 10;
			}`;
			const block: AST.ASTNodeBlock = AST.ASTNodeBlock.fromSource(src);
			block.varCheck();
			block.typeCheck();
			const builder: Builder = new Builder(src);
			assert.deepStrictEqual(
				[
					block.children[0].build(builder),
					block.children[1].build(builder),
				],
				[
					new INST.InstructionNone(),
					new INST.InstructionNone(),
				],
			);
		});
		it('with constant folding on, returns InstructionDeclareGlobal for unfixed / non-foldable variables.', () => {
			const src: string = `{
				let unfixed x: int = 42;
				let y: int = x + 10;
			}`;
			const block: AST.ASTNodeBlock = AST.ASTNodeBlock.fromSource(src);
			block.varCheck();
			block.typeCheck();
			const builder: Builder = new Builder(src);
			assert.deepStrictEqual(
				[
					block.children[0].build(builder),
					block.children[1].build(builder),
				],
=======
		it('with constant folding on, returns `(nop)` for fixed & foldable variables.', () => {
			const src: string = `
				let x: int = 42;
				let y: float = 4.2 * x;
			`;
			const goal: AST.ASTNodeGoal = AST.ASTNodeGoal.fromSource(src);
			const builder = new Builder(src);
			goal.varCheck();
			goal.typeCheck();
			goal.build(builder);
			return xjs.Array.forEachAggregated(goal.children, (stmt) => assertEqualBins(stmt.build(builder), builder.module.nop()));
		});
		it('with constant folding on, returns `(local.set)` for unfixed / non-foldable variables.', () => {
			const src: string = `
				let unfixed x: int = 42;
				let y: int = x + 10;
			`;
			const goal: AST.ASTNodeGoal = AST.ASTNodeGoal.fromSource(src);
			const builder = new Builder(src);
			goal.varCheck();
			goal.typeCheck();
			goal.build(builder);
			assert.deepStrictEqual(builder.getLocals(), [
				{id: 0x100n, type: binaryen.i32},
				{id: 0x101n, type: binaryen.i32},
			]);
			return assertEqualBins(new Map<binaryen.ExpressionRef, binaryen.ExpressionRef>(goal.children.map((stmt, i) => [
				stmt.build(builder),
				builder.module.local.set(i, (stmt as AST.ASTNodeDeclarationVariable).assigned.build(builder)),
			])));
		});
		it('with constant folding on, coerces as necessary.', () => {
			const src: string = `
				let unfixed x: float = 42;   % should coerce into 42.0, assuming int-coercion is on
				let y: float | int = x * 10; % should *always* transform into Either<float, int>
			`;
			const goal: AST.ASTNodeGoal = AST.ASTNodeGoal.fromSource(src);
			const builder = new Builder(src);
			goal.varCheck();
			goal.typeCheck();
			goal.build(builder);
			assert.deepStrictEqual(builder.getLocals(), [
				{id: 0x100n, type: binaryen.f64},
				{id: 0x101n, type: Builder.createBinTypeEither(binaryen.f64, binaryen.i32)},
			]);
			const exprs: readonly binaryen.ExpressionRef[] = goal.children.map((stmt) => (stmt as AST.ASTNodeDeclarationVariable).assigned.build(builder));
			return assertEqualBins(
				goal.children.map((stmt) => stmt.build(builder)),
>>>>>>> 19f8153a
				[
					builder.module.f64.convert_u.i32(exprs[0]),
					Builder.createBinEither(builder.module, false, exprs[1], buildConstInt(0n, builder.module)),
				].map((expected, i) => builder.module.local.set(i, expected)),
			);
		});
<<<<<<< HEAD
		it('with constant folding off, always returns InstructionDeclareGlobal.', () => {
			const src: string = `{
				let x: int = 42;
				let unfixed y: float = 4.2;
			}`;
			const block: AST.ASTNodeBlock = AST.ASTNodeBlock.fromSource(src, CONFIG_FOLDING_OFF);
			block.varCheck();
			block.typeCheck();
			const builder: Builder = new Builder(src, CONFIG_FOLDING_OFF);
			assert.deepStrictEqual(
				[
					block.children[0].build(builder),
					block.children[1].build(builder),
				],
				[
					new INST.InstructionDeclareGlobal(0x100n, false, instructionConstInt(42n)),
					new INST.InstructionDeclareGlobal(0x101n, true,  instructionConstFloat(4.2)),
				],
			);
=======
		it('with constant folding off, always returns `(local.set)`.', () => {
			const src: string = `
				let x: int = 42;
				let unfixed y: float = 4.2;
			`;
			const goal: AST.ASTNodeGoal = AST.ASTNodeGoal.fromSource(src, CONFIG_FOLDING_OFF);
			const builder = new Builder(src, CONFIG_FOLDING_OFF);
			goal.varCheck();
			goal.typeCheck();
			goal.build(builder);
			assert.deepStrictEqual(builder.getLocals(), [
				{id: 0x100n, type: binaryen.i32},
				{id: 0x101n, type: binaryen.f64},
			]);
			return assertEqualBins(new Map<binaryen.ExpressionRef, binaryen.ExpressionRef>(goal.children.map((stmt, i) => [
				stmt.build(builder),
				builder.module.local.set(i, (stmt as AST.ASTNodeDeclarationVariable).assigned.build(builder)),
			])));
>>>>>>> 19f8153a
		});
	});
});<|MERGE_RESOLUTION|>--- conflicted
+++ resolved
@@ -41,19 +41,11 @@
 			assert.throws(() => AST.ASTNodeGoal.fromSource(`{
 				let i: int = 42;
 				let i: int = 43;
-<<<<<<< HEAD
-			}`).varCheck(), AssignmentError01);
+			}`).varCheck(), AssignmentErrorDuplicateDeclaration);
 			assert.throws(() => AST.ASTNodeGoal.fromSource(`{
 				type FOO = float;
 				let FOO: int = 42;
-			}`).varCheck(), AssignmentError01);
-=======
-			`).varCheck(), AssignmentErrorDuplicateDeclaration);
-			assert.throws(() => AST.ASTNodeGoal.fromSource(`
-				type FOO = float;
-				let FOO: int = 42;
-			`).varCheck(), AssignmentErrorDuplicateDeclaration);
->>>>>>> 19f8153a
+			}`).varCheck(), AssignmentErrorDuplicateDeclaration);
 		});
 	});
 
@@ -64,7 +56,7 @@
 				return src
 					.map((s) => s.trim())
 					.filter((s) => !!s)
-					.forEach((s) => typeCheckGoal(s, expect_thrown));
+					.forEach((s) => typeCheckGoal(`{${ s }}`, expect_thrown));
 			}
 			const goal: AST.ASTNodeGoal = AST.ASTNodeGoal.fromSource(src);
 			goal.varCheck();
@@ -92,22 +84,6 @@
 				let x: float = 42;
 			`, CONFIG_COERCION_OFF).typeCheck(), TypeErrorNotAssignable);
 		});
-<<<<<<< HEAD
-		context('allows assigning a collection literal to a wider mutable type.', () => {
-			function typeCheckGoal(src: string | string[], expect_thrown?: Parameters<typeof assert.throws>[1]): void {
-				if (src instanceof Array) {
-					return src
-						.map((s) => s.trim())
-						.filter((s) => !!s)
-						.forEach((s) => typeCheckGoal(`{${ s }}`, expect_thrown));
-				}
-				const goal: AST.ASTNodeGoal = AST.ASTNodeGoal.fromSource(src);
-				goal.varCheck();
-				return (expect_thrown)
-					? assert.throws(() => goal.typeCheck(), expect_thrown)
-					: goal.typeCheck();
-			}
-=======
 		it('immutable sets/maps should not be covariant due to bracket access.', () => {
 			typeCheckGoal([
 				'let s: Set.<int | str>       = Set.<int>([42, 43]);',
@@ -117,13 +93,13 @@
 		});
 		context('assigning a collection to a constant collection type.', () => {
 			it('allows assigning a constant collection literal', () => {
-				typeCheckGoal(`
+				typeCheckGoal(`{
 					let c: int\\[3] = \\[42, 420, 4200];
 					let d: \\[n42: int, n420: int] = \\[
 						n42=  42,
 						n420= 420,
 					];
-				`);
+				}`);
 			});
 			it('disallows assigning a variable collection literal', () => {
 				typeCheckGoal([
@@ -136,7 +112,6 @@
 			});
 		});
 		context('assigning a collection literal to a wider mutable type.', () => {
->>>>>>> 19f8153a
 			it('tuples: only allows greater or equal items.', () => {
 				typeCheckGoal(`{
 					type T = [int];
@@ -150,21 +125,12 @@
 
 					let t1_2: mutable [?: 42 | 4.3] = [42];
 					let t2_2: mutable [?: int]      = [i];
-<<<<<<< HEAD
-					let t3_2: mutable [   42 | 4.3] = [42, '43'];
-					let t4_2: mutable [int, ?: str] = [42, '43'];
-				}`);
-				typeCheckGoal(`{
-					let t: mutable [int, str] = [42];
-				}`, TypeError03);
-=======
 					let t3_2: mutable [   42 | 4.3] = [42, "43"];
 					let t4_2: mutable [int, ?: str] = [42, "43"];
-				`);
-				typeCheckGoal(`
+				}`);
+				typeCheckGoal(`{
 					let t: mutable [int, str] = [42];
-				`, TypeErrorNotAssignable);
->>>>>>> 19f8153a
+				}`, TypeErrorNotAssignable);
 			});
 			it('records: only allows matching or more properties.', () => {
 				typeCheckGoal(`{
@@ -179,15 +145,9 @@
 
 					let r1_2: mutable [a?: 42 | 4.3]    = [a= 42];
 					let r2_2: mutable [a?: int]         = [a= i];
-<<<<<<< HEAD
-					let r3_2: mutable [a:  42 | 4.3]    = [b= '43', a= 42];
-					let r4_2: mutable [a: int, b?: str] = [b= '43', a= 42];
-				}`);
-=======
 					let r3_2: mutable [a:  42 | 4.3]    = [b= "43", a= 42];
 					let r4_2: mutable [a: int, b?: str] = [b= "43", a= 42];
-				`);
->>>>>>> 19f8153a
+				}`);
 				typeCheckGoal(`
 					let r1: mutable [a: int, b: str] = [a= 42];
 					let r2: mutable [a: int, b: str] = [c= 42, b= "43"];
@@ -217,7 +177,7 @@
 					'let x: [   bool,    int] | [   int,    bool] = [   true,    true];',
 					'let x: [a: bool, b: int] | [a: int, b: bool] = [a= true, b= true];',
 				], TypeErrorNotAssignable);
-				return typeCheckGoal(`
+				return typeCheckGoal(`{
 					type Employee = [
 						name:         str,
 						id:           int,
@@ -233,33 +193,20 @@
 						name=         "Bob", %: str
 						hours_worked= 80.0,  %: float
 					];
-				`, TypeErrorNotAssignable);
+				}`, TypeErrorNotAssignable);
 			});
 			it('throws when not assigned to correct type.', () => {
 				typeCheckGoal(`
-<<<<<<< HEAD
-					let t: mutable [a: int, b: str] = [   42,    '43'];
-					let r: mutable [   int,    str] = [a= 42, b= '43'];
-					let s: mutable {int -> str}     = {   42,    '43'};
-					let s: mutable (int | str){}    = {   42 ->  '43'};
-				`.split('\n'), TypeError03);
-				typeCheckGoal(`{
-					let t1: mutable obj                                = [42, '43'];
-					let t2: mutable ([int, str] | [   bool,    float]) = [42, '43'];
-					let t3: mutable ([int, str] | [a: bool, b: float]) = [42, '43'];
-					let t4: mutable ([int, str] | obj)                 = [42, '43'];
-=======
 					let t: mutable [a: int, b: str] = [   42,    "43"];
 					let r: mutable [   int,    str] = [a= 42, b= "43"];
 					let s: mutable {int -> str}     = {   42,    "43"};
 					let s: mutable (int | str){}    = {   42 ->  "43"};
 				`.split('\n'), TypeErrorNotAssignable);
-				typeCheckGoal(`
+				typeCheckGoal(`{
 					let t1: mutable obj                                = [42, "43"];
 					let t2: mutable ([int, str] | [   bool,    float]) = [42, "43"];
 					let t3: mutable ([int, str] | [a: bool, b: float]) = [42, "43"];
 					let t4: mutable ([int, str] | obj)                 = [42, "43"];
->>>>>>> 19f8153a
 
 					let r1: mutable obj                                      = [a= 42, b= "43"];
 					let r2: mutable ([a: int, b: str] | [c: bool, d: float]) = [a= 42, b= "43"];
@@ -292,13 +239,8 @@
 
 					let m1: mutable {int -> str} = {4.2 -> "43"};
 					let m2: mutable {int -> str} = {42  -> 4.3};
-<<<<<<< HEAD
-				`.split('\n'), TypeError03);
-				typeCheckGoal(`{
-=======
 				`.split('\n'), TypeErrorNotAssignable);
-				typeCheckGoal(`
->>>>>>> 19f8153a
+				typeCheckGoal(`{
 					let t3: mutable [   bool,    str] = [   42,    43];
 					let r3: mutable [a: bool, b: str] = [a= 44, b= 45];
 					let s3: mutable (bool | str){}    = {   46,    47};
@@ -307,15 +249,9 @@
 					let m3_2: mutable {str -> bool} = {"a" -> 3,   "b" -> 4.0};
 					let m3_3: mutable {str -> bool} = {5 -> false, "b" -> 6.0};
 					let m3_4: mutable {str -> bool} = {7 -> 8.0};
-<<<<<<< HEAD
-					let m3_5: mutable {str -> bool} = {9 -> 'a', 10.0 -> 'b'};
+					let m3_5: mutable {str -> bool} = {9 -> "a", 10.0 -> "b"};
 				}`, (err) => {
-					assert.ok(err instanceof AggregateError);
-=======
-					let m3_5: mutable {str -> bool} = {9 -> "a", 10.0 -> "b"};
-				`, (err) => {
 					assert_instanceof(err, AggregateError);
->>>>>>> 19f8153a
 					assertAssignable(err, {
 						cons:   AggregateError,
 						errors: [
@@ -397,137 +333,78 @@
 
 
 	describe('#build', () => {
-<<<<<<< HEAD
-		it('with constant folding on, returns InstructionNone for fixed & foldable variables.', () => {
+		it('with constant folding on, returns `(nop)` for fixed & foldable variables.', () => {
 			const src: string = `{
 				let x: int = 42;
-				let y: float = 4.2 * 10;
+				let y: float = 4.2 * x;
 			}`;
 			const block: AST.ASTNodeBlock = AST.ASTNodeBlock.fromSource(src);
+			const builder = new Builder(src);
 			block.varCheck();
 			block.typeCheck();
-			const builder: Builder = new Builder(src);
-			assert.deepStrictEqual(
-				[
-					block.children[0].build(builder),
-					block.children[1].build(builder),
-				],
-				[
-					new INST.InstructionNone(),
-					new INST.InstructionNone(),
-				],
-			);
-		});
-		it('with constant folding on, returns InstructionDeclareGlobal for unfixed / non-foldable variables.', () => {
+			block.build(builder);
+			return xjs.Array.forEachAggregated(block.children, (stmt) => assertEqualBins(stmt.build(builder), builder.module.nop()));
+		});
+		it('with constant folding on, returns `(local.set)` for unfixed / non-foldable variables.', () => {
 			const src: string = `{
 				let unfixed x: int = 42;
 				let y: int = x + 10;
 			}`;
 			const block: AST.ASTNodeBlock = AST.ASTNodeBlock.fromSource(src);
+			const builder = new Builder(src);
 			block.varCheck();
 			block.typeCheck();
-			const builder: Builder = new Builder(src);
-			assert.deepStrictEqual(
-				[
-					block.children[0].build(builder),
-					block.children[1].build(builder),
-				],
-=======
-		it('with constant folding on, returns `(nop)` for fixed & foldable variables.', () => {
-			const src: string = `
-				let x: int = 42;
-				let y: float = 4.2 * x;
-			`;
-			const goal: AST.ASTNodeGoal = AST.ASTNodeGoal.fromSource(src);
-			const builder = new Builder(src);
-			goal.varCheck();
-			goal.typeCheck();
-			goal.build(builder);
-			return xjs.Array.forEachAggregated(goal.children, (stmt) => assertEqualBins(stmt.build(builder), builder.module.nop()));
-		});
-		it('with constant folding on, returns `(local.set)` for unfixed / non-foldable variables.', () => {
-			const src: string = `
-				let unfixed x: int = 42;
-				let y: int = x + 10;
-			`;
-			const goal: AST.ASTNodeGoal = AST.ASTNodeGoal.fromSource(src);
-			const builder = new Builder(src);
-			goal.varCheck();
-			goal.typeCheck();
-			goal.build(builder);
+			block.build(builder);
 			assert.deepStrictEqual(builder.getLocals(), [
 				{id: 0x100n, type: binaryen.i32},
 				{id: 0x101n, type: binaryen.i32},
 			]);
-			return assertEqualBins(new Map<binaryen.ExpressionRef, binaryen.ExpressionRef>(goal.children.map((stmt, i) => [
+			return assertEqualBins(new Map<binaryen.ExpressionRef, binaryen.ExpressionRef>(block.children.map((stmt, i) => [
 				stmt.build(builder),
 				builder.module.local.set(i, (stmt as AST.ASTNodeDeclarationVariable).assigned.build(builder)),
 			])));
 		});
 		it('with constant folding on, coerces as necessary.', () => {
-			const src: string = `
+			const src: string = `{
 				let unfixed x: float = 42;   % should coerce into 42.0, assuming int-coercion is on
 				let y: float | int = x * 10; % should *always* transform into Either<float, int>
-			`;
-			const goal: AST.ASTNodeGoal = AST.ASTNodeGoal.fromSource(src);
+			}`;
+			const block: AST.ASTNodeBlock = AST.ASTNodeBlock.fromSource(src);
 			const builder = new Builder(src);
-			goal.varCheck();
-			goal.typeCheck();
-			goal.build(builder);
+			block.varCheck();
+			block.typeCheck();
+			block.build(builder);
 			assert.deepStrictEqual(builder.getLocals(), [
 				{id: 0x100n, type: binaryen.f64},
 				{id: 0x101n, type: Builder.createBinTypeEither(binaryen.f64, binaryen.i32)},
 			]);
-			const exprs: readonly binaryen.ExpressionRef[] = goal.children.map((stmt) => (stmt as AST.ASTNodeDeclarationVariable).assigned.build(builder));
+			const exprs: readonly binaryen.ExpressionRef[] = block.children.map((stmt) => (stmt as AST.ASTNodeDeclarationVariable).assigned.build(builder));
 			return assertEqualBins(
-				goal.children.map((stmt) => stmt.build(builder)),
->>>>>>> 19f8153a
+				block.children.map((stmt) => stmt.build(builder)),
 				[
 					builder.module.f64.convert_u.i32(exprs[0]),
 					Builder.createBinEither(builder.module, false, exprs[1], buildConstInt(0n, builder.module)),
 				].map((expected, i) => builder.module.local.set(i, expected)),
 			);
 		});
-<<<<<<< HEAD
-		it('with constant folding off, always returns InstructionDeclareGlobal.', () => {
+		it('with constant folding off, always returns `(local.set)`.', () => {
 			const src: string = `{
 				let x: int = 42;
 				let unfixed y: float = 4.2;
 			}`;
 			const block: AST.ASTNodeBlock = AST.ASTNodeBlock.fromSource(src, CONFIG_FOLDING_OFF);
+			const builder = new Builder(src, CONFIG_FOLDING_OFF);
 			block.varCheck();
 			block.typeCheck();
-			const builder: Builder = new Builder(src, CONFIG_FOLDING_OFF);
-			assert.deepStrictEqual(
-				[
-					block.children[0].build(builder),
-					block.children[1].build(builder),
-				],
-				[
-					new INST.InstructionDeclareGlobal(0x100n, false, instructionConstInt(42n)),
-					new INST.InstructionDeclareGlobal(0x101n, true,  instructionConstFloat(4.2)),
-				],
-			);
-=======
-		it('with constant folding off, always returns `(local.set)`.', () => {
-			const src: string = `
-				let x: int = 42;
-				let unfixed y: float = 4.2;
-			`;
-			const goal: AST.ASTNodeGoal = AST.ASTNodeGoal.fromSource(src, CONFIG_FOLDING_OFF);
-			const builder = new Builder(src, CONFIG_FOLDING_OFF);
-			goal.varCheck();
-			goal.typeCheck();
-			goal.build(builder);
+			block.build(builder);
 			assert.deepStrictEqual(builder.getLocals(), [
 				{id: 0x100n, type: binaryen.i32},
 				{id: 0x101n, type: binaryen.f64},
 			]);
-			return assertEqualBins(new Map<binaryen.ExpressionRef, binaryen.ExpressionRef>(goal.children.map((stmt, i) => [
+			return assertEqualBins(new Map<binaryen.ExpressionRef, binaryen.ExpressionRef>(block.children.map((stmt, i) => [
 				stmt.build(builder),
 				builder.module.local.set(i, (stmt as AST.ASTNodeDeclarationVariable).assigned.build(builder)),
 			])));
->>>>>>> 19f8153a
 		});
 	});
 });