import * as assert from 'assert';
import binaryen from 'binaryen';
import * as xjs from 'extrajs';
import {
	AST,
	type SymbolStructure,
	SymbolStructureVar,
	OBJ,
	TYPE,
	Builder,
	AssignmentErrorDuplicateDeclaration,
	TypeErrorNotAssignable,
} from '../../../src/index.js';
import {assert_instanceof} from '../../../src/lib/index.js';
import {
	assertAssignable,
	assertEqualBins,
} from '../../assert-helpers.js';
import {
	CONFIG_FOLDING_OFF,
	CONFIG_COERCION_OFF,
	buildConstInt,
} from '../../helpers.js';



describe('ASTNodeDeclarationVariable', () => {
	describe('#varCheck', () => {
		it('adds a SymbolStructure to the symbol table with a preset `type` value of `unknown` and a preset null `value` value.', () => {
			const goal: AST.ASTNodeGoal = AST.ASTNodeGoal.fromSource(`{
				let x: int = 42;
<<<<<<< HEAD
			}`);
			assert.ok(!goal.validator.hasSymbol(256n));
=======
			`);
			assert.ok(!goal.validator.hasSymbol(0x100n));
>>>>>>> 207c6e69
			goal.varCheck();
			assert.ok(goal.validator.hasSymbol(0x100n));
			const info: SymbolStructure | null = goal.validator.getSymbolInfo(0x100n);
			assert_instanceof(info, SymbolStructureVar);
			assert.strictEqual(info.type, TYPE.UNKNOWN);
			assert.strictEqual(info.value, null);
		});
		it('throws if the validator already contains a record for the variable.', () => {
			assert.throws(() => AST.ASTNodeGoal.fromSource(`{
				let i: int = 42;
				let i: int = 43;
			}`).varCheck(), AssignmentErrorDuplicateDeclaration);
			assert.throws(() => AST.ASTNodeGoal.fromSource(`{
				type FOO = float;
				let FOO: int = 42;
			}`).varCheck(), AssignmentErrorDuplicateDeclaration);
		});
	});


	describe('#typeCheck', () => {
		function typeCheckGoal(src: string | string[], expect_thrown?: Parameters<typeof assert.throws>[1]): void {
			if (src instanceof Array) {
				return src
					.map((s) => s.trim())
					.filter((s) => !!s)
					.forEach((s) => typeCheckGoal(`{${ s }}`, expect_thrown));
			}
			const goal: AST.ASTNodeGoal = AST.ASTNodeGoal.fromSource(src);
			goal.varCheck();
			return (expect_thrown)
				? assert.throws(() => goal.typeCheck(), expect_thrown)
				: goal.typeCheck();
		}
		it('checks the assigned expression’s type against the variable assignee’s type.', () => {
			AST.ASTNodeDeclarationVariable.fromSource(`
				let  the_answer:  int | float =  21  *  2;
			`).typeCheck();
		});
		it('throws when the assigned expression’s type is not compatible with the variable assignee’s type.', () => {
			assert.throws(() => AST.ASTNodeDeclarationVariable.fromSource(`
				let  the_answer:  null =  21  *  2;
			`).typeCheck(), TypeErrorNotAssignable);
		});
		it('with int coersion on, allows assigning ints to floats.', () => {
			AST.ASTNodeDeclarationVariable.fromSource(`
				let x: float = 42;
			`).typeCheck();
		});
		it('with int coersion off, throws when assigning int to float.', () => {
			assert.throws(() => AST.ASTNodeDeclarationVariable.fromSource(`
				let x: float = 42;
			`, CONFIG_COERCION_OFF).typeCheck(), TypeErrorNotAssignable);
		});
		it('does not set `SymbolStructureVar#value` when assignee type has mutable.', () => {
			const goal: AST.ASTNodeGoal = AST.ASTNodeGoal.fromSource(`
				let immut:  int[3]             = [42, 420, 4200];
				let mut:    mutable int[]      = List.<int>([42, 420, 4200]);
				let mutmut: (mutable int[])[3] = [List.<int>([42]), List.<int>([420]), List.<int>([4200])];
			`);
			goal.varCheck();
			goal.typeCheck();
			const [immut, mut, mutmut] = [
				goal.validator.getSymbolInfo(0x100n) as SymbolStructureVar,
				goal.validator.getSymbolInfo(0x101n) as SymbolStructureVar,
				goal.validator.getSymbolInfo(0x102n) as SymbolStructureVar,
			];
			assert.deepStrictEqual(
				[immut.source, immut.value],
				['immut',      new OBJ.Tuple<OBJ.Integer>([
					new OBJ.Integer(  42n),
					new OBJ.Integer( 420n),
					new OBJ.Integer(4200n),
				])],
			);
			assert.deepStrictEqual(
				[mut.source, mut.value],
				['mut',      null],
			);
			return assert.deepStrictEqual(
				[mutmut.source, mutmut.value],
				['mutmut',      null],
			);
		});
		it('immutable sets/maps should not be covariant due to bracket access.', () => {
			typeCheckGoal([
				'let s: Set.<int | str>       = Set.<int>([42, 43]);',
				'let m: Map.<int | str, bool> = Map.<int, bool>([[42, false], [43, true]]);',
				// otherwise one would access `s.["hello"]` or `m.["hello"]`
			], TypeErrorNotAssignable);
		});
		context('assigning a collection to a constant collection type.', () => {
			it('allows assigning a constant collection literal', () => {
<<<<<<< HEAD
				typeCheckGoal(`{
					let c: int\\[3] = \\[42, 420, 4200];
					let d: \\[n42: int, n420: int] = \\[
						n42=  42,
						n420= 420,
					];
				}`);
=======
				typeCheckGoal(`
					let c: int[3] = [42, 420, 4200];
					let d: [n42: int, n420: int] = [
						n42=  42,
						n420= 420,
					];
				`);
				typeCheckGoal(`
					let v: [   int,    str] = [   42,    "hello"];
					let s: [a: int, b: str] = [a= 42, b= "hello"];
				`.split('\n'));
>>>>>>> 207c6e69
			});
			it('allows assigning a variable collection literal (unboxing at runtime).', () => {
				typeCheckGoal([
					'let g: int[3] = [42, 420, 4200];',
					`let h: [n42: int, n420: int] = [
						n42=  42,
						n420= 420,
					];`,
				]);
			});
			it('allows assigning to super reference type (autoboxing at runtime).', () => {
				typeCheckGoal(`
					let v: Object = [   42,    "hello"];
					let s: Object = [a= 42, b= "hello"];
				`.split('\n'));
				typeCheckGoal(`
					let v: mutable Object = [   42,    "hello"];
					let s: mutable Object = [a= 42, b= "hello"];
				`.split('\n')); // mutable Object == Object
			});
		});
		context('assigning a collection literal to a wider mutable type.', () => {
<<<<<<< HEAD
			it('tuples: only allows greater or equal items.', () => {
				typeCheckGoal(`{
					type T = [int];
					let unfixed i: int = 42;
					let v: T = [42];
=======
			it('disallows assigning Tuples/Records to Lists/Dicts', () => {
				typeCheckGoal(`
					let t1_1: List.<42 | 4.3> = [42];
					let t2_1: List.<int>      = [42];
>>>>>>> 207c6e69

					let t1_2: mutable List.<42 | 4.3> = [43];
					let t2_2: mutable List.<int>      = [43];

<<<<<<< HEAD
					let t1_2: mutable [?: 42 | 4.3] = [42];
					let t2_2: mutable [?: int]      = [i];
					let t3_2: mutable [   42 | 4.3] = [42, "43"];
					let t4_2: mutable [int, ?: str] = [42, "43"];
				}`);
				typeCheckGoal(`{
					let t: mutable [int, str] = [42];
				}`, TypeErrorNotAssignable);
			});
			it('records: only allows matching or more properties.', () => {
				typeCheckGoal(`{
					type T = [int];
					let unfixed i: int = 42;
					let v: T = [42];
=======
					let r1_1: Dict.<42 | 4.3> = [a= 42];
					let r2_1: Dict.<int>      = [a= 42];
>>>>>>> 207c6e69

					let r1_2: mutable Dict.<42 | 4.3> = [a= 43];
					let r2_2: mutable Dict.<int>      = [a= 43];

<<<<<<< HEAD
					let r1_2: mutable [a?: 42 | 4.3]    = [a= 42];
					let r2_2: mutable [a?: int]         = [a= i];
					let r3_2: mutable [a:  42 | 4.3]    = [b= "43", a= 42];
					let r4_2: mutable [a: int, b?: str] = [b= "43", a= 42];
				}`);
				typeCheckGoal(`
					let r1: mutable [a: int, b: str] = [a= 42];
					let r2: mutable [a: int, b: str] = [c= 42, b= "43"];
					let r3: mutable [a: int, b: str] = [c= 42, d= "43"];
=======
					let t3_1: [               List.<float>] = [       [4.3]];
					let t3_2: [       mutable List.<float>] = [       [4.3]];
					let r3_1: [inner:         List.<float>] = [inner= [4.3]];
					let r3_2: [inner: mutable List.<float>] = [inner= [4.3]];
>>>>>>> 207c6e69
				`.split('\n'), TypeErrorNotAssignable);
			});
			it('allows assigning Sets and Maps.', () => {
				typeCheckGoal(`
					let s: mutable (int | str){} = {42,   "43"};
					let m: mutable {int -> str}  = {42 -> "43"};
					s.["44"] = true;
					m.[44]   = "45";
				`);
			});
			it('should throw when assigning combo type to union.', () => {
				typeCheckGoal([
					'let x: [   bool,    int] | [   int,    bool] = [   true,    true];',
					'let x: [a: bool, b: int] | [a: int, b: bool] = [a= true, b= true];',
				], TypeErrorNotAssignable);
				return typeCheckGoal(`{
					type Employee = [
						name:         str,
						id:           int,
						job_title:    str,
						hours_worked: float,
					];
					type Volunteer = [
						name:         str,
						agency:       str,
						hours_worked: float,
					];
					let bob: Employee | Volunteer = [
						name=         "Bob", %: str
						hours_worked= 80.0,  %: float
					];
				}`, TypeErrorNotAssignable);
			});
			it('throws when not assigned to correct type.', () => {
				typeCheckGoal(`
					let s: mutable {int -> str}     = {   42,    "43"};
					let s: mutable (int | str){}    = {   42 ->  "43"};
				`.split('\n'), TypeErrorNotAssignable);
<<<<<<< HEAD
				typeCheckGoal(`{
					let t1: mutable obj                                = [42, "43"];
					let t2: mutable ([int, str] | [   bool,    float]) = [42, "43"];
					let t3: mutable ([int, str] | [a: bool, b: float]) = [42, "43"];
					let t4: mutable ([int, str] | obj)                 = [42, "43"];
=======
				typeCheckGoal(`
					let t1: mutable Object                             = [42, "43"];
					let t4: mutable ([int, str] | Object)              = [42, "43"];
>>>>>>> 207c6e69

					let r1: mutable Object                                   = [a= 42, b= "43"];
					let r4: mutable ([a: int, b: str] | Object)              = [a= 42, b= "43"];

					let s1: mutable (42 | 4.3){}            = {42};
					let s2: mutable (int | float){}         = {42};
					let s3: mutable Object                  = {42};
					let s4: mutable (int{} | {str -> bool}) = {42};
					let s5: mutable (int{} | Object)        = {42};

<<<<<<< HEAD
					let m1: mutable {int -> float}           = {42 -> 4.3};
					let m2: mutable {int? -> float?}         = {42 -> 4.3};
					let m3: mutable obj                      = {42 -> 4.3};
					let m4: mutable ({int -> float} | str{}) = {42 -> 4.3};
					let m5: mutable ({int -> float} | obj)   = {42 -> 4.3};
				}`);
=======
					let m1: mutable {int -> float}            = {42 -> 4.3};
					let m2: mutable {int? -> float?}          = {42 -> 4.3};
					let m3: mutable Object                    = {42 -> 4.3};
					let m4: mutable ({int -> float} | str{})  = {42 -> 4.3};
					let m5: mutable ({int -> float} | Object) = {42 -> 4.3};
				`);
>>>>>>> 207c6e69
			});
			it('throws when entries mismatch.', () => {
				typeCheckGoal(`
					let s1: mutable int{} = {"42"};
					let s2: mutable int{} = {42, "43"};

					let m1: mutable {int -> str} = {4.2 -> "43"};
					let m2: mutable {int -> str} = {42  -> 4.3};
				`.split('\n'), TypeErrorNotAssignable);
<<<<<<< HEAD
				typeCheckGoal(`{
					let t3: mutable [   bool,    str] = [   42,    43];
					let r3: mutable [a: bool, b: str] = [a= 44, b= 45];
=======
				typeCheckGoal(`
>>>>>>> 207c6e69
					let s3: mutable (bool | str){}    = {   46,    47};

					let m3_1: mutable {str -> bool} = {1 -> false, 2.0 -> true};
					let m3_2: mutable {str -> bool} = {"a" -> 3,   "b" -> 4.0};
					let m3_3: mutable {str -> bool} = {5 -> false, "b" -> 6.0};
					let m3_4: mutable {str -> bool} = {7 -> 8.0};
					let m3_5: mutable {str -> bool} = {9 -> "a", 10.0 -> "b"};
				}`, (err) => {
					assert_instanceof(err, AggregateError);
					assertAssignable(err, {
						cons:   AggregateError,
						errors: [
							{
								cons:   AggregateError,
								errors: [
									{cons: TypeErrorNotAssignable, message: 'Expression of type `46` is not assignable to type `bool | str`.'},
									{cons: TypeErrorNotAssignable, message: 'Expression of type `47` is not assignable to type `bool | str`.'},
								],
							},
							{
								cons:   AggregateError,
								errors: [
									{cons: TypeErrorNotAssignable, message: 'Expression of type `1` is not assignable to type `str`.'},
									{cons: TypeErrorNotAssignable, message: 'Expression of type `2.0` is not assignable to type `str`.'},
								],
							},
							{
								cons:   AggregateError,
								errors: [
									{cons: TypeErrorNotAssignable, message: 'Expression of type `3` is not assignable to type `bool`.'},
									{cons: TypeErrorNotAssignable, message: 'Expression of type `4.0` is not assignable to type `bool`.'},
								],
							},
							{
								cons:   AggregateError,
								errors: [
									{cons: TypeErrorNotAssignable, message: 'Expression of type `5` is not assignable to type `str`.'},
									{cons: TypeErrorNotAssignable, message: 'Expression of type `6.0` is not assignable to type `bool`.'},
								],
							},
							{
								cons:   AggregateError,
								errors: [
									{cons: TypeErrorNotAssignable, message: 'Expression of type `7` is not assignable to type `str`.'},
									{cons: TypeErrorNotAssignable, message: 'Expression of type `8.0` is not assignable to type `bool`.'},
								],
							},
							{
								cons:   AggregateError,
								errors: [
									{
										cons:   AggregateError,
										errors: [
											{cons: TypeErrorNotAssignable, message: 'Expression of type `9` is not assignable to type `str`.'},
											{cons: TypeErrorNotAssignable, message: 'Expression of type `"a"` is not assignable to type `bool`.'},
										],
									},
									{
										cons:   AggregateError,
										errors: [
											{cons: TypeErrorNotAssignable, message: 'Expression of type `10.0` is not assignable to type `str`.'},
											{cons: TypeErrorNotAssignable, message: 'Expression of type `"b"` is not assignable to type `bool`.'},
										],
									},
								],
							},
						],
					});
					return true;
				});
			});
		});
	});


	describe('#build', () => {
		it('with constant folding on, returns `(nop)` for fixed & foldable variables.', () => {
			const src: string = `{
				let x: int = 42;
				let y: float = 4.2 * x;
			}`;
			const block: AST.ASTNodeBlock = AST.ASTNodeBlock.fromSource(src);
			const builder = new Builder(src);
			block.varCheck();
			block.typeCheck();
			block.build(builder);
			return xjs.Array.forEachAggregated(block.children, (stmt) => assertEqualBins(stmt.build(builder), builder.module.nop()));
		});
		it('with constant folding on, returns `(local.set)` for unfixed / non-foldable variables.', () => {
			const src: string = `{
				let unfixed x: int = 42;
				let y: int = x + 10;
			}`;
			const block: AST.ASTNodeBlock = AST.ASTNodeBlock.fromSource(src);
			const builder = new Builder(src);
			block.varCheck();
			block.typeCheck();
			block.build(builder);
			assert.deepStrictEqual(builder.getLocals(), [
				{id: 0x100n, type: binaryen.i32},
				{id: 0x101n, type: binaryen.i32},
			]);
			return assertEqualBins(new Map<binaryen.ExpressionRef, binaryen.ExpressionRef>(block.children.map((stmt, i) => [
				stmt.build(builder),
				builder.module.local.set(i, (stmt as AST.ASTNodeDeclarationVariable).assigned.build(builder)),
			])));
		});
		it('with constant folding on, coerces as necessary.', () => {
			const src: string = `{
				let unfixed x: float = 42;   % should coerce into 42.0, assuming int-coercion is on
				let y: float | int = x * 10; % should *always* transform into Either<float, int>
			}`;
			const block: AST.ASTNodeBlock = AST.ASTNodeBlock.fromSource(src);
			const builder = new Builder(src);
			block.varCheck();
			block.typeCheck();
			block.build(builder);
			assert.deepStrictEqual(builder.getLocals(), [
				{id: 0x100n, type: binaryen.f64},
				{id: 0x101n, type: Builder.createBinTypeEither(binaryen.f64, binaryen.i32)},
			]);
			const exprs: readonly binaryen.ExpressionRef[] = block.children.map((stmt) => (stmt as AST.ASTNodeDeclarationVariable).assigned.build(builder));
			return assertEqualBins(
				block.children.map((stmt) => stmt.build(builder)),
				[
					builder.module.f64.convert_u.i32(exprs[0]),
					Builder.createBinEither(builder.module, false, exprs[1], buildConstInt(0n, builder.module)),
				].map((expected, i) => builder.module.local.set(i, expected)),
			);
		});
		it('with constant folding off, always returns `(local.set)`.', () => {
			const src: string = `{
				let x: int = 42;
				let unfixed y: float = 4.2;
			}`;
			const block: AST.ASTNodeBlock = AST.ASTNodeBlock.fromSource(src, CONFIG_FOLDING_OFF);
			const builder = new Builder(src, CONFIG_FOLDING_OFF);
			block.varCheck();
			block.typeCheck();
			block.build(builder);
			assert.deepStrictEqual(builder.getLocals(), [
				{id: 0x100n, type: binaryen.i32},
				{id: 0x101n, type: binaryen.f64},
			]);
			return assertEqualBins(new Map<binaryen.ExpressionRef, binaryen.ExpressionRef>(block.children.map((stmt, i) => [
				stmt.build(builder),
				builder.module.local.set(i, (stmt as AST.ASTNodeDeclarationVariable).assigned.build(builder)),
			])));
		});
	});
});<|MERGE_RESOLUTION|>--- conflicted
+++ resolved
@@ -29,13 +29,8 @@
 		it('adds a SymbolStructure to the symbol table with a preset `type` value of `unknown` and a preset null `value` value.', () => {
 			const goal: AST.ASTNodeGoal = AST.ASTNodeGoal.fromSource(`{
 				let x: int = 42;
-<<<<<<< HEAD
 			}`);
-			assert.ok(!goal.validator.hasSymbol(256n));
-=======
-			`);
 			assert.ok(!goal.validator.hasSymbol(0x100n));
->>>>>>> 207c6e69
 			goal.varCheck();
 			assert.ok(goal.validator.hasSymbol(0x100n));
 			const info: SymbolStructure | null = goal.validator.getSymbolInfo(0x100n);
@@ -91,11 +86,11 @@
 			`, CONFIG_COERCION_OFF).typeCheck(), TypeErrorNotAssignable);
 		});
 		it('does not set `SymbolStructureVar#value` when assignee type has mutable.', () => {
-			const goal: AST.ASTNodeGoal = AST.ASTNodeGoal.fromSource(`
+			const goal: AST.ASTNodeGoal = AST.ASTNodeGoal.fromSource(`{
 				let immut:  int[3]             = [42, 420, 4200];
 				let mut:    mutable int[]      = List.<int>([42, 420, 4200]);
 				let mutmut: (mutable int[])[3] = [List.<int>([42]), List.<int>([420]), List.<int>([4200])];
-			`);
+			}`);
 			goal.varCheck();
 			goal.typeCheck();
 			const [immut, mut, mutmut] = [
@@ -129,27 +124,17 @@
 		});
 		context('assigning a collection to a constant collection type.', () => {
 			it('allows assigning a constant collection literal', () => {
-<<<<<<< HEAD
 				typeCheckGoal(`{
-					let c: int\\[3] = \\[42, 420, 4200];
-					let d: \\[n42: int, n420: int] = \\[
-						n42=  42,
-						n420= 420,
-					];
-				}`);
-=======
-				typeCheckGoal(`
 					let c: int[3] = [42, 420, 4200];
 					let d: [n42: int, n420: int] = [
 						n42=  42,
 						n420= 420,
 					];
-				`);
+				}`);
 				typeCheckGoal(`
 					let v: [   int,    str] = [   42,    "hello"];
 					let s: [a: int, b: str] = [a= 42, b= "hello"];
 				`.split('\n'));
->>>>>>> 207c6e69
 			});
 			it('allows assigning a variable collection literal (unboxing at runtime).', () => {
 				typeCheckGoal([
@@ -172,70 +157,33 @@
 			});
 		});
 		context('assigning a collection literal to a wider mutable type.', () => {
-<<<<<<< HEAD
-			it('tuples: only allows greater or equal items.', () => {
-				typeCheckGoal(`{
-					type T = [int];
-					let unfixed i: int = 42;
-					let v: T = [42];
-=======
 			it('disallows assigning Tuples/Records to Lists/Dicts', () => {
 				typeCheckGoal(`
 					let t1_1: List.<42 | 4.3> = [42];
 					let t2_1: List.<int>      = [42];
->>>>>>> 207c6e69
 
 					let t1_2: mutable List.<42 | 4.3> = [43];
 					let t2_2: mutable List.<int>      = [43];
 
-<<<<<<< HEAD
-					let t1_2: mutable [?: 42 | 4.3] = [42];
-					let t2_2: mutable [?: int]      = [i];
-					let t3_2: mutable [   42 | 4.3] = [42, "43"];
-					let t4_2: mutable [int, ?: str] = [42, "43"];
-				}`);
-				typeCheckGoal(`{
-					let t: mutable [int, str] = [42];
-				}`, TypeErrorNotAssignable);
-			});
-			it('records: only allows matching or more properties.', () => {
-				typeCheckGoal(`{
-					type T = [int];
-					let unfixed i: int = 42;
-					let v: T = [42];
-=======
 					let r1_1: Dict.<42 | 4.3> = [a= 42];
 					let r2_1: Dict.<int>      = [a= 42];
->>>>>>> 207c6e69
 
 					let r1_2: mutable Dict.<42 | 4.3> = [a= 43];
 					let r2_2: mutable Dict.<int>      = [a= 43];
 
-<<<<<<< HEAD
-					let r1_2: mutable [a?: 42 | 4.3]    = [a= 42];
-					let r2_2: mutable [a?: int]         = [a= i];
-					let r3_2: mutable [a:  42 | 4.3]    = [b= "43", a= 42];
-					let r4_2: mutable [a: int, b?: str] = [b= "43", a= 42];
-				}`);
-				typeCheckGoal(`
-					let r1: mutable [a: int, b: str] = [a= 42];
-					let r2: mutable [a: int, b: str] = [c= 42, b= "43"];
-					let r3: mutable [a: int, b: str] = [c= 42, d= "43"];
-=======
 					let t3_1: [               List.<float>] = [       [4.3]];
 					let t3_2: [       mutable List.<float>] = [       [4.3]];
 					let r3_1: [inner:         List.<float>] = [inner= [4.3]];
 					let r3_2: [inner: mutable List.<float>] = [inner= [4.3]];
->>>>>>> 207c6e69
 				`.split('\n'), TypeErrorNotAssignable);
 			});
 			it('allows assigning Sets and Maps.', () => {
-				typeCheckGoal(`
+				typeCheckGoal(`{
 					let s: mutable (int | str){} = {42,   "43"};
 					let m: mutable {int -> str}  = {42 -> "43"};
 					s.["44"] = true;
 					m.[44]   = "45";
-				`);
+				}`);
 			});
 			it('should throw when assigning combo type to union.', () => {
 				typeCheckGoal([
@@ -265,17 +213,9 @@
 					let s: mutable {int -> str}     = {   42,    "43"};
 					let s: mutable (int | str){}    = {   42 ->  "43"};
 				`.split('\n'), TypeErrorNotAssignable);
-<<<<<<< HEAD
 				typeCheckGoal(`{
-					let t1: mutable obj                                = [42, "43"];
-					let t2: mutable ([int, str] | [   bool,    float]) = [42, "43"];
-					let t3: mutable ([int, str] | [a: bool, b: float]) = [42, "43"];
-					let t4: mutable ([int, str] | obj)                 = [42, "43"];
-=======
-				typeCheckGoal(`
 					let t1: mutable Object                             = [42, "43"];
 					let t4: mutable ([int, str] | Object)              = [42, "43"];
->>>>>>> 207c6e69
 
 					let r1: mutable Object                                   = [a= 42, b= "43"];
 					let r4: mutable ([a: int, b: str] | Object)              = [a= 42, b= "43"];
@@ -286,21 +226,12 @@
 					let s4: mutable (int{} | {str -> bool}) = {42};
 					let s5: mutable (int{} | Object)        = {42};
 
-<<<<<<< HEAD
-					let m1: mutable {int -> float}           = {42 -> 4.3};
-					let m2: mutable {int? -> float?}         = {42 -> 4.3};
-					let m3: mutable obj                      = {42 -> 4.3};
-					let m4: mutable ({int -> float} | str{}) = {42 -> 4.3};
-					let m5: mutable ({int -> float} | obj)   = {42 -> 4.3};
-				}`);
-=======
 					let m1: mutable {int -> float}            = {42 -> 4.3};
 					let m2: mutable {int? -> float?}          = {42 -> 4.3};
 					let m3: mutable Object                    = {42 -> 4.3};
 					let m4: mutable ({int -> float} | str{})  = {42 -> 4.3};
 					let m5: mutable ({int -> float} | Object) = {42 -> 4.3};
-				`);
->>>>>>> 207c6e69
+				}`);
 			});
 			it('throws when entries mismatch.', () => {
 				typeCheckGoal(`
@@ -310,13 +241,7 @@
 					let m1: mutable {int -> str} = {4.2 -> "43"};
 					let m2: mutable {int -> str} = {42  -> 4.3};
 				`.split('\n'), TypeErrorNotAssignable);
-<<<<<<< HEAD
 				typeCheckGoal(`{
-					let t3: mutable [   bool,    str] = [   42,    43];
-					let r3: mutable [a: bool, b: str] = [a= 44, b= 45];
-=======
-				typeCheckGoal(`
->>>>>>> 207c6e69
 					let s3: mutable (bool | str){}    = {   46,    47};
 
 					let m3_1: mutable {str -> bool} = {1 -> false, 2.0 -> true};
