import * as assert from 'assert';
import binaryen from 'binaryen';
import * as xjs from 'extrajs';
import {
	AST,
	type SymbolStructure,
	SymbolStructureVar,
	TYPE,
	Builder,
	AssignmentError01,
	TypeErrorNotAssignable,
} from '../../../src/index.js';
import {
	assertAssignable,
	assertEqualBins,
} from '../../assert-helpers.js';
import {
	CONFIG_FOLDING_OFF,
	CONFIG_COERCION_OFF,
	buildConstInt,
} from '../../helpers.js';



describe('ASTNodeDeclarationVariable', () => {
	describe('#varCheck', () => {
		it('adds a SymbolStructure to the symbol table with a preset `type` value of `unknown` and a preset null `value` value.', () => {
			const goal: AST.ASTNodeGoal = AST.ASTNodeGoal.fromSource(`
				let x: int = 42;
			`);
			assert.ok(!goal.validator.hasSymbol(256n));
			goal.varCheck();
			assert.ok(goal.validator.hasSymbol(256n));
			const info: SymbolStructure | null = goal.validator.getSymbolInfo(256n);
			assert.ok(info instanceof SymbolStructureVar);
			assert.strictEqual(info.type, TYPE.UNKNOWN);
			assert.strictEqual(info.value, null);
		});
		it('throws if the validator already contains a record for the variable.', () => {
			assert.throws(() => AST.ASTNodeGoal.fromSource(`
				let i: int = 42;
				let i: int = 43;
			`).varCheck(), AssignmentError01);
			assert.throws(() => AST.ASTNodeGoal.fromSource(`
				type FOO = float;
				let FOO: int = 42;
			`).varCheck(), AssignmentError01);
		});
	});


	describe('#typeCheck', () => {
		it('checks the assigned expression’s type against the variable assignee’s type.', () => {
			AST.ASTNodeDeclarationVariable.fromSource(`
				let  the_answer:  int | float =  21  *  2;
			`).typeCheck();
		});
		it('throws when the assigned expression’s type is not compatible with the variable assignee’s type.', () => {
			assert.throws(() => AST.ASTNodeDeclarationVariable.fromSource(`
				let  the_answer:  null =  21  *  2;
			`).typeCheck(), TypeErrorNotAssignable);
		});
		it('with int coersion on, allows assigning ints to floats.', () => {
			AST.ASTNodeDeclarationVariable.fromSource(`
				let x: float = 42;
			`).typeCheck();
		});
		it('with int coersion off, throws when assigning int to float.', () => {
			assert.throws(() => AST.ASTNodeDeclarationVariable.fromSource(`
				let x: float = 42;
			`, CONFIG_COERCION_OFF).typeCheck(), TypeErrorNotAssignable);
		});
		it('immutable sets/maps should not be covariant due to bracket access.', () => {
			[
				'let s: Set.<int | str>       = Set.<int>([42, 43]);',
				'let m: Map.<int | str, bool> = Map.<int, bool>([[42, false], [43, true]]);',
				// otherwise one would access `s.["hello"]` or `m.["hello"]`
			].forEach((src) => {
				const goal: AST.ASTNodeGoal = AST.ASTNodeGoal.fromSource(src);
				goal.varCheck();
				assert.throws(() => goal.typeCheck(), TypeErrorNotAssignable);
			});
		});
		context('allows assigning a collection literal to a wider mutable type.', () => {
			function typeCheckGoal(src: string | string[], expect_thrown?: Parameters<typeof assert.throws>[1]): void {
				if (src instanceof Array) {
					return src
						.map((s) => s.trim())
						.filter((s) => !!s)
						.forEach((s) => typeCheckGoal(s, expect_thrown));
				}
				const goal: AST.ASTNodeGoal = AST.ASTNodeGoal.fromSource(src);
				goal.varCheck();
				return (expect_thrown)
					? assert.throws(() => goal.typeCheck(), expect_thrown)
					: goal.typeCheck();
			}
			it('tuples: only allows greater or equal items.', () => {
				typeCheckGoal(`
					type T = [int];
					let unfixed i: int = 42;
					let v: T = [42];

					let t1_1: mutable [42 | 4.3] = [42];
					let t2_1: mutable [int]      = [42];
					let t3_1: mutable [int]      = [i];
					let t4_1: mutable [T?]       = [v];

					let t1_2: mutable [?: 42 | 4.3] = [42];
					let t2_2: mutable [?: int]      = [i];
					let t3_2: mutable [   42 | 4.3] = [42, "43"];
					let t4_2: mutable [int, ?: str] = [42, "43"];
				`);
				typeCheckGoal(`
					let t: mutable [int, str] = [42];
				`, TypeErrorNotAssignable);
			});
			it('records: only allows matching or more properties.', () => {
				typeCheckGoal(`
					type T = [int];
					let unfixed i: int = 42;
					let v: T = [42];

					let r1_1: mutable [a: 42 | 4.3] = [a= 42];
					let r2_1: mutable [a: int]      = [a= 42];
					let r3_1: mutable [a: int]      = [a= i];
					let r4_1: mutable [a: T?]       = [a= v];

					let r1_2: mutable [a?: 42 | 4.3]    = [a= 42];
					let r2_2: mutable [a?: int]         = [a= i];
					let r3_2: mutable [a:  42 | 4.3]    = [b= "43", a= 42];
					let r4_2: mutable [a: int, b?: str] = [b= "43", a= 42];
				`);
				typeCheckGoal(`
					let r1: mutable [a: int, b: str] = [a= 42];
<<<<<<< HEAD
					let r2: mutable [a: int, b: str] = [c= 42, b= "43"];
					let r3: mutable [a: int, b: str] = [c= 42, d= "43"];
				`.split('\n'), TypeError03);
=======
					let r2: mutable [a: int, b: str] = [c= 42, b= '43'];
					let r3: mutable [a: int, b: str] = [c= 42, d= '43'];
				`.split('\n'), TypeErrorNotAssignable);
>>>>>>> 26a9b457
			});
			it('should throw when assigning combo type to union.', () => {
				typeCheckGoal([
					'let x: [bool, int]       | [int, bool]       = [true, true];',
					'let x: [a: bool, b: int] | [a: int, b: bool] = [a= true, b= true];',
				], TypeErrorNotAssignable);
				return typeCheckGoal(`
					type Employee = [
						name:         str,
						id:           int,
						job_title:    str,
						hours_worked: float,
					];
					type Volunteer = [
						name:         str,
						agency:       str,
						hours_worked: float,
					];
					let bob: Employee | Volunteer = [
						name=         "Bob", %: str
						hours_worked= 80.0,  %: float
					];
				`, TypeErrorNotAssignable);
			});
			it('throws when not assigned to correct type.', () => {
				typeCheckGoal(`
<<<<<<< HEAD
					let t: mutable [a: int, b: str] = [   42,    "43"];
					let r: mutable [   int,    str] = [a= 42, b= "43"];
					let s: mutable {int -> str}     = {   42,    "43"};
					let s: mutable (int | str){}    = {   42 ->  "43"};
				`.split('\n'), TypeError03);
=======
					let t: mutable [a: int, b: str] = [   42,    '43'];
					let r: mutable [   int,    str] = [a= 42, b= '43'];
					let s: mutable {int -> str}     = {   42,    '43'};
					let s: mutable (int | str){}    = {   42 ->  '43'};
				`.split('\n'), TypeErrorNotAssignable);
>>>>>>> 26a9b457
				typeCheckGoal(`
					let t1: mutable obj                                = [42, "43"];
					let t2: mutable ([int, str] | [   bool,    float]) = [42, "43"];
					let t3: mutable ([int, str] | [a: bool, b: float]) = [42, "43"];
					let t4: mutable ([int, str] | obj)                 = [42, "43"];

					let r1: mutable obj                                      = [a= 42, b= "43"];
					let r2: mutable ([a: int, b: str] | [c: bool, d: float]) = [a= 42, b= "43"];
					let r3: mutable ([a: int, b: str] | [   bool,    float]) = [a= 42, b= "43"];
					let r4: mutable ([a: int, b: str] | obj)                 = [a= 42, b= "43"];

					let s1: mutable (42 | 4.3){}            = {42};
					let s2: mutable (int | float){}         = {42};
					let s3: mutable obj                     = {42};
					let s4: mutable (int{} | {str -> bool}) = {42};
					let s5: mutable (int{} | obj)           = {42};

					let m1: mutable {int -> float}           = {42 -> 4.3};
					let m2: mutable {int? -> float?}         = {42 -> 4.3};
					let m3: mutable obj                      = {42 -> 4.3};
					let m4: mutable ({int -> float} | str{}) = {42 -> 4.3};
					let m5: mutable ({int -> float} | obj)   = {42 -> 4.3};
				`);
			});
			it('throws when entries mismatch.', () => {
				typeCheckGoal(`
					let t1: mutable [int, str]    = [42, 43];
					let t2: mutable [int, ?: str] = [42, 43];

					let r1: mutable [a: int, b: str]  = [a= 42, b= 43];
					let r2: mutable [a: int, b?: str] = [a= 42, b= 43];

					let s1: mutable int{} = {"42"};
					let s2: mutable int{} = {42, "43"};

					let m1: mutable {int -> str} = {4.2 -> "43"};
					let m2: mutable {int -> str} = {42  -> 4.3};
				`.split('\n'), TypeErrorNotAssignable);
				typeCheckGoal(`
					let t3: mutable [   bool,    str] = [   42,    43];
					let r3: mutable [a: bool, b: str] = [a= 44, b= 45];
					let s3: mutable (bool | str){}    = {   46,    47};

					let m3_1: mutable {str -> bool} = {1 -> false, 2.0 -> true};
					let m3_2: mutable {str -> bool} = {"a" -> 3,   "b" -> 4.0};
					let m3_3: mutable {str -> bool} = {5 -> false, "b" -> 6.0};
					let m3_4: mutable {str -> bool} = {7 -> 8.0};
					let m3_5: mutable {str -> bool} = {9 -> "a", 10.0 -> "b"};
				`, (err) => {
					assert.ok(err instanceof AggregateError);
					assertAssignable(err, {
						cons:   AggregateError,
						errors: [
							{
								cons:   AggregateError,
								errors: [
									{cons: TypeErrorNotAssignable, message: 'Expression of type 42 is not assignable to type bool.'},
									{cons: TypeErrorNotAssignable, message: 'Expression of type 43 is not assignable to type str.'},
								],
							},
							{
								cons:   AggregateError,
								errors: [
									{cons: TypeErrorNotAssignable, message: 'Expression of type 44 is not assignable to type bool.'},
									{cons: TypeErrorNotAssignable, message: 'Expression of type 45 is not assignable to type str.'},
								],
							},
							{
								cons:   AggregateError,
								errors: [
									{cons: TypeErrorNotAssignable, message: 'Expression of type 46 is not assignable to type bool | str.'},
									{cons: TypeErrorNotAssignable, message: 'Expression of type 47 is not assignable to type bool | str.'},
								],
							},
							{
								cons:   AggregateError,
								errors: [
									{cons: TypeErrorNotAssignable, message: 'Expression of type 1 is not assignable to type str.'},
									{cons: TypeErrorNotAssignable, message: 'Expression of type 2.0 is not assignable to type str.'},
								],
							},
							{
								cons:   AggregateError,
								errors: [
									{cons: TypeErrorNotAssignable, message: 'Expression of type 3 is not assignable to type bool.'},
									{cons: TypeErrorNotAssignable, message: 'Expression of type 4.0 is not assignable to type bool.'},
								],
							},
							{
								cons:   AggregateError,
								errors: [
									{cons: TypeErrorNotAssignable, message: 'Expression of type 5 is not assignable to type str.'},
									{cons: TypeErrorNotAssignable, message: 'Expression of type 6.0 is not assignable to type bool.'},
								],
							},
							{
								cons:   AggregateError,
								errors: [
									{cons: TypeErrorNotAssignable, message: 'Expression of type 7 is not assignable to type str.'},
									{cons: TypeErrorNotAssignable, message: 'Expression of type 8.0 is not assignable to type bool.'},
								],
							},
							{
								cons:   AggregateError,
								errors: [
									{
										cons:   AggregateError,
										errors: [
<<<<<<< HEAD
											{cons: TypeError03, message: 'Expression of type 9 is not assignable to type str.'},
											{cons: TypeError03, message: 'Expression of type "a" is not assignable to type bool.'},
=======
											{cons: TypeErrorNotAssignable, message: 'Expression of type 9 is not assignable to type str.'},
											{cons: TypeErrorNotAssignable, message: 'Expression of type \'a\' is not assignable to type bool.'},
>>>>>>> 26a9b457
										],
									},
									{
										cons:   AggregateError,
										errors: [
<<<<<<< HEAD
											{cons: TypeError03, message: 'Expression of type 10.0 is not assignable to type str.'},
											{cons: TypeError03, message: 'Expression of type "b" is not assignable to type bool.'},
=======
											{cons: TypeErrorNotAssignable, message: 'Expression of type 10.0 is not assignable to type str.'},
											{cons: TypeErrorNotAssignable, message: 'Expression of type \'b\' is not assignable to type bool.'},
>>>>>>> 26a9b457
										],
									},
								],
							},
						],
					});
					return true;
				});
			});
		});
	});


	describe('#build', () => {
		it('with constant folding on, returns `(nop)` for fixed & foldable variables.', () => {
			const src: string = `
				let x: int = 42;
				let y: float = 4.2 * x;
			`;
			const goal: AST.ASTNodeGoal = AST.ASTNodeGoal.fromSource(src);
			const builder = new Builder(src);
			goal.varCheck();
			goal.typeCheck();
			goal.build(builder);
			return xjs.Array.forEachAggregated(goal.children, (stmt) => assertEqualBins(stmt.build(builder), builder.module.nop()));
		});
		it('with constant folding on, returns `(local.set)` for unfixed / non-foldable variables.', () => {
			const src: string = `
				let unfixed x: int = 42;
				let y: int = x + 10;
			`;
			const goal: AST.ASTNodeGoal = AST.ASTNodeGoal.fromSource(src);
			const builder = new Builder(src);
			goal.varCheck();
			goal.typeCheck();
			goal.build(builder);
			assert.deepStrictEqual(builder.getLocals(), [
				{id: 0x100n, type: binaryen.i32},
				{id: 0x101n, type: binaryen.i32},
			]);
			return assertEqualBins(new Map<binaryen.ExpressionRef, binaryen.ExpressionRef>(goal.children.map((stmt, i) => [
				stmt.build(builder),
				builder.module.local.set(i, (stmt as AST.ASTNodeDeclarationVariable).assigned.build(builder)),
			])));
		});
		it('with constant folding on, coerces as necessary.', () => {
			const src: string = `
				let unfixed x: float = 42;   % should coerce into 42.0, assuming int-coercion is on
				let y: float | int = x * 10; % should *always* transform into Either<float, int>
			`;
			const goal: AST.ASTNodeGoal = AST.ASTNodeGoal.fromSource(src);
			const builder = new Builder(src);
			goal.varCheck();
			goal.typeCheck();
			goal.build(builder);
			assert.deepStrictEqual(builder.getLocals(), [
				{id: 0x100n, type: binaryen.f64},
				{id: 0x101n, type: Builder.createBinTypeEither(binaryen.f64, binaryen.i32)},
			]);
			const exprs: readonly binaryen.ExpressionRef[] = goal.children.map((stmt) => (stmt as AST.ASTNodeDeclarationVariable).assigned.build(builder));
			return assertEqualBins(
				goal.children.map((stmt) => stmt.build(builder)),
				[
					builder.module.f64.convert_u.i32(exprs[0]),
					Builder.createBinEither(builder.module, false, exprs[1], buildConstInt(0n, builder.module)),
				].map((expected, i) => builder.module.local.set(i, expected)),
			);
		});
		it('with constant folding off, always returns `(local.set)`.', () => {
			const src: string = `
				let x: int = 42;
				let unfixed y: float = 4.2;
			`;
			const goal: AST.ASTNodeGoal = AST.ASTNodeGoal.fromSource(src, CONFIG_FOLDING_OFF);
			const builder = new Builder(src, CONFIG_FOLDING_OFF);
			goal.varCheck();
			goal.typeCheck();
			goal.build(builder);
			assert.deepStrictEqual(builder.getLocals(), [
				{id: 0x100n, type: binaryen.i32},
				{id: 0x101n, type: binaryen.f64},
			]);
			return assertEqualBins(new Map<binaryen.ExpressionRef, binaryen.ExpressionRef>(goal.children.map((stmt, i) => [
				stmt.build(builder),
				builder.module.local.set(i, (stmt as AST.ASTNodeDeclarationVariable).assigned.build(builder)),
			])));
		});
	});
});<|MERGE_RESOLUTION|>--- conflicted
+++ resolved
@@ -133,15 +133,9 @@
 				`);
 				typeCheckGoal(`
 					let r1: mutable [a: int, b: str] = [a= 42];
-<<<<<<< HEAD
 					let r2: mutable [a: int, b: str] = [c= 42, b= "43"];
 					let r3: mutable [a: int, b: str] = [c= 42, d= "43"];
-				`.split('\n'), TypeError03);
-=======
-					let r2: mutable [a: int, b: str] = [c= 42, b= '43'];
-					let r3: mutable [a: int, b: str] = [c= 42, d= '43'];
 				`.split('\n'), TypeErrorNotAssignable);
->>>>>>> 26a9b457
 			});
 			it('should throw when assigning combo type to union.', () => {
 				typeCheckGoal([
@@ -168,19 +162,11 @@
 			});
 			it('throws when not assigned to correct type.', () => {
 				typeCheckGoal(`
-<<<<<<< HEAD
 					let t: mutable [a: int, b: str] = [   42,    "43"];
 					let r: mutable [   int,    str] = [a= 42, b= "43"];
 					let s: mutable {int -> str}     = {   42,    "43"};
 					let s: mutable (int | str){}    = {   42 ->  "43"};
-				`.split('\n'), TypeError03);
-=======
-					let t: mutable [a: int, b: str] = [   42,    '43'];
-					let r: mutable [   int,    str] = [a= 42, b= '43'];
-					let s: mutable {int -> str}     = {   42,    '43'};
-					let s: mutable (int | str){}    = {   42 ->  '43'};
 				`.split('\n'), TypeErrorNotAssignable);
->>>>>>> 26a9b457
 				typeCheckGoal(`
 					let t1: mutable obj                                = [42, "43"];
 					let t2: mutable ([int, str] | [   bool,    float]) = [42, "43"];
@@ -289,25 +275,15 @@
 									{
 										cons:   AggregateError,
 										errors: [
-<<<<<<< HEAD
-											{cons: TypeError03, message: 'Expression of type 9 is not assignable to type str.'},
-											{cons: TypeError03, message: 'Expression of type "a" is not assignable to type bool.'},
-=======
 											{cons: TypeErrorNotAssignable, message: 'Expression of type 9 is not assignable to type str.'},
-											{cons: TypeErrorNotAssignable, message: 'Expression of type \'a\' is not assignable to type bool.'},
->>>>>>> 26a9b457
+											{cons: TypeErrorNotAssignable, message: 'Expression of type "a" is not assignable to type bool.'},
 										],
 									},
 									{
 										cons:   AggregateError,
 										errors: [
-<<<<<<< HEAD
-											{cons: TypeError03, message: 'Expression of type 10.0 is not assignable to type str.'},
-											{cons: TypeError03, message: 'Expression of type "b" is not assignable to type bool.'},
-=======
 											{cons: TypeErrorNotAssignable, message: 'Expression of type 10.0 is not assignable to type str.'},
-											{cons: TypeErrorNotAssignable, message: 'Expression of type \'b\' is not assignable to type bool.'},
->>>>>>> 26a9b457
+											{cons: TypeErrorNotAssignable, message: 'Expression of type "b" is not assignable to type bool.'},
 										],
 									},
 								],
