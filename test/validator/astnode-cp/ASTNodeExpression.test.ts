--- conflicted
+++ resolved
@@ -11,11 +11,8 @@
 	ReferenceError02,
 	ReferenceError03,
 	AssignmentError02,
-<<<<<<< HEAD
+	TypeErrorUnexpectedRef,
 	TypeErrorNotAssignable,
-=======
-	TypeErrorUnexpectedRef,
->>>>>>> 270eedf3
 } from '../../../src/index.js';
 import {
 	assertEqualBins,
@@ -455,19 +452,11 @@
 							c.key.id,
 							expected[i],
 						])), true),
-<<<<<<< HEAD
-						TYPE.TypeTuple.fromTypes(expected, false),
-						TYPE.TypeRecord.fromTypes(new Map(collections[1].children.map((c, i) => [
-							c.key.id,
-							expected[i],
-						])), false),
-=======
 						TYPE.TypeVect.fromTypes(expected),
 						TYPE.TypeStruct.fromTypes(new Map(collections[1].children.map((c, i) => [
 							c.key.id,
 							expected[i],
 						]))),
->>>>>>> 270eedf3
 						new TYPE.TypeSet(TYPE.Type.unionAll(expected), true),
 						new TYPE.TypeMap(
 							map_ant_type,
