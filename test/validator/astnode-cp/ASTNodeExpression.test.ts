--- conflicted
+++ resolved
@@ -191,38 +191,18 @@
 					null,
 				);
 			});
-			it('returns null for a fixed variable of mutable type.', () => {
-				const block: AST.ASTNodeBlock = AST.ASTNodeBlock.fromSource(`{
-					let tup_fixed_mutable: mutable [int, float, str] = [1, 2.0, 'three'];
-					tup_fixed_mutable;
-				}`);
-				block.varCheck();
-				block.typeCheck();
-				assert.ok((block.children[0] as AST.ASTNodeDeclarationVariable).typenode.eval().hasMutable);
-				assert.deepStrictEqual(
-					(block.children[1] as AST.ASTNodeStatementExpression).expr!.fold(),
-					null,
-				);
-			});
 			it('returns null for an uncomputable fixed variable.', () => {
 				const block: AST.ASTNodeBlock = AST.ASTNodeBlock.fromSource(`{
 					let unfixed x: int = 21 * 2;
 					let y: int = x / 2;
 					y;
-					let z: mutable [int, float, str] = [1, 2.0, 'three'];
-					let w: int = z.0;
-					w;
 				}`);
 				block.varCheck();
 				block.typeCheck();
 				assert.ok(!(block.children[1] as AST.ASTNodeDeclarationVariable).unfixed);
-				assert.ok(!(block.children[4] as AST.ASTNodeDeclarationVariable).unfixed);
-				assert.deepStrictEqual(
-					[
-						(block.children[2] as AST.ASTNodeStatementExpression).expr!.fold(),
-						(block.children[5] as AST.ASTNodeStatementExpression).expr!.fold(),
-					],
-					[null, null],
+				assert.deepStrictEqual(
+					(block.children[2] as AST.ASTNodeStatementExpression).expr!.fold(),
+					null,
 				);
 			});
 			it('with constant folding off, returns null even for a fixed variable.', () => {
@@ -603,13 +583,8 @@
 				assert.throws(() => AST.ASTNodeClaim.fromSource('<never>3').type(), TypeErrorNotAssignable);
 			});
 			it('throws when the operand type and claimed type do not overlap.', () => {
-<<<<<<< HEAD
-				assert.throws(() => AST.ASTNodeClaim.fromSource(`<str>3`)       .type(), TypeError03);
-				assert.throws(() => AST.ASTNodeClaim.fromSource(`<int>'three'`) .type(), TypeError03);
-=======
 				assert.throws(() => AST.ASTNodeClaim.fromSource('<str>3')       .type(), TypeErrorNotAssignable);
 				assert.throws(() => AST.ASTNodeClaim.fromSource('<int>"three"') .type(), TypeErrorNotAssignable);
->>>>>>> 2b496436
 			});
 			it('with int coersion off, does not allow converting between int and float.', () => {
 				AST.ASTNodeClaim.fromSource('<float>3').type(); // assert does not throw
