--- conflicted
+++ resolved
@@ -368,24 +368,6 @@
 
 
 	describe('ASTNodeCollectionLiteral', () => {
-<<<<<<< HEAD
-		describe('.constructor', () => {
-			it('sets `.isRef = true` for constant collections.', () => {
-				assert.deepStrictEqual(
-					[
-						AST.ASTNodeTuple  .fromSource('\\[   1,    2.0,    "three"]'),
-						AST.ASTNodeTuple  .fromSource('  [   1,    2.0,    "three"]'),
-						AST.ASTNodeRecord .fromSource('\\[a= 1, b= 2.0, c= "three"]'),
-						AST.ASTNodeRecord .fromSource('  [a= 1, b= 2.0, c= "three"]'),
-					].map((c) => c.isRef),
-					[false, true, false, true],
-				);
-			});
-		});
-
-
-=======
->>>>>>> 207c6e69
 		describe('#varCheck', () => {
 			describe('ASTNodeRecord', () => {
 				it('throws if containing duplicate keys.', () => {
@@ -432,17 +414,9 @@
 					AST.ASTNodeSet,
 					AST.ASTNodeMap,
 				] = [
-<<<<<<< HEAD
 					AST.ASTNodeTuple  .fromSource('  [   1,    2.0,    "three"]', config),
 					AST.ASTNodeRecord .fromSource('  [a= 1, b= 2.0, c= "three"]', config),
-					AST.ASTNodeTuple  .fromSource('\\[   1,    2.0,    "three"]', config),
-					AST.ASTNodeRecord .fromSource('\\[a= 1, b= 2.0, c= "three"]', config),
 					AST.ASTNodeSet    .fromSource('  {   1,    2.0,    "three"}', config),
-=======
-					AST.ASTNodeTuple  .fromSource('  [   1,    2.0,    "three"];', config),
-					AST.ASTNodeRecord .fromSource('  [a= 1, b= 2.0, c= "three"];', config),
-					AST.ASTNodeSet    .fromSource('  {   1,    2.0,    "three"};', config),
->>>>>>> 207c6e69
 					AST.ASTNodeMap.fromSource(`
 						{
 							"a" || "" -> 1,
@@ -468,31 +442,11 @@
 					],
 				);
 			}));
-<<<<<<< HEAD
-			it('throws if value type contains reference type.', () => {
+			it('does not throw if value type contains reference type.', () => {
 				const goal: AST.ASTNodeGoal = AST.ASTNodeGoal.fromSource(`{
-					let val_obj1: \\[1.0] = \\[1.0];
-					let ref_obj1:   [1.0] =   [1.0];
-					let val_obj2: \\[2.0] = \\[2.0];
-					let ref_obj2:   [2.0] =   [2.0];
-
-					\\[1, val_obj1, "three"];
-					  [1, ref_obj1, "three"];
-					  [1, val_obj2, "three"];
-					\\[1, ref_obj2, "three"]; %> TypeErrorUnexpectedRef
-
-					\\[a= 1, b= \\[3.0],             c= "three"];
-					  [a= 1, b= List.<float>([3.0]), c= "three"];
-					  [a= 1, b= \\[4.0],             c= "three"];
-					\\[a= 1, b= List.<float>([4.0]), c= "three"]; %> TypeErrorUnexpectedRef
-				}`);
-=======
-			it('does not throw if value type contains reference type.', () => {
-				const goal: AST.ASTNodeGoal = AST.ASTNodeGoal.fromSource(`
 					  [   1,    List.<float>([2.2]),    "three"];
 					  [a= 1, b= List.<float>([2.2]), c= "three"];
-				`);
->>>>>>> 207c6e69
+				}`);
 				goal.varCheck();
 				goal.typeCheck(); // assert does not throw
 			});
@@ -503,13 +457,8 @@
 			it('returns Tuple/Record for constant collections.', () => {
 				assert.deepStrictEqual(
 					[
-<<<<<<< HEAD
-						AST.ASTNodeTuple  .fromSource('\\[   1,    2.0,    "three"]'),
-						AST.ASTNodeRecord .fromSource('\\[a= 1, b= 2.0, c= "three"]'),
-=======
-						AST.ASTNodeTuple  .fromSource('  [   1,    2.0,    "three"];'),
-						AST.ASTNodeRecord .fromSource('  [a= 1, b= 2.0, c= "three"];'),
->>>>>>> 207c6e69
+						AST.ASTNodeTuple  .fromSource('  [   1,    2.0,    "three"]'),
+						AST.ASTNodeRecord .fromSource('  [a= 1, b= 2.0, c= "three"]'),
 					].map((c) => c.fold()),
 					[
 						new OBJ.Tuple([
@@ -528,13 +477,7 @@
 			it('returns a constant Set/Map for foldable entries.', () => {
 				assert.deepStrictEqual(
 					[
-<<<<<<< HEAD
-						AST.ASTNodeTuple  .fromSource('[   1,    2.0,    "three"]'),
-						AST.ASTNodeRecord .fromSource('[a= 1, b= 2.0, c= "three"]'),
-						AST.ASTNodeSet    .fromSource('{   1,    2.0,    "three"}'),
-=======
-						AST.ASTNodeSet.fromSource('{1, 2.0, "three"};'),
->>>>>>> 207c6e69
+						AST.ASTNodeSet.fromSource('{1, 2.0, "three"}'),
 						AST.ASTNodeMap.fromSource(`
 							{
 								"a" || "" -> 1,
