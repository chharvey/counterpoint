--- conflicted
+++ resolved
@@ -5,11 +5,7 @@
 	CONFIG_DEFAULT,
 	AST,
 	OBJ,
-<<<<<<< HEAD
-=======
 	TYPE,
-	INST,
->>>>>>> 340d95d0
 	Builder,
 	ReferenceError01,
 	ReferenceError02,
