--- conflicted
+++ resolved
@@ -11,11 +11,7 @@
 	ReferenceErrorDeadZone,
 	ReferenceErrorKind,
 	AssignmentErrorDuplicateKey,
-<<<<<<< HEAD
-	TypeErrorUnexpectedRef,
 	TypeErrorNotAssignable,
-=======
->>>>>>> f6b3a3d4
 } from '../../../src/index.js';
 import {assert_instanceof} from '../../../src/lib/index.js';
 import {
@@ -601,7 +597,7 @@
 		describe('#build', () => {
 			it('returns the build of the operand.', () => {
 				samples.forEach((expr) => {
-					const src: string = `<obj>${ expr }`;
+					const src: string = `<unknown>${ expr }`;
 					assertEqualBins(
 						AST.ASTNodeClaim     .fromSource(src) .build(new Builder(src)),
 						AST.ASTNodeExpression.fromSource(expr).build(new Builder(expr)),
