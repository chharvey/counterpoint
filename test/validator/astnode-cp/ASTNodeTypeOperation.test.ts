import * as assert from 'assert';
import {
	AST,
<<<<<<< HEAD
	TYPE,
=======
>>>>>>> d51a223c
	TypeErrorInvalidOperation,
} from '../../../src/index.js';
import {
	typeUnitInt,
	typeUnitFloat,
} from '../../helpers.js';



describe('ASTNodeOperation', () => {
	describe('#eval', () => {
		specify('ASTNodeTypeOperationUnary[operator=ORNULL]', () => {
			assert.deepStrictEqual(
				AST.ASTNodeTypeOperationUnary.fromSource('int?').eval(),
				TYPE.INT.union(TYPE.NULL),
			);
		});


		describe('ASTNodeTypeOperationUnary[operator=MUTABLE]', () => {
			it('does not throw if operating on a reference type.', () => {
				assert.deepStrictEqual(
					AST.ASTNodeTypeOperationUnary.fromSource('mutable int[]').eval(),
					new TYPE.TypeList(TYPE.INT, true),
				);
				const goal: AST.ASTNodeGoal = AST.ASTNodeGoal.fromSource(`
					type A = mutable [int, float, str];
					type B = mutable [a: int, b: float, c: str];
					type C = mutable int[];
					type D = mutable int[3];

					type E = A | B;
					type F = C & D;

					type G = mutable obj; % equivalent to \`obj\`
					type H = \\[int, float] | mutable [int, float];
				`);
				goal.varCheck();
				return goal.typeCheck(); // assert does not throw
			});

			it('throws if operating on any value type.', () => {
				[
					'mutable \\[int, float, str]',
					'mutable \\[a: int, b: float, c: str]',
					'mutable int\\[3]',
<<<<<<< HEAD
					'mutable never',
					'mutable void',
					'mutable null',
					'mutable bool',
					'mutable int',
					'mutable float',
					'mutable str',
				].forEach((src) => assert.throws(() => AST.ASTNodeTypeOperation.fromSource(src).eval(), TypeErrorInvalidOperation));
=======
				].forEach((src) => assert.throws(() => AST.ASTNodeTypeOperation.fromSource(src).eval(), TypeErrorInvalidOperation));
				[
					'mutable [int, float, str]',
					'mutable [a: int, b: float, c: str]',
					'mutable int[]',
					'mutable int[3]',
				].map((src) => AST.ASTNodeTypeOperation.fromSource(src).eval()); // assert does not throw if `[isRef=false]`
>>>>>>> d51a223c
			});
		});


		specify('ASTNodeTypeOperationBinary[operator=AND|OR]', () => {
			assert.deepStrictEqual(
				AST.ASTNodeTypeOperationBinary.fromSource('obj & 3').eval(),
				TYPE.OBJ.intersect(typeUnitInt(3n)),
			);
			assert.deepStrictEqual(
				AST.ASTNodeTypeOperationBinary.fromSource('4.2 | int').eval(),
				typeUnitFloat(4.2).union(TYPE.INT),
			);
		});
	});
});<|MERGE_RESOLUTION|>--- conflicted
+++ resolved
@@ -1,10 +1,7 @@
 import * as assert from 'assert';
 import {
 	AST,
-<<<<<<< HEAD
 	TYPE,
-=======
->>>>>>> d51a223c
 	TypeErrorInvalidOperation,
 } from '../../../src/index.js';
 import {
@@ -51,7 +48,6 @@
 					'mutable \\[int, float, str]',
 					'mutable \\[a: int, b: float, c: str]',
 					'mutable int\\[3]',
-<<<<<<< HEAD
 					'mutable never',
 					'mutable void',
 					'mutable null',
@@ -60,15 +56,12 @@
 					'mutable float',
 					'mutable str',
 				].forEach((src) => assert.throws(() => AST.ASTNodeTypeOperation.fromSource(src).eval(), TypeErrorInvalidOperation));
-=======
-				].forEach((src) => assert.throws(() => AST.ASTNodeTypeOperation.fromSource(src).eval(), TypeErrorInvalidOperation));
 				[
 					'mutable [int, float, str]',
 					'mutable [a: int, b: float, c: str]',
 					'mutable int[]',
 					'mutable int[3]',
 				].map((src) => AST.ASTNodeTypeOperation.fromSource(src).eval()); // assert does not throw if `[isRef=false]`
->>>>>>> d51a223c
 			});
 		});
 
