import * as assert from 'assert';
import {
	AST,
	TYPE,
	INST,
	Builder,
	ReferenceError01,
	ReferenceError03,
	AssignmentError01,
	AssignmentError10,
	TypeError01,
	TypeError03,
} from '../../../src/index.js';
<<<<<<< HEAD
import {
	assertAssignable,
} from '../../assert-helpers.js';
import {typeUnitFloat} from '../../helpers.js';
=======
import {assertAssignable} from '../../assert-helpers.js';
import {
	typeUnitFloat,
	instructionConstFloat,
} from '../../helpers.js';
>>>>>>> 1c0bbff8



describe('ASTNodeCP', () => {
	describe('ASTNodeStatementExpression', () => {
		describe('#build', () => {
			it('returns InstructionNone for empty statement expression.', () => {
				const src: string = ';';
				const instr: INST.InstructionNone | INST.InstructionStatement = AST.ASTNodeStatementExpression.fromSource(src).build(new Builder(`{ ${ src } }`));
				assert.ok(instr instanceof INST.InstructionNone);
			});
			it('returns InstructionStatement for nonempty statement expression.', () => {
				const src: string = '42 + 420';
				const builder: Builder = new Builder(`{ ${ src }; }`);
				const stmt: AST.ASTNodeStatementExpression = AST.ASTNodeStatementExpression.fromSource(`${ src };`);
				assert.deepStrictEqual(
					stmt.build(builder),
					new INST.InstructionStatement(0n, AST.ASTNodeOperationBinaryArithmetic.fromSource(src).build(builder)),
				);
			});
			it('multiple statements.', () => {
				const src: string = '{ 42; 420; }';
				const generator: Builder = new Builder(src);
				AST.ASTNodeBlock.fromSource(src).children.forEach((stmt, i) => {
					assert.ok(stmt instanceof AST.ASTNodeStatementExpression);
					const expr: AST.ASTNodeConstant = AST.ASTNodeConstant.fromSource(stmt.source.slice(0, -1)); // slice off the semicolon
					assert.deepStrictEqual(
						stmt.build(generator),
						new INST.InstructionStatement(BigInt(i), expr.build(generator)),
					);
				});
			});
		});
	});



	describe('ASTNodeGoal', () => {
		describe('#varCheck', () => {
			it('aggregates multiple errors.', () => {
				assert.throws(() => AST.ASTNodeGoal.fromSource(`{
					a + b || c * d;
					let y: V & W | X & Y = null;
					let x: int = 42;
					let x: int = 420;
					set x = 4200;
					type T = int;
					type T = float;
					let z: x = null;
					let z: int = T;
				}`).varCheck(), (err) => {
					assert.ok(err instanceof AggregateError);
					assertAssignable(err, {
						cons:   AggregateError,
						errors: [
							{
								cons:   AggregateError,
								errors: [
									{
										cons:   AggregateError,
										errors: [
											{cons: ReferenceError01, message: '`a` is never declared.'},
											{cons: ReferenceError01, message: '`b` is never declared.'},
										],
									},
									{
										cons:   AggregateError,
										errors: [
											{cons: ReferenceError01, message: '`c` is never declared.'},
											{cons: ReferenceError01, message: '`d` is never declared.'},
										],
									},
								],
							},
							{
								cons:   AggregateError,
								errors: [
									{
										cons:   AggregateError,
										errors: [
											{cons: ReferenceError01, message: '`V` is never declared.'},
											{cons: ReferenceError01, message: '`W` is never declared.'},
										],
									},
									{
										cons:   AggregateError,
										errors: [
											{cons: ReferenceError01, message: '`X` is never declared.'},
											{cons: ReferenceError01, message: '`Y` is never declared.'},
										],
									},
								],
							},
							{cons: AssignmentError01, message: 'Duplicate declaration: `x` is already declared.'},
							{cons: AssignmentError10, message: 'Reassignment of a fixed variable: `x`.'},
							{cons: AssignmentError01, message: 'Duplicate declaration: `T` is already declared.'},
							{cons: ReferenceError03, message: '`x` refers to a value, but is used as a type.'},
							{cons: ReferenceError03, message: '`T` refers to a type, but is used as a value.'},
						],
					});
					return true;
				});
			});
		});


		describe('#typeCheck', () => {
			it('aggregates multiple errors.', () => {
				const goal: AST.ASTNodeGoal = AST.ASTNodeGoal.fromSource(`{
					let a: null = null;
					let b: null = null;
					let c: null = null;
					let d: null = null;
					a * b + c * d;
					let e: null = null;
					let f: null = null;
					let g: null = null;
					let h: null = null;
					e * f + g * h;
					if null then 42 else 4.2;
					let x: int = 4.2;
				}`);
				goal.varCheck();
				assert.throws(() => goal.typeCheck(), (err) => {
					assert.ok(err instanceof AggregateError);
					assertAssignable(err, {
						cons:   AggregateError,
						errors: [
							{
								cons:   AggregateError,
								errors: [
									{cons: TypeError01, message: 'Invalid operation: `a * b` at line 6 col 6.'}, // TODO remove line&col numbers from message
									{cons: TypeError01, message: 'Invalid operation: `c * d` at line 6 col 14.'},
								],
							},
							{
								cons:   AggregateError,
								errors: [
									{cons: TypeError01, message: 'Invalid operation: `e * f` at line 11 col 6.'},
									{cons: TypeError01, message: 'Invalid operation: `g * h` at line 11 col 14.'},
								],
							},
							{cons: TypeError01, message: 'Invalid operation: `if null then 42 else 4.2` at line 12 col 6.'},
							{cons: TypeError03, message: `Expression of type ${ typeUnitFloat(4.2) } is not assignable to type ${ TYPE.INT }.`},
						],
					});
					return true;
				});
			});
		});


		describe('#build', () => {
			it('returns InstructionNone.', () => {
				const src: string = '';
				const instr: INST.InstructionNone | INST.InstructionModule = AST.ASTNodeGoal.fromSource(src).build(new Builder(src));
				assert.ok(instr instanceof INST.InstructionNone);
			});
		});
	});
});<|MERGE_RESOLUTION|>--- conflicted
+++ resolved
@@ -11,18 +11,8 @@
 	TypeError01,
 	TypeError03,
 } from '../../../src/index.js';
-<<<<<<< HEAD
-import {
-	assertAssignable,
-} from '../../assert-helpers.js';
+import {assertAssignable} from '../../assert-helpers.js';
 import {typeUnitFloat} from '../../helpers.js';
-=======
-import {assertAssignable} from '../../assert-helpers.js';
-import {
-	typeUnitFloat,
-	instructionConstFloat,
-} from '../../helpers.js';
->>>>>>> 1c0bbff8
 
 
 
