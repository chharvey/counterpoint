import * as assert from 'assert';
import type binaryen from 'binaryen';
import {
	AST,
	TYPE,
	Builder,
	ReferenceError01,
	ReferenceError03,
	AssignmentError01,
	AssignmentError10,
	TypeError01,
	TypeError03,
	MutabilityError01,
} from '../../../src/index.js';
<<<<<<< HEAD
import {
	assertAssignable,
	assertEqualBins,
} from '../../assert-helpers.js';
=======
import {assert_instanceof} from '../../../src/lib/index.js';
import {assertAssignable} from '../../assert-helpers.js';
>>>>>>> 7a7138b3
import {
	typeUnitFloat,
	buildConstInt,
	buildConstFloat,
} from '../../helpers.js';



describe('ASTNodeCP', () => {
	describe('ASTNodeStatementExpression', () => {
		describe('#build', () => {
			it('returns `(nop)` for empty statement expression.', () => {
				const src: string = ';';
<<<<<<< HEAD
				const builder = new Builder(src);
				const instr: binaryen.ExpressionRef = AST.ASTNodeStatementExpression.fromSource(src).build(builder);
				return assertEqualBins(instr, builder.module.nop());
=======
				const instr: INST.InstructionNone | INST.InstructionStatement = AST.ASTNodeStatementExpression.fromSource(src)
					.build(new Builder(src));
				assert_instanceof(instr, INST.InstructionNone);
>>>>>>> 7a7138b3
			});
			it('returns `(drop)` for nonempty statement expression.', () => {
				const src: string = '42 + 420;';
				const builder = new Builder(src);
				const stmt: AST.ASTNodeStatementExpression = AST.ASTNodeStatementExpression.fromSource(src);
				return assertEqualBins(
					stmt.build(builder),
					builder.module.drop(stmt.expr!.build(builder)),
				);
			});
			it('multiple statements.', () => {
				const src: string = '42; 420;';
				const generator = new Builder(src);
<<<<<<< HEAD
				return AST.ASTNodeGoal.fromSource(src).children.forEach((stmt) => {
					assert.ok(stmt instanceof AST.ASTNodeStatementExpression);
					return assertEqualBins(
=======
				AST.ASTNodeGoal.fromSource(src).children.forEach((stmt, i) => {
					assert_instanceof(stmt, AST.ASTNodeStatementExpression);
					assert.deepStrictEqual(
>>>>>>> 7a7138b3
						stmt.build(generator),
						generator.module.drop(stmt.expr!.build(generator)),
					);
				});
			});
		});
	});



	describe('ASTNodeAssignment', () => {
		describe('#varCheck', () => {
			it('throws if the variable is not unfixed.', () => {
				AST.ASTNodeGoal.fromSource(`
					let unfixed i: int = 42;
					i = 43;
				`).varCheck(); // assert does not throw
				assert.throws(() => AST.ASTNodeGoal.fromSource(`
					let i: int = 42;
					i = 43;
				`).varCheck(), AssignmentError10);
			});
			it('always throws for type alias reassignment.', () => {
				assert.throws(() => AST.ASTNodeGoal.fromSource(`
					type T = 42;
					T = 43;
				`).varCheck(), ReferenceError03);
			});
		});


		describe('#typeCheck', () => {
			context('for variable reassignment.', () => {
				it('throws when variable assignee type is not supertype.', () => {
					const goal: AST.ASTNodeGoal = AST.ASTNodeGoal.fromSource(`
						let unfixed i: int = 42;
						i = 4.3;
					`);
					goal.varCheck();
					assert.throws(() => goal.typeCheck(), TypeError03);
				});
			});

			context('for property reassignment.', () => {
				it('throws when property assignee type is not supertype.', () => {
					[
						`
							let t: mutable [42] = [42];
							t.0 = 4.2;
						`,
						`
							let r: mutable [i: 42] = [i= 42];
							r.i = 4.2;
						`,
						`
							let l: mutable int[] = List.<int>([42]);
							l.0 = 4.2;
						`,
						`
							let d: mutable [:int] = Dict.<int>([i= 42]);
							d.i = 4.2;
						`,
						`
							let s: mutable int{} = Set.<int>([42]);
							s.[42] = 4.2;
						`,
						`
							let m: mutable {bool -> int} = Map.<bool, int>([[true, 42]]);
							m.[true] = 4.2;
						`,
					].forEach((src) => {
						const goal: AST.ASTNodeGoal = AST.ASTNodeGoal.fromSource(src);
						goal.varCheck();
						assert.throws(() => goal.typeCheck(), TypeError03);
					});
				});
				it('throws when assignee’s base type is not mutable.', () => {
					[
						`
							let t: [42] = [42];
							t.0 = 4.2;
						`,
						`
							let r: [i: 42] = [i= 42];
							r.i = 4.2;
						`,
						`
							let l: int[] = List.<int>([42]);
							l.0 = 4.2;
						`,
						`
							let d: [:int] = Dict.<int>([i= 42]);
							d.i = 4.2;
						`,
						`
							let s: int{} = Set.<int>([42]);
							s.[42] = 4.2;
						`,
						`
							let m: {bool -> int} = Map.<bool, int>([[true, 42]]);
							m.[true] = 4.2;
						`,
					].forEach((src) => {
						const goal: AST.ASTNodeGoal = AST.ASTNodeGoal.fromSource(src);
						goal.varCheck();
						assert.throws(() => goal.typeCheck(), MutabilityError01);
					});
				});
			});
		});


		describe('#build', () => {
			it('always returns `(local.set)`.', () => {
				const src: string = `
					let unfixed y: float = 4.2;
					y = y * 10;
				`;
				const goal: AST.ASTNodeGoal = AST.ASTNodeGoal.fromSource(src);
				const builder = new Builder(src);
				goal.build(builder);
				return assertEqualBins(
					goal.children[1].build(builder),
					builder.module.local.set(0, (goal.children[1] as AST.ASTNodeAssignment).assigned.build(builder)),
				);
			});
			it('coerces as necessary.', () => {
				const src: string = `
					let unfixed x: float | int = 4.2;
					let unfixed y: int | float = 4.2;
					x = 8.4; % Either<float, int>#setLeft
					x = 16;  % Either<float, int>#setRight
					x = x;   % Either<float, int>#{setLeft,setRight}
					x = y;   % Either<float, int>#{setLeft,setRight}
				`;
				const goal: AST.ASTNodeGoal = AST.ASTNodeGoal.fromSource(src);
				const builder = new Builder(src);
				goal.varCheck();
				goal.typeCheck();
				goal.build(builder);
				const default_ = {
					int:   buildConstInt(0n, builder.module),
					float: buildConstFloat(0, builder.module),
				} as const;
				const exprs: binaryen.ExpressionRef[] = goal.children.slice(2).map((stmt) => (stmt as AST.ASTNodeAssignment).assigned.build(builder));
				return assertEqualBins(
					goal.children.slice(2).map((stmt) => stmt.build(builder)),
					[
						Builder.createBinEither(builder.module, false, exprs[0],       default_.int),
						Builder.createBinEither(builder.module, true,  default_.float, exprs[1]),
						builder.module.if(
							builder.module.i32.eqz(builder.module.tuple.extract(exprs[2], 0)),
							Builder.createBinEither(builder.module, false, builder.module.tuple.extract(exprs[2], 1), default_.int),
							Builder.createBinEither(builder.module, true,  default_.float,                            builder.module.tuple.extract(exprs[2], 2)),
						),
						builder.module.if(
							builder.module.i32.eqz(builder.module.tuple.extract(exprs[3], 0)),
							Builder.createBinEither(builder.module, true,  default_.float,                            builder.module.tuple.extract(exprs[3], 1)),
							Builder.createBinEither(builder.module, false, builder.module.tuple.extract(exprs[3], 2), default_.int),
						),
					].map((expected) => builder.module.local.set(0, expected)),
				);
			});
		});
	});



	describe('ASTNodeGoal', () => {
		describe('#varCheck', () => {
			it('aggregates multiple errors.', () => {
				assert.throws(() => AST.ASTNodeGoal.fromSource(`
					a + b || c * d;
					let y: V & W | X & Y = null;
					let x: int = 42;
					let x: int = 420;
					x = 4200;
					type T = int;
					type T = float;
					let z: x = null;
					let z: int = T;
				`).varCheck(), (err) => {
					assert_instanceof(err, AggregateError);
					assertAssignable(err, {
						cons:   AggregateError,
						errors: [
							{
								cons:   AggregateError,
								errors: [
									{
										cons:   AggregateError,
										errors: [
											{cons: ReferenceError01, message: '`a` is never declared.'},
											{cons: ReferenceError01, message: '`b` is never declared.'},
										],
									},
									{
										cons:   AggregateError,
										errors: [
											{cons: ReferenceError01, message: '`c` is never declared.'},
											{cons: ReferenceError01, message: '`d` is never declared.'},
										],
									},
								],
							},
							{
								cons:   AggregateError,
								errors: [
									{
										cons:   AggregateError,
										errors: [
											{cons: ReferenceError01, message: '`V` is never declared.'},
											{cons: ReferenceError01, message: '`W` is never declared.'},
										],
									},
									{
										cons:   AggregateError,
										errors: [
											{cons: ReferenceError01, message: '`X` is never declared.'},
											{cons: ReferenceError01, message: '`Y` is never declared.'},
										],
									},
								],
							},
							{cons: AssignmentError01, message: 'Duplicate declaration: `x` is already declared.'},
							{cons: AssignmentError10, message: 'Reassignment of a fixed variable: `x`.'},
							{cons: AssignmentError01, message: 'Duplicate declaration: `T` is already declared.'},
							{cons: ReferenceError03, message: '`x` refers to a value, but is used as a type.'},
							{cons: ReferenceError03, message: '`T` refers to a type, but is used as a value.'},
						],
					});
					return true;
				});
			});
		});


		describe('#typeCheck', () => {
			it('aggregates multiple errors.', () => {
				const goal: AST.ASTNodeGoal = AST.ASTNodeGoal.fromSource(`
					let a: null = null;
					let b: null = null;
					let c: null = null;
					let d: null = null;
					a * b + c * d;
					let e: null = null;
					let f: null = null;
					let g: null = null;
					let h: null = null;
					e * f + g * h;
					if null then 42 else 4.2;
					let x: int = 4.2;
				`);
				goal.varCheck();
				assert.throws(() => goal.typeCheck(), (err) => {
					assert_instanceof(err, AggregateError);
					assertAssignable(err, {
						cons:   AggregateError,
						errors: [
							{
								cons:   AggregateError,
								errors: [
									{cons: TypeError01, message: 'Invalid operation: `a * b` at line 6 col 6.'}, // TODO remove line&col numbers from message
									{cons: TypeError01, message: 'Invalid operation: `c * d` at line 6 col 14.'},
								],
							},
							{
								cons:   AggregateError,
								errors: [
									{cons: TypeError01, message: 'Invalid operation: `e * f` at line 11 col 6.'},
									{cons: TypeError01, message: 'Invalid operation: `g * h` at line 11 col 14.'},
								],
							},
							{cons: TypeError01, message: 'Invalid operation: `if null then 42 else 4.2` at line 12 col 6.'},
							{cons: TypeError03, message: `Expression of type ${ typeUnitFloat(4.2) } is not assignable to type ${ TYPE.INT }.`},
						],
					});
					return true;
				});
			});
		});


		describe('#build', () => {
			it('returns `(nop)` for empty program.', () => {
				const src: string = '';
<<<<<<< HEAD
				const builder = new Builder(src);
				const instr: binaryen.ExpressionRef | binaryen.Module = AST.ASTNodeGoal.fromSource(src).build(builder);
				return assertEqualBins(instr, builder.module.nop());
			});
			it('returns binaryen.Module for non-empty program.', () => {
				const src: string = '42;';
				const builder = new Builder(src);
				const instr: binaryen.ExpressionRef | binaryen.Module = AST.ASTNodeGoal.fromSource(src).build(builder);
				assert.strictEqual(instr, builder.module);
=======
				const instr: INST.InstructionNone | INST.InstructionModule = AST.ASTNodeGoal.fromSource(src).build(new Builder(src));
				assert_instanceof(instr, INST.InstructionNone);
>>>>>>> 7a7138b3
			});
		});
	});
});<|MERGE_RESOLUTION|>--- conflicted
+++ resolved
@@ -12,15 +12,11 @@
 	TypeError03,
 	MutabilityError01,
 } from '../../../src/index.js';
-<<<<<<< HEAD
+import {assert_instanceof} from '../../../src/lib/index.js';
 import {
 	assertAssignable,
 	assertEqualBins,
 } from '../../assert-helpers.js';
-=======
-import {assert_instanceof} from '../../../src/lib/index.js';
-import {assertAssignable} from '../../assert-helpers.js';
->>>>>>> 7a7138b3
 import {
 	typeUnitFloat,
 	buildConstInt,
@@ -34,15 +30,9 @@
 		describe('#build', () => {
 			it('returns `(nop)` for empty statement expression.', () => {
 				const src: string = ';';
-<<<<<<< HEAD
 				const builder = new Builder(src);
 				const instr: binaryen.ExpressionRef = AST.ASTNodeStatementExpression.fromSource(src).build(builder);
 				return assertEqualBins(instr, builder.module.nop());
-=======
-				const instr: INST.InstructionNone | INST.InstructionStatement = AST.ASTNodeStatementExpression.fromSource(src)
-					.build(new Builder(src));
-				assert_instanceof(instr, INST.InstructionNone);
->>>>>>> 7a7138b3
 			});
 			it('returns `(drop)` for nonempty statement expression.', () => {
 				const src: string = '42 + 420;';
@@ -56,15 +46,9 @@
 			it('multiple statements.', () => {
 				const src: string = '42; 420;';
 				const generator = new Builder(src);
-<<<<<<< HEAD
 				return AST.ASTNodeGoal.fromSource(src).children.forEach((stmt) => {
-					assert.ok(stmt instanceof AST.ASTNodeStatementExpression);
+					assert_instanceof(stmt, AST.ASTNodeStatementExpression);
 					return assertEqualBins(
-=======
-				AST.ASTNodeGoal.fromSource(src).children.forEach((stmt, i) => {
-					assert_instanceof(stmt, AST.ASTNodeStatementExpression);
-					assert.deepStrictEqual(
->>>>>>> 7a7138b3
 						stmt.build(generator),
 						generator.module.drop(stmt.expr!.build(generator)),
 					);
@@ -351,7 +335,6 @@
 		describe('#build', () => {
 			it('returns `(nop)` for empty program.', () => {
 				const src: string = '';
-<<<<<<< HEAD
 				const builder = new Builder(src);
 				const instr: binaryen.ExpressionRef | binaryen.Module = AST.ASTNodeGoal.fromSource(src).build(builder);
 				return assertEqualBins(instr, builder.module.nop());
@@ -361,10 +344,6 @@
 				const builder = new Builder(src);
 				const instr: binaryen.ExpressionRef | binaryen.Module = AST.ASTNodeGoal.fromSource(src).build(builder);
 				assert.strictEqual(instr, builder.module);
-=======
-				const instr: INST.InstructionNone | INST.InstructionModule = AST.ASTNodeGoal.fromSource(src).build(new Builder(src));
-				assert_instanceof(instr, INST.InstructionNone);
->>>>>>> 7a7138b3
 			});
 		});
 	});
