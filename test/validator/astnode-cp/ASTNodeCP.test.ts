--- conflicted
+++ resolved
@@ -4,36 +4,19 @@
 	AST,
 	TYPE,
 	Builder,
-<<<<<<< HEAD
-	ReferenceError01,
-	ReferenceError03,
-	AssignmentError01,
-	AssignmentError10,
-	TypeError01,
-	TypeError03,
-} from '../../../src/index.js';
-import {assertAssignable} from '../../assert-helpers.js';
-import {typeUnitFloat} from '../../helpers.js';
-=======
 	ReferenceErrorUndeclared,
 	ReferenceErrorKind,
 	AssignmentErrorDuplicateDeclaration,
 	AssignmentErrorReassignment,
 	TypeErrorInvalidOperation,
 	TypeErrorNotAssignable,
-	MutabilityError01,
 } from '../../../src/index.js';
 import {assert_instanceof} from '../../../src/lib/index.js';
 import {
 	assertAssignable,
 	assertEqualBins,
 } from '../../assert-helpers.js';
-import {
-	typeUnitFloat,
-	buildConstInt,
-	buildConstFloat,
-} from '../../helpers.js';
->>>>>>> 2b496436
+import {typeUnitFloat} from '../../helpers.js';
 
 
 
@@ -71,169 +54,6 @@
 
 
 
-<<<<<<< HEAD
-=======
-	describe('ASTNodeAssignment', () => {
-		describe('#varCheck', () => {
-			it('throws if the variable is not unfixed.', () => {
-				AST.ASTNodeGoal.fromSource(`{
-					let unfixed i: int = 42;
-					i = 43;
-				}`).varCheck(); // assert does not throw
-				assert.throws(() => AST.ASTNodeGoal.fromSource(`{
-					let i: int = 42;
-					i = 43;
-				}`).varCheck(), AssignmentErrorReassignment);
-			});
-			it('always throws for type alias reassignment.', () => {
-				assert.throws(() => AST.ASTNodeGoal.fromSource(`{
-					type T = 42;
-					T = 43;
-				}`).varCheck(), ReferenceErrorKind);
-			});
-		});
-
-
-		describe('#typeCheck', () => {
-			context('for variable reassignment.', () => {
-				it('throws when variable assignee type is not supertype.', () => {
-					const goal: AST.ASTNodeGoal = AST.ASTNodeGoal.fromSource(`{
-						let unfixed i: int = 42;
-						i = 4.3;
-					}`);
-					goal.varCheck();
-					assert.throws(() => goal.typeCheck(), TypeErrorNotAssignable);
-				});
-			});
-
-			context('for property reassignment.', () => {
-				it('allows assignment directly on objects.', () => {
-					const goal: AST.ASTNodeGoal = AST.ASTNodeGoal.fromSource(`{
-						List.<int>([42]).0                   = 42;
-						Dict.<int>([i= 42]).i                = 42;
-						Set.<int>([42]).[43]                 = false;
-						Map.<bool, int>([[true, 42]]).[true] = 42;
-					}`);
-					goal.varCheck();
-					return goal.typeCheck(); // assert does not throw
-				});
-				it('throws when property assignee type is not supertype.', () => {
-					[
-						`{
-							let l: mutable int[] = List.<int>([42]);
-							l.0 = 4.2;
-						}`,
-						`{
-							let d: mutable [:int] = Dict.<int>([i= 42]);
-							d.i = 4.2;
-						}`,
-						`{
-							let s: mutable int{} = Set.<int>([42]);
-							s.[42] = 4.2;
-						}`,
-						`{
-							let m: mutable {bool -> int} = Map.<bool, int>([[true, 42]]);
-							m.[true] = 4.2;
-						}`,
-					].forEach((src) => {
-						const goal: AST.ASTNodeGoal = AST.ASTNodeGoal.fromSource(src);
-						goal.varCheck();
-						assert.throws(() => goal.typeCheck(), TypeErrorNotAssignable);
-					});
-				});
-				it('throws when assignee’s base type is not mutable.', () => {
-					[
-						`{
-							let t: [int] = [42];
-							t.0 = 43;
-						}`,
-						`{
-							let r: [i: int] = [i= 42];
-							r.i = 43;
-						}`,
-						`{
-							let l: int[] = List.<int>([42]);
-							l.0 = 43;
-						}`,
-						`{
-							let d: [:int] = Dict.<int>([i= 42]);
-							d.i = 43;
-						}`,
-						`{
-							let s: int{} = Set.<int>([42]);
-							s.[43] = true;
-						}`,
-						`{
-							let m: {bool -> int} = Map.<bool, int>([[true, 42]]);
-							m.[true] = 43;
-						}`,
-					].forEach((src) => {
-						const goal: AST.ASTNodeGoal = AST.ASTNodeGoal.fromSource(src);
-						goal.varCheck();
-						assert.throws(() => goal.typeCheck(), MutabilityError01);
-					});
-				});
-			});
-		});
-
-
-		describe('#build', () => {
-			it('always returns `(local.set)`.', () => {
-				const src: string = `{
-					let unfixed y: float = 4.2;
-					y = y * 10;
-				}`;
-				const block: AST.ASTNodeBlock = AST.ASTNodeBlock.fromSource(src);
-				const builder = new Builder(src);
-				block.build(builder);
-				return assertEqualBins(
-					block.children[1].build(builder),
-					builder.module.local.set(0, (block.children[1] as AST.ASTNodeAssignment).assigned.build(builder)),
-				);
-			});
-			it('coerces as necessary.', () => {
-				const src: string = `{
-					let unfixed x: float | int = 4.2;
-					let unfixed y: int | float = 4.2;
-					x = 8.4; % Either<float, int>#setLeft
-					x = 16;  % Either<float, int>#setRight
-					x = x;   % Either<float, int>#{setLeft,setRight}
-					x = y;   % Either<float, int>#{setLeft,setRight}
-				}`;
-				const block: AST.ASTNodeBlock = AST.ASTNodeBlock.fromSource(src);
-				const builder = new Builder(src);
-				block.varCheck();
-				block.typeCheck();
-				block.build(builder);
-				const default_ = {
-					int:   buildConstInt(0n, builder.module),
-					float: buildConstFloat(0, builder.module),
-				} as const;
-				const exprs: binaryen.ExpressionRef[] = block.children.slice(2).map((stmt) => (stmt as AST.ASTNodeAssignment).assigned.build(builder));
-				return assertEqualBins(
-					block.children.slice(2).map((stmt) => stmt.build(builder)),
-					[
-						Builder.createBinEither(builder.module, false, exprs[0],       default_.int),
-						Builder.createBinEither(builder.module, true,  default_.float, exprs[1]),
-						builder.module.if(
-							builder.module.i32.eqz(builder.module.tuple.extract(exprs[2], 0)),
-							Builder.createBinEither(builder.module, false, builder.module.tuple.extract(exprs[2], 1), default_.int),
-							Builder.createBinEither(builder.module, true,  default_.float,                            builder.module.tuple.extract(exprs[2], 2)),
-						),
-						builder.module.if(
-							builder.module.i32.eqz(builder.module.tuple.extract(exprs[3], 0)),
-							Builder.createBinEither(builder.module, true,  default_.float,                            builder.module.tuple.extract(exprs[3], 1)),
-							Builder.createBinEither(builder.module, false, builder.module.tuple.extract(exprs[3], 2), default_.int),
-						),
-					].map((expected) => builder.module.local.set(0, expected)),
-				);
-			});
-		});
-	});
-
-
-
->>>>>>> 2b496436
 	describe('ASTNodeGoal', () => {
 		describe('#varCheck', () => {
 			it('aggregates multiple errors.', () => {
