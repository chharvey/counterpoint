--- conflicted
+++ resolved
@@ -543,19 +543,11 @@
 					]));
 				});
 				it('returns the result of `this#fold`, wrapped in a `new TypeUnit`.', () => {
-<<<<<<< HEAD
 					const block: AST.ASTNodeBlock = AST.ASTNodeBlock.fromSource(`{
-						let a: obj = [];
-						let b: obj = [42];
-						let c: obj = [x= 42];
-						let d: obj = {41 -> 42};
-=======
-					const goal: AST.ASTNodeGoal = AST.ASTNodeGoal.fromSource(`
 						let a: Object = [];
 						let b: Object = [42];
 						let c: Object = [x= 42];
 						let d: Object = {41 -> 42};
->>>>>>> 207c6e69
 						a !== [];
 						b !== [42];
 						c !== [x= 42];
@@ -652,34 +644,7 @@
 				]));
 			});
 			it('compound types.', () => {
-<<<<<<< HEAD
 				const block: AST.ASTNodeBlock = AST.ASTNodeBlock.fromSource(`{
-					let a: obj = [];
-					let b: obj = [42];
-					let c: obj = [x= 42];
-					let d: obj = List.<int>([]);
-					let e: obj = List.<int>([42]);
-					let f: obj = Dict.<int>([x= 42]);
-					let g: obj = {};
-					let h: obj = {42};
-					let i: obj = {41 -> 42};
-					let j: obj = \\[42];
-					let k: obj = \\[x= 42];
-
-					let bb: obj = [[42]];
-					let cc: obj = [x= [42]];
-					let hh: obj = {[42]};
-					let ii: obj = {[41] -> [42]};
-					let jj: obj = \\[\\[42]];
-					let kk: obj = \\[x= \\[42]];
-
-					a !== [];
-					b !== [42];
-					b !== j;
-					c !== [x= 42];
-					c !== k;
-=======
-				const goal: AST.ASTNodeGoal = AST.ASTNodeGoal.fromSource(`
 					let a: Object = [];
 					let b: Object = [42];
 					let c: Object = [x= 42];
@@ -698,7 +663,6 @@
 					a === [];
 					b === [42];
 					c === [x= 42];
->>>>>>> 207c6e69
 					d !== List.<int>([]);
 					e !== List.<int>([42]);
 					f !== Dict.<int>([x= 42]);
@@ -742,30 +706,23 @@
 					c != [y= 42];
 					i != {41 -> 43};
 					i != {43 -> 42};
-<<<<<<< HEAD
 				}`);
 				block.varCheck();
 				block.typeCheck();
-				block.children.slice(17).forEach((stmt) => {
-=======
-				`);
-				goal.varCheck();
-				goal.typeCheck();
-				goal.children.slice(13).forEach((stmt) => {
->>>>>>> 207c6e69
+				block.children.slice(13).forEach((stmt) => {
 					assert.deepStrictEqual((stmt as AST.ASTNodeStatementExpression).expr!.fold(), OBJ.Boolean.TRUE, stmt.source);
 				});
 			});
 			it('compound value types’ constituents are compared using same operand.', () => {
 				foldOperations(new Map([
-					['[   42.0] === [   42];',   OBJ.Boolean.FALSE],
-					['[   42.0] ==  [   42];',   OBJ.Boolean.TRUE],
-					['[a= 42.0] === [a= 42];',   OBJ.Boolean.FALSE],
-					['[a= 42.0] ==  [a= 42];',   OBJ.Boolean.TRUE],
-					['[    0.0] === [   -0.0];', OBJ.Boolean.FALSE],
-					['[    0.0] ==  [   -0.0];', OBJ.Boolean.TRUE],
-					['[a=  0.0] === [a= -0.0];', OBJ.Boolean.FALSE],
-					['[a=  0.0] ==  [a= -0.0];', OBJ.Boolean.TRUE],
+					['[   42.0] === [   42]',   OBJ.Boolean.FALSE],
+					['[   42.0] ==  [   42]',   OBJ.Boolean.TRUE],
+					['[a= 42.0] === [a= 42]',   OBJ.Boolean.FALSE],
+					['[a= 42.0] ==  [a= 42]',   OBJ.Boolean.TRUE],
+					['[    0.0] === [   -0.0]', OBJ.Boolean.FALSE],
+					['[    0.0] ==  [   -0.0]', OBJ.Boolean.TRUE],
+					['[a=  0.0] === [a= -0.0]', OBJ.Boolean.FALSE],
+					['[a=  0.0] ==  [a= -0.0]', OBJ.Boolean.TRUE],
 				]));
 			});
 		});
