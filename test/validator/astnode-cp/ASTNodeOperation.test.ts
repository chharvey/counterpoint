--- conflicted
+++ resolved
@@ -778,13 +778,8 @@
 						]);
 					});
 					it('returns `T | right` if left is a supertype of `T narrows void | null | false`.', () => {
-<<<<<<< HEAD
-						const hello: TYPE.TypeUnit = typeUnitStr('hello');
+						const hello: TYPE.TypeUnit<OBJ.String> = typeUnitStr('hello');
 						const block: AST.ASTNodeBlock = AST.ASTNodeBlock.fromSource(`{
-=======
-						const hello: TYPE.TypeUnit<OBJ.String> = typeUnitStr('hello');
-						const goal: AST.ASTNodeGoal = AST.ASTNodeGoal.fromSource(`
->>>>>>> ed62d0a3
 							let unfixed a: null | int = null;
 							let unfixed b: null | int = 42;
 							let unfixed c: bool = false;
@@ -840,13 +835,8 @@
 						]);
 					});
 					it('returns `(left - T) | right` if left is a supertype of `T narrows void | null | false`.', () => {
-<<<<<<< HEAD
-						const hello: TYPE.TypeUnit = typeUnitStr('hello');
+						const hello: TYPE.TypeUnit<OBJ.String> = typeUnitStr('hello');
 						const block: AST.ASTNodeBlock = AST.ASTNodeBlock.fromSource(`{
-=======
-						const hello: TYPE.TypeUnit<OBJ.String> = typeUnitStr('hello');
-						const goal: AST.ASTNodeGoal = AST.ASTNodeGoal.fromSource(`
->>>>>>> ed62d0a3
 							let unfixed a: null | int = null;
 							let unfixed b: null | int = 42;
 							let unfixed c: bool = false;
