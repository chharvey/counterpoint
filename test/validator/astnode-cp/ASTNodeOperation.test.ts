import * as assert from 'assert';
import {
	type CPConfig,
	CONFIG_DEFAULT,
	Operator,
	AST,
	OBJ,
	TYPE,
	INST,
	Builder,
	TypeError01,
	NanError01,
} from '../../../src/index.js';
import {assertEqualTypes} from '../../assert-helpers.js';
import {
	CONFIG_FOLDING_OFF,
	CONFIG_FOLDING_COERCION_OFF,
	typeUnitInt,
	typeUnitFloat,
	typeUnitStr,
	instructionConstInt,
	instructionConstFloat,
} from '../../helpers.js';



function typeOperations(tests: ReadonlyMap<string, OBJ.Primitive>, config: CPConfig = CONFIG_DEFAULT): void {
	return assert.deepStrictEqual(
		[...tests.keys()].map((src) => AST.ASTNodeOperation.fromSource(src, config).type()),
		[...tests.values()].map((expected) => new TYPE.TypeUnit(expected)),
	);
}
function foldOperations(tests: Map<string, OBJ.Object>): void {
	return assert.deepStrictEqual(
		[...tests.keys()].map((src) => AST.ASTNodeOperation.fromSource(src).fold()),
		[...tests.values()],
	);
}
function buildOperations(tests: ReadonlyMap<string, INST.InstructionExpression>): void {
	assert.deepStrictEqual(
		[...tests.keys()].map((src) => AST.ASTNodeOperation.fromSource(src, CONFIG_FOLDING_OFF).build(new Builder(src, CONFIG_FOLDING_OFF))),
		[...tests.values()],
	);
}
function typeOfOperationFromSource(src: string): TYPE.Type {
	return AST.ASTNodeOperation.fromSource(src, CONFIG_FOLDING_COERCION_OFF).type();
}



describe('ASTNodeOperation', () => {
	function typeOfStmtExpr(stmt: AST.ASTNodeStatement): TYPE.Type {
		assert.ok(stmt instanceof AST.ASTNodeStatementExpression);
		return stmt.expr!.type();
	}



	describe('#type', () => {
		it('returns Never for NanErrors.', () => {
			[
				AST.ASTNodeOperationBinaryArithmetic.fromSource('-4 ^ -0.5;').type(),
				AST.ASTNodeOperationBinaryArithmetic.fromSource('1.5 / 0.0;').type(),
			].forEach((typ) => {
				assert.ok(typ.isBottomType);
			});
		});
	});



	describe('#build', () => {
		it('compound expression.', () => {
			buildOperations(new Map([
				['42 ^ 2 * 420;', new INST.InstructionBinopArithmetic(
					Operator.MUL,
					new INST.InstructionBinopArithmetic(
						Operator.EXP,
						instructionConstInt(42n),
						instructionConstInt(2n),
					),
					instructionConstInt(420n),
				)],
				['2 * 3.0 + 5;', new INST.InstructionBinopArithmetic(
					Operator.ADD,
					new INST.InstructionBinopArithmetic(
						Operator.MUL,
						instructionConstFloat(2.0),
						instructionConstFloat(3.0),
					),
					instructionConstFloat(5.0),
				)],
			]));
		});
	});



	describe('ASTNodeOperationUnary', () => {
		describe('#type', () => {
			context('with constant folding on.', () => {
				it('returns a constant Boolean type for boolean unary operation of anything.', () => {
					typeOperations(new Map<string, OBJ.Boolean>([
						['!false;',  OBJ.Boolean.TRUE],
						['!true;',   OBJ.Boolean.FALSE],
						['!null;',   OBJ.Boolean.TRUE],
						['!42;',     OBJ.Boolean.FALSE],
						['!4.2e+1;', OBJ.Boolean.FALSE],
						['?false;',  OBJ.Boolean.TRUE],
						['?true;',   OBJ.Boolean.FALSE],
						['?null;',   OBJ.Boolean.TRUE],
						['?42;',     OBJ.Boolean.FALSE],
						['?4.2e+1;', OBJ.Boolean.FALSE],

						['![];',         OBJ.Boolean.FALSE],
						['![42];',       OBJ.Boolean.FALSE],
						['![a= 42];',    OBJ.Boolean.FALSE],
						['!{};',         OBJ.Boolean.FALSE],
						['!{42};',       OBJ.Boolean.FALSE],
						['!{41 -> 42};', OBJ.Boolean.FALSE],
						['?[];',         OBJ.Boolean.TRUE],
						['?[42];',       OBJ.Boolean.FALSE],
						['?[a= 42];',    OBJ.Boolean.FALSE],
						['?{};',         OBJ.Boolean.TRUE],
						['?{42};',       OBJ.Boolean.FALSE],
						['?{41 -> 42};', OBJ.Boolean.FALSE],
					]));
				});
			});

			context('with constant folding off.', () => {
				describe('[operator=NOT]', () => {
					it('returns type `true` for a subtype of `void | null | false`.', () => {
						const goal: AST.ASTNodeGoal = AST.ASTNodeGoal.fromSource(`
							let unfixed a: null = null;
							let unfixed b: null | false = null;
							let unfixed c: null | void = null;
							!a;
							!b;
							!c;
						`, CONFIG_FOLDING_OFF);
						goal.varCheck();
						goal.typeCheck();
						goal.children.slice(3).forEach((stmt) => {
							assert.deepStrictEqual(typeOfStmtExpr(stmt), OBJ.Boolean.TRUETYPE);
						});
					});
					it('returns type `bool` for a supertype of `void` or a supertype of `null` or a supertype of `false`.', () => {
						const goal: AST.ASTNodeGoal = AST.ASTNodeGoal.fromSource(`
							let unfixed a: null | int = null;
							let unfixed b: null | int = 42;
							let unfixed c: bool = false;
							let unfixed d: bool | float = 4.2;
							let unfixed e: str | void = "hello";
							!a;
							!b;
							!c;
							!d;
							!e;
						`, CONFIG_FOLDING_OFF);
						goal.varCheck();
						goal.typeCheck();
						goal.children.slice(5).forEach((stmt) => {
							assert.deepStrictEqual(typeOfStmtExpr(stmt), TYPE.BOOL);
						});
					});
					it('returns type `false` for any type not a supertype of `null` or `false`.', () => {
						const goal: AST.ASTNodeGoal = AST.ASTNodeGoal.fromSource(`
							let unfixed a: int = 42;
							let unfixed b: float = 4.2;
							!a;
							!b;
						`, CONFIG_FOLDING_OFF);
						goal.varCheck();
						goal.typeCheck();
						goal.children.slice(2).forEach((stmt) => {
							assert.deepStrictEqual(typeOfStmtExpr(stmt), OBJ.Boolean.FALSETYPE);
						});
					});
					it('[literalCollection] returns type `false` for any type not a supertype of `null` or `false`.', () => {
						const goal: AST.ASTNodeGoal = AST.ASTNodeGoal.fromSource(`
							![];
							![42];
							![a= 42];
							!{41 -> 42};
						`, CONFIG_FOLDING_OFF);
						goal.varCheck();
						goal.typeCheck();
						goal.children.forEach((stmt) => {
							assert.deepStrictEqual(typeOfStmtExpr(stmt), OBJ.Boolean.FALSETYPE);
						});
					});
				});
				describe('[operator=EMP]', () => {
					it('always returns type `bool`.', () => {
						[
							'?false;',
							'?true;',
							'?null;',
							'?42;',
							'?4.2e+1;',

							'?[];',
							'?[42];',
							'?[a= 42];',
							'?{41 -> 42};',
						].map((src) => AST.ASTNodeOperation.fromSource(src, CONFIG_FOLDING_OFF).type()).forEach((typ) => {
							assert.deepStrictEqual(typ, TYPE.BOOL);
						});
					});
				});
			});
		});


		describe('#fold', () => {
			specify('[operator=NOT]', () => {
				foldOperations(new Map([
					['!false;',               OBJ.Boolean.TRUE],
					['!true;',                OBJ.Boolean.FALSE],
					['!null;',                OBJ.Boolean.TRUE],
					['!0;',                   OBJ.Boolean.FALSE],
					['!42;',                  OBJ.Boolean.FALSE],
					['!0.0;',                 OBJ.Boolean.FALSE],
					['!-0.0;',                OBJ.Boolean.FALSE],
					['!4.2e+1;',              OBJ.Boolean.FALSE],
					['!"";',                  OBJ.Boolean.FALSE],
					['!"hello";',             OBJ.Boolean.FALSE],
					['![];',                  OBJ.Boolean.FALSE],
					['![42];',                OBJ.Boolean.FALSE],
					['![a= 42];',             OBJ.Boolean.FALSE],
					['!List.<int>([]);',      OBJ.Boolean.FALSE],
					['!List.<int>([42]);',    OBJ.Boolean.FALSE],
					['!Dict.<int>([a= 42]);', OBJ.Boolean.FALSE],
					['!{};',                  OBJ.Boolean.FALSE],
					['!{42};',                OBJ.Boolean.FALSE],
					['!{41 -> 42};',          OBJ.Boolean.FALSE],
				]));
			});
			specify('[operator=EMP]', () => {
				foldOperations(new Map([
					['?false;',               OBJ.Boolean.TRUE],
					['?true;',                OBJ.Boolean.FALSE],
					['?null;',                OBJ.Boolean.TRUE],
					['?0;',                   OBJ.Boolean.TRUE],
					['?42;',                  OBJ.Boolean.FALSE],
					['?0.0;',                 OBJ.Boolean.TRUE],
					['?-0.0;',                OBJ.Boolean.TRUE],
					['?4.2e+1;',              OBJ.Boolean.FALSE],
					['?"";',                  OBJ.Boolean.TRUE],
					['?"hello";',             OBJ.Boolean.FALSE],
					['?[];',                  OBJ.Boolean.TRUE],
					['?[42];',                OBJ.Boolean.FALSE],
					['?[a= 42];',             OBJ.Boolean.FALSE],
					['?List.<int>([]);',      OBJ.Boolean.TRUE],
					['?List.<int>([42]);',    OBJ.Boolean.FALSE],
					['?Dict.<int>([a= 42]);', OBJ.Boolean.FALSE],
					['?{};',                  OBJ.Boolean.TRUE],
					['?{42};',                OBJ.Boolean.FALSE],
					['?{41 -> 42};',          OBJ.Boolean.FALSE],
				]));
			});
		});


		describe('#build', () => {
			it('returns InstructionUnop.', () => {
				buildOperations(new Map<string, INST.InstructionUnop>([
					['!null;',  new INST.InstructionUnop(Operator.NOT, instructionConstInt(0n))],
					['!false;', new INST.InstructionUnop(Operator.NOT, instructionConstInt(0n))],
					['!true;',  new INST.InstructionUnop(Operator.NOT, instructionConstInt(1n))],
					['!42;',    new INST.InstructionUnop(Operator.NOT, instructionConstInt(42n))],
					['!4.2;',   new INST.InstructionUnop(Operator.NOT, instructionConstFloat(4.2))],
					['?null;',  new INST.InstructionUnop(Operator.EMP, instructionConstInt(0n))],
					['?false;', new INST.InstructionUnop(Operator.EMP, instructionConstInt(0n))],
					['?true;',  new INST.InstructionUnop(Operator.EMP, instructionConstInt(1n))],
					['?42;',    new INST.InstructionUnop(Operator.EMP, instructionConstInt(42n))],
					['?4.2;',   new INST.InstructionUnop(Operator.EMP, instructionConstFloat(4.2))],
					['-(4);',   new INST.InstructionUnop(Operator.NEG, instructionConstInt(4n))],
					['-(4.2);', new INST.InstructionUnop(Operator.NEG, instructionConstFloat(4.2))],
				]));
			});
		});
	});



	describe('ASTNodeOperationBinaryArithmetic', () => {
		describe('#type', () => {
			context('with constant folding and int coersion on.', () => {
				it('returns a constant Integer type for any operation of integers.', () => {
					assert.deepStrictEqual(AST.ASTNodeOperationBinaryArithmetic.fromSource('7 * 3 * 2;').type(), typeUnitInt(7n * 3n * 2n));
				});
				it('returns a constant Float type for any operation of mix of integers and floats.', () => {
					assert.deepStrictEqual(AST.ASTNodeOperationBinaryArithmetic.fromSource('3.0 * 2.7;')   .type(), typeUnitFloat(3.0 * 2.7));
					assert.deepStrictEqual(AST.ASTNodeOperationBinaryArithmetic.fromSource('7 * 3.0 * 2;') .type(), typeUnitFloat(7 * 3.0 * 2));
				});
			});
			context('with folding off but int coersion on.', () => {
				it('returns Integer for integer arithmetic.', () => {
					const node: AST.ASTNodeOperationBinaryArithmetic = AST.ASTNodeOperationBinaryArithmetic.fromSource('(7 + 3) * 2;', CONFIG_FOLDING_OFF);
					assert.deepStrictEqual(node.type(), TYPE.INT);
					assert.deepStrictEqual(
						[node.operand0.type(), node.operand1.type()],
						[TYPE.INT,             typeUnitInt(2n)],
					);
				});
				it('returns Float for float arithmetic.', () => {
					const node: AST.ASTNodeOperationBinaryArithmetic = AST.ASTNodeOperationBinaryArithmetic.fromSource('7 * 3.0 ^ 2;', CONFIG_FOLDING_OFF);
					assert.deepStrictEqual(node.type(), TYPE.FLOAT);
					assert.deepStrictEqual(
						[node.operand0.type(), node.operand1.type()],
						[typeUnitInt(7n),      TYPE.FLOAT],
					);
				});
			});
			context('with folding and int coersion off.', () => {
				it('returns `Integer` if both operands are ints.', () => {
					assert.deepStrictEqual(typeOfOperationFromSource('7 * 3;'), TYPE.INT);
				});
				it('returns `Float` if both operands are floats.', () => {
					assert.deepStrictEqual(typeOfOperationFromSource('7.0 - 3.0;'), TYPE.FLOAT);
				});
				it('throws TypeError for invalid type operations.', () => {
					assert.throws(() => typeOfOperationFromSource('7.0 + 3;'), TypeError01);
				});
			});
			it('throws for arithmetic operation of non-numbers.', () => {
				[
					'null + 5;',
					'5 * null;',
					'false - 2;',
					'2 / true;',
					'null ^ false;',
					'"hello" + 5;',
				].forEach((src) => {
					assert.throws(() => AST.ASTNodeOperationBinaryArithmetic.fromSource(src).type(), TypeError01);
				});
			});
		});


		describe('#fold', () => {
			it('computes the value of an integer operation of constants.', () => {
				foldOperations(new Map([
					['42 + 420;',           new OBJ.Integer(42n + 420n)],
					['42 - 420;',           new OBJ.Integer(42n + -420n)],
					[' 126 /  3;',          new OBJ.Integer(BigInt(Math.trunc( 126 /  3)))],
					['-126 /  3;',          new OBJ.Integer(BigInt(Math.trunc(-126 /  3)))],
					[' 126 / -3;',          new OBJ.Integer(BigInt(Math.trunc( 126 / -3)))],
					['-126 / -3;',          new OBJ.Integer(BigInt(Math.trunc(-126 / -3)))],
					[' 200 /  3;',          new OBJ.Integer(BigInt(Math.trunc( 200 /  3)))],
					[' 200 / -3;',          new OBJ.Integer(BigInt(Math.trunc( 200 / -3)))],
					['-200 /  3;',          new OBJ.Integer(BigInt(Math.trunc(-200 /  3)))],
					['-200 / -3;',          new OBJ.Integer(BigInt(Math.trunc(-200 / -3)))],
					['42 ^ 2 * 420;',       new OBJ.Integer((42n ** 2n * 420n) % (2n ** 16n))],
					['2 ^ 15 + 2 ^ 14;',    new OBJ.Integer(-(2n ** 14n))],
					['-(2 ^ 14) - 2 ^ 15;', new OBJ.Integer(2n ** 14n)],
					['-(5) ^ +(2 * 3);',    new OBJ.Integer((-5n) ** (2n * 3n))],
				]));
			});
			it('overflows integers properly.', () => {
				assert.deepStrictEqual([
					'2 ^ 15 + 2 ^ 14;',
					'-(2 ^ 14) - 2 ^ 15;',
				].map((src) => AST.ASTNodeOperationBinaryArithmetic.fromSource(src).fold()), [
					new OBJ.Integer(-(2n ** 14n)),
					new OBJ.Integer(2n ** 14n),
				]);
			});
			it('computes the value of a float operation of constants.', () => {
				foldOperations(new Map<string, OBJ.Object>([
					['3.0e1 - 201.0e-1;', new OBJ.Float(30 - 20.1)],
					['3 * 2.1;',          new OBJ.Float(3 * 2.1)],
				]));
			});
			it('throws when performing an operation that does not yield a valid number.', () => {
				assert.throws(() => AST.ASTNodeOperationBinaryArithmetic.fromSource('-4 ^ -0.5;').fold(), NanError01);
			});
		});


		describe('#build', () => {
			it('returns InstructionBinopArithmetic.', () => {
				buildOperations(new Map([
					['42 + 420;', new INST.InstructionBinopArithmetic(Operator.ADD, instructionConstInt(42n),   instructionConstInt(420n))],
					['3 * 2.1;',  new INST.InstructionBinopArithmetic(Operator.MUL, instructionConstFloat(3.0), instructionConstFloat(2.1))],
				]));
				buildOperations(new Map([
					[' 126 /  3;', new INST.InstructionBinopArithmetic(Operator.DIV, instructionConstInt( 126n), instructionConstInt( 3n))],
					['-126 /  3;', new INST.InstructionBinopArithmetic(Operator.DIV, instructionConstInt(-126n), instructionConstInt( 3n))],
					[' 126 / -3;', new INST.InstructionBinopArithmetic(Operator.DIV, instructionConstInt( 126n), instructionConstInt(-3n))],
					['-126 / -3;', new INST.InstructionBinopArithmetic(Operator.DIV, instructionConstInt(-126n), instructionConstInt(-3n))],
					[' 200 /  3;', new INST.InstructionBinopArithmetic(Operator.DIV, instructionConstInt( 200n), instructionConstInt( 3n))],
					[' 200 / -3;', new INST.InstructionBinopArithmetic(Operator.DIV, instructionConstInt( 200n), instructionConstInt(-3n))],
					['-200 /  3;', new INST.InstructionBinopArithmetic(Operator.DIV, instructionConstInt(-200n), instructionConstInt( 3n))],
					['-200 / -3;', new INST.InstructionBinopArithmetic(Operator.DIV, instructionConstInt(-200n), instructionConstInt(-3n))],
				]));
			});
		});
	});



	describe('ASTNodeOperationBinaryComparative', () => {
		describe('#type', () => {
			it('with folding and int coersion on.', () => {
				typeOperations(new Map<string, OBJ.Boolean>([
					['2 <  3;', OBJ.Boolean.TRUE],
					['2 >  3;', OBJ.Boolean.FALSE],
					['2 <= 3;', OBJ.Boolean.TRUE],
					['2 >= 3;', OBJ.Boolean.FALSE],
					['2 !< 3;', OBJ.Boolean.FALSE],
					['2 !> 3;', OBJ.Boolean.TRUE],
				]));
			});
			context('with folding off but int coersion on.', () => {
				it('allows coercing of ints to floats if there are any floats.', () => {
					assert.deepStrictEqual(AST.ASTNodeOperationBinaryComparative.fromSource('7.0 > 3;', CONFIG_FOLDING_OFF).type(), TYPE.BOOL);
				});
			});
			context('with folding and int coersion off.', () => {
				it('returns `Boolean` if both operands are of the same numeric type.', () => {
					assert.deepStrictEqual(typeOfOperationFromSource('7   <  3;'),   TYPE.BOOL);
					assert.deepStrictEqual(typeOfOperationFromSource('7.0 >= 3.0;'), TYPE.BOOL);
				});
				it('throws TypeError if operands have different types.', () => {
					assert.throws(() => typeOfOperationFromSource('7.0 <= 3;'), TypeError01);
				});
			});
			it('throws for comparative operation of non-numbers.', () => {
				assert.throws(() => AST.ASTNodeOperationBinaryComparative.fromSource('7.0 <= null;').type(), TypeError01);
			});
		});


		specify('#fold', () => {
			foldOperations(new Map([
				['3   <  3;',   OBJ.Boolean.FALSE],
				['3   >  3;',   OBJ.Boolean.FALSE],
				['3   <= 3;',   OBJ.Boolean.TRUE],
				['3   >= 3;',   OBJ.Boolean.TRUE],
				['5.2 <  7.0;', OBJ.Boolean.TRUE],
				['5.2 >  7.0;', OBJ.Boolean.FALSE],
				['5.2 <= 7.0;', OBJ.Boolean.TRUE],
				['5.2 >= 7.0;', OBJ.Boolean.FALSE],
				['5.2 <  9;',   OBJ.Boolean.TRUE],
				['5.2 >  9;',   OBJ.Boolean.FALSE],
				['5.2 <= 9;',   OBJ.Boolean.TRUE],
				['5.2 >= 9;',   OBJ.Boolean.FALSE],
				['5   <  9.2;', OBJ.Boolean.TRUE],
				['5   >  9.2;', OBJ.Boolean.FALSE],
				['5   <= 9.2;', OBJ.Boolean.TRUE],
				['5   >= 9.2;', OBJ.Boolean.FALSE],
				['3.0 <  3;',   OBJ.Boolean.FALSE],
				['3.0 >  3;',   OBJ.Boolean.FALSE],
				['3.0 <= 3;',   OBJ.Boolean.TRUE],
				['3.0 >= 3;',   OBJ.Boolean.TRUE],
				['3   <  3.0;', OBJ.Boolean.FALSE],
				['3   >  3.0;', OBJ.Boolean.FALSE],
				['3   <= 3.0;', OBJ.Boolean.TRUE],
				['3   >= 3.0;', OBJ.Boolean.TRUE],
			]));
		});
	});



	describe('ASTNodeOperationBinaryEquality', () => {
		describe('#type', () => {
			context('with folding and int coersion on.', () => {
				it('for numeric literals.', () => {
					typeOperations(new Map<string, OBJ.Boolean>([
<<<<<<< HEAD
						[' 2    ===  3;',   OBJ.Boolean.FALSE],
						[' 2    !==  3;',   OBJ.Boolean.TRUE],
						[' 2    ==   3;',   OBJ.Boolean.FALSE],
						[' 2    !=   3;',   OBJ.Boolean.TRUE],
						[' 0    === -0;',   OBJ.Boolean.TRUE],
						[' 0    ==  -0;',   OBJ.Boolean.TRUE],
						[' 0.0  ===  0;',   OBJ.Boolean.FALSE],
						[' 0.0  ==   0;',   OBJ.Boolean.TRUE],
						[' 0.0  === -0;',   OBJ.Boolean.FALSE],
						[' 0.0  ==  -0;',   OBJ.Boolean.TRUE],
						['-0.0 ===   0;',   OBJ.Boolean.FALSE],
						['-0.0 ==    0;',   OBJ.Boolean.TRUE],
						['-0.0 ===   0.0;', OBJ.Boolean.FALSE],
						['-0.0 ==    0.0;', OBJ.Boolean.TRUE],
=======
						[' 2   ===  3;',   OBJ.Boolean.FALSE],
						[' 2   !==  3;',   OBJ.Boolean.TRUE],
						[' 2   ==   3;',   OBJ.Boolean.FALSE],
						[' 2   !=   3;',   OBJ.Boolean.TRUE],
						[' 0   === -0;',   OBJ.Boolean.TRUE],
						[' 0   ==  -0;',   OBJ.Boolean.TRUE],
						[' 0.0 ===  0;',   OBJ.Boolean.FALSE],
						[' 0.0 ==   0;',   OBJ.Boolean.TRUE],
						[' 0.0 === -0;',   OBJ.Boolean.FALSE],
						[' 0.0 ==  -0;',   OBJ.Boolean.TRUE],
						['-0.0 ===  0;',   OBJ.Boolean.FALSE],
						['-0.0 ==   0;',   OBJ.Boolean.TRUE],
						['-0.0 ===  0.0;', OBJ.Boolean.FALSE],
						['-0.0 ==   0.0;', OBJ.Boolean.TRUE],
>>>>>>> bbb36399
					]));
				});
				it('returns the result of `this#fold`, wrapped in a `new TypeUnit`.', () => {
					const goal: AST.ASTNodeGoal = AST.ASTNodeGoal.fromSource(`
						let a: obj = [];
						let b: obj = [42];
						let c: obj = [x= 42];
						let d: obj = {41 -> 42};
						a !== [];
						b !== [42];
						c !== [x= 42];
						d !== {41 -> 42};
						a === a;
						b === b;
						c === c;
						d === d;
						a == [];
						b == [42];
						c == [x= 42];
						d == {41 -> 42};
						b != [42, 43];
						c != [x= 43];
						c != [y= 42];
						d != {41 -> 43};
						d != {43 -> 42};
					`);
					goal.varCheck();
					goal.typeCheck();
					goal.children.slice(4).forEach((stmt) => {
						const expr: AST.ASTNodeOperationBinaryEquality = (stmt as AST.ASTNodeStatementExpression).expr as AST.ASTNodeOperationBinaryEquality;
						const fold: OBJ.Object | null = expr.fold();
						assert.ok(fold instanceof OBJ.Boolean, `${ fold } should be a Boolean.`);
						assert.deepStrictEqual(
							expr.type(),
							new TYPE.TypeUnit<OBJ.Boolean>(fold),
						);
					});
				});
			});
			context('with folding off but int coersion on.', () => {
				it('allows coercing of ints to floats if there are any floats.', () => {
					assert.deepStrictEqual(AST.ASTNodeOperationBinaryEquality.fromSource('7 == 7.0;', CONFIG_FOLDING_OFF).type(), TYPE.BOOL);
				});
				it('returns `false` if operands are of different numeric types.', () => {
					assert.deepStrictEqual(AST.ASTNodeOperationBinaryEquality.fromSource('7 === 7.0;', CONFIG_FOLDING_OFF).type(), OBJ.Boolean.FALSETYPE);
				});
			});
			context('with folding and int coersion off.', () => {
				it('returns `false` if operands are of different numeric types.', () => {
					assert.deepStrictEqual(typeOfOperationFromSource('7 == 7.0;'), OBJ.Boolean.FALSETYPE);
				});
				it('returns `false` if operands are of disjoint types in general.', () => {
					assert.deepStrictEqual(typeOfOperationFromSource('7 == null;'), OBJ.Boolean.FALSETYPE);
				});
			});
		});


		describe('#fold', () => {
			it('simple types.', () => {
				foldOperations(new Map([
					['null === null;',                          OBJ.Boolean.TRUE],
					['null ==  null;',                          OBJ.Boolean.TRUE],
					['null === 5;',                             OBJ.Boolean.FALSE],
					['null ==  5;',                             OBJ.Boolean.FALSE],
					['true === 1;',                             OBJ.Boolean.FALSE],
					['true ==  1;',                             OBJ.Boolean.FALSE],
					['true === 1.0;',                           OBJ.Boolean.FALSE],
					['true ==  1.0;',                           OBJ.Boolean.FALSE],
					['true === 5.1;',                           OBJ.Boolean.FALSE],
					['true ==  5.1;',                           OBJ.Boolean.FALSE],
					['true === true;',                          OBJ.Boolean.TRUE],
					['true ==  true;',                          OBJ.Boolean.TRUE],
					['3.0 === 3;',                              OBJ.Boolean.FALSE],
					['3.0 ==  3;',                              OBJ.Boolean.TRUE],
					['3 === 3.0;',                              OBJ.Boolean.FALSE],
					['3 ==  3.0;',                              OBJ.Boolean.TRUE],
					['0.0 === 0.0;',                            OBJ.Boolean.TRUE],
					['0.0 ==  0.0;',                            OBJ.Boolean.TRUE],
					['0.0 === -0.0;',                           OBJ.Boolean.FALSE],
					['0.0 ==  -0.0;',                           OBJ.Boolean.TRUE],
					['0 === -0;',                               OBJ.Boolean.TRUE],
					['0 ==  -0;',                               OBJ.Boolean.TRUE],
					['0.0 === 0;',                              OBJ.Boolean.FALSE],
					['0.0 ==  0;',                              OBJ.Boolean.TRUE],
					['0.0 === -0;',                             OBJ.Boolean.FALSE],
					['0.0 ==  -0;',                             OBJ.Boolean.TRUE],
					['-0.0 === 0;',                             OBJ.Boolean.FALSE],
					['-0.0 ==  0;',                             OBJ.Boolean.TRUE],
					['-0.0 === 0.0;',                           OBJ.Boolean.FALSE],
					['-0.0 ==  0.0;',                           OBJ.Boolean.TRUE],
					['"" == "";',                               OBJ.Boolean.TRUE],
					['"a" === "a";',                            OBJ.Boolean.TRUE],
					['"a" ==  "a";',                            OBJ.Boolean.TRUE],
					['"hello\\u{20}world" === "hello world";',  OBJ.Boolean.TRUE],
					['"hello\\u{20}world" ==  "hello world";',  OBJ.Boolean.TRUE],
					['"a" !== "b";',                            OBJ.Boolean.TRUE],
					['"a" !=  "b";',                            OBJ.Boolean.TRUE],
					['"hello\\u{20}world" !== "hello20world";', OBJ.Boolean.TRUE],
					['"hello\\u{20}world" !=  "hello20world";', OBJ.Boolean.TRUE],
				]));
			});
			it('compound types.', () => {
				const goal: AST.ASTNodeGoal = AST.ASTNodeGoal.fromSource(`
					let a: obj = [];
					let b: obj = [42];
					let c: obj = [x= 42];
					let d: obj = List.<int>([]);
					let e: obj = List.<int>([42]);
					let f: obj = Dict.<int>([x= 42]);
					let g: obj = {};
					let h: obj = {42};
					let i: obj = {41 -> 42};

					let bb: obj = [[42]];
					let cc: obj = [x= [42]];
					let hh: obj = {[42]};
					let ii: obj = {[41] -> [42]};

					a !== [];
					b !== [42];
					c !== [x= 42];
					d !== List.<int>([]);
					e !== List.<int>([42]);
					f !== Dict.<int>([x= 42]);
					g !== {};
					h !== {42};
					i !== {41 -> 42};
					a === a;
					b === b;
					c === c;
					d === d;
					e === e;
					f === f;
					g === g;
					h === h;
					i === i;
					a == [];
					b == [42];
					c == [x= 42];
					d == List.<int>([]);
					e == List.<int>([42]);
					f == Dict.<int>([x= 42]);
					g == {};
					h == {42};
					i == {41 -> 42};

					bb !== [[42]];
					cc !== [x= [42]];
					hh !== {[42]};
					ii !== {[41] -> [42]};
					bb === bb;
					cc === cc;
					hh === hh;
					ii === ii;
					bb == [[42]];
					cc == [x= [42]];
					hh == {[42]};
					ii == {[41] -> [42]};

					b != [42, 43];
					c != [x= 43];
					c != [y= 42];
					i != {41 -> 43};
					i != {43 -> 42};
				`);
				goal.varCheck();
				goal.typeCheck();
				goal.children.slice(13).forEach((stmt) => {
					assert.deepStrictEqual((stmt as AST.ASTNodeStatementExpression).expr!.fold(), OBJ.Boolean.TRUE, stmt.source);
				});
			});
		});


		describe('#build', () => {
			it('with int coersion on, coerse ints into floats when needed.', () => {
				assert.deepStrictEqual([
					'42 == 420;',
					'4.2 === 42;',
					'42 === 4.2;',
					'4.2 == 42;',
					'true === 1;',
					'true == 1;',
					'null === false;',
					'null == false;',
					'false == 0.0;',
				].map((src) => AST.ASTNodeOperationBinaryEquality.fromSource(src, CONFIG_FOLDING_OFF).build(new Builder(src, CONFIG_FOLDING_OFF))), [
					new INST.InstructionBinopEquality(
						Operator.EQ,
						instructionConstInt(42n),
						instructionConstInt(420n),
					),
					new INST.InstructionBinopEquality(
						Operator.ID,
						instructionConstFloat(4.2),
						instructionConstInt(42n),
					),
					new INST.InstructionBinopEquality(
						Operator.ID,
						instructionConstInt(42n),
						instructionConstFloat(4.2),
					),
					new INST.InstructionBinopEquality(
						Operator.EQ,
						instructionConstFloat(4.2),
						instructionConstFloat(42.0),
					),
					new INST.InstructionBinopEquality(
						Operator.ID,
						instructionConstInt(1n),
						instructionConstInt(1n),
					),
					new INST.InstructionBinopEquality(
						Operator.EQ,
						instructionConstInt(1n),
						instructionConstInt(1n),
					),
					new INST.InstructionBinopEquality(
						Operator.ID,
						instructionConstInt(0n),
						instructionConstInt(0n),
					),
					new INST.InstructionBinopEquality(
						Operator.EQ,
						instructionConstInt(0n),
						instructionConstInt(0n),
					),
					new INST.InstructionBinopEquality(
						Operator.EQ,
						instructionConstFloat(0.0),
						instructionConstFloat(0.0),
					),
				]);
			});
			it('with int coersion on, does not coerse ints into floats.', () => {
				assert.deepStrictEqual([
					'42 == 420;',
					'4.2 == 42;',
					'42 == 4.2;',
					'null == 0.0;',
					'false == 0.0;',
					'true == 1.0;',
				].map((src) => AST.ASTNodeOperationBinaryEquality.fromSource(src, CONFIG_FOLDING_COERCION_OFF).build(new Builder(src, CONFIG_FOLDING_COERCION_OFF))), [
					[instructionConstInt(42n),   instructionConstInt(420n)],
					[instructionConstFloat(4.2), instructionConstInt(42n)],
					[instructionConstInt(42n),   instructionConstFloat(4.2)],
					[instructionConstInt(0n),    instructionConstFloat(0.0)],
					[instructionConstInt(0n),    instructionConstFloat(0.0)],
					[instructionConstInt(1n),    instructionConstFloat(1.0)],
				].map(([left, right]) => new INST.InstructionBinopEquality(Operator.EQ, left, right)));
			});
		});
	});



	describe('ASTNodeOperationBinaryLogical', () => {
		describe('#type', () => {
			it('with constant folding on.', () => {
				typeOperations(new Map<string, OBJ.Primitive>([
					['null  && false;', OBJ.Null.NULL],
					['false && null;',  OBJ.Boolean.FALSE],
					['true  && null;',  OBJ.Null.NULL],
					['false && 42;',    OBJ.Boolean.FALSE],
					['4.2   && true;',  OBJ.Boolean.TRUE],
					['null  || false;', OBJ.Boolean.FALSE],
					['false || null;',  OBJ.Null.NULL],
					['true  || null;',  OBJ.Boolean.TRUE],
					['false || 42;',    new OBJ.Integer(42n)],
					['4.2   || true;',  new OBJ.Float(4.2)],
				]));
			});
			context('with constant folding off.', () => {
				describe('[operator=AND]', () => {
					it('returns `left` if it’s a subtype of `void | null | false`.', () => {
						const goal: AST.ASTNodeGoal = AST.ASTNodeGoal.fromSource(`
							let unfixed a: null = null;
							let unfixed b: null | false = null;
							let unfixed c: null | void = null;
							a && 42;
							b && 42;
							c && 42;
						`, CONFIG_FOLDING_OFF);
						goal.varCheck();
						goal.typeCheck();
						assert.deepStrictEqual(goal.children.slice(3).map((stmt) => typeOfStmtExpr(stmt)), [
							TYPE.NULL,
							TYPE.NULL.union(OBJ.Boolean.FALSETYPE),
							TYPE.NULL.union(TYPE.VOID),
						]);
					});
					it('returns `T | right` if left is a supertype of `T narrows void | null | false`.', () => {
						const hello: TYPE.TypeUnit<OBJ.String> = typeUnitStr('hello');
						const goal: AST.ASTNodeGoal = AST.ASTNodeGoal.fromSource(`
							let unfixed a: null | int = null;
							let unfixed b: null | int = 42;
							let unfixed c: bool = false;
							let unfixed d: bool | float = 4.2;
							let unfixed e: str | void = "hello";
							a && "hello";
							b && "hello";
							c && "hello";
							d && "hello";
							e && 42;
						`, CONFIG_FOLDING_OFF);
						goal.varCheck();
						goal.typeCheck();
						assert.deepStrictEqual(goal.children.slice(5).map((stmt) => typeOfStmtExpr(stmt)), [
							TYPE.NULL.union(hello),
							TYPE.NULL.union(hello),
							OBJ.Boolean.FALSETYPE.union(hello),
							OBJ.Boolean.FALSETYPE.union(hello),
							TYPE.VOID.union(typeUnitInt(42n)),
						]);
					});
					it('returns `right` if left does not contain `void` nor `null` nor `false`.', () => {
						const goal: AST.ASTNodeGoal = AST.ASTNodeGoal.fromSource(`
							let unfixed a: int = 42;
							let unfixed b: float = 4.2;
							a && true;
							b && null;
						`, CONFIG_FOLDING_OFF);
						goal.varCheck();
						goal.typeCheck();
						assert.deepStrictEqual(goal.children.slice(2).map((stmt) => typeOfStmtExpr(stmt)), [
							OBJ.Boolean.TRUETYPE,
							TYPE.NULL,
						]);
					});
				});
				describe('[operator=OR]', () => {
					it('returns `right` if it’s a subtype of `void | null | false`.', () => {
						const goal: AST.ASTNodeGoal = AST.ASTNodeGoal.fromSource(`
							let unfixed a: null = null;
							let unfixed b: null | false = null;
							let unfixed c: null | void = null;
							a || false;
							b || 42;
							c || 4.2;
						`, CONFIG_FOLDING_OFF);
						goal.varCheck();
						goal.typeCheck();
						assert.deepStrictEqual(goal.children.slice(3).map((stmt) => typeOfStmtExpr(stmt)), [
							OBJ.Boolean.FALSETYPE,
							typeUnitInt(42n),
							typeUnitFloat(4.2),
						]);
					});
					it('returns `(left - T) | right` if left is a supertype of `T narrows void | null | false`.', () => {
						const hello: TYPE.TypeUnit<OBJ.String> = typeUnitStr('hello');
						const goal: AST.ASTNodeGoal = AST.ASTNodeGoal.fromSource(`
							let unfixed a: null | int = null;
							let unfixed b: null | int = 42;
							let unfixed c: bool = false;
							let unfixed d: bool | float = 4.2;
							let unfixed e: str | void = "hello";
							a || "hello";
							b || "hello";
							c || "hello";
							d || "hello";
							e || 42;
						`, CONFIG_FOLDING_OFF);
						goal.varCheck();
						goal.typeCheck();
						assertEqualTypes(goal.children.slice(5).map((stmt) => typeOfStmtExpr(stmt)), [
							TYPE.INT.union(hello),
							TYPE.INT.union(hello),
							OBJ.Boolean.TRUETYPE.union(hello),
							OBJ.Boolean.TRUETYPE.union(TYPE.FLOAT).union(hello),
							TYPE.STR.union(typeUnitInt(42n)),
						]);
					});
					it('returns `left` if it does not contain `void` nor `null` nor `false`.', () => {
						const goal: AST.ASTNodeGoal = AST.ASTNodeGoal.fromSource(`
							let unfixed a: int = 42;
							let unfixed b: float = 4.2;
							a || true;
							b || null;
						`, CONFIG_FOLDING_OFF);
						goal.varCheck();
						goal.typeCheck();
						assert.deepStrictEqual(goal.children.slice(2).map((stmt) => typeOfStmtExpr(stmt)), [
							TYPE.INT,
							TYPE.FLOAT,
						]);
					});
				});
			});
		});


		specify('#fold', () => {
			foldOperations(new Map<string, OBJ.Object>([
				['null && 5;',     OBJ.Null.NULL],
				['null || 5;',     new OBJ.Integer(5n)],
				['5 && null;',     OBJ.Null.NULL],
				['5 || null;',     new OBJ.Integer(5n)],
				['5.1 && true;',   OBJ.Boolean.TRUE],
				['5.1 || true;',   new OBJ.Float(5.1)],
				['3.1 && 5;',      new OBJ.Integer(5n)],
				['3.1 || 5;',      new OBJ.Float(3.1)],
				['false && null;', OBJ.Boolean.FALSE],
				['false || null;', OBJ.Null.NULL],
			]));
		});


		describe('#build', () => {
			it('returns InstructionBinopLogical.', () => {
				assert.deepStrictEqual([
					'42 && 420;',
					'4.2 || -420;',
					'null && 201.0e-1;',
					'true && 201.0e-1;',
					'false || null;',
				].map((src) => AST.ASTNodeOperationBinaryLogical.fromSource(src, CONFIG_FOLDING_OFF).build(new Builder(src, CONFIG_FOLDING_OFF))), [
					new INST.InstructionBinopLogical(
						0n,
						Operator.AND,
						instructionConstInt(42n),
						instructionConstInt(420n),
					),
					new INST.InstructionBinopLogical(
						0n,
						Operator.OR,
						instructionConstFloat(4.2),
						instructionConstFloat(-420.0),
					),
					new INST.InstructionBinopLogical(
						0n,
						Operator.AND,
						instructionConstFloat(0.0),
						instructionConstFloat(20.1),
					),
					new INST.InstructionBinopLogical(
						0n,
						Operator.AND,
						instructionConstFloat(1.0),
						instructionConstFloat(20.1),
					),
					new INST.InstructionBinopLogical(
						0n,
						Operator.OR,
						instructionConstInt(0n),
						instructionConstInt(0n),
					),
				]);
			});
			it('counts internal variables correctly.', () => {
				const src: string = '1 && 2 || 3 && 4;';
				assert.deepStrictEqual(
					AST.ASTNodeOperationBinaryLogical.fromSource(src, CONFIG_FOLDING_OFF).build(new Builder(src, CONFIG_FOLDING_OFF)),
					new INST.InstructionBinopLogical(
						0n,
						Operator.OR,
						new INST.InstructionBinopLogical(
							1n,
							Operator.AND,
							instructionConstInt(1n),
							instructionConstInt(2n),
						),
						new INST.InstructionBinopLogical(
							2n,
							Operator.AND,
							instructionConstInt(3n),
							instructionConstInt(4n),
						),
					),
				);
			});
		});
	});



	describe('ASTNodeOperationTernary', () => {
		describe('#type', () => {
			context('with constant folding on', () => {
				it('computes type for for conditionals', () => {
					typeOperations(new Map<string, OBJ.Primitive>([
						['if true then false else 2;',          OBJ.Boolean.FALSE],
						['if false then 3.0 else null;',        OBJ.Null.NULL],
						['if true then 2 else 3.0;',            new OBJ.Integer(2n)],
						['if false then 2 + 3.0 else 1.0 * 2;', new OBJ.Float(2.0)],
					]));
				});
			});
			it('throws when condition is not a subtype of `boolean`.', () => {
				assert.throws(() => AST.ASTNodeOperationTernary.fromSource('if 2 then true else false;').type(), TypeError01);
			});
		});


		specify('#fold', () => {
			foldOperations(new Map<string, OBJ.Object>([
				['if true then false else 2;',          OBJ.Boolean.FALSE],
				['if false then 3.0 else null;',        OBJ.Null.NULL],
				['if true then 2 else 3.0;',            new OBJ.Integer(2n)],
				['if false then 2 + 3.0 else 1.0 * 2;', new OBJ.Float(2.0)],
			]));
		});


		specify('#build', () => {
			buildOperations((new Map([
				['if true  then false else 2;',    new INST.InstructionCond(instructionConstInt(1n), instructionConstInt(0n),    instructionConstInt(2n))],
				['if false then 3.0   else null;', new INST.InstructionCond(instructionConstInt(0n), instructionConstFloat(3.0), instructionConstFloat(0.0))],
				['if true  then 2     else 3.0;',  new INST.InstructionCond(instructionConstInt(1n), instructionConstFloat(2.0), instructionConstFloat(3.0))],
			])));
		});
	});
});<|MERGE_RESOLUTION|>--- conflicted
+++ resolved
@@ -471,22 +471,6 @@
 			context('with folding and int coersion on.', () => {
 				it('for numeric literals.', () => {
 					typeOperations(new Map<string, OBJ.Boolean>([
-<<<<<<< HEAD
-						[' 2    ===  3;',   OBJ.Boolean.FALSE],
-						[' 2    !==  3;',   OBJ.Boolean.TRUE],
-						[' 2    ==   3;',   OBJ.Boolean.FALSE],
-						[' 2    !=   3;',   OBJ.Boolean.TRUE],
-						[' 0    === -0;',   OBJ.Boolean.TRUE],
-						[' 0    ==  -0;',   OBJ.Boolean.TRUE],
-						[' 0.0  ===  0;',   OBJ.Boolean.FALSE],
-						[' 0.0  ==   0;',   OBJ.Boolean.TRUE],
-						[' 0.0  === -0;',   OBJ.Boolean.FALSE],
-						[' 0.0  ==  -0;',   OBJ.Boolean.TRUE],
-						['-0.0 ===   0;',   OBJ.Boolean.FALSE],
-						['-0.0 ==    0;',   OBJ.Boolean.TRUE],
-						['-0.0 ===   0.0;', OBJ.Boolean.FALSE],
-						['-0.0 ==    0.0;', OBJ.Boolean.TRUE],
-=======
 						[' 2   ===  3;',   OBJ.Boolean.FALSE],
 						[' 2   !==  3;',   OBJ.Boolean.TRUE],
 						[' 2   ==   3;',   OBJ.Boolean.FALSE],
@@ -501,7 +485,6 @@
 						['-0.0 ==   0;',   OBJ.Boolean.TRUE],
 						['-0.0 ===  0.0;', OBJ.Boolean.FALSE],
 						['-0.0 ==   0.0;', OBJ.Boolean.TRUE],
->>>>>>> bbb36399
 					]));
 				});
 				it('returns the result of `this#fold`, wrapped in a `new TypeUnit`.', () => {
