--- conflicted
+++ resolved
@@ -63,13 +63,8 @@
 				AST.ASTNodeOperationBinaryArithmetic.fromSource(`-4 ^ -0.5;`).type(),
 				AST.ASTNodeOperationBinaryArithmetic.fromSource(`1.5 / 0.0;`).type(),
 			].forEach((typ) => {
-<<<<<<< HEAD
-				assert.strictEqual(typ, TYPE.Type.NEVER);
-			});
-=======
 				assert.strictEqual(typ, TYPE.NEVER);
-			})
->>>>>>> 36e310ae
+			});
 		});
 	});
 
@@ -322,19 +317,11 @@
 			});
 			context('with folding and int coersion off.', () => {
 				it('returns `Integer` if both operands are ints.', () => {
-<<<<<<< HEAD
-					assert.deepStrictEqual(typeOfOperationFromSource(`7 * 3;`), TYPE.Type.INT);
-				});
-				it('returns `Float` if both operands are floats.', () => {
-					assert.deepStrictEqual(typeOfOperationFromSource(`7.0 - 3.0;`), TYPE.Type.FLOAT);
-				});
-=======
 					assert.deepStrictEqual(typeOfOperationFromSource(`7 * 3;`), TYPE.INT);
-				})
+				});
 				it('returns `Float` if both operands are floats.', () => {
 					assert.deepStrictEqual(typeOfOperationFromSource(`7.0 - 3.0;`), TYPE.FLOAT);
-				})
->>>>>>> 36e310ae
+				});
 				it('throws TypeError for invalid type operations.', () => {
 					assert.throws(() => typeOfOperationFromSource(`7.0 + 3;`), TypeError01);
 				});
