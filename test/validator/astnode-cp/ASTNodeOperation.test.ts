--- conflicted
+++ resolved
@@ -322,11 +322,7 @@
 					assert.deepStrictEqual(typeOfOperationFromSource('7.0 - 3.0;'), TYPE.FLOAT);
 				});
 				it('throws TypeError for invalid type operations.', () => {
-<<<<<<< HEAD
-					assert.throws(() => typeOfOperationFromSource(`7.0 + 3;`), TypeErrorInvalidOperation);
-=======
-					assert.throws(() => typeOfOperationFromSource('7.0 + 3;'), TypeError01);
->>>>>>> 65e65ecb
+					assert.throws(() => typeOfOperationFromSource('7.0 + 3;'), TypeErrorInvalidOperation);
 				});
 			});
 			it('throws for arithmetic operation of non-numbers.', () => {
@@ -429,19 +425,11 @@
 					assert.deepStrictEqual(typeOfOperationFromSource('7.0 >= 3.0;'), TYPE.BOOL);
 				});
 				it('throws TypeError if operands have different types.', () => {
-<<<<<<< HEAD
-					assert.throws(() => typeOfOperationFromSource(`7.0 <= 3;`), TypeErrorInvalidOperation);
+					assert.throws(() => typeOfOperationFromSource('7.0 <= 3;'), TypeErrorInvalidOperation);
 				});
 			});
 			it('throws for comparative operation of non-numbers.', () => {
-				assert.throws(() => AST.ASTNodeOperationBinaryComparative.fromSource(`7.0 <= null;`).type(), TypeErrorInvalidOperation);
-=======
-					assert.throws(() => typeOfOperationFromSource('7.0 <= 3;'), TypeError01);
-				});
-			});
-			it('throws for comparative operation of non-numbers.', () => {
-				assert.throws(() => AST.ASTNodeOperationBinaryComparative.fromSource('7.0 <= null;').type(), TypeError01);
->>>>>>> 65e65ecb
+				assert.throws(() => AST.ASTNodeOperationBinaryComparative.fromSource('7.0 <= null;').type(), TypeErrorInvalidOperation);
 			});
 		});
 
@@ -1008,11 +996,7 @@
 				});
 			});
 			it('throws when condition is not a subtype of `boolean`.', () => {
-<<<<<<< HEAD
-				assert.throws(() => AST.ASTNodeOperationTernary.fromSource(`if 2 then true else false;`).type(), TypeErrorInvalidOperation);
-=======
-				assert.throws(() => AST.ASTNodeOperationTernary.fromSource('if 2 then true else false;').type(), TypeError01);
->>>>>>> 65e65ecb
+				assert.throws(() => AST.ASTNodeOperationTernary.fromSource('if 2 then true else false;').type(), TypeErrorInvalidOperation);
 			});
 		});
 
