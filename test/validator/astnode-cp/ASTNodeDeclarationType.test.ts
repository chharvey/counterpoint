import * as assert from 'assert';
import * as xjs from 'extrajs';
import {
	AST,
	type SymbolStructure,
	SymbolStructureType,
	TYPE,
	Builder,
	AssignmentError01,
} from '../../../src/index.js';
import {assertEqualBins} from '../../assert-helpers.js';



describe('ASTNodeDeclarationType', () => {
	describe('#varCheck', () => {
		it('adds a SymbolStructure to the symbol table with a preset `type` value of `unknown`.', () => {
			const goal: AST.ASTNodeGoal = AST.ASTNodeGoal.fromSource(`
				type T = int;
			`);
			assert.ok(!goal.validator.hasSymbol(256n));
			goal.varCheck();
			assert.ok(goal.validator.hasSymbol(256n));
			const info: SymbolStructure | null = goal.validator.getSymbolInfo(256n);
			assert.ok(info instanceof SymbolStructureType);
			assert.strictEqual(info.typevalue, TYPE.UNKNOWN);
		});
		it('throws if the validator already contains a record for the symbol.', () => {
			assert.throws(() => AST.ASTNodeGoal.fromSource(`
				type T = int;
				type T = float;
			`).varCheck(), AssignmentError01);
			assert.throws(() => AST.ASTNodeGoal.fromSource(`
				let FOO: int = 42;
				type FOO = float;
			`).varCheck(), AssignmentError01);
		});
	});


	describe('#typeCheck', () => {
		it('sets `SymbolStructure#value`.', () => {
			const goal: AST.ASTNodeGoal = AST.ASTNodeGoal.fromSource(`
				type T = int;
			`);
			goal.varCheck();
			goal.typeCheck();
			assert.deepStrictEqual(
				(goal.validator.getSymbolInfo(256n) as SymbolStructureType).typevalue,
				TYPE.INT,
			);
		});
	});


	describe('#build', () => {
		it('always returns `(nop)`.', () => {
			const src: string = `
				type T = int;
				type U = T | float;
			`;
			const goal: AST.ASTNodeGoal = AST.ASTNodeGoal.fromSource(src);
<<<<<<< HEAD
			const builder = new Builder(src);
			assert.deepStrictEqual(
				[
					goal.children[0].build(builder),
					goal.children[1].build(builder),
				],
				[
					new INST.InstructionNone(),
					new INST.InstructionNone(),
				],
			);
=======
			const builder: Builder = new Builder(src);
			return xjs.Array.forEachAggregated(goal.children, (stmt) => {
				assert.ok(stmt instanceof AST.ASTNodeDeclarationType);
				return assertEqualBins(stmt.build(builder), builder.module.nop());
			});
>>>>>>> 261bbe04
		});
	});
});<|MERGE_RESOLUTION|>--- conflicted
+++ resolved
@@ -60,25 +60,11 @@
 				type U = T | float;
 			`;
 			const goal: AST.ASTNodeGoal = AST.ASTNodeGoal.fromSource(src);
-<<<<<<< HEAD
 			const builder = new Builder(src);
-			assert.deepStrictEqual(
-				[
-					goal.children[0].build(builder),
-					goal.children[1].build(builder),
-				],
-				[
-					new INST.InstructionNone(),
-					new INST.InstructionNone(),
-				],
-			);
-=======
-			const builder: Builder = new Builder(src);
 			return xjs.Array.forEachAggregated(goal.children, (stmt) => {
 				assert.ok(stmt instanceof AST.ASTNodeDeclarationType);
 				return assertEqualBins(stmt.build(builder), builder.module.nop());
 			});
->>>>>>> 261bbe04
 		});
 	});
 });