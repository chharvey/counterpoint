import * as assert from 'assert';
import * as xjs from 'extrajs';
import {
	AST,
	type SymbolStructure,
	SymbolStructureType,
	TYPE,
	Builder,
	AssignmentErrorDuplicateDeclaration,
} from '../../../src/index.js';
import {assert_instanceof} from '../../../src/lib/index.js';
import {assertEqualBins} from '../../assert-helpers.js';



describe('ASTNodeDeclarationType', () => {
	describe('#varCheck', () => {
		it('adds a SymbolStructure to the symbol table with a preset `type` value of `unknown`.', () => {
			const goal: AST.ASTNodeGoal = AST.ASTNodeGoal.fromSource(`{
				type T = int;
			}`);
			assert.ok(!goal.validator.hasSymbol(256n));
			goal.varCheck();
			assert.ok(goal.validator.hasSymbol(256n));
			const info: SymbolStructure | null = goal.validator.getSymbolInfo(256n);
			assert_instanceof(info, SymbolStructureType);
			assert.strictEqual(info.typevalue, TYPE.UNKNOWN);
		});
		it('throws if the validator already contains a record for the symbol.', () => {
			assert.throws(() => AST.ASTNodeGoal.fromSource(`{
				type T = int;
				type T = float;
<<<<<<< HEAD
			}`).varCheck(), AssignmentError01);
			assert.throws(() => AST.ASTNodeGoal.fromSource(`{
				let FOO: int = 42;
				type FOO = float;
			}`).varCheck(), AssignmentError01);
=======
			`).varCheck(), AssignmentErrorDuplicateDeclaration);
			assert.throws(() => AST.ASTNodeGoal.fromSource(`
				let FOO: int = 42;
				type FOO = float;
			`).varCheck(), AssignmentErrorDuplicateDeclaration);
>>>>>>> 19f8153a
		});
	});


	describe('#typeCheck', () => {
		it('sets `SymbolStructure#value`.', () => {
			const goal: AST.ASTNodeGoal = AST.ASTNodeGoal.fromSource(`{
				type T = int;
			}`);
			goal.varCheck();
			goal.typeCheck();
			assert.deepStrictEqual(
				(goal.validator.getSymbolInfo(256n) as SymbolStructureType).typevalue,
				TYPE.INT,
			);
		});
	});


	describe('#build', () => {
<<<<<<< HEAD
		it('always returns InstructionNone.', () => {
			const src: string = `{
				type T = int;
				type U = T | float;
			}`;
			const block: AST.ASTNodeBlock = AST.ASTNodeBlock.fromSource(src);
			const builder: Builder = new Builder(src);
			assert.deepStrictEqual(
				[
					block.children[0].build(builder),
					block.children[1].build(builder),
				],
				[
					new INST.InstructionNone(),
					new INST.InstructionNone(),
				],
			);
=======
		it('always returns `(nop)`.', () => {
			const src: string = `
				type T = int;
				type U = T | float;
			`;
			const goal: AST.ASTNodeGoal = AST.ASTNodeGoal.fromSource(src);
			const builder = new Builder(src);
			return xjs.Array.forEachAggregated(goal.children, (stmt) => {
				assert.ok(stmt instanceof AST.ASTNodeDeclarationType);
				return assertEqualBins(stmt.build(builder), builder.module.nop());
			});
>>>>>>> 19f8153a
		});
	});
});<|MERGE_RESOLUTION|>--- conflicted
+++ resolved
@@ -30,19 +30,11 @@
 			assert.throws(() => AST.ASTNodeGoal.fromSource(`{
 				type T = int;
 				type T = float;
-<<<<<<< HEAD
-			}`).varCheck(), AssignmentError01);
+			}`).varCheck(), AssignmentErrorDuplicateDeclaration);
 			assert.throws(() => AST.ASTNodeGoal.fromSource(`{
 				let FOO: int = 42;
 				type FOO = float;
-			}`).varCheck(), AssignmentError01);
-=======
-			`).varCheck(), AssignmentErrorDuplicateDeclaration);
-			assert.throws(() => AST.ASTNodeGoal.fromSource(`
-				let FOO: int = 42;
-				type FOO = float;
-			`).varCheck(), AssignmentErrorDuplicateDeclaration);
->>>>>>> 19f8153a
+			}`).varCheck(), AssignmentErrorDuplicateDeclaration);
 		});
 	});
 
@@ -63,37 +55,17 @@
 
 
 	describe('#build', () => {
-<<<<<<< HEAD
-		it('always returns InstructionNone.', () => {
+		it('always returns `(nop)`.', () => {
 			const src: string = `{
 				type T = int;
 				type U = T | float;
 			}`;
 			const block: AST.ASTNodeBlock = AST.ASTNodeBlock.fromSource(src);
-			const builder: Builder = new Builder(src);
-			assert.deepStrictEqual(
-				[
-					block.children[0].build(builder),
-					block.children[1].build(builder),
-				],
-				[
-					new INST.InstructionNone(),
-					new INST.InstructionNone(),
-				],
-			);
-=======
-		it('always returns `(nop)`.', () => {
-			const src: string = `
-				type T = int;
-				type U = T | float;
-			`;
-			const goal: AST.ASTNodeGoal = AST.ASTNodeGoal.fromSource(src);
 			const builder = new Builder(src);
-			return xjs.Array.forEachAggregated(goal.children, (stmt) => {
+			return xjs.Array.forEachAggregated(block.children, (stmt) => {
 				assert.ok(stmt instanceof AST.ASTNodeDeclarationType);
 				return assertEqualBins(stmt.build(builder), builder.module.nop());
 			});
->>>>>>> 19f8153a
 		});
 	});
 });