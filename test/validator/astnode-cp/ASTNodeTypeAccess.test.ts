import * as assert from 'assert';
import {
	AST,
	TYPE,
	TypeErrorNoEntry,
} from '../../../src/index.js';
import {assert_instanceof} from '../../../src/lib/index.js';
import {
	typeUnitInt,
	typeUnitFloat,
	typeUnitStr,
} from '../../helpers.js';



describe('ASTNodeTypeAccess', () => {
	describe('#eval', () => {
		function evalTypeDecl(decl: AST.ASTNodeStatement): TYPE.Type {
			assert_instanceof(decl, AST.ASTNodeDeclarationType);
			return decl.assigned.eval();
		}
		const expected: TYPE.Type[] = [
			typeUnitInt(1n),
			typeUnitFloat(2.0),
			typeUnitStr('three'),
			TYPE.INT,
			TYPE.FLOAT,
			TYPE.STR,
		];
		let program: AST.ASTNodeBlock; // eslint-disable-line @typescript-eslint/init-declarations
		before(() => {
<<<<<<< HEAD
			program = AST.ASTNodeBlock.fromSource(`{
				type TupC = [1,   2.0,   'three'];
=======
			program = AST.ASTNodeGoal.fromSource(`
				%% statements 0 – 2 %%
				type TupC = [1,   2.0,   "three"];
>>>>>>> 19f8153a
				type TupV = [int, float, str];

				%% statements 2 – 14 %%
				type A1 = TupC.0;  % type \`1\`
				type A2 = TupC.1;  % type \`2.0\`
				type A3 = TupC.2;  % type \`"three"\`
				type A4 = TupV.0;  % type \`int\`
				type A5 = TupV.1;  % type \`float\`
				type A6 = TupV.2;  % type \`str\`
				type B1 = TupC.-3; % type \`1\`
				type B2 = TupC.-2; % type \`2.0\`
				type B3 = TupC.-1; % type \`"three"\`
				type B4 = TupV.-3; % type \`int\`
				type B5 = TupV.-2; % type \`float\`
				type B6 = TupV.-1; % type \`str\`

				%% statements 14 – 16 %%
				type RecC = [a: 1,   b: 2.0,   c: "three"];
				type RecV = [a: int, b: float, c: str];

				%% statements 16 – 22 %%
				type C1 = RecC.a; % type \`1\`
				type C2 = RecC.b; % type \`2.0\`
				type C3 = RecC.c; % type \`"three"\`
				type C4 = RecV.a; % type \`int\`
				type C5 = RecV.b; % type \`float\`
				type C6 = RecV.c; % type \`str\`

				%% statements 22 – 24 %%
				type TupoC = [1,   2.0,   ?: "three"];
				type TupoV = [int, float, ?: str];

				%% statements 24 – 26 %%
				type D1 = TupoC.2; % type \`"three" | void\`
				type D2 = TupoV.2; % type \`str | void\`

				%% statements 26 – 28 %%
				type RecoC = [a: 1,   b?: 2.0,   c: "three"];
				type RecoV = [a: int, b?: float, c: str];

				%% statements 28 – 30 %%
				type E1 = RecoC.b; % type \`2.0 | void\`
				type E2 = RecoV.b; % type \`float | void\`
<<<<<<< HEAD
			}`);
=======

				%% statements 30 – 32 %%
				type VecC = \\[1,   2.0,   "three"];
				type VecV = \\[int, float, str];

				%% statements 32 – 44 %%
				type F1 = VecC.0;  % type \`1\`
				type F2 = VecC.1;  % type \`2.0\`
				type F3 = VecC.2;  % type \`"three"\`
				type F4 = VecV.0;  % type \`int\`
				type F5 = VecV.1;  % type \`float\`
				type F6 = VecV.2;  % type \`str\`
				type G1 = VecC.-3; % type \`1\`
				type G2 = VecC.-2; % type \`2.0\`
				type G3 = VecC.-1; % type \`"three"\`
				type G4 = VecV.-3; % type \`int\`
				type G5 = VecV.-2; % type \`float\`
				type G6 = VecV.-1; % type \`str\`

				%% statements 44 – 46 %%
				type StrC = [a: 1,   b: 2.0,   c: "three"];
				type StrV = [a: int, b: float, c: str];

				%% statements 46 – 52 %%
				type H1 = StrC.a; % type \`1\`
				type H2 = StrC.b; % type \`2.0\`
				type H3 = StrC.c; % type \`"three"\`
				type H4 = StrV.a; % type \`int\`
				type H5 = StrV.b; % type \`float\`
				type H6 = StrV.c; % type \`str\`
			`);
>>>>>>> 19f8153a
			program.varCheck();
			program.typeCheck();
		});

		context('index access.', () => {
			it('returns individual entry types.', () => {
				assert.deepStrictEqual(
					program.children.slice(2, 8).map((c) => evalTypeDecl(c)),
					expected,
				);
				return assert.deepStrictEqual(
					program.children.slice(32, 38).map((c) => evalTypeDecl(c)),
					expected,
				);
			});
			it('negative indices count backwards from end.', () => {
				assert.deepStrictEqual(
					program.children.slice(8, 14).map((c) => evalTypeDecl(c)),
					expected,
				);
				return assert.deepStrictEqual(
					program.children.slice(38, 44).map((c) => evalTypeDecl(c)),
					expected,
				);
			});
			it('unions with void if entry is optional.', () => {
				assert.deepStrictEqual(
					program.children.slice(24, 26).map((c) => evalTypeDecl(c)),
					[
						typeUnitStr('three').union(TYPE.VOID),
						TYPE.STR.union(TYPE.VOID),
					],
				);
			});
			it('throws when index is out of bounds.', () => {
				assert.throws(() => AST.ASTNodeTypeAccess.fromSource('  [1, 2.0, "three"].3')  .eval(), TypeErrorNoEntry);
				assert.throws(() => AST.ASTNodeTypeAccess.fromSource('\\[1, 2.0, "three"].-4') .eval(), TypeErrorNoEntry);
			});
		});

		context('key access.', () => {
			it('returns individual entry types.', () => {
				assert.deepStrictEqual(
					program.children.slice(16, 22).map((c) => evalTypeDecl(c)),
					expected,
				);
				return assert.deepStrictEqual(
					program.children.slice(46, 52).map((c) => evalTypeDecl(c)),
					expected,
				);
			});
			it('unions with void if entry is optional.', () => {
				assert.deepStrictEqual(
					program.children.slice(28, 30).map((c) => evalTypeDecl(c)),
					[
						typeUnitFloat(2.0).union(TYPE.VOID),
						TYPE.FLOAT.union(TYPE.VOID),
					],
				);
			});
			it('throws when key is out of bounds.', () => {
				assert.throws(() => AST.ASTNodeTypeAccess.fromSource('  [a: 1, b: 2.0, c: "three"].d') .eval(), TypeErrorNoEntry);
				assert.throws(() => AST.ASTNodeTypeAccess.fromSource('\\[a: 1, b: 2.0, c: "three"].d') .eval(), TypeErrorNoEntry);
			});
		});
	});
});<|MERGE_RESOLUTION|>--- conflicted
+++ resolved
@@ -29,14 +29,9 @@
 		];
 		let program: AST.ASTNodeBlock; // eslint-disable-line @typescript-eslint/init-declarations
 		before(() => {
-<<<<<<< HEAD
 			program = AST.ASTNodeBlock.fromSource(`{
-				type TupC = [1,   2.0,   'three'];
-=======
-			program = AST.ASTNodeGoal.fromSource(`
 				%% statements 0 – 2 %%
 				type TupC = [1,   2.0,   "three"];
->>>>>>> 19f8153a
 				type TupV = [int, float, str];
 
 				%% statements 2 – 14 %%
@@ -80,9 +75,6 @@
 				%% statements 28 – 30 %%
 				type E1 = RecoC.b; % type \`2.0 | void\`
 				type E2 = RecoV.b; % type \`float | void\`
-<<<<<<< HEAD
-			}`);
-=======
 
 				%% statements 30 – 32 %%
 				type VecC = \\[1,   2.0,   "three"];
@@ -113,8 +105,7 @@
 				type H4 = StrV.a; % type \`int\`
 				type H5 = StrV.b; % type \`float\`
 				type H6 = StrV.c; % type \`str\`
-			`);
->>>>>>> 19f8153a
+			}`);
 			program.varCheck();
 			program.typeCheck();
 		});
