--- conflicted
+++ resolved
@@ -94,15 +94,8 @@
 				);
 			});
 			it('throws when index is out of bounds.', () => {
-<<<<<<< HEAD
-				assert.throws(() => AST.ASTNodeTypeAccess.fromSource('[1, 2.0, "three"].3')  .eval(), TypeError04);
-				assert.throws(() => AST.ASTNodeTypeAccess.fromSource('[1, 2.0, "three"].-4') .eval(), TypeError04);
-=======
-				/* eslint-disable quotes */
-				assert.throws(() => AST.ASTNodeTypeAccess.fromSource(`[1, 2.0, 'three'].3`)  .eval(), TypeErrorNoEntry);
-				assert.throws(() => AST.ASTNodeTypeAccess.fromSource(`[1, 2.0, 'three'].-4`) .eval(), TypeErrorNoEntry);
-				/* eslint-enable quotes */
->>>>>>> 26a9b457
+				assert.throws(() => AST.ASTNodeTypeAccess.fromSource('[1, 2.0, "three"].3')  .eval(), TypeErrorNoEntry);
+				assert.throws(() => AST.ASTNodeTypeAccess.fromSource('[1, 2.0, "three"].-4') .eval(), TypeErrorNoEntry);
 			});
 		});
 
@@ -123,13 +116,7 @@
 				);
 			});
 			it('throws when key is out of bounds.', () => {
-<<<<<<< HEAD
-				assert.throws(() => AST.ASTNodeTypeAccess.fromSource('[a: 1, b: 2.0, c: "three"].d').eval(), TypeError04);
-=======
-				/* eslint-disable quotes */
-				assert.throws(() => AST.ASTNodeTypeAccess.fromSource(`[a: 1, b: 2.0, c: 'three'].d`).eval(), TypeErrorNoEntry);
-				/* eslint-enable quotes */
->>>>>>> 26a9b457
+				assert.throws(() => AST.ASTNodeTypeAccess.fromSource('[a: 1, b: 2.0, c: "three"].d').eval(), TypeErrorNoEntry);
 			});
 		});
 	});
