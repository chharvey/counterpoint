import * as assert from 'assert';
import {
	AST,
	TYPE,
	TypeErrorNoEntry,
} from '../../../src/index.js';
import {
	typeUnitInt,
	typeUnitFloat,
	typeUnitStr,
} from '../../helpers.js';



describe('ASTNodeTypeAccess', () => {
	describe('#eval', () => {
		function evalTypeDecl(decl: AST.ASTNodeStatement): TYPE.Type {
			assert.ok(decl instanceof AST.ASTNodeDeclarationType);
			return decl.assigned.eval();
		}
		const expected: TYPE.Type[] = [
			typeUnitInt(1n),
			typeUnitFloat(2.0),
			typeUnitStr('three'),
			TYPE.INT,
			TYPE.FLOAT,
			TYPE.STR,
		];
		let program: AST.ASTNodeGoal; // eslint-disable-line @typescript-eslint/init-declarations
		before(() => {
			program = AST.ASTNodeGoal.fromSource(`
<<<<<<< HEAD
=======
				%% statements 0 – 2 %%
>>>>>>> 270eedf3
				type TupC = [1,   2.0,   "three"];
				type TupV = [int, float, str];

				%% statements 2 – 14 %%
				type A1 = TupC.0;  % type \`1\`
				type A2 = TupC.1;  % type \`2.0\`
				type A3 = TupC.2;  % type \`"three"\`
				type A4 = TupV.0;  % type \`int\`
				type A5 = TupV.1;  % type \`float\`
				type A6 = TupV.2;  % type \`str\`
				type B1 = TupC.-3; % type \`1\`
				type B2 = TupC.-2; % type \`2.0\`
				type B3 = TupC.-1; % type \`"three"\`
				type B4 = TupV.-3; % type \`int\`
				type B5 = TupV.-2; % type \`float\`
				type B6 = TupV.-1; % type \`str\`

<<<<<<< HEAD
=======
				%% statements 14 – 16 %%
>>>>>>> 270eedf3
				type RecC = [a: 1,   b: 2.0,   c: "three"];
				type RecV = [a: int, b: float, c: str];

				%% statements 16 – 22 %%
				type C1 = RecC.a; % type \`1\`
				type C2 = RecC.b; % type \`2.0\`
				type C3 = RecC.c; % type \`"three"\`
				type C4 = RecV.a; % type \`int\`
				type C5 = RecV.b; % type \`float\`
				type C6 = RecV.c; % type \`str\`

<<<<<<< HEAD
				type TupoC = [1,   2.0,   ?: "three"];
				type TupoV = [int, float, ?: str];

				type D1 = TupoC.2; % type \`"three" | void\`
				type D2 = TupoV.2; % type \`str | void\`

=======
				%% statements 22 – 24 %%
				type TupoC = [1,   2.0,   ?: "three"];
				type TupoV = [int, float, ?: str];

				%% statements 24 – 26 %%
				type D1 = TupoC.2; % type \`"three" | void\`
				type D2 = TupoV.2; % type \`str | void\`

				%% statements 26 – 28 %%
>>>>>>> 270eedf3
				type RecoC = [a: 1,   b?: 2.0,   c: "three"];
				type RecoV = [a: int, b?: float, c: str];

				%% statements 28 – 30 %%
				type E1 = RecoC.b; % type \`2.0 | void\`
				type E2 = RecoV.b; % type \`float | void\`

				%% statements 30 – 32 %%
				type VecC = \\[1,   2.0,   "three"];
				type VecV = \\[int, float, str];

				%% statements 32 – 44 %%
				type F1 = VecC.0;  % type \`1\`
				type F2 = VecC.1;  % type \`2.0\`
				type F3 = VecC.2;  % type \`"three"\`
				type F4 = VecV.0;  % type \`int\`
				type F5 = VecV.1;  % type \`float\`
				type F6 = VecV.2;  % type \`str\`
				type G1 = VecC.-3; % type \`1\`
				type G2 = VecC.-2; % type \`2.0\`
				type G3 = VecC.-1; % type \`"three"\`
				type G4 = VecV.-3; % type \`int\`
				type G5 = VecV.-2; % type \`float\`
				type G6 = VecV.-1; % type \`str\`

				%% statements 44 – 46 %%
				type StrC = [a: 1,   b: 2.0,   c: "three"];
				type StrV = [a: int, b: float, c: str];

				%% statements 46 – 52 %%
				type H1 = StrC.a; % type \`1\`
				type H2 = StrC.b; % type \`2.0\`
				type H3 = StrC.c; % type \`"three"\`
				type H4 = StrV.a; % type \`int\`
				type H5 = StrV.b; % type \`float\`
				type H6 = StrV.c; % type \`str\`
			`);
			program.varCheck();
			program.typeCheck();
		});

		context('index access.', () => {
			it('returns individual entry types.', () => {
				assert.deepStrictEqual(
					program.children.slice(2, 8).map((c) => evalTypeDecl(c)),
					expected,
				);
				return assert.deepStrictEqual(
					program.children.slice(32, 38).map((c) => evalTypeDecl(c)),
					expected,
				);
			});
			it('negative indices count backwards from end.', () => {
				assert.deepStrictEqual(
					program.children.slice(8, 14).map((c) => evalTypeDecl(c)),
					expected,
				);
				return assert.deepStrictEqual(
					program.children.slice(38, 44).map((c) => evalTypeDecl(c)),
					expected,
				);
			});
			it('unions with void if entry is optional.', () => {
				assert.deepStrictEqual(
					program.children.slice(24, 26).map((c) => evalTypeDecl(c)),
					[
						typeUnitStr('three').union(TYPE.VOID),
						TYPE.STR.union(TYPE.VOID),
					],
				);
			});
			it('throws when index is out of bounds.', () => {
<<<<<<< HEAD
				assert.throws(() => AST.ASTNodeTypeAccess.fromSource('[1, 2.0, "three"].3')  .eval(), TypeErrorNoEntry);
				assert.throws(() => AST.ASTNodeTypeAccess.fromSource('[1, 2.0, "three"].-4') .eval(), TypeErrorNoEntry);
=======
				assert.throws(() => AST.ASTNodeTypeAccess.fromSource('  [1, 2.0, "three"].3')  .eval(), TypeErrorNoEntry);
				assert.throws(() => AST.ASTNodeTypeAccess.fromSource('\\[1, 2.0, "three"].-4') .eval(), TypeErrorNoEntry);
>>>>>>> 270eedf3
			});
		});

		context('key access.', () => {
			it('returns individual entry types.', () => {
				assert.deepStrictEqual(
					program.children.slice(16, 22).map((c) => evalTypeDecl(c)),
					expected,
				);
				return assert.deepStrictEqual(
					program.children.slice(46, 52).map((c) => evalTypeDecl(c)),
					expected,
				);
			});
			it('unions with void if entry is optional.', () => {
				assert.deepStrictEqual(
					program.children.slice(28, 30).map((c) => evalTypeDecl(c)),
					[
						typeUnitFloat(2.0).union(TYPE.VOID),
						TYPE.FLOAT.union(TYPE.VOID),
					],
				);
			});
			it('throws when key is out of bounds.', () => {
<<<<<<< HEAD
				assert.throws(() => AST.ASTNodeTypeAccess.fromSource('[a: 1, b: 2.0, c: "three"].d').eval(), TypeErrorNoEntry);
=======
				assert.throws(() => AST.ASTNodeTypeAccess.fromSource('  [a: 1, b: 2.0, c: "three"].d') .eval(), TypeErrorNoEntry);
				assert.throws(() => AST.ASTNodeTypeAccess.fromSource('\\[a: 1, b: 2.0, c: "three"].d') .eval(), TypeErrorNoEntry);
>>>>>>> 270eedf3
			});
		});
	});
});<|MERGE_RESOLUTION|>--- conflicted
+++ resolved
@@ -29,10 +29,7 @@
 		let program: AST.ASTNodeGoal; // eslint-disable-line @typescript-eslint/init-declarations
 		before(() => {
 			program = AST.ASTNodeGoal.fromSource(`
-<<<<<<< HEAD
-=======
 				%% statements 0 – 2 %%
->>>>>>> 270eedf3
 				type TupC = [1,   2.0,   "three"];
 				type TupV = [int, float, str];
 
@@ -50,10 +47,7 @@
 				type B5 = TupV.-2; % type \`float\`
 				type B6 = TupV.-1; % type \`str\`
 
-<<<<<<< HEAD
-=======
 				%% statements 14 – 16 %%
->>>>>>> 270eedf3
 				type RecC = [a: 1,   b: 2.0,   c: "three"];
 				type RecV = [a: int, b: float, c: str];
 
@@ -65,14 +59,6 @@
 				type C5 = RecV.b; % type \`float\`
 				type C6 = RecV.c; % type \`str\`
 
-<<<<<<< HEAD
-				type TupoC = [1,   2.0,   ?: "three"];
-				type TupoV = [int, float, ?: str];
-
-				type D1 = TupoC.2; % type \`"three" | void\`
-				type D2 = TupoV.2; % type \`str | void\`
-
-=======
 				%% statements 22 – 24 %%
 				type TupoC = [1,   2.0,   ?: "three"];
 				type TupoV = [int, float, ?: str];
@@ -82,7 +68,6 @@
 				type D2 = TupoV.2; % type \`str | void\`
 
 				%% statements 26 – 28 %%
->>>>>>> 270eedf3
 				type RecoC = [a: 1,   b?: 2.0,   c: "three"];
 				type RecoV = [a: int, b?: float, c: str];
 
@@ -155,13 +140,8 @@
 				);
 			});
 			it('throws when index is out of bounds.', () => {
-<<<<<<< HEAD
-				assert.throws(() => AST.ASTNodeTypeAccess.fromSource('[1, 2.0, "three"].3')  .eval(), TypeErrorNoEntry);
-				assert.throws(() => AST.ASTNodeTypeAccess.fromSource('[1, 2.0, "three"].-4') .eval(), TypeErrorNoEntry);
-=======
 				assert.throws(() => AST.ASTNodeTypeAccess.fromSource('  [1, 2.0, "three"].3')  .eval(), TypeErrorNoEntry);
 				assert.throws(() => AST.ASTNodeTypeAccess.fromSource('\\[1, 2.0, "three"].-4') .eval(), TypeErrorNoEntry);
->>>>>>> 270eedf3
 			});
 		});
 
@@ -186,12 +166,8 @@
 				);
 			});
 			it('throws when key is out of bounds.', () => {
-<<<<<<< HEAD
-				assert.throws(() => AST.ASTNodeTypeAccess.fromSource('[a: 1, b: 2.0, c: "three"].d').eval(), TypeErrorNoEntry);
-=======
 				assert.throws(() => AST.ASTNodeTypeAccess.fromSource('  [a: 1, b: 2.0, c: "three"].d') .eval(), TypeErrorNoEntry);
 				assert.throws(() => AST.ASTNodeTypeAccess.fromSource('\\[a: 1, b: 2.0, c: "three"].d') .eval(), TypeErrorNoEntry);
->>>>>>> 270eedf3
 			});
 		});
 	});
