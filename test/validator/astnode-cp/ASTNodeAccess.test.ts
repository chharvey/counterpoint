import * as assert from 'assert'
import {
	AST,
	TYPE,
	OBJ,
	TypeError01,
	TypeError02,
	TypeError04,
	VoidError01,
} from '../../../src/index.js';
import {
	CONFIG_FOLDING_OFF,
	typeUnitInt,
	typeUnitFloat,
	typeUnitStr,
} from '../../helpers.js';



describe('ASTNodeAccess', () => {
	const INDEX_ACCESS_SRC: string = `{
		%% statements 0 – 4 %%
		let         tup_fixed:    [int, float, str]     = [1, 2.0, 'three'];
		let unfixed tup_unfixed:  [int, float, str]     = [1, 2.0, 'three'];
		let         list_fixed:   (int | float | str)[] = List.<int | float | str>([1, 2.0, 'three']);
		let unfixed list_unfixed: (int | float | str)[] = List.<int | float | str>([1, 2.0, 'three']);

		%% statements 4 – 10 %%
		tup_fixed.0;   % type \`1\`       % value \`1\`
		tup_fixed.1;   % type \`2.0\`     % value \`2.0\`
		tup_fixed.2;   % type \`'three'\` % value \`'three'\`
		tup_unfixed.0; % type \`int\`     % non-computable value
		tup_unfixed.1; % type \`float\`   % non-computable value
		tup_unfixed.2; % type \`str\`     % non-computable value

		%% statements 10 – 16 %%
		list_fixed.0;   % type \`1\`                 % value \`1\`
		list_fixed.1;   % type \`2.0\`               % value \`2.0\`
		list_fixed.2;   % type \`'three'\`           % value \`'three'\`
		list_unfixed.0; % type \`int | float | str\` % non-computable value
		list_unfixed.1; % type \`int | float | str\` % non-computable value
		list_unfixed.2; % type \`int | float | str\` % non-computable value

		%% statements 16 – 22 %%
		tup_fixed.-3;   % type \`1\`       % value \`1\`
		tup_fixed.-2;   % type \`2.0\`     % value \`2.0\`
		tup_fixed.-1;   % type \`'three'\` % value \`'three'\`
		tup_unfixed.-3; % type \`int\`     % non-computable value
		tup_unfixed.-2; % type \`float\`   % non-computable value
		tup_unfixed.-1; % type \`str\`     % non-computable value

		%% statements 22 – 28 %%
		list_fixed.-3;   % type \`1\`                 % value \`1\`
		list_fixed.-2;   % type \`2.0\`               % value \`2.0\`
		list_fixed.-1;   % type \`'three'\`           % value \`'three'\`
		list_unfixed.-3; % type \`int | float | str\` % non-computable value
		list_unfixed.-2; % type \`int | float | str\` % non-computable value
		list_unfixed.-1; % type \`int | float | str\` % non-computable value

		%% statements 28 – 36 %%
		let         tupo1_f: [int, float, ?: str] = [1, 2.0, 'three'];
		let         tupo2_f: [int, float, ?: str] = [1, 2.0];
		let         tupo3_f: [int, float]         = [1, 2.0, true];
		let         tupo4_f: [int, float]         = [1, 2.0];
		let unfixed tupo1_u: [int, float, ?: str] = [1, 2.0, 'three'];
		let unfixed tupo2_u: [int, float, ?: str] = [1, 2.0];
		let unfixed tupo3_u: [int, float]         = [1, 2.0, true];
		let unfixed tupo4_u: [int, float]         = [1, 2.0];

		%% statements 36 – 38 %%
		tupo1_u.2; % type \`str | void\` % non-computable value
		tupo2_u.2; % type \`str | void\` % non-computable value

		%% statements 38 – 41 %%
		tupo1_f?.2; % type \`'three'\` % value \`'three'\`
		tupo1_u?.2; % type \`str?\`    % non-computable value
		tupo2_u?.2; % type \`str?\`    % non-computable value

		%% statements 41 – 43 %%
		list_fixed  ?.2; % type \`'three'\`                  % value \`'three'\`
		list_unfixed?.2; % type \`int | float | str | null\` % non-computable value

		%% statements 43 – 46 %%
		tupo1_f!.2; % type \`'three'\` % value \`'three'\`
		tupo1_u!.2; % type \`str\`     % non-computable value
		tupo2_u!.2; % type \`str\`     % non-computable value

		%% statements 46 – 48 %%
		let unfixed tupvoid: [int | void] = [42];
		tupvoid!.0; % type \`int\` % non-computable value
	}`;
	const KEY_ACCESS_SRC: string = `{
		%% statements 0 – 4 %%
		let         rec_fixed:    [a: int, b: float, c: str] = [a= 1, b= 2.0, c= 'three'];
		let unfixed rec_unfixed:  [a: int, b: float, c: str] = [a= 1, b= 2.0, c= 'three'];
		let         dict_fixed:   [: int | float | str]      = Dict.<int | float | str>([a= 1, b= 2.0, c= 'three']);
		let unfixed dict_unfixed: [: int | float | str]      = Dict.<int | float | str>([a= 1, b= 2.0, c= 'three']);

		%% statements 4 – 10 %%
		rec_fixed.a;   % type \`1\`       % value \`1\`
		rec_fixed.b;   % type \`2.0\`     % value \`2.0\`
		rec_fixed.c;   % type \`'three'\` % value \`'three'\`
		rec_unfixed.a; % type \`int\`     % non-computable value
		rec_unfixed.b; % type \`float\`   % non-computable value
		rec_unfixed.c; % type \`str\`     % non-computable value

		%% statements 10 – 16 %%
		dict_fixed.a;   % type \`1\`                 % value \`1\`
		dict_fixed.b;   % type \`2.0\`               % value \`2.0\`
		dict_fixed.c;   % type \`'three'\`           % value \`'three'\`
		dict_unfixed.a; % type \`int | float | str\` % non-computable value
		dict_unfixed.b; % type \`int | float | str\` % non-computable value
		dict_unfixed.c; % type \`int | float | str\` % non-computable value

		%% statements 16 – 24 %%
		let         reco1_f: [a: int, c: float, b?: str] = [a= 1, c= 2.0, b= 'three'];
		let         reco2_f: [a: int, c: float, b?: str] = [a= 1, c= 2.0];
		let         reco3_f: [a: int, c: float]          = [a= 1, c= 2.0, b= true];
		let         reco4_f: [a: int, c: float]          = [a= 1, c= 2.0];
		let unfixed reco1_u: [a: int, c: float, b?: str] = [a= 1, c= 2.0, b= 'three'];
		let unfixed reco2_u: [a: int, c: float, b?: str] = [a= 1, c= 2.0];
		let unfixed reco3_u: [a: int, c: float]          = [a= 1, c= 2.0, b= true];
		let unfixed reco4_u: [a: int, c: float]          = [a= 1, c= 2.0];

		%% statements 24 – 26 %%
		reco1_u.b; % type \`str | void\` % non-computable value
		reco2_u.b; % type \`str | void\` % non-computable value

		%% statements 26 – 29 %%
		reco1_f?.b; % type \`'three'\` % value \`'three'\`
		reco1_u?.b; % type \`str?\`    % non-computable value
		reco2_u?.b; % type \`str?\`    % non-computable value

		%% statements 29 – 31 %%
		dict_fixed?.c;   % type \`'three'\`                  % value \`'three'\`
		dict_unfixed?.c; % type \`int | float | str | null\` % non-computable value

		%% statements 31 – 34 %%
		reco1_f!.b; % type \`'three'\` % value \`'three'\`
		reco1_u!.b; % type \`str\`     % non-computable value
		reco2_u!.b; % type \`str\`     % non-computable value

		%% statements 34 – 36 %%
		let unfixed recvoid: [c: int | void] = [c= 42];
		recvoid!.c; % type \`int\` % non-computable value
	}`;
	const EXPR_ACCESS_SRC: string = `{
		%% statements 0 – 4 %%
		let a: [str] = ['a'];
		let b: [str] = ['b'];
		let c: [str] = ['c'];
		let unfixed three: str = 'three';

		%% statements 4 – 10 %%
		let         tup_fixed:    [int, float, str]              = [1, 2.0, 'three'];
		let unfixed tup_unfixed:  [int, float, str]              = [1, 2.0, 'three'];
		let         list_fixed:   (int | float | str)[]          = List.<int | float | str>([1, 2.0, 'three']);
		let unfixed list_unfixed: List.<int | float | str>       = List.<int | float | str>([1, 2.0, 'three']);
		let         set_fixed:    (int | float | str){}          = {1, 2.0, 'three'};
		let unfixed set_unfixed:  Set.<int | float | str>        = {1, 2.0, three};
		let         map_fixed:    {[str] -> int | float | str}   = {a -> 1, b -> 2.0, c -> 'three'};
		let unfixed map_unfixed:  Map.<[str], int | float | str> = {a -> 1, b -> 2.0, c -> three};

		%% statements 12 – 18 %%
		tup_fixed  .[0 + 0]; % type \`1\`       % value \`1\`
		tup_fixed  .[0 + 1]; % type \`2.0\`     % value \`2.0\`
		tup_fixed  .[0 + 2]; % type \`'three'\` % value \`'three'\`
		tup_unfixed.[0 + 0]; % type \`int\`     % non-computable value
		tup_unfixed.[0 + 1]; % type \`float\`   % non-computable value
		tup_unfixed.[0 + 2]; % type \`str\`     % non-computable value

		%% statements 18 – 24 %%
		list_fixed  .[0 + 0]; % type \`1\`                 % value \`1\`
		list_fixed  .[0 + 1]; % type \`2.0\`               % value \`2.0\`
		list_fixed  .[0 + 2]; % type \`'three'\`           % value \`'three'\`
		list_unfixed.[0 + 0]; % type \`int | float | str\` % non-computable value
		list_unfixed.[0 + 1]; % type \`int | float | str\` % non-computable value
		list_unfixed.[0 + 2]; % type \`int | float | str\` % non-computable value

		%% statements 24 – 30 %%
		set_fixed  .[1];       % type \`true\` % value \`true\`
		set_fixed  .[2.0];     % type \`true\` % value \`true\`
		set_fixed  .['three']; % type \`true\` % value \`true\`
		set_unfixed.[1];       % type \`bool\` % non-computable value
		set_unfixed.[2.0];     % type \`bool\` % non-computable value
		set_unfixed.['three']; % type \`bool\` % non-computable value

		%% statements 30 – 36 %%
		map_fixed  .[a]; % type \`1\`             % value \`1\`
		map_fixed  .[b]; % type \`2.0\`           % value \`2.0\`
		map_fixed  .[c]; % type \`'three'\`       % value \`'three'\`
		map_unfixed.[a]; % type \`1 | 2.0 | str\` % non-computable value
		map_unfixed.[b]; % type \`1 | 2.0 | str\` % non-computable value
		map_unfixed.[c]; % type \`1 | 2.0 | str\` % non-computable value

		%% statements 36 – 44 %%
		let         tupo1_f: [int, float, ?: str] = [1, 2.0, 'three'];
		let         tupo2_f: [int, float, ?: str] = [1, 2.0];
		let         tupo3_f: [int, float]         = [1, 2.0, true];
		let         tupo4_f: [int, float]         = [1, 2.0];
		let unfixed tupo1_u: [int, float, ?: str] = [1, 2.0, 'three'];
		let unfixed tupo2_u: [int, float, ?: str] = [1, 2.0];
		let unfixed tupo3_u: [int, float]         = [1, 2.0, true];
		let unfixed tupo4_u: [int, float]         = [1, 2.0];

		%% statements 44 – 46 %%
		tupo1_u.[0 + 2]; % type \`str | void\` % non-computable value
		tupo2_u.[0 + 2]; % type \`str | void\` % non-computable value

		%% statements 46 – 49 %%
		tupo1_f?.[0 + 2]; % type \`'three'\` % value \`'three'\`
		tupo1_u?.[0 + 2]; % type \`str?\`    % non-computable value
		tupo2_u?.[0 + 2]; % type \`str?\`    % non-computable value

		%% statements 49 – 55 %%
		list_fixed  ?.[2];       % type \`'three'\`                  % value \`'three'\`
		list_unfixed?.[2];       % type \`int | float | str | null\` % non-computable value
		set_fixed   ?.['three']; % type \`true\`                     % value\`true\`
		set_unfixed ?.[three];   % type \`bool\`                     % non-computable value
		map_fixed   ?.[c];       % type \`'three'\`                  % value \`'three'\`
		map_unfixed ?.[c];       % type \`int | float | str | null\` % non-computable value

		%% statements 55 – 58 %%
		tupo1_f!.[0 + 2]; % type \`'three'\` % value \`'three'\`
		tupo1_u!.[0 + 2]; % type \`str\`     % non-computable value
		tupo2_u!.[0 + 2]; % type \`str\`     % non-computable value
	}`;


	describe('#type', () => {
		function typeOfStmtExpr(stmt: AST.ASTNodeStatement): TYPE.Type {
			assert.ok(stmt instanceof AST.ASTNodeStatementExpression);
			return stmt.expr!.type();
		}
		const COMMON_TYPES = {
			int_float: TYPE.Type.unionAll([
				TYPE.Type.INT,
				TYPE.Type.FLOAT,
			]),
			int_float_str: TYPE.Type.unionAll([
				TYPE.Type.INT,
				TYPE.Type.FLOAT,
				TYPE.Type.STR,
			]),
			int_float_str_null: TYPE.Type.unionAll([
				TYPE.Type.INT,
				TYPE.Type.FLOAT,
				TYPE.Type.STR,
				TYPE.Type.NULL,
			]),
		};
		const expected: TYPE.Type[] = [
			typeUnitInt(1n),
			typeUnitFloat(2.0),
			typeUnitStr('three'),
			TYPE.Type.INT,
			TYPE.Type.FLOAT,
			TYPE.Type.STR,
		];
		const expected_o: TYPE.Type[] = [
			typeUnitStr('three'),
			TYPE.Type.STR.union(TYPE.Type.NULL),
			TYPE.Type.STR.union(TYPE.Type.NULL),
		];
		const expected_c: TYPE.Type[] = [
			typeUnitStr('three'),
			TYPE.Type.STR,
			TYPE.Type.STR,
		];
		context('when base is nullish.', () => {
			it('optional access returns type of base when it is a subtype of null.', () => {
				assert.throws(() => AST.ASTNodeAccess.fromSource(`null.4`)          .type(), TypeError04);
				assert.throws(() => AST.ASTNodeAccess.fromSource(`null.four`)       .type(), TypeError04);
				assert.throws(() => AST.ASTNodeAccess.fromSource(`null.[[[[[]]]]]`) .type(), TypeError01);
				[
					AST.ASTNodeAccess.fromSource(`null?.3`)          .type(),
					AST.ASTNodeAccess.fromSource(`null?.four`)       .type(),
					AST.ASTNodeAccess.fromSource(`null?.[[[[[]]]]]`) .type(),
				].forEach((t) => {
					assert.ok(t.isSubtypeOf(TYPE.Type.NULL));
				});
			});
			it('chained optional access.', () => {
				const program: AST.ASTNodeBlock = AST.ASTNodeBlock.fromSource(`{
					let unfixed bound1: [prop?: [bool]] = [prop= [true]];
					let unfixed bound2: [prop?: [?: bool]] = [prop= []];

					bound1;          % type \`[prop?: [bool]]\`
					bound1?.prop;    % type \`[bool] | null\`
					bound1?.prop?.0; % type \`bool | null\`

					bound2;          % type \`[prop?: [?: bool]]\`
					bound2?.prop;    % type \`[?: bool] | null\`
					bound2?.prop?.0; % type \`bool | null\`
				}`);
				program.varCheck();
				program.typeCheck();
				const prop1: TYPE.TypeTuple = TYPE.TypeTuple.fromTypes([TYPE.Type.BOOL]);
				const prop2: TYPE.TypeTuple = new TYPE.TypeTuple([{type: TYPE.Type.BOOL, optional: true}]);
				assert.deepStrictEqual(
					program.children.slice(2, 8).map((c) => typeOfStmtExpr(c)),
					[
						new TYPE.TypeRecord(new Map([[0x101n, {type: prop1, optional: true}]])),
						prop1.union(TYPE.Type.NULL),
						TYPE.Type.BOOL.union(TYPE.Type.NULL),
						new TYPE.TypeRecord(new Map([[0x101n, {type: prop2, optional: true}]])),
						prop2.union(TYPE.Type.NULL),
						TYPE.Type.BOOL.union(TYPE.Type.NULL),
					],
				);
			});
		});

		context('access by index.', () => {
			let program: AST.ASTNodeBlock;
			before(() => {
				program = AST.ASTNodeBlock.fromSource(INDEX_ACCESS_SRC);
				program.varCheck();
				program.typeCheck();
			});
			it('returns individual entry types.', () => {
				assert.deepStrictEqual(
					program.children.slice(4, 10).map((c) => typeOfStmtExpr(c)),
					expected,
				);
				assert.deepStrictEqual(
					program.children.slice(10, 16).map((c) => typeOfStmtExpr(c)),
					[
						...expected.slice(0, 3),
						COMMON_TYPES.int_float_str,
						COMMON_TYPES.int_float_str,
						COMMON_TYPES.int_float_str,
					],
				);
			});
			it('negative indices count backwards from end.', () => {
				assert.deepStrictEqual(
					program.children.slice(16, 22).map((c) => typeOfStmtExpr(c)),
					expected,
				);
				assert.deepStrictEqual(
					program.children.slice(22, 28).map((c) => typeOfStmtExpr(c)),
					[
						...expected.slice(0, 3),
						COMMON_TYPES.int_float_str,
						COMMON_TYPES.int_float_str,
						COMMON_TYPES.int_float_str,
					],
				);
			});
			it('unions with void if entry is optional.', () => {
				assert.deepStrictEqual(
					program.children.slice(36, 38).map((c) => typeOfStmtExpr(c)),
					[
						TYPE.Type.STR.union(TYPE.Type.VOID),
						TYPE.Type.STR.union(TYPE.Type.VOID),
					],
				);
			});
			it('unions with null if entry and access are optional.', () => {
				assert.deepStrictEqual(
					program.children.slice(38, 41).map((c) => typeOfStmtExpr(c)),
					expected_o,
				);
			});
			it('unions with null for lists if access is optional.', () => {
				assert.deepStrictEqual(
					program.children.slice(41, 43).map((c) => typeOfStmtExpr(c)),
					[
						typeUnitStr('three'),
						COMMON_TYPES.int_float_str.union(TYPE.Type.NULL),
					],
				);
			});
			it('claim access always subtracts void.', () => {
				assert.deepStrictEqual(
					[
						...program.children.slice(43, 46),
						program.children[47],
					].map((c) => typeOfStmtExpr(c)),
					[
						...expected_c,
						TYPE.Type.INT,
					],
				);
			});
			it('throws when index is out of bounds for tuples.', () => {
				assert.throws(() => AST.ASTNodeAccess.fromSource(`[1, 2.0, 'three'].3`)   .type(), TypeError04);
				assert.throws(() => AST.ASTNodeAccess.fromSource(`[1, 2.0, 'three'].-4`)  .type(), TypeError04);
				assert.throws(() => AST.ASTNodeAccess.fromSource(`[1, 2.0, 'three']?.3`)  .type(), TypeError04);
				assert.throws(() => AST.ASTNodeAccess.fromSource(`[1, 2.0, 'three']?.-4`) .type(), TypeError04);
			});
			it('returns the list item type when index is out of bounds for lists.', () => {
				const program: AST.ASTNodeBlock = AST.ASTNodeBlock.fromSource(`{
					let unfixed list: (int | float | str)[] = List.<int | float| str>([1, 2.0, 'three']);
					list.3;
					list.-4;
				}`);
				program.varCheck();
				program.typeCheck();
				program.children.slice(1, 3).forEach((c) => {
					assert.deepStrictEqual(
						typeOfStmtExpr(c),
						COMMON_TYPES.int_float_str,
					);
				});
			});
		});

		context('access by key.', () => {
			let program: AST.ASTNodeBlock;
			before(() => {
				program = AST.ASTNodeBlock.fromSource(KEY_ACCESS_SRC);
				program.varCheck();
				program.typeCheck();
			});
			it('returns individual entry types.', () => {
				assert.deepStrictEqual(
					program.children.slice(4, 10).map((c) => typeOfStmtExpr(c)),
					expected,
				);
				assert.deepStrictEqual(
					program.children.slice(10, 16).map((c) => typeOfStmtExpr(c)),
					[
						...expected.slice(0, 3),
						COMMON_TYPES.int_float_str,
						COMMON_TYPES.int_float_str,
						COMMON_TYPES.int_float_str,
					],
				);
			});
			it('unions with void if entry is optional.', () => {
				assert.deepStrictEqual(
					program.children.slice(24, 26).map((c) => typeOfStmtExpr(c)),
					[
						TYPE.Type.STR.union(TYPE.Type.VOID),
						TYPE.Type.STR.union(TYPE.Type.VOID),
					],
				);
			});
			it('unions with null if entry and access are optional.', () => {
				assert.deepStrictEqual(
					program.children.slice(26, 29).map((c) => typeOfStmtExpr(c)),
					expected_o,
				);
			});
			it('unions with null for dicts if access is optional.', () => {
				assert.deepStrictEqual(
					program.children.slice(29, 31).map((c) => typeOfStmtExpr(c)),
					[
						typeUnitStr('three'),
						COMMON_TYPES.int_float_str.union(TYPE.Type.NULL),
					],
				);
			});
			it('claim access always subtracts void.', () => {
				assert.deepStrictEqual(
					[
						...program.children.slice(31, 34),
						program.children[35],
					].map((c) => typeOfStmtExpr(c)),
					[
						...expected_c,
						TYPE.Type.INT,
					],
				);
			});
			it('throws when key is out of bounds for records.', () => {
				assert.throws(() => AST.ASTNodeAccess.fromSource(`[a= 1, b= 2.0, c= 'three'].d`)  .type(), TypeError04);
				assert.throws(() => AST.ASTNodeAccess.fromSource(`[a= 1, b= 2.0, c= 'three']?.d`) .type(), TypeError04);
			});
			it('returns the dict item type when key is out of bounds for dicts.', () => {
				const program: AST.ASTNodeBlock = AST.ASTNodeBlock.fromSource(`{
					let unfixed dict: [: int | float | str] = Dict.<int | float| str>([a= 1, b= 2.0, c= 'three']);
					dict.d;
				}`);
				program.varCheck();
				program.typeCheck();
				assert.deepStrictEqual(
					typeOfStmtExpr(program.children[1]),
					COMMON_TYPES.int_float_str,
				);
			});
		});

		context('access by computed expression.', () => {
			context('with constant folding on, folds expression accessor.', () => {
				let program: AST.ASTNodeBlock;
				before(() => {
					program = AST.ASTNodeBlock.fromSource(EXPR_ACCESS_SRC);
					program.varCheck();
					program.typeCheck();
				});
				it('returns individual entry types for tuples.', () => {
					assert.deepStrictEqual(
						program.children.slice(12, 18).map((c) => typeOfStmtExpr(c)),
						expected,
					);
				});
				it('returns the union of all element types, constants, for lists.', () => {
					assert.deepStrictEqual(
						program.children.slice(18, 24).map((c) => typeOfStmtExpr(c)),
						[
							...expected.slice(0, 3),
							COMMON_TYPES.int_float_str,
							COMMON_TYPES.int_float_str,
							COMMON_TYPES.int_float_str,
						],
					);
				});
				it('returns boolean values for sets.', () => {
					program.children.slice(24, 27).forEach((c) => (
						assert.deepStrictEqual(
							typeOfStmtExpr(c),
							OBJ.Boolean.TRUETYPE,
						)
					));
					return program.children.slice(27, 30).forEach((c) => (
						assert.deepStrictEqual(
							typeOfStmtExpr(c),
							TYPE.Type.BOOL,
						)
					));
				});
				it('returns the union of all consequent types, constants, for maps.', () => {
					assert.deepStrictEqual(
						program.children.slice(30, 36).map((c) => typeOfStmtExpr(c)),
						[
							...expected.slice(0, 3),
							COMMON_TYPES.int_float_str,
							COMMON_TYPES.int_float_str,
							COMMON_TYPES.int_float_str,
						],
					);
				});
				it('unions with void if tuple entry is optional.', () => {
					assert.deepStrictEqual(
						program.children.slice(44, 46).map((c) => typeOfStmtExpr(c)),
						[
							TYPE.Type.STR.union(TYPE.Type.VOID),
							TYPE.Type.STR.union(TYPE.Type.VOID),
						],
					);
				});
				it('unions with null if tuple entry and access are optional.', () => {
					assert.deepStrictEqual(
						program.children.slice(46, 49).map((c) => typeOfStmtExpr(c)),
						expected_o,
					);
				});
				it('unions with null if list/map access is optional.', () => {
					assert.deepStrictEqual(
						[
							...program.children.slice(49, 51),
							...program.children.slice(53, 55),
						].map((c) => typeOfStmtExpr(c)),
						[
							typeUnitStr('three'),
							COMMON_TYPES.int_float_str.union(TYPE.Type.NULL),
							typeUnitStr('three'),
							COMMON_TYPES.int_float_str.union(TYPE.Type.NULL),
						],
					);
				});
				it('does not union with null even when set access is optional.', () => {
					assert.deepStrictEqual(
						program.children.slice(51, 53).map((c) => typeOfStmtExpr(c)),
						[
							OBJ.Boolean.TRUETYPE,
							TYPE.Type.BOOL,
						],
					);
				});
				it('claim access always subtracts void.', () => {
					assert.deepStrictEqual(
						program.children.slice(55, 58).map((c) => typeOfStmtExpr(c)),
						expected_c,
					);
				});
				it('throws when accessor expression is correct type but out of bounds for tuples.', () => {
					assert.throws(() => AST.ASTNodeAccess.fromSource(`[1, 2.0, 'three'].[3]`)   .type(), TypeError04);
					assert.throws(() => AST.ASTNodeAccess.fromSource(`[1, 2.0, 'three'].[-4]`)  .type(), TypeError04);
					assert.throws(() => AST.ASTNodeAccess.fromSource(`[1, 2.0, 'three']?.[3]`)  .type(), TypeError04);
					assert.throws(() => AST.ASTNodeAccess.fromSource(`[1, 2.0, 'three']?.[-4]`) .type(), TypeError04);
				});
				it('returns the list item type when accessor expression is correct type but out of bounds for lists.', () => {
					const program: AST.ASTNodeBlock = AST.ASTNodeBlock.fromSource(`{
						let unfixed list: (int | float | str)[] = List.<int | float| str>([1, 2.0, 'three']);
						list.[3];
						list.[-4];
					}`);
					program.varCheck();
					program.typeCheck();
					program.children.slice(1, 3).forEach((c) => {
						assert.deepStrictEqual(
							typeOfStmtExpr(c),
							COMMON_TYPES.int_float_str,
						);
					});
				});
				it('throws when accessor expression is of incorrect type.', () => {
					assert.throws(() => AST.ASTNodeAccess.fromSource(`[1, 2.0, 'three'].['3']`)                            .type(), TypeError02);
					assert.throws(() => AST.ASTNodeAccess.fromSource(`{1, 2.0, 'three'}.[true]`)                           .type(), TypeError02);
					assert.throws(() => AST.ASTNodeAccess.fromSource(`{['a'] -> 1, ['b'] -> 2.0, ['c'] -> 'three'}.['a']`) .type(), TypeError02);
				});
			});
			context('with constant folding off.', () => {
				let program: AST.ASTNodeBlock;
				before(() => {
					program = AST.ASTNodeBlock.fromSource(EXPR_ACCESS_SRC, CONFIG_FOLDING_OFF);
					program.varCheck();
					program.typeCheck();
				});
				it('returns the union of all entry types for tuples.', () => {
					program.children.slice(12, 18).forEach((c) => {
						assert.deepStrictEqual(
							typeOfStmtExpr(c),
							COMMON_TYPES.int_float_str,
						);
					});
				});
				it('returns the union of all item types for lists.', () => {
					program.children.slice(18, 24).forEach((c) => {
						assert.deepStrictEqual(
							typeOfStmtExpr(c),
							COMMON_TYPES.int_float_str,
						);
					});
				});
				it('returns type `bool` for sets.', () => {
					program.children.slice(24, 30).forEach((c) => {
						assert.deepStrictEqual(
							typeOfStmtExpr(c),
							TYPE.Type.BOOL,
						);
					});
				});
				it('returns the union of all consequent types for maps.', () => {
					program.children.slice(30, 36).forEach((c) => {
						assert.deepStrictEqual(
							typeOfStmtExpr(c),
							COMMON_TYPES.int_float_str,
						);
					});
				});
				it('does not union with void, even with optional tuple entries.', () => {
					program.children.slice(44, 46).forEach((c) => {
						assert.deepStrictEqual(
							typeOfStmtExpr(c),
							COMMON_TYPES.int_float_str,
						);
					});
				});
				it('unions with null if tuple entry and access are optional.', () => {
					program.children.slice(46, 49).forEach((c) => {
						assert.deepStrictEqual(
							typeOfStmtExpr(c),
							COMMON_TYPES.int_float_str_null,
						);
					});
				});
				it('unions with null if list/map access is optional.', () => {
					[
						...program.children.slice(49, 51),
						...program.children.slice(53, 55),
					].forEach((c) => {
						assert.deepStrictEqual(
							typeOfStmtExpr(c),
							COMMON_TYPES.int_float_str.union(TYPE.Type.NULL),
						);
					});
				});
				it('does not union with null even when set access is optional.', () => {
					return program.children.slice(51, 53).forEach((c) => assert.deepStrictEqual(
						typeOfStmtExpr(c),
						TYPE.Type.BOOL,
					));
				});
				it('claim access always subtracts void.', () => {
					assert.deepStrictEqual(
						program.children.slice(55, 58).map((c) => typeOfStmtExpr(c)),
						[
							COMMON_TYPES.int_float_str,
							COMMON_TYPES.int_float_str,
							COMMON_TYPES.int_float_str,
						],
					);
				});
			});
			it('throws when base object is of incorrect type.', () => {
				assert.throws(() => AST.ASTNodeAccess.fromSource(`(4).[2]`).type(), TypeError01);
			});
		});
	});


	describe('#fold', () => {
		function foldStmtExpr(stmt: AST.ASTNodeStatement): OBJ.Object | null {
			assert.ok(stmt instanceof AST.ASTNodeStatementExpression);
			return stmt.expr!.fold();
		}
		const expected: (OBJ.Object | null)[] = [
			new OBJ.Integer(1n),
			new OBJ.Float(2.0),
			new OBJ.String('three'),
			null,
			null,
			null,
		];
		const expected_o: (OBJ.Object | null)[] = [
			new OBJ.String('three'),
			null,
			null,
		];

		context('when base is nullish.', () => {
			it('optional access returns base when it is null.', () => {
				assert.throws(() => AST.ASTNodeAccess.fromSource(`null.4`)          .fold(), /TypeError: \w+\.get is not a function/);
				assert.throws(() => AST.ASTNodeAccess.fromSource(`null.four`)       .fold(), /TypeError: \w+\.get is not a function/);
				assert.throws(() => AST.ASTNodeAccess.fromSource(`null.[[[[[]]]]]`) .fold(), /TypeError: \w+\.get is not a function/);
				[
					AST.ASTNodeAccess.fromSource(`null?.3`)          .fold(),
					AST.ASTNodeAccess.fromSource(`null?.four`)       .fold(),
					AST.ASTNodeAccess.fromSource(`null?.[[[[[]]]]]`) .fold(),
				].forEach((t) => {
					assert.strictEqual(t, OBJ.Null.NULL);
				});
			});
			it('chained optional access.', () => {
				const program: AST.ASTNodeBlock = AST.ASTNodeBlock.fromSource(`{
					let bound1: [prop?: [bool]] = [prop= [true]];
					let bound2: [prop?: [?: bool]] = [prop= []];

					bound1;          % value \`[prop= [true]]\`
					bound1?.prop;    % value \`[true]\`
					bound1?.prop?.0; % value \`true\`

					bound2;          % value \`[prop= []]\`
					bound2?.prop;    % value \`[]\`
				}`);
				program.varCheck();
				program.typeCheck();
				const prop1: OBJ.Tuple = new OBJ.Tuple([OBJ.Boolean.TRUE]);
				const prop2: OBJ.Tuple = new OBJ.Tuple();
				assert.deepStrictEqual(
					program.children.slice(2, 7).map((c) => foldStmtExpr(c)),
					[
						new OBJ.Record(new Map([[0x101n, prop1],])),
						prop1,
						OBJ.Boolean.TRUE,
						new OBJ.Record(new Map([[0x101n, prop2]])),
						prop2,
					],
				);
				// must bypass type-checker:
				assert.deepStrictEqual(
					AST.ASTNodeAccess.fromSource(`[prop= []]?.prop?.0`).fold(),
					OBJ.Null.NULL,
				);
			});
		});

		context('access by index.', () => {
			let program: AST.ASTNodeBlock;
			before(() => {
				program = AST.ASTNodeBlock.fromSource(INDEX_ACCESS_SRC);
				program.varCheck();
				program.typeCheck();
			});
			it('returns individual entries.', () => {
				assert.deepStrictEqual(
					program.children.slice(4, 10).map((c) => foldStmtExpr(c)),
					expected,
				);
				assert.deepStrictEqual(
					program.children.slice(10, 16).map((c) => foldStmtExpr(c)),
					expected,
				);
				assert.deepStrictEqual(
					program.children.slice(38, 41).map((c) => foldStmtExpr(c)),
					expected_o,
				);
				assert.deepStrictEqual(
					[
						...program.children.slice(43, 46),
						program.children[47]
					].map((c) => foldStmtExpr(c)),
					[
						...expected_o,
						null,
					],
				);
			});
			it('negative indices count backwards from end.', () => {
				assert.deepStrictEqual(
					program.children.slice(16, 22).map((c) => foldStmtExpr(c)),
					expected,
				);
			});
			it('throws when index is out of bounds.', () => {
				assert.throws(() => AST.ASTNodeAccess.fromSource(`[1, 2.0, 'three'].3`)  .fold(), VoidError01);
				assert.throws(() => AST.ASTNodeAccess.fromSource(`[1, 2.0, 'three'].-4`) .fold(), VoidError01);
			});
			it('returns null when optionally accessing index out of bounds.', () => {
				[
					AST.ASTNodeAccess.fromSource(`[1, 2.0, 'three']?.3`)  .fold(),
					AST.ASTNodeAccess.fromSource(`[1, 2.0, 'three']?.-4`) .fold(),
				].forEach((v) => {
					assert.deepStrictEqual(v, OBJ.Null.NULL);
				});
			});
		});

		context('access by key.', () => {
			let program: AST.ASTNodeBlock;
			before(() => {
				program = AST.ASTNodeBlock.fromSource(KEY_ACCESS_SRC);
				program.varCheck();
				program.typeCheck();
			});
			it('returns individual entries.', () => {
				assert.deepStrictEqual(
					program.children.slice(4, 10).map((c) => foldStmtExpr(c)),
					expected,
				);
				assert.deepStrictEqual(
					program.children.slice(10, 16).map((c) => foldStmtExpr(c)),
					expected,
				);
				assert.deepStrictEqual(
					program.children.slice(26, 29).map((c) => foldStmtExpr(c)),
					expected_o,
				);
				assert.deepStrictEqual(
					[
						...program.children.slice(31, 34),
						program.children[35],
					].map((c) => foldStmtExpr(c)),
					[
						...expected_o,
						null,
					],
				);
			});
			it('throws when key is out of bounds.', () => {
				assert.throws(() => AST.ASTNodeAccess.fromSource(`[a= 1, b= 2.0, c= 'three'].d`).fold(), VoidError01);
			});
			it('returns null when optionally accessing key out of bounds.', () => {
				[
					AST.ASTNodeAccess.fromSource(`[a= 1, b= 2.0, c= 'three']?.d`).fold(),
				].forEach((v) => {
					assert.deepStrictEqual(v, OBJ.Null.NULL);
				});
			});
		});

		context('access by computed expression.', () => {
			let program: AST.ASTNodeBlock;
			before(() => {
				program = AST.ASTNodeBlock.fromSource(EXPR_ACCESS_SRC);
				program.varCheck();
				program.typeCheck();
			});
			it('returns individual entries for tuples.', () => {
				assert.deepStrictEqual(
					program.children.slice(12, 18).map((c) => foldStmtExpr(c)),
					expected,
				);
				assert.deepStrictEqual(
					program.children.slice(46, 49).map((c) => foldStmtExpr(c)),
					expected_o,
				);
				assert.deepStrictEqual(
					program.children.slice(55, 58).map((c) => foldStmtExpr(c)),
					expected_o,
				);
			});
			it('returns individual entries for lists.', () => {
				assert.deepStrictEqual(
					program.children.slice(18, 24).map((c) => foldStmtExpr(c)),
					expected,
				);
				assert.deepStrictEqual(
					program.children.slice(49, 51).map((c) => foldStmtExpr(c)),
					[
						new OBJ.String('three'),
						null,
					],
				);
			});
			it('returns individual entries for sets.', () => {
				assert.deepStrictEqual(
					program.children.slice(24, 30).map((c) => foldStmtExpr(c)),
					[
						OBJ.Boolean.TRUE,
						OBJ.Boolean.TRUE,
						OBJ.Boolean.TRUE,
						null,
						null,
						null,
					],
				);
				assert.deepStrictEqual(
					program.children.slice(51, 53).map((c) => foldStmtExpr(c)),
					[
						OBJ.Boolean.TRUE,
						null,
					],
				);
			});
			it('returns individual entries for maps.', () => {
				assert.deepStrictEqual(
					program.children.slice(30, 36).map((c) => foldStmtExpr(c)),
					expected,
				);
				assert.deepStrictEqual(
					program.children.slice(53, 55).map((c) => foldStmtExpr(c)),
					[
						new OBJ.String('three'),
						null,
					],
				);
			});
			it('throws when accessor expression is out of bounds.', () => {
<<<<<<< HEAD
				assert.throws(() => AST.ASTNodeAccess.fromSource(`[1, 2.0, 'three'].[3]`)                                .fold(), VoidError01);
				assert.throws(() => AST.ASTNodeAccess.fromSource(`{1, 2.0, 'three'}.[3]`)                                .fold(), VoidError01);
				assert.throws(() => AST.ASTNodeAccess.fromSource(`{['a'] -> 1, ['b'] -> 2.0, ['c'] -> 'three'}.[['a']]`) .fold(), VoidError01);
=======
				assert.throws(() => AST.ASTNodeAccess.fromSource(`[1, 2.0, 'three'].[3];`)                               .fold(), VoidError01);
				assert.throws(() => AST.ASTNodeAccess.fromSource(`{['a'] -> 1, ['b'] -> 2.0, ['c'] -> 'three'}.[['a']];`).fold(), VoidError01);
>>>>>>> ed62d0a3
			});
			it('returns false when (optionally) accessing element not in set.', () => {
				return [
					'{1, 2.0, \'three\'} .[3];',
					'{1, 2.0, \'three\'}?.[3];',
				].forEach((src) => assert.deepStrictEqual(
					AST.ASTNodeAccess.fromSource(src).fold(),
					OBJ.Boolean.FALSE,
				));
			});
			it('returns null when optionally accessing index/antecedent out of bounds.', () => {
				[
<<<<<<< HEAD
					AST.ASTNodeAccess.fromSource(`[1, 2.0, 'three']?.[3]`)                                .fold(),
					AST.ASTNodeAccess.fromSource(`{1, 2.0, 'three'}?.[3]`)                                .fold(),
					AST.ASTNodeAccess.fromSource(`{['a'] -> 1, ['b'] -> 2.0, ['c'] -> 'three'}?.[['a']]`) .fold(),
=======
					AST.ASTNodeAccess.fromSource(`[1, 2.0, 'three']?.[3];`)                               .fold(),
					AST.ASTNodeAccess.fromSource(`{['a'] -> 1, ['b'] -> 2.0, ['c'] -> 'three'}?.[['a']];`).fold(),
>>>>>>> ed62d0a3
				].forEach((v) => {
					assert.deepStrictEqual(v, OBJ.Null.NULL);
				});
			});
		});
	});
});<|MERGE_RESOLUTION|>--- conflicted
+++ resolved
@@ -922,19 +922,13 @@
 				);
 			});
 			it('throws when accessor expression is out of bounds.', () => {
-<<<<<<< HEAD
 				assert.throws(() => AST.ASTNodeAccess.fromSource(`[1, 2.0, 'three'].[3]`)                                .fold(), VoidError01);
-				assert.throws(() => AST.ASTNodeAccess.fromSource(`{1, 2.0, 'three'}.[3]`)                                .fold(), VoidError01);
 				assert.throws(() => AST.ASTNodeAccess.fromSource(`{['a'] -> 1, ['b'] -> 2.0, ['c'] -> 'three'}.[['a']]`) .fold(), VoidError01);
-=======
-				assert.throws(() => AST.ASTNodeAccess.fromSource(`[1, 2.0, 'three'].[3];`)                               .fold(), VoidError01);
-				assert.throws(() => AST.ASTNodeAccess.fromSource(`{['a'] -> 1, ['b'] -> 2.0, ['c'] -> 'three'}.[['a']];`).fold(), VoidError01);
->>>>>>> ed62d0a3
 			});
 			it('returns false when (optionally) accessing element not in set.', () => {
 				return [
-					'{1, 2.0, \'three\'} .[3];',
-					'{1, 2.0, \'three\'}?.[3];',
+					'{1, 2.0, \'three\'} .[3]',
+					'{1, 2.0, \'three\'}?.[3]',
 				].forEach((src) => assert.deepStrictEqual(
 					AST.ASTNodeAccess.fromSource(src).fold(),
 					OBJ.Boolean.FALSE,
@@ -942,14 +936,8 @@
 			});
 			it('returns null when optionally accessing index/antecedent out of bounds.', () => {
 				[
-<<<<<<< HEAD
 					AST.ASTNodeAccess.fromSource(`[1, 2.0, 'three']?.[3]`)                                .fold(),
-					AST.ASTNodeAccess.fromSource(`{1, 2.0, 'three'}?.[3]`)                                .fold(),
 					AST.ASTNodeAccess.fromSource(`{['a'] -> 1, ['b'] -> 2.0, ['c'] -> 'three'}?.[['a']]`) .fold(),
-=======
-					AST.ASTNodeAccess.fromSource(`[1, 2.0, 'three']?.[3];`)                               .fold(),
-					AST.ASTNodeAccess.fromSource(`{['a'] -> 1, ['b'] -> 2.0, ['c'] -> 'three'}?.[['a']];`).fold(),
->>>>>>> ed62d0a3
 				].forEach((v) => {
 					assert.deepStrictEqual(v, OBJ.Null.NULL);
 				});
