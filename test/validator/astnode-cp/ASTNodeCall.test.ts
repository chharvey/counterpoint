import * as assert from 'assert';
import {
	AST,
	OBJ,
	TYPE,
	TypeErrorNotAssignable,
	TypeErrorNotCallable,
	TypeErrorArgCount,
} from '../../../src/index.js';



describe('ASTNodeCall', () => {
	const evaluate = [
		'List.<int>([1, 2, 3]);',
		'Dict.<int>([a= 1, b= 2, c= 3]);',
		'Set.<int>([1, 2, 3]);',
		`Map.<int, float>([
			  [1, 0.1],
			  [2, 0.2],
		]);`,
	] as const;
	const list_args = [
		'List.<int>(List.<int>([1, 2, 3]));',
		'Set.<int>(List.<int>([1, 2, 3]));',
		`Map.<int, float>(List.<[int, float]>([
			[1, 0.1],
			[2, 0.2],
			[3, 0.4],
		]));`,
	] as const;
	const zero_empty = [
		'List.<int>();',
		'Dict.<int>();',
		'Set.<int>();',
		'Map.<int, float>();',
		'List.<int>([]);',
		'Set.<int>([]);',
		'Map.<int, float>([]);',
	] as const;


	describe('#type', () => {
		it('evaluates List, Dict, Set, and Map.', () => {
			assert.deepStrictEqual(
<<<<<<< HEAD
				[
					'List.<int>([1, 2, 3])',
					'Dict.<int>([a= 1, b= 2, c= 3])',
					'Set.<int>([1, 2, 3])',
					`Map.<int, float>([
						[1, 0.1],
						[2, 0.2],
						[3, 0.3],
					])`,
				].map((src) => AST.ASTNodeCall.fromSource(src).type()),
=======
				evaluate.map((src) => AST.ASTNodeCall.fromSource(src).type()),
>>>>>>> 207c6e69
				[
					new TYPE.TypeList(TYPE.INT, true),
					new TYPE.TypeDict(TYPE.INT, true),
					new TYPE.TypeSet(TYPE.INT, true),
					new TYPE.TypeMap(TYPE.INT, TYPE.FLOAT, true),
				],
			);
		});
		it('List, Set, and Map take List-type arguments.', () => {
			assert.deepStrictEqual(
<<<<<<< HEAD
				[
					'List.<int>(List.<int>([1, 2, 3]))',
					'Set.<int>(List.<int>([1, 2, 3]))',
					`Map.<int, float>(List.<[int, float]>([
						[1, 0.1],
						[2, 0.2],
						[3, 0.3],
					]))`,
				].map((src) => AST.ASTNodeCall.fromSource(src).type()),
=======
				list_args.map((src) => AST.ASTNodeCall.fromSource(src).type()),
>>>>>>> 207c6e69
				[
					new TYPE.TypeList(TYPE.INT, true),
					new TYPE.TypeSet(TYPE.INT, true),
					new TYPE.TypeMap(TYPE.INT, TYPE.FLOAT, true),
				],
			);
		});
		it('zero/empty functional arguments.', () => {
			assert.deepStrictEqual(
<<<<<<< HEAD
				[
					'List.<int>()',
					'Dict.<int>()',
					'Set.<int>()',
					'Map.<int, float>()',
					'List.<int>([])',
					'Set.<int>([])',
					'Map.<int, float>([])',
				].map((src) => AST.ASTNodeCall.fromSource(src).type()),
=======
				zero_empty.map((src) => AST.ASTNodeCall.fromSource(src).type()),
>>>>>>> 207c6e69
				[
					new TYPE.TypeList(TYPE.INT, true),
					new TYPE.TypeDict(TYPE.INT, true),
					new TYPE.TypeSet(TYPE.INT, true),
					new TYPE.TypeMap(TYPE.INT, TYPE.FLOAT, true),
					new TYPE.TypeList(TYPE.INT, true),
					new TYPE.TypeSet(TYPE.INT, true),
					new TYPE.TypeMap(TYPE.INT, TYPE.FLOAT, true),
				],
			);
		});
		it('Map has a default type parameter.', () => {
			assert.deepStrictEqual(
				AST.ASTNodeCall.fromSource('Map.<int>()').type(),
				new TYPE.TypeMap(TYPE.INT, TYPE.INT, true),
			);
		});
		it('throws if base is not an ASTNodeVariable.', () => {
			[
				'null.()',
				'(42 || 43).<bool>()',
			].forEach((src) => {
				assert.throws(() => AST.ASTNodeCall.fromSource(src).type(), TypeErrorNotCallable);
			});
		});
		it('throws if base is not one of the allowed strings.', () => {
			[
				'SET.<str>()',
				'Mapping.<bool>()',
			].forEach((src) => {
				assert.throws(() => AST.ASTNodeCall.fromSource(src).type(), SyntaxError);
			});
		});
		it('throws when providing incorrect number of arguments.', () => {
			[
				'List.<int>([], [])',
				'Dict.<int>([], [])',
				'Set.<int>([], [])',
				'Map.<int>([], [])',
			].forEach((src) => {
				assert.throws(() => AST.ASTNodeCall.fromSource(src).type(), TypeErrorArgCount);
			});
		});
		it('throws when providing incorrect type of arguments.', () => {
			[
				'List.<int>(42)',
				'Dict.<int>([4.2])',
				'Set.<int>([42, "42"])',
				'Map.<int>([42, "42"])',
			].forEach((src) => {
				assert.throws(() => AST.ASTNodeCall.fromSource(src).type(), TypeErrorNotAssignable);
			});
		});
	});


	describe('#fold', () => {
		it('evaluates List, Dict, Set, and Map.', () => {
			assert.deepStrictEqual(
<<<<<<< HEAD
				[
					'List.<int>([1, 2, 3])',
					'Dict.<int>([a= 1, b= 2, c= 3])',
					'Set.<int>([1, 2, 3])',
					`Map.<int, float>([
						[1, 0.1],
						[2, 0.2],
						[3, 0.4],
					])`,
				].map((src) => AST.ASTNodeCall.fromSource(src).fold()),
=======
				evaluate.map((src) => AST.ASTNodeCall.fromSource(src).fold()),
>>>>>>> 207c6e69
				[
					new OBJ.List<OBJ.Integer>([
						new OBJ.Integer(1n),
						new OBJ.Integer(2n),
						new OBJ.Integer(3n),
					]),
					new OBJ.Dict<OBJ.Integer>(new Map<bigint, OBJ.Integer>([
						[0x100n, new OBJ.Integer(1n)],
						[0x101n, new OBJ.Integer(2n)],
						[0x102n, new OBJ.Integer(3n)],
					])),
					new OBJ.Set<OBJ.Integer>(new Set<OBJ.Integer>([
						new OBJ.Integer(1n),
						new OBJ.Integer(2n),
						new OBJ.Integer(3n),
					])),
					new OBJ.Map<OBJ.Integer, OBJ.Float>(new Map<OBJ.Integer, OBJ.Float>([
						[new OBJ.Integer(1n), new OBJ.Float(0.1)],
						[new OBJ.Integer(2n), new OBJ.Float(0.2)],
					])),
				],
			);
		});
		it('List, Set, and Map take List-value arguments.', () => {
			assert.deepStrictEqual(
<<<<<<< HEAD
				[
					'List.<int>(List.<int>([1, 2, 3]))',
					'Set.<int>(List.<int>([1, 2, 3]))',
					`Map.<int, float>(List.<[int, float]>([
						[1, 0.1],
						[2, 0.2],
						[3, 0.4],
					]))`,
				].map((src) => AST.ASTNodeCall.fromSource(src).fold()),
=======
				list_args.map((src) => AST.ASTNodeCall.fromSource(src).fold()),
>>>>>>> 207c6e69
				[
					new OBJ.List<OBJ.Integer>([
						new OBJ.Integer(1n),
						new OBJ.Integer(2n),
						new OBJ.Integer(3n),
					]),
					new OBJ.Set<OBJ.Integer>(new Set<OBJ.Integer>([
						new OBJ.Integer(1n),
						new OBJ.Integer(2n),
						new OBJ.Integer(3n),
					])),
					new OBJ.Map<OBJ.Integer, OBJ.Float>(new Map<OBJ.Integer, OBJ.Float>([
						[new OBJ.Integer(1n), new OBJ.Float(0.1)],
						[new OBJ.Integer(2n), new OBJ.Float(0.2)],
						[new OBJ.Integer(3n), new OBJ.Float(0.4)],
					])),
				],
			);
		});
		it('zero/empty functional arguments.', () => {
			assert.deepStrictEqual(
<<<<<<< HEAD
				[
					'List.<int>()',
					'Dict.<int>()',
					'Set.<int>()',
					'Map.<int, float>()',
					'List.<int>([])',
					'Set.<int>([])',
					'Map.<int, float>([])',
				].map((src) => AST.ASTNodeCall.fromSource(src).fold()),
=======
				zero_empty.map((src) => AST.ASTNodeCall.fromSource(src).fold()),
>>>>>>> 207c6e69
				[
					new OBJ.List<never>(),
					new OBJ.Dict<never>(),
					new OBJ.Set<never>(),
					new OBJ.Map<never, never>(),
					new OBJ.List<never>(),
					new OBJ.Set<never>(),
					new OBJ.Map<never, never>(),
				],
			);
		});
	});
});<|MERGE_RESOLUTION|>--- conflicted
+++ resolved
@@ -12,51 +12,39 @@
 
 describe('ASTNodeCall', () => {
 	const evaluate = [
-		'List.<int>([1, 2, 3]);',
-		'Dict.<int>([a= 1, b= 2, c= 3]);',
-		'Set.<int>([1, 2, 3]);',
+		'List.<int>([1, 2, 3])',
+		'Dict.<int>([a= 1, b= 2, c= 3])',
+		'Set.<int>([1, 2, 3])',
 		`Map.<int, float>([
-			  [1, 0.1],
-			  [2, 0.2],
-		]);`,
+			[1, 0.1],
+			[2, 0.2],
+			[3, 0.4],
+		])`,
 	] as const;
 	const list_args = [
-		'List.<int>(List.<int>([1, 2, 3]));',
-		'Set.<int>(List.<int>([1, 2, 3]));',
+		'List.<int>(List.<int>([1, 2, 3]))',
+		'Set.<int>(List.<int>([1, 2, 3]))',
 		`Map.<int, float>(List.<[int, float]>([
 			[1, 0.1],
 			[2, 0.2],
 			[3, 0.4],
-		]));`,
+		]))`,
 	] as const;
 	const zero_empty = [
-		'List.<int>();',
-		'Dict.<int>();',
-		'Set.<int>();',
-		'Map.<int, float>();',
-		'List.<int>([]);',
-		'Set.<int>([]);',
-		'Map.<int, float>([]);',
+		'List.<int>()',
+		'Dict.<int>()',
+		'Set.<int>()',
+		'Map.<int, float>()',
+		'List.<int>([])',
+		'Set.<int>([])',
+		'Map.<int, float>([])',
 	] as const;
 
 
 	describe('#type', () => {
 		it('evaluates List, Dict, Set, and Map.', () => {
 			assert.deepStrictEqual(
-<<<<<<< HEAD
-				[
-					'List.<int>([1, 2, 3])',
-					'Dict.<int>([a= 1, b= 2, c= 3])',
-					'Set.<int>([1, 2, 3])',
-					`Map.<int, float>([
-						[1, 0.1],
-						[2, 0.2],
-						[3, 0.3],
-					])`,
-				].map((src) => AST.ASTNodeCall.fromSource(src).type()),
-=======
 				evaluate.map((src) => AST.ASTNodeCall.fromSource(src).type()),
->>>>>>> 207c6e69
 				[
 					new TYPE.TypeList(TYPE.INT, true),
 					new TYPE.TypeDict(TYPE.INT, true),
@@ -67,19 +55,7 @@
 		});
 		it('List, Set, and Map take List-type arguments.', () => {
 			assert.deepStrictEqual(
-<<<<<<< HEAD
-				[
-					'List.<int>(List.<int>([1, 2, 3]))',
-					'Set.<int>(List.<int>([1, 2, 3]))',
-					`Map.<int, float>(List.<[int, float]>([
-						[1, 0.1],
-						[2, 0.2],
-						[3, 0.3],
-					]))`,
-				].map((src) => AST.ASTNodeCall.fromSource(src).type()),
-=======
 				list_args.map((src) => AST.ASTNodeCall.fromSource(src).type()),
->>>>>>> 207c6e69
 				[
 					new TYPE.TypeList(TYPE.INT, true),
 					new TYPE.TypeSet(TYPE.INT, true),
@@ -89,19 +65,7 @@
 		});
 		it('zero/empty functional arguments.', () => {
 			assert.deepStrictEqual(
-<<<<<<< HEAD
-				[
-					'List.<int>()',
-					'Dict.<int>()',
-					'Set.<int>()',
-					'Map.<int, float>()',
-					'List.<int>([])',
-					'Set.<int>([])',
-					'Map.<int, float>([])',
-				].map((src) => AST.ASTNodeCall.fromSource(src).type()),
-=======
 				zero_empty.map((src) => AST.ASTNodeCall.fromSource(src).type()),
->>>>>>> 207c6e69
 				[
 					new TYPE.TypeList(TYPE.INT, true),
 					new TYPE.TypeDict(TYPE.INT, true),
@@ -161,20 +125,7 @@
 	describe('#fold', () => {
 		it('evaluates List, Dict, Set, and Map.', () => {
 			assert.deepStrictEqual(
-<<<<<<< HEAD
-				[
-					'List.<int>([1, 2, 3])',
-					'Dict.<int>([a= 1, b= 2, c= 3])',
-					'Set.<int>([1, 2, 3])',
-					`Map.<int, float>([
-						[1, 0.1],
-						[2, 0.2],
-						[3, 0.4],
-					])`,
-				].map((src) => AST.ASTNodeCall.fromSource(src).fold()),
-=======
 				evaluate.map((src) => AST.ASTNodeCall.fromSource(src).fold()),
->>>>>>> 207c6e69
 				[
 					new OBJ.List<OBJ.Integer>([
 						new OBJ.Integer(1n),
@@ -194,25 +145,14 @@
 					new OBJ.Map<OBJ.Integer, OBJ.Float>(new Map<OBJ.Integer, OBJ.Float>([
 						[new OBJ.Integer(1n), new OBJ.Float(0.1)],
 						[new OBJ.Integer(2n), new OBJ.Float(0.2)],
+						[new OBJ.Integer(3n), new OBJ.Float(0.4)],
 					])),
 				],
 			);
 		});
 		it('List, Set, and Map take List-value arguments.', () => {
 			assert.deepStrictEqual(
-<<<<<<< HEAD
-				[
-					'List.<int>(List.<int>([1, 2, 3]))',
-					'Set.<int>(List.<int>([1, 2, 3]))',
-					`Map.<int, float>(List.<[int, float]>([
-						[1, 0.1],
-						[2, 0.2],
-						[3, 0.4],
-					]))`,
-				].map((src) => AST.ASTNodeCall.fromSource(src).fold()),
-=======
 				list_args.map((src) => AST.ASTNodeCall.fromSource(src).fold()),
->>>>>>> 207c6e69
 				[
 					new OBJ.List<OBJ.Integer>([
 						new OBJ.Integer(1n),
@@ -234,19 +174,7 @@
 		});
 		it('zero/empty functional arguments.', () => {
 			assert.deepStrictEqual(
-<<<<<<< HEAD
-				[
-					'List.<int>()',
-					'Dict.<int>()',
-					'Set.<int>()',
-					'Map.<int, float>()',
-					'List.<int>([])',
-					'Set.<int>([])',
-					'Map.<int, float>([])',
-				].map((src) => AST.ASTNodeCall.fromSource(src).fold()),
-=======
 				zero_empty.map((src) => AST.ASTNodeCall.fromSource(src).fold()),
->>>>>>> 207c6e69
 				[
 					new OBJ.List<never>(),
 					new OBJ.Dict<never>(),
