--- conflicted
+++ resolved
@@ -86,37 +86,12 @@
 				);
 			});
 
-<<<<<<< HEAD
-			it('throws if value type contains reference type.', () => {
+			it('does not throw if value type contains reference type.', () => {
 				const goal: AST.ASTNodeGoal = AST.ASTNodeGoal.fromSource(`{
-					type val_type3 = \\[3.0];
-					type ref_type3 =   [3.0];
-					type val_type4 = \\[4.0];
-					type ref_type4 =   [4.0];
-
-					type A = \\[int, \\[1.0],      str];
-					type B =   [int, List.<float>, str];
-					type C =   [int, \\[2.0],      str];
-					type D = \\[int, List.<float>, str]; %> TypeErrorUnexpectedRef
-
-					type E = \\[a: int, b: val_type3, c: str];
-					type F =   [a: int, b: ref_type3, c: str];
-					type G =   [a: int, b: val_type4, c: str];
-					type H = \\[a: int, b: ref_type4, c: str]; %> TypeErrorUnexpectedRef
-
-					type I = \\[5.0]    \\[3];
-					type J = Set.<float>  [3];
-					type K = \\[6.0]      [3];
-					type L = Set.<float>\\[3]; %> TypeErrorUnexpectedRef
-				}`);
-=======
-			it('does not throw if value type contains reference type.', () => {
-				const goal: AST.ASTNodeGoal = AST.ASTNodeGoal.fromSource(`
 					type A =   [int, List.<float>, str];
 					type C =   [a: int, b: List.<float>, c: str];
 					type E = Set.<float>  [3];
-				`);
->>>>>>> 207c6e69
+				}`);
 				goal.varCheck();
 				goal.typeCheck(); // assert does not throw
 			});
@@ -171,10 +146,10 @@
 	describe('ASTNodeTypeAlias', () => {
 		describe('#varCheck', () => {
 			it('does not throw when referencing intrinsic identifiers.', () => {
-				AST.ASTNodeGoal.fromSource(`
+				AST.ASTNodeGoal.fromSource(`{
 					type T = Object;
 					let obj: Object = 42;
-				`).varCheck(); // assert does not throw
+				}`).varCheck(); // assert does not throw
 			});
 			it('throws if the validator does not contain a record for the identifier.', () => {
 				AST.ASTNodeGoal.fromSource(`{
