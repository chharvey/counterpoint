import * as assert from 'assert';
import {
	AST,
	TypeEntry,
	OBJ,
	TYPE,
	TypeError,
	ReferenceError01,
	ReferenceError02,
	ReferenceError03,
} from '../../../src/index.js';
import {
	typeUnitInt,
	typeUnitFloat,
} from '../../helpers.js';


describe('ASTNodeType', () => {
	describe('ASTNodeTypeConstant', () => {
		describe('#eval', () => {
			it('computes the value of constant null, boolean, or number types.', () => {
				assert.deepStrictEqual([
					'null',
					'false',
					'true',
					'42',
					'4.2e+3',
				].map((src) => AST.ASTNodeTypeConstant.fromSource(src).eval()), [
					TYPE.NULL,
					OBJ.Boolean.FALSETYPE,
					OBJ.Boolean.TRUETYPE,
					typeUnitInt(42n),
					typeUnitFloat(4.2e+3),
				]);
			});
			it('computes the value of keyword type.', () => {
				assert.deepStrictEqual([
					'bool',
					'int',
					'float',
					'obj',
				].map((src) => AST.ASTNodeTypeConstant.fromSource(src).eval()), [
					TYPE.BOOL,
					TYPE.INT,
					TYPE.FLOAT,
					TYPE.OBJ,
				]);
			});
		});
	});



	describe('ASTNodeTypeAlias', () => {
		describe('#varCheck', () => {
			it('throws if the validator does not contain a record for the identifier.', () => {
				AST.ASTNodeGoal.fromSource(`
					type T = int;
					type U = float | T;
				`).varCheck(); // assert does not throw
				assert.throws(() => AST.ASTNodeGoal.fromSource(`
					type U = float | T;
				`).varCheck(), ReferenceError01);
			});
			it.skip('throws when there is a temporal dead zone.', () => {
				assert.throws(() => AST.ASTNodeGoal.fromSource(`
					T;
					type T = int;
				`).varCheck(), ReferenceError02);
			});
			it('throws if was declared as a value variable.', () => {
				assert.throws(() => AST.ASTNodeGoal.fromSource(`
					let FOO: int = 42;
					type T = FOO | float;
				`).varCheck(), ReferenceError03);
			});
		});


		describe('#eval', () => {
			it('computes the value of a type alias.', () => {
				const goal: AST.ASTNodeGoal = AST.ASTNodeGoal.fromSource(`
					type T = int;
					type U = T;
				`);
				goal.varCheck();
				goal.typeCheck();
				assert.deepStrictEqual(
					((goal
						.children[1] as AST.ASTNodeDeclarationType)
						.assigned as AST.ASTNodeTypeAlias)
						.eval(),
					TYPE.INT,
				);
			});
		});
	});



	describe('ASTNodeTypeTuple', () => {
		specify('#eval', () => {
			assert.deepStrictEqual(
				AST.ASTNodeTypeTuple.fromSource('[int, bool, ?:str]').eval(),
				new TYPE.TypeTuple([
					{type: TYPE.INT,  optional: false},
					{type: TYPE.BOOL, optional: false},
					{type: TYPE.STR,  optional: true},
				]),
			);
		});
	});



	describe('ASTNodeTypeRecord', () => {
		// #varCheck --- see `ASTNodeRecord#varCheck` tests
		specify('#eval', () => {
<<<<<<< HEAD
			const node: AST.ASTNodeTypeRecord = AST.ASTNodeTypeRecord.fromSource(`[x: int, y?: bool, _: str]`);
=======
			const node: AST.ASTNodeTypeRecord = AST.ASTNodeTypeRecord.fromSource('[x: int, y?: bool, z: str]');
>>>>>>> cb3c0c17
			assert.deepStrictEqual(
				node.eval(),
				new TYPE.TypeRecord(new Map<bigint, TypeEntry>(node.children.map((c, i) => [
					c.key.id,
					[
						{type: TYPE.INT,  optional: false},
						{type: TYPE.BOOL, optional: true},
						{type: TYPE.STR,  optional: false},
					][i],
				]))),
			);
		});
	});



	describe('ASTNodeTypeList', () => {
		describe('#eval', () => {
			it('returns a TypeList if there is no count.', () => {
				assert.deepStrictEqual(
					AST.ASTNodeTypeList.fromSource('(int | bool)[]').eval(),
					new TYPE.TypeList(TYPE.INT.union(TYPE.BOOL)),
				);
			});
			it('returns a TypeTuple if there is a count.', () => {
				assert.deepStrictEqual(
					AST.ASTNodeTypeList.fromSource('(int | bool)[3]').eval(),
					TYPE.TypeTuple.fromTypes([
						TYPE.INT.union(TYPE.BOOL),
						TYPE.INT.union(TYPE.BOOL),
						TYPE.INT.union(TYPE.BOOL),
					]),
				);
			});
			it('throws if count is negative.', () => {
				assert.throws(() => AST.ASTNodeTypeList.fromSource('(int | bool)[-3]').eval(), TypeError);
			});
		});
	});



	describe('ASTNodeType{Dict,Set,Map}', () => {
		specify('#eval', () => {
			assert.deepStrictEqual(
				AST.ASTNodeTypeDict.fromSource('[:int | bool]').eval(),
				new TYPE.TypeDict(TYPE.INT.union(TYPE.BOOL)),
			);
			assert.deepStrictEqual(
				AST.ASTNodeTypeSet.fromSource('(int | bool){}').eval(),
				new TYPE.TypeSet(TYPE.INT.union(TYPE.BOOL)),
			);
			assert.deepStrictEqual(
				AST.ASTNodeTypeMap.fromSource('{int -> bool}').eval(),
				new TYPE.TypeMap(TYPE.INT, TYPE.BOOL),
			);
		});
	});



	describe('ASTNodeTypeOperation', () => {
		specify('#eval', () => {
			assert.deepStrictEqual(
				AST.ASTNodeTypeOperationUnary.fromSource('int?').eval(),
				TYPE.INT.union(TYPE.NULL),
			);
			assert.deepStrictEqual(
				AST.ASTNodeTypeOperationUnary.fromSource('mutable int[]').eval(),
				new TYPE.TypeList(TYPE.INT, true),
			);
			assert.deepStrictEqual(
				AST.ASTNodeTypeOperationBinary.fromSource('obj & 3').eval(),
				TYPE.OBJ.intersect(typeUnitInt(3n)),
			);
			assert.deepStrictEqual(
				AST.ASTNodeTypeOperationBinary.fromSource('4.2 | int').eval(),
				typeUnitFloat(4.2).union(TYPE.INT),
			);
		});
	});
});<|MERGE_RESOLUTION|>--- conflicted
+++ resolved
@@ -116,11 +116,7 @@
 	describe('ASTNodeTypeRecord', () => {
 		// #varCheck --- see `ASTNodeRecord#varCheck` tests
 		specify('#eval', () => {
-<<<<<<< HEAD
-			const node: AST.ASTNodeTypeRecord = AST.ASTNodeTypeRecord.fromSource(`[x: int, y?: bool, _: str]`);
-=======
-			const node: AST.ASTNodeTypeRecord = AST.ASTNodeTypeRecord.fromSource('[x: int, y?: bool, z: str]');
->>>>>>> cb3c0c17
+			const node: AST.ASTNodeTypeRecord = AST.ASTNodeTypeRecord.fromSource('[x: int, y?: bool, _: str]');
 			assert.deepStrictEqual(
 				node.eval(),
 				new TYPE.TypeRecord(new Map<bigint, TypeEntry>(node.children.map((c, i) => [
