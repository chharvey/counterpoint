import * as assert from 'assert';
import {
	AST,
	type TypeEntry,
	OBJ,
	TYPE,
	TypeError,
	ReferenceErrorUndeclared,
	ReferenceErrorDeadZone,
	ReferenceErrorKind,
	TypeErrorUnexpectedRef,
} from '../../../src/index.js';
import {
	typeUnitInt,
	typeUnitFloat,
} from '../../helpers.js';
import {assertAssignable} from '../../assert-helpers.js';


describe('ASTNodeType', () => {
	describe('#eval', () => {
		describe('ASTNodeTypeCollectionLiteral', () => {
			describe('ASTNodeTypeTuple', () => {
				it('returns a Type{Tuple,Vect}.', () => {
					const expected = [
						{type: TYPE.INT,  optional: false},
						{type: TYPE.BOOL, optional: false},
						{type: TYPE.STR,  optional: true},
					] as const;
					return assert.deepStrictEqual(
						[
							AST.ASTNodeTypeTuple.fromSource('  [int, bool, ?:str]').eval(),
							AST.ASTNodeTypeTuple.fromSource('\\[int, bool, ?:str]').eval(),
						],
						[
							new TYPE.TypeTuple (expected),
							new TYPE.TypeVect  (expected),
						],
					);
				});
			});

			describe('ASTNodeTypeRecord', () => {
				it('returns a Type{Record,Struct}.', () => {
					const expected = [
						{type: TYPE.INT,  optional: false},
						{type: TYPE.BOOL, optional: true},
						{type: TYPE.STR,  optional: false},
					] as const;
					const rec: AST.ASTNodeTypeRecord = AST.ASTNodeTypeRecord.fromSource('  [x: int, y?: bool, z: str]');
					const str: AST.ASTNodeTypeRecord = AST.ASTNodeTypeRecord.fromSource('\\[x: int, y?: bool, z: str]');
					return assert.deepStrictEqual(
						[
							rec.eval(),
							str.eval(),
						],
						[
							new TYPE.TypeRecord(new Map<bigint, TypeEntry>(rec.children.map((c, i) => [c.key.id, expected[i]]))),
							new TYPE.TypeStruct(new Map<bigint, TypeEntry>(str.children.map((c, i) => [c.key.id, expected[i]]))),
						],
					);
				});
			});

			describe('ASTNodeTypeList', () => {
				it('returns a TypeList if there is no count.', () => {
					assert.deepStrictEqual(
						AST.ASTNodeTypeList.fromSource('(int | bool)[]').eval(),
						new TYPE.TypeList(TYPE.INT.union(TYPE.BOOL)),
					);
				});
				it('returns a Type{Tuple,Vect} if there is a count.', () => {
					const expected = [
						TYPE.INT.union(TYPE.BOOL),
						TYPE.INT.union(TYPE.BOOL),
						TYPE.INT.union(TYPE.BOOL),
					] as const;
					return assert.deepStrictEqual(
						[
							AST.ASTNodeTypeList.fromSource('(int | bool)  [3]').eval(),
							AST.ASTNodeTypeList.fromSource('(int | bool)\\[3]').eval(),
						],
						[
							TYPE.TypeTuple .fromTypes(expected),
							TYPE.TypeVect  .fromTypes(expected),
						],
					);
				});
				it('throws if count is negative.', () => {
					       assert.throws(() => AST.ASTNodeTypeList.fromSource('(int | bool)  [-3]').eval(), TypeError);
					return assert.throws(() => AST.ASTNodeTypeList.fromSource('(int | bool)\\[-3]').eval(), TypeError);
				});
			});

			specify('ASTNodeType{Dict,Set,Map}', () => {
				assert.deepStrictEqual(
					[
						AST.ASTNodeTypeDict .fromSource('[:int | bool]')  .eval(),
						AST.ASTNodeTypeSet  .fromSource('(int | bool){}') .eval(),
						AST.ASTNodeTypeMap  .fromSource('{int -> bool}')  .eval(),
					],
					[
						new TYPE.TypeDict(TYPE.INT.union(TYPE.BOOL)),
						new TYPE.TypeSet(TYPE.INT.union(TYPE.BOOL)),
						new TYPE.TypeMap(TYPE.INT, TYPE.BOOL),
					],
				);
			});

			it('throws if value type contains reference type.', () => {
				const goal: AST.ASTNodeGoal = AST.ASTNodeGoal.fromSource(`
					type val_type3 = \\[3.0];
					type ref_type3 =   [3.0];
					type val_type4 = \\[4.0];
					type ref_type4 =   [4.0];

					type A = \\[int, \\[1.0],      str];
					type B =   [int, List.<float>, str];
					type C =   [int, \\[2.0],      str];
					type D = \\[int, List.<float>, str]; %> TypeErrorUnexpectedRef

					type E = \\[a: int, b: val_type3, c: str];
					type F =   [a: int, b: ref_type3, c: str];
					type G =   [a: int, b: val_type4, c: str];
					type H = \\[a: int, b: ref_type4, c: str]; %> TypeErrorUnexpectedRef

					type I = \\[5.0]    \\[3];
					type J = Set.<float>  [3];
					type K = \\[6.0]      [3];
					type L = Set.<float>\\[3]; %> TypeErrorUnexpectedRef
				`);
				goal.varCheck();
				return assert.throws(() => goal.typeCheck(), (err) => {
					assert.ok(err instanceof AggregateError);
					assertAssignable(err, {
						cons:   AggregateError,
						errors: [
							{cons: TypeErrorUnexpectedRef, message: 'Got reference type `List.<float>`, but expected a value type.'},
							{cons: TypeErrorUnexpectedRef, message: 'Got reference type `[4.0]`, but expected a value type.'},
							{cons: TypeErrorUnexpectedRef, message: 'Got reference type `Set.<float>`, but expected a value type.'},
						],
					});
					return true;
				});
			});
		});
	});



	describe('ASTNodeTypeConstant', () => {
		describe('#eval', () => {
			it('computes the value of constant null, boolean, or number types.', () => {
				assert.deepStrictEqual([
					'null',
					'false',
					'true',
					'42',
					'4.2e+3',
				].map((src) => AST.ASTNodeTypeConstant.fromSource(src).eval()), [
					TYPE.NULL,
					OBJ.Boolean.FALSETYPE,
					OBJ.Boolean.TRUETYPE,
					typeUnitInt(42n),
					typeUnitFloat(4.2e+3),
				]);
			});
			it('computes the value of keyword type.', () => {
				assert.deepStrictEqual([
					'bool',
					'int',
					'float',
					'obj',
				].map((src) => AST.ASTNodeTypeConstant.fromSource(src).eval()), [
					TYPE.BOOL,
					TYPE.INT,
					TYPE.FLOAT,
					TYPE.OBJ,
				]);
			});
		});
	});



	describe('ASTNodeTypeAlias', () => {
		describe('#varCheck', () => {
			it('throws if the validator does not contain a record for the identifier.', () => {
				AST.ASTNodeGoal.fromSource(`{
					type T = int;
					type U = float | T;
				}`).varCheck(); // assert does not throw
				assert.throws(() => AST.ASTNodeGoal.fromSource(`{
					type U = float | T;
<<<<<<< HEAD
				}`).varCheck(), ReferenceError01);
=======
				`).varCheck(), ReferenceErrorUndeclared);
>>>>>>> 19f8153a
			});
			it.skip('throws when there is a temporal dead zone.', () => {
				assert.throws(() => AST.ASTNodeGoal.fromSource(`{
					T;
					type T = int;
<<<<<<< HEAD
				}`).varCheck(), ReferenceError02);
=======
				`).varCheck(), ReferenceErrorDeadZone);
>>>>>>> 19f8153a
			});
			it('throws if was declared as a value variable.', () => {
				assert.throws(() => AST.ASTNodeGoal.fromSource(`{
					let FOO: int = 42;
					type T = FOO | float;
<<<<<<< HEAD
				}`).varCheck(), ReferenceError03);
=======
				`).varCheck(), ReferenceErrorKind);
>>>>>>> 19f8153a
			});
		});


		describe('#eval', () => {
			it('computes the value of a type alias.', () => {
				const block: AST.ASTNodeBlock = AST.ASTNodeBlock.fromSource(`{
					type T = int;
					type U = T;
				}`);
				block.varCheck();
				block.typeCheck();
				assert.deepStrictEqual(
					((block
						.children[1] as AST.ASTNodeDeclarationType)
						.assigned as AST.ASTNodeTypeAlias)
						.eval(),
					TYPE.INT,
				);
			});
		});
	});
});<|MERGE_RESOLUTION|>--- conflicted
+++ resolved
@@ -108,7 +108,7 @@
 			});
 
 			it('throws if value type contains reference type.', () => {
-				const goal: AST.ASTNodeGoal = AST.ASTNodeGoal.fromSource(`
+				const goal: AST.ASTNodeGoal = AST.ASTNodeGoal.fromSource(`{
 					type val_type3 = \\[3.0];
 					type ref_type3 =   [3.0];
 					type val_type4 = \\[4.0];
@@ -128,7 +128,7 @@
 					type J = Set.<float>  [3];
 					type K = \\[6.0]      [3];
 					type L = Set.<float>\\[3]; %> TypeErrorUnexpectedRef
-				`);
+				}`);
 				goal.varCheck();
 				return assert.throws(() => goal.typeCheck(), (err) => {
 					assert.ok(err instanceof AggregateError);
@@ -192,31 +192,19 @@
 				}`).varCheck(); // assert does not throw
 				assert.throws(() => AST.ASTNodeGoal.fromSource(`{
 					type U = float | T;
-<<<<<<< HEAD
-				}`).varCheck(), ReferenceError01);
-=======
-				`).varCheck(), ReferenceErrorUndeclared);
->>>>>>> 19f8153a
+				}`).varCheck(), ReferenceErrorUndeclared);
 			});
 			it.skip('throws when there is a temporal dead zone.', () => {
 				assert.throws(() => AST.ASTNodeGoal.fromSource(`{
 					T;
 					type T = int;
-<<<<<<< HEAD
-				}`).varCheck(), ReferenceError02);
-=======
-				`).varCheck(), ReferenceErrorDeadZone);
->>>>>>> 19f8153a
+				}`).varCheck(), ReferenceErrorDeadZone);
 			});
 			it('throws if was declared as a value variable.', () => {
 				assert.throws(() => AST.ASTNodeGoal.fromSource(`{
 					let FOO: int = 42;
 					type T = FOO | float;
-<<<<<<< HEAD
-				}`).varCheck(), ReferenceError03);
-=======
-				`).varCheck(), ReferenceErrorKind);
->>>>>>> 19f8153a
+				}`).varCheck(), ReferenceErrorKind);
 			});
 		});
 
