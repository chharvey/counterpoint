import * as assert from 'assert';
import {
	CLI,
	Command,
} from '../src/CLI.class.js';



describe('CLI', () => {
	describe('#constructor', () => {
		context('no args', () => {
			it('prints the help message.', () => {
<<<<<<< HEAD
				const cli: CLI = new CLI(`
=======
				const cli = new CLI(`
>>>>>>> 6a1304c2
					npx cpc
				`.trim().split(' '));
				assert.deepStrictEqual([cli.argv.h, cli.argv.help], [false, false]);
				assert.deepStrictEqual(cli.command, Command.HELP);
			});
		});
		context('--help', () => {
			it('same as `-h`; prints help message.', () => {
<<<<<<< HEAD
				const cli: CLI = new CLI(`
=======
				const cli = new CLI(`
>>>>>>> 6a1304c2
					npx cpc -h
				`.trim().split(' '));
				assert.strictEqual(cli.argv.help, true);
				assert.strictEqual(cli.argv.help, cli.argv.h);
				assert.strictEqual(cli.command, Command.HELP);
			});
		});
		context('--help --config', () => {
			it('prints help text and config options.', () => {
<<<<<<< HEAD
				const cli: CLI = new CLI(`
=======
				const cli = new CLI(`
>>>>>>> 6a1304c2
					npx cpc -h --config
				`.trim().split(' '));
				assert.strictEqual(cli.argv.help, true);
				assert.strictEqual(cli.argv.config, true);
				assert.strictEqual(cli.command, Command.HELP);
			});
		});
		context('--version', () => {
			it('same as `-v`; prints version number.', () => {
<<<<<<< HEAD
				const cli: CLI = new CLI(`
=======
				const cli = new CLI(`
>>>>>>> 6a1304c2
					npx cpc -v
				`.trim().split(' '));
				assert.strictEqual(cli.argv.version, true);
				assert.strictEqual(cli.argv.version, cli.argv.v);
				assert.strictEqual(cli.command, Command.VERSION);
			});
		});
		context('compile', () => {
			it('same as `c`; compiles given file.', () => {
				['compile', 'c'].forEach((command) => {
<<<<<<< HEAD
					const cli: CLI = new CLI(`
=======
					const cli = new CLI(`
>>>>>>> 6a1304c2
						npx cpc ${ command } ./sample/test-v0.1.cp
					`.trim().split(' '));
					assert.strictEqual(cli.argv._[1], './sample/test-v0.1.cp');
					assert.strictEqual(cli.command, Command.COMPILE);
				});
			});
		});
		context('compile --out', () => {
			it('same as `-o`; compiles given file to specified output.', () => {
<<<<<<< HEAD
				const cli: CLI = new CLI(`
=======
				const cli = new CLI(`
>>>>>>> 6a1304c2
					npx cpc compile ./sample/test-v0.1.cp --out ./sample/testout.wasm
				`.trim().split(' '));
				assert.strictEqual(cli.argv._[1], './sample/test-v0.1.cp');
				assert.strictEqual(cli.argv.out, './sample/testout.wasm');
				assert.strictEqual(cli.argv.out, cli.argv.o);
			});
			it('throws when no output file is provided.', () => {
				assert.throws(
					() => new CLI(`
						npx cpc compile ./sample/test-v0.1.cp --out
					`.trim().split(' ')),
					/Invalid CLI arguments!/,
				);
			});
		});
		context('compile --project', () => {
			it('same as `-p`; compiles given file with the specified project settings.', () => {
<<<<<<< HEAD
				const cli: CLI = new CLI(`
=======
				const cli = new CLI(`
>>>>>>> 6a1304c2
					npx cpc compile ./sample/test-v0.1.cp --project ./sample/counterpoint-config.json
				`.trim().split(' '));
				assert.strictEqual(cli.argv._[1], './sample/test-v0.1.cp');
				assert.strictEqual(cli.argv.project, './sample/counterpoint-config.json');
				assert.strictEqual(cli.argv.project, cli.argv.p);
			});
			it('throws when no project file is provided.', () => {
				assert.throws(
					() => new CLI(`
						npx cpc compile ./sample/test-v0.1.cp --project
					`.trim().split(' ')),
					/Invalid CLI arguments!/,
				);
			});
		});
		context('dev', () => {
			it('same as `d`; debugs given file.', () => {
				['dev', 'd'].forEach((command) => {
<<<<<<< HEAD
					const cli: CLI = new CLI(`
=======
					const cli = new CLI(`
>>>>>>> 6a1304c2
						npx cpc ${ command } ./sample/test-v0.1.cp
					`.trim().split(' '));
					assert.strictEqual(cli.argv._[1], './sample/test-v0.1.cp');
					assert.strictEqual(cli.command, Command.DEV);
				});
			});
		});
		context('dev --out', () => {
			it('same as `-o`; debugs given file to specified output.', () => {
<<<<<<< HEAD
				const cli: CLI = new CLI(`
=======
				const cli = new CLI(`
>>>>>>> 6a1304c2
					npx cpc dev ./sample/test-v0.1.cp --out ./sample/testout.wat
				`.trim().split(' '));
				assert.strictEqual(cli.argv._[1], './sample/test-v0.1.cp');
				assert.strictEqual(cli.argv.out, './sample/testout.wat');
				assert.strictEqual(cli.argv.out, cli.argv.o);
			});
			it('throws when no output file is provided.', () => {
				assert.throws(
					() => new CLI(`
						npx cpc dev ./sample/test-v0.1.cp --out
					`.trim().split(' ')),
					/Invalid CLI arguments!/,
				);
			});
		});
		context('dev --project', () => {
			it('same as `-p`; debugs given file with the specified project settings.', () => {
<<<<<<< HEAD
				const cli: CLI = new CLI(`
=======
				const cli = new CLI(`
>>>>>>> 6a1304c2
					npx cpc dev ./sample/test-v0.1.cp --project ./sample/counterpoint-config.json
				`.trim().split(' '));
				assert.strictEqual(cli.argv._[1], './sample/test-v0.1.cp');
				assert.strictEqual(cli.argv.project, './sample/counterpoint-config.json');
				assert.strictEqual(cli.argv.project, cli.argv.p);
			});
			it('throws when no project file is provided.', () => {
				assert.throws(
					() => new CLI(`
						npx cpc dev ./sample/test-v0.1.cp --project
					`.trim().split(' ')),
					/Invalid CLI arguments!/,
				);
			});
		});
		context('run', () => {
			it('same as `r`; runs given file.', () => {
				['run', 'r'].forEach((command) => {
<<<<<<< HEAD
					const cli: CLI = new CLI(`
=======
					const cli = new CLI(`
>>>>>>> 6a1304c2
						npx cpc ${ command } ./sample/test-v0.1.wasm
					`.trim().split(' '));
					assert.strictEqual(cli.argv._[1], './sample/test-v0.1.wasm');
					assert.strictEqual(cli.command, Command.RUN);
				});
			});
		});
	});
});<|MERGE_RESOLUTION|>--- conflicted
+++ resolved
@@ -10,11 +10,7 @@
 	describe('#constructor', () => {
 		context('no args', () => {
 			it('prints the help message.', () => {
-<<<<<<< HEAD
-				const cli: CLI = new CLI(`
-=======
 				const cli = new CLI(`
->>>>>>> 6a1304c2
 					npx cpc
 				`.trim().split(' '));
 				assert.deepStrictEqual([cli.argv.h, cli.argv.help], [false, false]);
@@ -23,11 +19,7 @@
 		});
 		context('--help', () => {
 			it('same as `-h`; prints help message.', () => {
-<<<<<<< HEAD
-				const cli: CLI = new CLI(`
-=======
 				const cli = new CLI(`
->>>>>>> 6a1304c2
 					npx cpc -h
 				`.trim().split(' '));
 				assert.strictEqual(cli.argv.help, true);
@@ -37,11 +29,7 @@
 		});
 		context('--help --config', () => {
 			it('prints help text and config options.', () => {
-<<<<<<< HEAD
-				const cli: CLI = new CLI(`
-=======
 				const cli = new CLI(`
->>>>>>> 6a1304c2
 					npx cpc -h --config
 				`.trim().split(' '));
 				assert.strictEqual(cli.argv.help, true);
@@ -51,11 +39,7 @@
 		});
 		context('--version', () => {
 			it('same as `-v`; prints version number.', () => {
-<<<<<<< HEAD
-				const cli: CLI = new CLI(`
-=======
 				const cli = new CLI(`
->>>>>>> 6a1304c2
 					npx cpc -v
 				`.trim().split(' '));
 				assert.strictEqual(cli.argv.version, true);
@@ -66,11 +50,7 @@
 		context('compile', () => {
 			it('same as `c`; compiles given file.', () => {
 				['compile', 'c'].forEach((command) => {
-<<<<<<< HEAD
-					const cli: CLI = new CLI(`
-=======
 					const cli = new CLI(`
->>>>>>> 6a1304c2
 						npx cpc ${ command } ./sample/test-v0.1.cp
 					`.trim().split(' '));
 					assert.strictEqual(cli.argv._[1], './sample/test-v0.1.cp');
@@ -80,11 +60,7 @@
 		});
 		context('compile --out', () => {
 			it('same as `-o`; compiles given file to specified output.', () => {
-<<<<<<< HEAD
-				const cli: CLI = new CLI(`
-=======
 				const cli = new CLI(`
->>>>>>> 6a1304c2
 					npx cpc compile ./sample/test-v0.1.cp --out ./sample/testout.wasm
 				`.trim().split(' '));
 				assert.strictEqual(cli.argv._[1], './sample/test-v0.1.cp');
@@ -102,11 +78,7 @@
 		});
 		context('compile --project', () => {
 			it('same as `-p`; compiles given file with the specified project settings.', () => {
-<<<<<<< HEAD
-				const cli: CLI = new CLI(`
-=======
 				const cli = new CLI(`
->>>>>>> 6a1304c2
 					npx cpc compile ./sample/test-v0.1.cp --project ./sample/counterpoint-config.json
 				`.trim().split(' '));
 				assert.strictEqual(cli.argv._[1], './sample/test-v0.1.cp');
@@ -125,11 +97,7 @@
 		context('dev', () => {
 			it('same as `d`; debugs given file.', () => {
 				['dev', 'd'].forEach((command) => {
-<<<<<<< HEAD
-					const cli: CLI = new CLI(`
-=======
 					const cli = new CLI(`
->>>>>>> 6a1304c2
 						npx cpc ${ command } ./sample/test-v0.1.cp
 					`.trim().split(' '));
 					assert.strictEqual(cli.argv._[1], './sample/test-v0.1.cp');
@@ -139,11 +107,7 @@
 		});
 		context('dev --out', () => {
 			it('same as `-o`; debugs given file to specified output.', () => {
-<<<<<<< HEAD
-				const cli: CLI = new CLI(`
-=======
 				const cli = new CLI(`
->>>>>>> 6a1304c2
 					npx cpc dev ./sample/test-v0.1.cp --out ./sample/testout.wat
 				`.trim().split(' '));
 				assert.strictEqual(cli.argv._[1], './sample/test-v0.1.cp');
@@ -161,11 +125,7 @@
 		});
 		context('dev --project', () => {
 			it('same as `-p`; debugs given file with the specified project settings.', () => {
-<<<<<<< HEAD
-				const cli: CLI = new CLI(`
-=======
 				const cli = new CLI(`
->>>>>>> 6a1304c2
 					npx cpc dev ./sample/test-v0.1.cp --project ./sample/counterpoint-config.json
 				`.trim().split(' '));
 				assert.strictEqual(cli.argv._[1], './sample/test-v0.1.cp');
@@ -184,11 +144,7 @@
 		context('run', () => {
 			it('same as `r`; runs given file.', () => {
 				['run', 'r'].forEach((command) => {
-<<<<<<< HEAD
-					const cli: CLI = new CLI(`
-=======
 					const cli = new CLI(`
->>>>>>> 6a1304c2
 						npx cpc ${ command } ./sample/test-v0.1.wasm
 					`.trim().split(' '));
 					assert.strictEqual(cli.argv._[1], './sample/test-v0.1.wasm');
