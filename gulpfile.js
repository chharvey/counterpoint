--- conflicted
+++ resolved
@@ -16,12 +16,8 @@
 }
 
 async function test() {
-<<<<<<< HEAD
-	const { Scanner, Lexer, Translator } = require('./')
-=======
 	const {Scanner, Lexer, Translator, Parser} = require('./')
 	const {default: Grammar} = require('./build/class/Grammar.class')
->>>>>>> e4232003
 	const input = util.promisify(fs.readFile)('./test/test-v0.2.solid', 'utf8')
 
 	console.log("\n\nHere are the characters returned by the scanner:")
@@ -98,7 +94,6 @@
 		ProductionExpressionUnarySymbol,
 		ProductionExpressionUnit,
 		ProductionStringTemplate,
-<<<<<<< HEAD
 		ProductionPrimitiveLiteral,
 	} = require('./build/class/Production.class')
 	const solid_grammar = new Grammar([
@@ -116,22 +111,6 @@
 		ProductionStringTemplate.instance,
 		ProductionStringTemplate.__0__List.instance,
 		ProductionPrimitiveLiteral.instance,
-=======
-		ProductionStringTemplate__0__List,
-		ProductionPrimitiveLiteral,
-	} = require('./build/class/Production.class')
-	const solid_grammar = new Grammar([
-		new ProductionFile(),
-		new ProductionExpression(),
-		new ProductionExpressionAdditive(),
-		new ProductionExpressionMultiplicative(),
-		new ProductionExpressionExponential(),
-		new ProductionExpressionUnarySymbol(),
-		new ProductionExpressionUnit(),
-		new ProductionStringTemplate(),
-		new ProductionStringTemplate__0__List(),
-		new ProductionPrimitiveLiteral(),
->>>>>>> e4232003
 	])
 	console.log(solid_grammar.rules.map((r) => r.toString()))
 	console.log(solid_grammar.random().join(' ').replace(/\u000d/g, ' '))
