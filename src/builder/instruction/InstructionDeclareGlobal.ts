--- conflicted
+++ resolved
@@ -13,11 +13,7 @@
 	 * @param mut  is the variable mutable? (may it be reassigned?)
 	 * @param init the initial value of the variable
 	 */
-<<<<<<< HEAD
-	public constructor (
-=======
 	public constructor(
->>>>>>> 6a1304c2
 		private readonly name: bigint | string,
 		private readonly mut: boolean,
 		private readonly init: InstructionExpression,
