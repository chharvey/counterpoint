--- conflicted
+++ resolved
@@ -18,36 +18,24 @@
 	 * @param init     the initial value of the variable
 	 * @param exported Should this global be exported?
 	 */
-<<<<<<< HEAD
 	public constructor(
-		private readonly name: bigint | string,
-		private readonly mut: boolean,
-		private readonly init: InstructionExpression,
-=======
-	constructor (
 		id:                        bigint,
 		private readonly mut:      boolean,
 		private readonly init:     InstructionExpression,
 		private readonly exported: boolean = false,
->>>>>>> 52c28777
 	) {
 		super();
 		this.name = InstructionGlobal.friendlyName(id);
 	}
 
 	/** @return `'(global ‹name› ‹type› ‹init›)'` */
-<<<<<<< HEAD
 	public override toString(): string {
-		return `(global ${ this.name } ${ (this.mut) ? `(mut ${ this.type })` : this.type } ${ this.init })`;
-=======
-	override toString(): string {
 		const type: string = (!this.init.isFloat) ? 'i32' : 'f64';
 		return `(global $${ this.name } ${ (this.exported) ? `(export "${ this.name }")` : '' } ${ (this.mut) ? `(mut ${ type })` : type } ${ this.init })`;
 	}
 
-	override buildBin(mod: binaryen.Module): binaryen.GlobalRef {
+	public override buildBin(mod: binaryen.Module): binaryen.GlobalRef {
 		(this.exported) && mod.addGlobalExport(this.name, this.name);
 		return mod.addGlobal(this.name, this.init.binType, this.mut, this.init.buildBin(mod));
->>>>>>> 52c28777
 	}
 }