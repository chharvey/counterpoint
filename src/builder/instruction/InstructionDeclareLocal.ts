--- conflicted
+++ resolved
@@ -10,11 +10,7 @@
 	 * @param name the variable name (must begin with `'$'`)
 	 * @param to_float `true` if declaring a float
 	 */
-<<<<<<< HEAD
-	public constructor (
-=======
 	public constructor(
->>>>>>> 6a1304c2
 		private readonly name: string,
 		private readonly to_float: boolean,
 	) {
