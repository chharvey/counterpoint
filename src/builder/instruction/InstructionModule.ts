import * as xjs from 'extrajs';
import {Instruction} from './Instruction.js';



/**
 * Create a program.
 */
export class InstructionModule extends Instruction {
	/**
	 * @param comps the components of the program
	 */
<<<<<<< HEAD
	public constructor (private readonly comps: Array<string | Instruction> = []) {
=======
	public constructor(private readonly comps: Array<string | Instruction> = []) {
>>>>>>> 6a1304c2
		super();
	}

	/**
	 * @return a new module containing the components
	 */
	public override toString(): string {
		return xjs.String.dedent`
			(module
				${ this.comps.join('\n') }
			)
		`;
	}
}<|MERGE_RESOLUTION|>--- conflicted
+++ resolved
@@ -10,11 +10,7 @@
 	/**
 	 * @param comps the components of the program
 	 */
-<<<<<<< HEAD
-	public constructor (private readonly comps: Array<string | Instruction> = []) {
-=======
 	public constructor(private readonly comps: Array<string | Instruction> = []) {
->>>>>>> 6a1304c2
 		super();
 	}
 
