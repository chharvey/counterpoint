import * as xjs from 'extrajs';
import {Instruction} from './Instruction.js';
import type {InstructionNone} from './InstructionNone.js';
import type {InstructionStatement} from './InstructionStatement.js';
import type {InstructionDeclareGlobal} from './InstructionDeclareGlobal.js';



/**
 * Create a program.
 */
export class InstructionModule extends Instruction {
	/**
	 * @param comps the components of the program
	 */
<<<<<<< HEAD
	public constructor(private readonly comps: Array<string | Instruction> = []) {
		super();
=======
	constructor (private readonly comps: Array<string | InstructionNone | InstructionStatement | InstructionDeclareGlobal> = []) {
		super()
>>>>>>> af4eac6b
	}

	/**
	 * @return a new module containing the components
	 */
	public override toString(): string {
		return xjs.String.dedent`
			(module
				${ this.comps.join('\n') }
			)
		`;
	}
}<|MERGE_RESOLUTION|>--- conflicted
+++ resolved
@@ -13,13 +13,8 @@
 	/**
 	 * @param comps the components of the program
 	 */
-<<<<<<< HEAD
-	public constructor(private readonly comps: Array<string | Instruction> = []) {
+	public constructor(private readonly comps: Array<string | InstructionNone | InstructionStatement | InstructionDeclareGlobal> = []) {
 		super();
-=======
-	constructor (private readonly comps: Array<string | InstructionNone | InstructionStatement | InstructionDeclareGlobal> = []) {
-		super()
->>>>>>> af4eac6b
 	}
 
 	/**
