import type binaryen from 'binaryen';
import {
	Operator,
	ValidOperatorLogical,
} from './package.js';
import type {InstructionExpression} from './InstructionExpression.js';
import {InstructionLocalGet} from './InstructionLocalGet.js';
import {InstructionLocalTee} from './InstructionLocalTee.js';
import {InstructionUnop} from './InstructionUnop.js';
import {InstructionBinop} from './InstructionBinop.js';
import {InstructionCond} from './index.js';



export class InstructionBinopLogical extends InstructionBinop {
	/**
	 * @param var_index the index of a temporary optimization variable
	 * @param op an operator representing the operation to perform
	 * @param arg0 the first operand
	 * @param arg1 the second operand
	 */
<<<<<<< HEAD
	public constructor(
		private readonly count: bigint,
=======
	constructor (
		private readonly var_index: number,
>>>>>>> 52c28777
		op:   ValidOperatorLogical,
		arg0: InstructionExpression,
		arg1: InstructionExpression,
	) {
		super(op, arg0, arg1);
		this.typecheckArgs();
	}

	/**
	 * @return a `(select)` instruction determining which operand to produce
	 */
<<<<<<< HEAD
	public override toString(): string {
		const varname: string = `$o${ this.count.toString(16) }`;
=======
	override toString(): string {
>>>>>>> 52c28777
		const condition: InstructionExpression = new InstructionUnop(
			Operator.NOT,
			new InstructionUnop(
				Operator.NOT,
				new InstructionLocalTee(this.var_index, this.arg0),
			),
<<<<<<< HEAD
		);
		const left:  InstructionExpression = new InstructionLocalGet(varname, this.arg0.isFloat);
		const right: InstructionExpression = this.arg1;
		return `${ new InstructionDeclareLocal(varname, this.arg0.isFloat) } ${
			(this.op === Operator.AND)
				? new InstructionCond(condition, right, left)
				: new InstructionCond(condition, left, right)
		}`;
=======
		)
		const left:  InstructionExpression = new InstructionLocalGet(this.var_index, this.arg0.isFloat);
		const right: InstructionExpression = this.arg1
		return ((this.op === Operator.AND)
			? new InstructionCond(condition, right, left)
			: new InstructionCond(condition, left, right)).toString();
>>>>>>> 52c28777
	}

	public get isFloat(): boolean {
		return this.floatarg;
	}

	override buildBin(mod: binaryen.Module): binaryen.ExpressionRef {
		const condition: InstructionExpression = new InstructionUnop(
			Operator.NOT,
			new InstructionUnop(
				Operator.NOT,
				new InstructionLocalTee(this.var_index, this.arg0),
			),
		);
		const inst_left:  InstructionExpression = new InstructionLocalGet(this.var_index, this.arg0.isFloat);
		const inst_right: InstructionExpression = this.arg1;
		return ((this.op === Operator.AND)
			? new InstructionCond(condition, inst_right, inst_left)
			: new InstructionCond(condition, inst_left,  inst_right)).buildBin(mod);
	}
}<|MERGE_RESOLUTION|>--- conflicted
+++ resolved
@@ -19,13 +19,8 @@
 	 * @param arg0 the first operand
 	 * @param arg1 the second operand
 	 */
-<<<<<<< HEAD
 	public constructor(
-		private readonly count: bigint,
-=======
-	constructor (
 		private readonly var_index: number,
->>>>>>> 52c28777
 		op:   ValidOperatorLogical,
 		arg0: InstructionExpression,
 		arg1: InstructionExpression,
@@ -37,42 +32,26 @@
 	/**
 	 * @return a `(select)` instruction determining which operand to produce
 	 */
-<<<<<<< HEAD
 	public override toString(): string {
-		const varname: string = `$o${ this.count.toString(16) }`;
-=======
-	override toString(): string {
->>>>>>> 52c28777
 		const condition: InstructionExpression = new InstructionUnop(
 			Operator.NOT,
 			new InstructionUnop(
 				Operator.NOT,
 				new InstructionLocalTee(this.var_index, this.arg0),
 			),
-<<<<<<< HEAD
 		);
-		const left:  InstructionExpression = new InstructionLocalGet(varname, this.arg0.isFloat);
+		const left:  InstructionExpression = new InstructionLocalGet(this.var_index, this.arg0.isFloat);
 		const right: InstructionExpression = this.arg1;
-		return `${ new InstructionDeclareLocal(varname, this.arg0.isFloat) } ${
-			(this.op === Operator.AND)
-				? new InstructionCond(condition, right, left)
-				: new InstructionCond(condition, left, right)
-		}`;
-=======
-		)
-		const left:  InstructionExpression = new InstructionLocalGet(this.var_index, this.arg0.isFloat);
-		const right: InstructionExpression = this.arg1
 		return ((this.op === Operator.AND)
 			? new InstructionCond(condition, right, left)
 			: new InstructionCond(condition, left, right)).toString();
->>>>>>> 52c28777
 	}
 
 	public get isFloat(): boolean {
 		return this.floatarg;
 	}
 
-	override buildBin(mod: binaryen.Module): binaryen.ExpressionRef {
+	public override buildBin(mod: binaryen.Module): binaryen.ExpressionRef {
 		const condition: InstructionExpression = new InstructionUnop(
 			Operator.NOT,
 			new InstructionUnop(
