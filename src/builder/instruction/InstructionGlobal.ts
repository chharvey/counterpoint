--- conflicted
+++ resolved
@@ -10,10 +10,6 @@
  * - InstructionGlobalSet
  */
 export abstract class InstructionGlobal extends InstructionVariable {
-<<<<<<< HEAD
-	public constructor(name_or_id: bigint | string, op: InstructionExpression | boolean = false) {
-		super((typeof name_or_id === 'bigint') ? `$glb${ name_or_id.toString(16) }` : name_or_id, op);
-=======
 	public static friendlyName(id: bigint): string {
 		return `glb${ id.toString(16) }`;
 	}
@@ -21,6 +17,5 @@
 
 	public constructor(id: bigint, op: InstructionExpression | boolean = false) {
 		super(InstructionGlobal.friendlyName(id), op);
->>>>>>> 52c28777
 	}
 }