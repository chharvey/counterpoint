--- conflicted
+++ resolved
@@ -21,11 +21,7 @@
 	 * @param arg0 the first operand
 	 * @param arg1 the second operand
 	 */
-<<<<<<< HEAD
-	public constructor (
-=======
 	public constructor(
->>>>>>> 6a1304c2
 		protected readonly op:   ValidOperatorBinary,
 		protected readonly arg0: InstructionExpression,
 		protected readonly arg1: InstructionExpression,
