import {
	Operator,
	ValidOperatorComparative,
} from '../../validator/index.js';
import type {InstructionExpression} from './InstructionExpression.js';
import {InstructionBinop} from './InstructionBinop.js';



export class InstructionBinopComparative extends InstructionBinop {
	/**
	 * @param op an operator representing the operation to perform
	 * @param arg0 the first operand
	 * @param arg1 the second operand
	 */
<<<<<<< HEAD
	public constructor (
=======
	public constructor(
>>>>>>> 6a1304c2
		op:   ValidOperatorComparative,
		arg0: InstructionExpression,
		arg1: InstructionExpression,
	) {
		super(op, arg0, arg1);
		if (this.intarg && this.floatarg) {
			throw new TypeError(`Both operands must be either integers or floats, but not a mix.\nOperands: ${ this.arg0 } ${ this.arg1 }`);
		}
	}

	/**
	 * @return `'(‹op› ‹arg0› ‹arg1›)'`
	 */
	public override toString(): string {
		return `(${ new Map<Operator, string>([
			[Operator.LT, (!this.floatarg) ? 'i32.lt_s' : 'f64.lt'],
			[Operator.GT, (!this.floatarg) ? 'i32.gt_s' : 'f64.gt'],
			[Operator.LE, (!this.floatarg) ? 'i32.le_s' : 'f64.le'],
			[Operator.GE, (!this.floatarg) ? 'i32.ge_s' : 'f64.ge'],
		]).get(this.op)! } ${ this.arg0 } ${ this.arg1 })`;
	}

	public get isFloat(): boolean {
		return false;
	}
}<|MERGE_RESOLUTION|>--- conflicted
+++ resolved
@@ -13,11 +13,7 @@
 	 * @param arg0 the first operand
 	 * @param arg1 the second operand
 	 */
-<<<<<<< HEAD
-	public constructor (
-=======
 	public constructor(
->>>>>>> 6a1304c2
 		op:   ValidOperatorComparative,
 		arg0: InstructionExpression,
 		arg1: InstructionExpression,
