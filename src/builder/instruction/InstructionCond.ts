--- conflicted
+++ resolved
@@ -16,17 +16,11 @@
 		private readonly arg1: InstructionExpression,
 		private readonly arg2: InstructionExpression,
 	) {
-<<<<<<< HEAD
 		super();
-		if ((this.arg1.isFloat || this.arg2.isFloat) && (!this.arg1.isFloat || !this.arg2.isFloat)) {
-			throw new TypeError(`Both branches must be either integers or floats, but not a mix.\nOperands: ${ this.arg1 } ${ this.arg2 }`);
-=======
-		super()
-		const intarg: boolean   = !this.arg1.isFloat || !this.arg2.isFloat;
+		const intarg:   boolean = !this.arg1.isFloat || !this.arg2.isFloat;
 		const floatarg: boolean =  this.arg1.isFloat ||  this.arg2.isFloat;
 		if (intarg && floatarg) {
-			throw new TypeError(`Both branches must be either integers or floats, but not a mix.\nOperands: ${ this.arg1 } ${ this.arg2 }`)
->>>>>>> af4eac6b
+			throw new TypeError(`Both branches must be either integers or floats, but not a mix.\nOperands: ${ this.arg1 } ${ this.arg2 }`);
 		}
 	}
 
