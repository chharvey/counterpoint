import binaryen from 'binaryen';
import {InstructionExpression} from './InstructionExpression.js';
import {InstructionBinop} from './InstructionBinop.js';



/**
 * Perform a conditional operation on the stack.
 */
export class InstructionCond extends InstructionExpression {
	public override readonly binType: typeof binaryen.i32 | typeof binaryen.f64 = (![this.arg1.binType, this.arg2.binType].includes(binaryen.f64)) ? binaryen.i32 : binaryen.f64;

	/**
	 * @param arg0 the condition
	 * @param arg1 the consequent
	 * @param arg2 the alterantive
	 */
	public constructor(
		private readonly arg0: InstructionExpression,
		private readonly arg1: InstructionExpression,
		private readonly arg2: InstructionExpression,
	) {
		super();
<<<<<<< HEAD
		if (this.arg1.binType !== this.arg2.binType) {
			throw new TypeError(`Both branches must be the same type.\nOperands: ${ this.arg1 } ${ this.arg2 }`);
		}
=======
		[this.arg1, this.arg2] = InstructionBinop.coerceOperands(this.arg1, this.arg2);
>>>>>>> ab5d681b
	}

	/**
	 * @return `'(if (result {i32|f64}) ‹arg0› (then ‹arg1›) (else ‹arg2›))'`
	 */
	public override toString(): string {
		return `(if (result ${ this.binTypeString }) ${ this.arg0 } (then ${ this.arg1 }) (else ${ this.arg2 }))`;
	}

	public override buildBin(mod: binaryen.Module): binaryen.ExpressionRef {
		return mod.if(this.arg0.buildBin(mod), this.arg1.buildBin(mod), this.arg2.buildBin(mod));
	}
}<|MERGE_RESOLUTION|>--- conflicted
+++ resolved
@@ -21,13 +21,7 @@
 		private readonly arg2: InstructionExpression,
 	) {
 		super();
-<<<<<<< HEAD
-		if (this.arg1.binType !== this.arg2.binType) {
-			throw new TypeError(`Both branches must be the same type.\nOperands: ${ this.arg1 } ${ this.arg2 }`);
-		}
-=======
 		[this.arg1, this.arg2] = InstructionBinop.coerceOperands(this.arg1, this.arg2);
->>>>>>> ab5d681b
 	}
 
 	/**
