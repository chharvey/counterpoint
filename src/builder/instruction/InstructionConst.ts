--- conflicted
+++ resolved
@@ -1,7 +1,4 @@
-<<<<<<< HEAD
-=======
 import {throw_expression} from '../../lib/index.js';
->>>>>>> 6a1304c2
 import {OBJ} from '../../typer/index.js';
 import {InstructionExpression} from './InstructionExpression.js';
 
@@ -21,32 +18,19 @@
 		if (!value) {
 			throw new Error('Cannot build an abrupt completion structure.');
 		}
-<<<<<<< HEAD
-		const numeric: OBJ.Number =			(value instanceof OBJ.Null)    ? OBJ.Integer.ZERO :
-			(value instanceof OBJ.Boolean) ? (value.isTruthy) ? OBJ.Integer.UNIT : OBJ.Integer.ZERO :
-			(value instanceof OBJ.Number)  ? value :
-			(() => {
-				throw new Error('not yet supported.');
-			})();
-=======
 		const numeric: OBJ.Number = (
 			(value instanceof OBJ.Null)    ? OBJ.Integer.ZERO :
 			(value instanceof OBJ.Boolean) ? (value.isTruthy) ? OBJ.Integer.UNIT : OBJ.Integer.ZERO :
 			(value instanceof OBJ.Number)  ? value :
 			throw_expression(new Error('not yet supported.'))
 		);
->>>>>>> 6a1304c2
 		return new InstructionConst((to_float) ? numeric.toFloat() : numeric);
 	}
 
 	/**
 	 * @param value the constant to push
 	 */
-<<<<<<< HEAD
-	public constructor (private readonly value: OBJ.Number) {
-=======
 	public constructor(private readonly value: OBJ.Number) {
->>>>>>> 6a1304c2
 		super();
 	}
 
