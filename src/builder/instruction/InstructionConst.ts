--- conflicted
+++ resolved
@@ -1,13 +1,5 @@
-<<<<<<< HEAD
-import type binaryen from 'binaryen';
+import binaryen from 'binaryen';
 import {OBJ} from './package.js';
-=======
-import binaryen from 'binaryen';
-import {
-	SolidNumber,
-	Float64,
-} from './package.js';
->>>>>>> 3c715e48
 import {InstructionExpression} from './InstructionExpression.js';
 
 
@@ -16,7 +8,7 @@
  * Push a constant onto the stack.
  */
 export class InstructionConst extends InstructionExpression {
-	public override readonly binType: binaryen.Type = (!(this.value instanceof Float64)) ? binaryen.i32 : binaryen.f64
+	public override readonly binType: binaryen.Type = (!(this.value instanceof OBJ.Float)) ? binaryen.i32 : binaryen.f64;
 
 	/**
 	 * @param value the constant to push
@@ -28,17 +20,12 @@
 	/**
 	 * @return `'({i32|f64}.const ‹value›)'`
 	 */
-<<<<<<< HEAD
 	public override toString(): string {
-		return `(${ (!this.isFloat) ? 'i32' : 'f64' }.const ${ (this.value.identical(new OBJ.Float(-0.0))) ? '-0.0' : this.value })`;
+		return `(${ this.binTypeString }.const ${ (this.value.identical(new OBJ.Float(-0.0))) ? '-0.0' : this.value })`;
 	}
 
 	public get isFloat(): boolean {
 		return this.value instanceof OBJ.Float;
-=======
-	override toString(): string {
-		return `(${ this.binTypeString }.const ${ (this.value.identical(new Float64(-0.0))) ? '-0.0' : this.value })`;
->>>>>>> 3c715e48
 	}
 
 	public override buildBin(mod: binaryen.Module): binaryen.ExpressionRef {
