--- conflicted
+++ resolved
@@ -24,16 +24,9 @@
 	 * @return `'({i32|f64}.const ‹value›)'`
 	 */
 	override toString(): string {
-<<<<<<< HEAD
 		return (this.value instanceof SolidNull)
 			? '(ref.null func)'
-			: `(${ (!this.isFloat) ? 'i32' : 'f64' }.const ${ (this.value.identical(new Float64(-0.0))) ? '-0.0' : this.value })`;
-	}
-	get isFloat(): boolean {
-		return this.value instanceof Float64
-=======
-		return `(${ this.binTypeString }.const ${ (this.value.identical(new Float64(-0.0))) ? '-0.0' : this.value })`;
->>>>>>> 3c715e48
+			: `(${ this.binTypeString }.const ${ (this.value.identical(new Float64(-0.0))) ? '-0.0' : this.value })`;
 	}
 
 	override buildBin(mod: binaryen.Module): binaryen.ExpressionRef {
