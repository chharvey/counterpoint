import {
<<<<<<< HEAD
	throw_expression,
	OBJ,
=======
	SolidNumber,
	Float64,
>>>>>>> af4eac6b
} from './package.js';
import {InstructionExpression} from './InstructionExpression.js';



/**
 * Push a constant onto the stack.
 */
export class InstructionConst extends InstructionExpression {
	/**
<<<<<<< HEAD
	 * Construct a new InstructionConst given an assessed Counterpoint value.
	 * @param value the Counterpoint value
	 * @param to_float Should the value be type-coerced into a floating-point number?
	 * @return the directions to print
	 */
	public static fromCPValue(value: OBJ.Object | null, to_float: boolean = false): InstructionConst {
		if (!value) {
			throw new Error('Cannot build an abrupt completion structure.');
		}
		const numeric: OBJ.Number = (
			(value instanceof OBJ.Null)    ? OBJ.Integer.ZERO :
			(value instanceof OBJ.Boolean) ? (value.isTruthy) ? OBJ.Integer.UNIT : OBJ.Integer.ZERO :
			(value instanceof OBJ.Number)  ? value :
			throw_expression(new Error('not yet supported.'))
		);
		return new InstructionConst((to_float) ? numeric.toFloat() : numeric);
	}

	/**
=======
>>>>>>> af4eac6b
	 * @param value the constant to push
	 */
	public constructor(private readonly value: OBJ.Number) {
		super();
	}

	/**
	 * @return `'({i32|f64}.const ‹value›)'`
	 */
	public override toString(): string {
		return `(${ (!this.isFloat) ? 'i32' : 'f64' }.const ${ (this.value.identical(new OBJ.Float(-0.0))) ? '-0.0' : this.value })`;
	}

	public get isFloat(): boolean {
		return this.value instanceof OBJ.Float;
	}
}<|MERGE_RESOLUTION|>--- conflicted
+++ resolved
@@ -1,12 +1,4 @@
-import {
-<<<<<<< HEAD
-	throw_expression,
-	OBJ,
-=======
-	SolidNumber,
-	Float64,
->>>>>>> af4eac6b
-} from './package.js';
+import {OBJ} from './package.js';
 import {InstructionExpression} from './InstructionExpression.js';
 
 
@@ -16,28 +8,6 @@
  */
 export class InstructionConst extends InstructionExpression {
 	/**
-<<<<<<< HEAD
-	 * Construct a new InstructionConst given an assessed Counterpoint value.
-	 * @param value the Counterpoint value
-	 * @param to_float Should the value be type-coerced into a floating-point number?
-	 * @return the directions to print
-	 */
-	public static fromCPValue(value: OBJ.Object | null, to_float: boolean = false): InstructionConst {
-		if (!value) {
-			throw new Error('Cannot build an abrupt completion structure.');
-		}
-		const numeric: OBJ.Number = (
-			(value instanceof OBJ.Null)    ? OBJ.Integer.ZERO :
-			(value instanceof OBJ.Boolean) ? (value.isTruthy) ? OBJ.Integer.UNIT : OBJ.Integer.ZERO :
-			(value instanceof OBJ.Number)  ? value :
-			throw_expression(new Error('not yet supported.'))
-		);
-		return new InstructionConst((to_float) ? numeric.toFloat() : numeric);
-	}
-
-	/**
-=======
->>>>>>> af4eac6b
 	 * @param value the constant to push
 	 */
 	public constructor(private readonly value: OBJ.Number) {
