--- conflicted
+++ resolved
@@ -5,7 +5,6 @@
  * they are only for modules within this package.
  */
 export {
-	throw_expression,
 	Operator,
 	ValidOperatorUnary,
 	ValidOperatorBinary,
@@ -13,10 +12,5 @@
 	ValidOperatorComparative,
 	ValidOperatorEquality,
 	ValidOperatorLogical,
-<<<<<<< HEAD
 	OBJ,
-=======
-	SolidNumber,
-	Float64,
->>>>>>> af4eac6b
 } from '../package.js';