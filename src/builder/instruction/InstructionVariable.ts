--- conflicted
+++ resolved
@@ -13,11 +13,7 @@
 	 * @param name the variable name (must begin with `'$'`)
 	 * @param op an optional expression to manipulate, or a type to declare
 	 */
-<<<<<<< HEAD
-	public constructor (
-=======
 	public constructor(
->>>>>>> 6a1304c2
 		protected readonly name: string,
 		protected readonly op: InstructionExpression | boolean = false,
 	) {
