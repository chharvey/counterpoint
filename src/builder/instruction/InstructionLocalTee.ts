import type binaryen from 'binaryen';
import type {InstructionExpression} from './InstructionExpression.js';
import {InstructionLocal} from './InstructionLocal.js';



/**
 * Tee a local variable.
 */
export class InstructionLocalTee extends InstructionLocal {
<<<<<<< HEAD
	public constructor(
		index: number,
		protected override readonly op: InstructionExpression,
	) {
		super(index, op);
=======
	public override readonly binType: binaryen.Type = this.op.binType;

	public constructor(
		var_index: number,
		private readonly op: InstructionExpression,
	) {
		super(var_index);
>>>>>>> 3c715e48
	}

	/** @return `'(local.tee ‹name› ‹op›)'` */
	public override toString(): string {
		return `(local.tee $${ this.name } ${ this.op })`;
	}

<<<<<<< HEAD
	public override buildBin(mod: binaryen.Module): binaryen.ExpressionRef {
		return mod.local.tee(Number(this.index), this.op.buildBin(mod), this.binType);
=======
	override buildBin(mod: binaryen.Module): binaryen.ExpressionRef {
		return mod.local.tee(this.index, this.op.buildBin(mod), this.binType);
>>>>>>> 3c715e48
	}
}<|MERGE_RESOLUTION|>--- conflicted
+++ resolved
@@ -8,13 +8,6 @@
  * Tee a local variable.
  */
 export class InstructionLocalTee extends InstructionLocal {
-<<<<<<< HEAD
-	public constructor(
-		index: number,
-		protected override readonly op: InstructionExpression,
-	) {
-		super(index, op);
-=======
 	public override readonly binType: binaryen.Type = this.op.binType;
 
 	public constructor(
@@ -22,7 +15,6 @@
 		private readonly op: InstructionExpression,
 	) {
 		super(var_index);
->>>>>>> 3c715e48
 	}
 
 	/** @return `'(local.tee ‹name› ‹op›)'` */
@@ -30,12 +22,7 @@
 		return `(local.tee $${ this.name } ${ this.op })`;
 	}
 
-<<<<<<< HEAD
 	public override buildBin(mod: binaryen.Module): binaryen.ExpressionRef {
-		return mod.local.tee(Number(this.index), this.op.buildBin(mod), this.binType);
-=======
-	override buildBin(mod: binaryen.Module): binaryen.ExpressionRef {
 		return mod.local.tee(this.index, this.op.buildBin(mod), this.binType);
->>>>>>> 3c715e48
 	}
 }