import type binaryen from 'binaryen';
import type {InstructionExpression} from './InstructionExpression.js';
import {InstructionLocal} from './InstructionLocal.js';



/**
 * Set a local variable.
 */
export class InstructionLocalSet extends InstructionLocal {
<<<<<<< HEAD
	public constructor(name: bigint | string, op: InstructionExpression) {
		super(name, op);
=======
	declare op: InstructionExpression;

	public constructor(index: number, op: InstructionExpression) {
		super(index, op);
>>>>>>> 52c28777
	}

	/** @return `'(local.set ‹name› ‹op›)'` */
<<<<<<< HEAD
	public override toString(): string {
		return `(local.set ${ this.name } ${ this.op })`;
=======
	override toString(): string {
		return `(local.set $${ this.name } ${ this.op })`
	}

	override buildBin(mod: binaryen.Module): binaryen.ExpressionRef {
		return mod.local.set(Number(this.index), this.op.buildBin(mod));
>>>>>>> 52c28777
	}
}<|MERGE_RESOLUTION|>--- conflicted
+++ resolved
@@ -8,28 +8,21 @@
  * Set a local variable.
  */
 export class InstructionLocalSet extends InstructionLocal {
-<<<<<<< HEAD
-	public constructor(name: bigint | string, op: InstructionExpression) {
-		super(name, op);
-=======
-	declare op: InstructionExpression;
+	// declare op: InstructionExpression;
 
-	public constructor(index: number, op: InstructionExpression) {
+	public constructor(
+		index: number,
+		protected override readonly op: InstructionExpression,
+	) {
 		super(index, op);
->>>>>>> 52c28777
 	}
 
 	/** @return `'(local.set ‹name› ‹op›)'` */
-<<<<<<< HEAD
 	public override toString(): string {
-		return `(local.set ${ this.name } ${ this.op })`;
-=======
-	override toString(): string {
-		return `(local.set $${ this.name } ${ this.op })`
+		return `(local.set $${ this.name } ${ this.op })`;
 	}
 
-	override buildBin(mod: binaryen.Module): binaryen.ExpressionRef {
+	public override buildBin(mod: binaryen.Module): binaryen.ExpressionRef {
 		return mod.local.set(Number(this.index), this.op.buildBin(mod));
->>>>>>> 52c28777
 	}
 }