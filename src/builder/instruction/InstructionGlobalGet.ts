import {InstructionGlobal} from './InstructionGlobal.js';



/**
 * Get a global variable.
 */
export class InstructionGlobalGet extends InstructionGlobal {
<<<<<<< HEAD
	public constructor (name: bigint | string, to_float: boolean = false) {
=======
	public constructor(name: bigint | string, to_float: boolean = false) {
>>>>>>> 6a1304c2
		super(name, to_float);
	}

	/** @return `'(global.get ‹name›)'` */
	public override toString(): string {
		return `(global.get ${ this.name })`;
	}
}<|MERGE_RESOLUTION|>--- conflicted
+++ resolved
@@ -6,11 +6,7 @@
  * Get a global variable.
  */
 export class InstructionGlobalGet extends InstructionGlobal {
-<<<<<<< HEAD
-	public constructor (name: bigint | string, to_float: boolean = false) {
-=======
 	public constructor(name: bigint | string, to_float: boolean = false) {
->>>>>>> 6a1304c2
 		super(name, to_float);
 	}
 
