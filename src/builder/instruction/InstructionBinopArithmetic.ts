--- conflicted
+++ resolved
@@ -19,15 +19,8 @@
 		arg0: InstructionExpression,
 		arg1: InstructionExpression,
 	) {
-<<<<<<< HEAD
 		super(op, arg0, arg1);
-		if (this.intarg && this.floatarg) {
-			throw new TypeError(`Both operands must be either integers or floats, but not a mix.\nOperands: ${ this.arg0 } ${ this.arg1 }`);
-		}
-=======
-		super(op, arg0, arg1)
 		this.typecheckArgs();
->>>>>>> af4eac6b
 	}
 
 	/**
