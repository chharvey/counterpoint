--- conflicted
+++ resolved
@@ -14,11 +14,7 @@
 	 * @param arg0 the first operand
 	 * @param arg1 the second operand
 	 */
-<<<<<<< HEAD
-	public constructor (
-=======
 	public constructor(
->>>>>>> 6a1304c2
 		op:   ValidOperatorArithmetic,
 		arg0: InstructionExpression,
 		arg1: InstructionExpression,
