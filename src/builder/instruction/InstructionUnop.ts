import binaryen from 'binaryen';
import {
	Operator,
	ValidOperatorUnary,
} from './package.js';
import {throwUnsupportedType} from './utils-private.js';
import {InstructionExpression} from './InstructionExpression.js';



/**
 * Perform a unary operation on the stack.
 */
export class InstructionUnop extends InstructionExpression {
	private readonly isNegateFloat: boolean = this.op === Operator.NEG && this.arg.binType === binaryen.f64;
	public override readonly binType: binaryen.Type = (!this.isNegateFloat) ? binaryen.i32 : binaryen.f64;

	/**
	 * @param op a punctuator representing the operation to perform
	 * @param arg the operand
	 */
	public constructor(
		private readonly op: ValidOperatorUnary,
		private readonly arg: InstructionExpression,
	) {
		super();
	}

	/**
	 * @return `'(‹op› ‹arg›)'`
	 */
<<<<<<< HEAD
	public override toString(): string {
		return `(${ new Map<Operator, string>([
			// [Operator.AFF, 'nop'],
			[Operator.NEG, (!this.arg.isFloat) ? 'call $neg'  : 'f64.neg'],
			[Operator.NOT, (!this.arg.isFloat) ? 'call $inot' : 'call $fnot'],
			[Operator.EMP, (!this.arg.isFloat) ? 'call $iemp' : 'call $femp'],
		]).get(this.op)! } ${ this.arg })`;
	}

	public get isFloat(): boolean {
		return this.op === Operator.NEG && this.arg.isFloat;
	}

	public override buildBin(mod: binaryen.Module): binaryen.ExpressionRef {
		if (this.op === Operator.NEG && this.arg.isFloat) {
=======
	override toString(): string {
		return `(${ (new Map<binaryen.Type, ReadonlyMap<Operator, string>>([
			[binaryen.i32, new Map<Operator, string>([
				// [Operator.AFF, 'nop'],
				[Operator.NEG, 'call $neg'],
				[Operator.NOT, 'call $inot'],
				[Operator.EMP, 'call $iemp'],
			])],
			[binaryen.f64, new Map<Operator, string>([
				// [Operator.AFF, 'nop'],
				[Operator.NEG, 'f64.neg'],
				[Operator.NOT, 'call $fnot'],
				[Operator.EMP, 'call $femp'],
			])],
		]).get(this.arg.binType) ?? throwUnsupportedType(this.arg.binType)).get(this.op)! } ${ this.arg })`;
	}

	override buildBin(mod: binaryen.Module): binaryen.ExpressionRef {
		if (this.isNegateFloat) {
>>>>>>> 3c715e48
			return mod.f64.neg(this.arg.buildBin(mod));
		}
		return mod.call((new Map<binaryen.Type, ReadonlyMap<Operator, string>>([
			[binaryen.i32, new Map<Operator, string>([
				[Operator.NEG, 'neg'],
				[Operator.NOT, 'inot'],
				[Operator.EMP, 'iemp'],
			])],
			[binaryen.f64, new Map<Operator, string>([
				[Operator.NEG, 'neg'],
				[Operator.NOT, 'fnot'],
				[Operator.EMP, 'femp'],
			])],
		]).get(this.arg.binType) ?? throwUnsupportedType(this.arg.binType)).get(this.op)!, [this.arg.buildBin(mod)], binaryen.i32);
	}
}<|MERGE_RESOLUTION|>--- conflicted
+++ resolved
@@ -29,24 +29,7 @@
 	/**
 	 * @return `'(‹op› ‹arg›)'`
 	 */
-<<<<<<< HEAD
 	public override toString(): string {
-		return `(${ new Map<Operator, string>([
-			// [Operator.AFF, 'nop'],
-			[Operator.NEG, (!this.arg.isFloat) ? 'call $neg'  : 'f64.neg'],
-			[Operator.NOT, (!this.arg.isFloat) ? 'call $inot' : 'call $fnot'],
-			[Operator.EMP, (!this.arg.isFloat) ? 'call $iemp' : 'call $femp'],
-		]).get(this.op)! } ${ this.arg })`;
-	}
-
-	public get isFloat(): boolean {
-		return this.op === Operator.NEG && this.arg.isFloat;
-	}
-
-	public override buildBin(mod: binaryen.Module): binaryen.ExpressionRef {
-		if (this.op === Operator.NEG && this.arg.isFloat) {
-=======
-	override toString(): string {
 		return `(${ (new Map<binaryen.Type, ReadonlyMap<Operator, string>>([
 			[binaryen.i32, new Map<Operator, string>([
 				// [Operator.AFF, 'nop'],
@@ -63,9 +46,8 @@
 		]).get(this.arg.binType) ?? throwUnsupportedType(this.arg.binType)).get(this.op)! } ${ this.arg })`;
 	}
 
-	override buildBin(mod: binaryen.Module): binaryen.ExpressionRef {
+	public override buildBin(mod: binaryen.Module): binaryen.ExpressionRef {
 		if (this.isNegateFloat) {
->>>>>>> 3c715e48
 			return mod.f64.neg(this.arg.buildBin(mod));
 		}
 		return mod.call((new Map<binaryen.Type, ReadonlyMap<Operator, string>>([
