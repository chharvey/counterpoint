import binaryen from 'binaryen';
import {
	Operator,
	ValidOperatorUnary,
} from './package.js';
import {InstructionExpression} from './InstructionExpression.js';



/**
 * Perform a unary operation on the stack.
 */
export class InstructionUnop extends InstructionExpression {
	/**
	 * @param op a punctuator representing the operation to perform
	 * @param arg the operand
	 */
	public constructor(
		private readonly op: ValidOperatorUnary,
		private readonly arg: InstructionExpression,
	) {
		super();
	}

	/**
	 * @return `'(‹op› ‹arg›)'`
	 */
	public override toString(): string {
		return `(${ new Map<Operator, string>([
			// [Operator.AFF, 'nop'],
			[Operator.NEG, (!this.arg.isFloat) ? 'call $neg'  : 'f64.neg'],
			[Operator.NOT, (!this.arg.isFloat) ? 'call $inot' : 'call $fnot'],
			[Operator.EMP, (!this.arg.isFloat) ? 'call $iemp' : 'call $femp'],
		]).get(this.op)! } ${ this.arg })`;
	}
<<<<<<< HEAD

	public get isFloat(): boolean {
		return [Operator.AFF, Operator.NEG].includes(this.op) && this.arg.isFloat;
=======
	get isFloat(): boolean {
		return this.op === Operator.NEG && this.arg.isFloat;
	}

	override buildBin(mod: binaryen.Module): binaryen.ExpressionRef {
		if (this.op === Operator.NEG && this.arg.isFloat) {
			return mod.f64.neg(this.arg.buildBin(mod));
		}
		return mod.call(new Map<Operator, string>([
			[Operator.NEG, 'neg'],
			[Operator.NOT, (!this.arg.isFloat) ? 'inot' : 'fnot'],
			[Operator.EMP, (!this.arg.isFloat) ? 'iemp' : 'femp'],
		]).get(this.op)!, [this.arg.buildBin(mod)], binaryen.i32);
>>>>>>> 52c28777
	}
}<|MERGE_RESOLUTION|>--- conflicted
+++ resolved
@@ -33,16 +33,12 @@
 			[Operator.EMP, (!this.arg.isFloat) ? 'call $iemp' : 'call $femp'],
 		]).get(this.op)! } ${ this.arg })`;
 	}
-<<<<<<< HEAD
 
 	public get isFloat(): boolean {
-		return [Operator.AFF, Operator.NEG].includes(this.op) && this.arg.isFloat;
-=======
-	get isFloat(): boolean {
 		return this.op === Operator.NEG && this.arg.isFloat;
 	}
 
-	override buildBin(mod: binaryen.Module): binaryen.ExpressionRef {
+	public override buildBin(mod: binaryen.Module): binaryen.ExpressionRef {
 		if (this.op === Operator.NEG && this.arg.isFloat) {
 			return mod.f64.neg(this.arg.buildBin(mod));
 		}
@@ -51,6 +47,5 @@
 			[Operator.NOT, (!this.arg.isFloat) ? 'inot' : 'fnot'],
 			[Operator.EMP, (!this.arg.isFloat) ? 'iemp' : 'femp'],
 		]).get(this.op)!, [this.arg.buildBin(mod)], binaryen.i32);
->>>>>>> 52c28777
 	}
 }