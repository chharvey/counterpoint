import type binaryen from 'binaryen';
import type {InstructionExpression} from './InstructionExpression.js';
import {InstructionGlobal} from './InstructionGlobal.js';



/**
 * Set a global variable.
 */
export class InstructionGlobalSet extends InstructionGlobal {
<<<<<<< HEAD
	public constructor(name: bigint | string, op: InstructionExpression) {
		super(name, op);
=======
	declare op: InstructionExpression;

	public constructor(id: bigint, op: InstructionExpression) {
		super(id, op);
>>>>>>> 52c28777
	}

	/** @return `'(global.set ‹name› ‹op›)'` */
<<<<<<< HEAD
	public override toString(): string {
		return `(global.set ${ this.name } ${ this.op })`;
=======
	override toString(): string {
		return `(global.set $${ this.name } ${ this.op })`;
	}

	override buildBin(mod: binaryen.Module): binaryen.ExpressionRef {
		return mod.global.set(this.name, this.op.buildBin(mod));
>>>>>>> 52c28777
	}
}<|MERGE_RESOLUTION|>--- conflicted
+++ resolved
@@ -8,28 +8,19 @@
  * Set a global variable.
  */
 export class InstructionGlobalSet extends InstructionGlobal {
-<<<<<<< HEAD
-	public constructor(name: bigint | string, op: InstructionExpression) {
-		super(name, op);
-=======
-	declare op: InstructionExpression;
-
-	public constructor(id: bigint, op: InstructionExpression) {
+	public constructor(
+		id: bigint,
+		protected override readonly op: InstructionExpression,
+	) {
 		super(id, op);
->>>>>>> 52c28777
 	}
 
 	/** @return `'(global.set ‹name› ‹op›)'` */
-<<<<<<< HEAD
 	public override toString(): string {
-		return `(global.set ${ this.name } ${ this.op })`;
-=======
-	override toString(): string {
 		return `(global.set $${ this.name } ${ this.op })`;
 	}
 
-	override buildBin(mod: binaryen.Module): binaryen.ExpressionRef {
+	public override buildBin(mod: binaryen.Module): binaryen.ExpressionRef {
 		return mod.global.set(this.name, this.op.buildBin(mod));
->>>>>>> 52c28777
 	}
 }