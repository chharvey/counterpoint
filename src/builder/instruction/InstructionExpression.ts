--- conflicted
+++ resolved
@@ -14,14 +14,10 @@
  * - InstructionCond
  */
 export abstract class InstructionExpression extends Instruction {
-<<<<<<< HEAD
 	public abstract get isFloat(): boolean;
-=======
-	abstract get isFloat(): boolean;
 
 	/** @final */
 	public get binType(): typeof binaryen.i32 | typeof binaryen.f64 {
 		return (!this.isFloat) ? binaryen.i32 : binaryen.f64;
 	}
->>>>>>> 52c28777
 }