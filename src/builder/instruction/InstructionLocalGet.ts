--- conflicted
+++ resolved
@@ -21,12 +21,7 @@
 		return `(local.get $${ this.name })`;
 	}
 
-<<<<<<< HEAD
 	public override buildBin(mod: binaryen.Module): binaryen.ExpressionRef {
-		return mod.local.get(Number(this.index), this.binType);
-=======
-	override buildBin(mod: binaryen.Module): binaryen.ExpressionRef {
 		return mod.local.get(this.index, this.binType);
->>>>>>> 3c715e48
 	}
 }