import binaryen from 'binaryen';
import * as fs from 'fs';
import * as path from 'path';
import {
	CPConfig,
	CONFIG_DEFAULT,
} from '../core/index.js';
import {AST} from '../validator/index.js';



type Local = {
	readonly id:   bigint,
	readonly type: binaryen.Type,
};

const DIRNAME = path.dirname(new URL(import.meta.url).pathname);

/**
 * The Builder generates assembly code.
 */
export class Builder {
	private static readonly IMPORTS: readonly string[] = [
		fs.readFileSync(path.join(DIRNAME, '../../src/builder/not.wat'), 'utf8'),
		fs.readFileSync(path.join(DIRNAME, '../../src/builder/emp.wat'), 'utf8'),
		fs.readFileSync(path.join(DIRNAME, '../../src/builder/neg.wat'), 'utf8'),
		fs.readFileSync(path.join(DIRNAME, '../../src/builder/exp.wat'), 'utf8'),
		fs.readFileSync(path.join(DIRNAME, '../../src/builder/fid.wat'), 'utf8'),
	];

	/**
	 * Create an `Either<L, R>` monad type structure.
	 * The Either monad has two sides, and a field that indicates the active side.
	 * @param left  the left  side type
	 * @param right the right side type
	 * @return      a Binaryen 3-tuple type of `[is_right: 0 | 1, left, right]`
	 */
	public static createBinTypeEither(left: binaryen.Type, right: binaryen.Type): binaryen.Type {
		return binaryen.createType([binaryen.i32, left, right]);
	}

	/**
	 * Create an instance of the `Either<L, R>` monad.
	 * @param mod      a module to create the instance in
	 * @param is_right is the active side the right-hand side?
	 * @param left     the left  side value
	 * @param right    the right side value
	 * @return         a Binaryen 3-tuple value of `[is_right: 0 | 1, left, right]`
	 */
	public static createBinEither(
		mod:      binaryen.Module,
<<<<<<< HEAD
		is_right: boolean,
		left:     binaryen.ExpressionRef,
		right:    binaryen.ExpressionRef,
	): binaryen.ExpressionRef {
		return mod.tuple.make([mod.i32.const(Number(is_right)), left, right]);
=======
		is_right: boolean | binaryen.ExpressionRef,
		left:     binaryen.ExpressionRef,
		right:    binaryen.ExpressionRef,
	): binaryen.ExpressionRef {
		if (typeof is_right === 'boolean') {
			is_right = mod.i32.const(Number(is_right));
		}
		return mod.tuple.make([is_right, left, right]);
>>>>>>> d01f6177
	}


	/** An AST goal produced by a Decorator. */
	private readonly ast_goal: AST.ASTNodeGoal;
	/**
	 * A counter for internal variables.
	 * Used for optimizing short-circuited expressions.
	 * Starts at a low negative number so as not to conflict with ‘real’ varible ids.
	 */
	private _varCount: bigint = -0x40n;
	/** A setlist containing ids of local variables. */
	private readonly locals: Local[] = [];
	/** The Binaryen module to build upon building. */
	public readonly module: binaryen.Module = binaryen.parseText(`
		(module
			${ Builder.IMPORTS.join('') }
		)
	`);


	/**
	 * Construct a new Builder object.
	 * @param source - the source text
	 * @param config - The configuration settings for an instance program.
	 */
	public constructor(source: string, config: CPConfig = CONFIG_DEFAULT) {
		this.ast_goal  = AST.ASTNodeGoal.fromSource(source, config);
		this.ast_goal.varCheck();  // assert does not throw
		this.ast_goal.typeCheck(); // assert does not throw
	}

	/**
	 * Return this Builder’s short-circuit variable count, and then increment it.
	 * @return this Builder’s current variable counter
	 */
	public get varCount(): bigint {
		return this._varCount++;
	}

	/**
	 * Add a local variable.
	 * If the variable has already been added, do nothing.
	 * If the variable is added, return the new index.
	 * @param id the id of the variable to add
	 * @return : [`this`, Was the operation performed?]
	 */
	public addLocal(id: bigint, type: binaryen.Type): [this, boolean] {
		let did: boolean = false;
		if (!this.locals.find((var_) => var_.id === id)) {
			this.locals.push({id, type});
			did = true;
		}
		return [this, did];
	}

	/**
	 * Remove a local variable.
	 * If the local variable doesn’t exist, do nothing.
	 * @param id the id of the variable to remove
	 * @return [`this`, Was the operation performed?]
	 */
	public removeLocal(id: bigint): [this, boolean] {
		let did = false;
		const found = this.locals.find((var_) => var_.id === id);
		if (found) {
			this.locals.splice(this.locals.indexOf(found), 1);
			did = true;
		}
		return [this, did];
	}

	/**
	 * Check whether this Builder’s setlist of locals has the given id.
	 * @param id the id to check
	 * @return Does the setlist of locals include the id?
	 */
	public hasLocal(id: bigint): boolean {
		return !!this.locals.find((var_) => var_.id === id);
	}

	/**
	 * Get the index of the given local in this Builder’s list, if it’s been added; else, return `null`.
	 * @param id the local whose index to get
	 * @return the index or `null`
	 */
	public getLocalInfo(id: bigint): {index: number, type: binaryen.Type} | null {
		const found = this.locals.find((var_) => var_.id === id);
		return (found)
			? {
				index: this.locals.indexOf(found),
				type:  found.type,
			}
			: null;
	}

	/**
	 * Return a copy of a list of this Builder’s local variables.
	 * @return the local variables in an array
	 */
	public getLocals(): Local[] {
		return [...this.locals];
	}

	/**
	 * Remove all local variables in this Builder.
	 * @return `this`
	 */
	public clearLocals(): this {
		this.locals.length = 0;
		return this;
	}

	/**
	 * Prepare this builder.
	 * @return `this`
	 */
	public build(): this {
		this.module.setFeatures(binaryen.Features.Multivalue);
		this.ast_goal.build(this);
		const validation: number = this.module.validate();
		if (!validation) {
			throw new Error('Invalid WebAssembly module.');
		}
		return this;
	}

	/**
	 * Return the instructions to print to file.
	 * @return a readable text output in WAT format, to be compiled into WASM
	 */
	public print(): string {
		return this.module.emitText();
	}

	/**
	 * Return a binary format of the program.
	 * @return a binary output in WASM format, which can be executed
	 */
	public compile(): Uint8Array {
		return this.module.emitBinary();
	}
}<|MERGE_RESOLUTION|>--- conflicted
+++ resolved
@@ -49,13 +49,6 @@
 	 */
 	public static createBinEither(
 		mod:      binaryen.Module,
-<<<<<<< HEAD
-		is_right: boolean,
-		left:     binaryen.ExpressionRef,
-		right:    binaryen.ExpressionRef,
-	): binaryen.ExpressionRef {
-		return mod.tuple.make([mod.i32.const(Number(is_right)), left, right]);
-=======
 		is_right: boolean | binaryen.ExpressionRef,
 		left:     binaryen.ExpressionRef,
 		right:    binaryen.ExpressionRef,
@@ -64,7 +57,6 @@
 			is_right = mod.i32.const(Number(is_right));
 		}
 		return mod.tuple.make([is_right, left, right]);
->>>>>>> d01f6177
 	}
 
 
