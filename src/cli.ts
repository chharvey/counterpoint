import {requireJSON} from '@chharvey/requirejson';
import * as path from 'path';
import {
	CLI,
	Command,
} from './CLI.class.js';

const DIRNAME = path.dirname(new URL(import.meta.url).pathname);


/** The current version of this project (as defined in `package.json`). */
const VERSION: Promise<string> = requireJSON(path.join(DIRNAME, '../package.json')).then((pkg: any) => pkg.version);


<<<<<<< HEAD
(async () => {
	async function handleCompileOrDev() {
		const result: [string, void] = await cli.compileOrDev(process.cwd());
		console.log(result[0]);
		console.log('Success!');
=======
;(async () => {
	const cli: CLI = new CLI(process.argv)
	if (cli.command === Command.HELP) {
		console.log(CLI.HELPTEXT)
		if (cli.argv.config) {
			console.log('\n' + CLI.CONFIGTEXT)
		}
	} else if (cli.command === Command.VERSION) {
		console.log(`solid version ${ await VERSION }`);
	} else if (cli.command === Command.COMPILE || cli.command === Command.DEV) {
		const result: [string, void] = await cli.compileOrDev(process.cwd())
		console.log(result[0])
		console.log('Success!')
	} else if (cli.command === Command.RUN) {
		const result: [string, ...unknown[]] = await cli.run(process.cwd())
		console.log(result[0])
		console.log('Result:', result.slice(1))
>>>>>>> 2964820f
	}
	const cli: CLI = new CLI(process.argv);
	await new Map<Command, () => void | Promise<void>>([
		[Command.HELP, () => {
			console.log(CLI.HELPTEXT);
			if (cli.argv.config) {
				console.log('\n' + CLI.CONFIGTEXT);
			};
		}],
		[Command.VERSION, () => {
			console.log(`solid version ${ VERSION }`);
		}],
		[Command.COMPILE, handleCompileOrDev],
		[Command.DEV,     handleCompileOrDev],
		[Command.RUN, async () => {
			const result: [string, ...unknown[]] = await cli.run(process.cwd());
			console.log(result[0]);
			console.log('Result:', result.slice(1));
		}],
	]).get(cli.command)!();
})().catch((err) => {
	if (err instanceof AggregateError) {
		err.errors.forEach((er) => console.error(er));
	} else {
		console.error(err);
	};
	process.exit(1);
});<|MERGE_RESOLUTION|>--- conflicted
+++ resolved
@@ -12,31 +12,11 @@
 const VERSION: Promise<string> = requireJSON(path.join(DIRNAME, '../package.json')).then((pkg: any) => pkg.version);
 
 
-<<<<<<< HEAD
 (async () => {
 	async function handleCompileOrDev() {
 		const result: [string, void] = await cli.compileOrDev(process.cwd());
 		console.log(result[0]);
 		console.log('Success!');
-=======
-;(async () => {
-	const cli: CLI = new CLI(process.argv)
-	if (cli.command === Command.HELP) {
-		console.log(CLI.HELPTEXT)
-		if (cli.argv.config) {
-			console.log('\n' + CLI.CONFIGTEXT)
-		}
-	} else if (cli.command === Command.VERSION) {
-		console.log(`solid version ${ await VERSION }`);
-	} else if (cli.command === Command.COMPILE || cli.command === Command.DEV) {
-		const result: [string, void] = await cli.compileOrDev(process.cwd())
-		console.log(result[0])
-		console.log('Success!')
-	} else if (cli.command === Command.RUN) {
-		const result: [string, ...unknown[]] = await cli.run(process.cwd())
-		console.log(result[0])
-		console.log('Result:', result.slice(1))
->>>>>>> 2964820f
 	}
 	const cli: CLI = new CLI(process.argv);
 	await new Map<Command, () => void | Promise<void>>([
@@ -46,8 +26,8 @@
 				console.log('\n' + CLI.CONFIGTEXT);
 			};
 		}],
-		[Command.VERSION, () => {
-			console.log(`solid version ${ VERSION }`);
+		[Command.VERSION, async () => {
+			console.log(`solid version ${ await VERSION }`);
 		}],
 		[Command.COMPILE, handleCompileOrDev],
 		[Command.DEV,     handleCompileOrDev],
