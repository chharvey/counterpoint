import {requireJSON} from '@chharvey/requirejson';
import * as path from 'path';
import {
	CLI,
	Command,
} from './CLI.class.js';

const DIRNAME = path.dirname(new URL(import.meta.url).pathname);


/** The current version of this project (as defined in `package.json`). */
const VERSION: Promise<string> = (requireJSON(path.join(DIRNAME, '../package.json')) as Promise<{version: string}>).then((pkg) => pkg.version);


<<<<<<< HEAD
(async () => {
=======
(async (): Promise<void> => {
>>>>>>> c101d8f8
	const cli = new CLI(process.argv);
	async function handleCompileOrDev(): Promise<void> {
		const result: [string, void] = await cli.compileOrDev(process.cwd());
		console.log(result[0]);
		console.log('Success!');
	}
	await new Map<Command, () => void | Promise<void>>([
		[Command.HELP, () => {
			console.log(CLI.HELPTEXT);
			if (cli.argv.config) {
				console.log(`\n${ CLI.CONFIGTEXT }`);
			}
		}],
		[Command.VERSION, async () => {
			console.log(`counterpoint version ${ await VERSION }`);
		}],
		[Command.COMPILE, handleCompileOrDev],
		[Command.DEV,     handleCompileOrDev],
		[Command.RUN, async () => {
			const result: [string, ...unknown[]] = await cli.run(process.cwd());
			console.log(result[0]);
			console.log('Result:', result.slice(1));
		}],
	]).get(cli.command)!();
})().catch((err) => {
	if (err instanceof AggregateError) {
		err.errors.forEach((er) => console.error(er));
	} else {
		console.error(err);
	}
	process.exit(1);
});<|MERGE_RESOLUTION|>--- conflicted
+++ resolved
@@ -12,11 +12,7 @@
 const VERSION: Promise<string> = (requireJSON(path.join(DIRNAME, '../package.json')) as Promise<{version: string}>).then((pkg) => pkg.version);
 
 
-<<<<<<< HEAD
-(async () => {
-=======
 (async (): Promise<void> => {
->>>>>>> c101d8f8
 	const cli = new CLI(process.argv);
 	async function handleCompileOrDev(): Promise<void> {
 		const result: [string, void] = await cli.compileOrDev(process.cwd());
