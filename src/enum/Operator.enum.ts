--- conflicted
+++ resolved
@@ -1,10 +1,5 @@
-<<<<<<< HEAD
-// HACK: this is defined here, instead of in `../class/SemanticNode.class`, to avoid circular imports.
+// HACK: this is defined here, instead of in `../validator/ASTNode.ts`, to avoid circular imports.
 export enum Operator {
-=======
-// HACK: this is defined here, instead of in `../validator/ASTNode.ts`, to avoid circular imports.
-enum Operator {
->>>>>>> 90ebbfa6
 	ORNULL,
 	NOT,
 	EMP,
