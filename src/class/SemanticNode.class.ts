import * as xjs from 'extrajs'

import Util from './Util.class'
import type Serializable from '../iface/Serializable.iface'
import {
	CompletionStructureAssessment,
} from '../spec/CompletionStructure.class'
import type Builder from '../vm/Builder.class'
import SolidLanguageType, {
	SolidTypeUnion,
} from '../vm/SolidLanguageType.class'
import SolidObject  from '../vm/SolidObject.class'
import SolidNull    from '../vm/SolidNull.class'
import SolidBoolean from '../vm/SolidBoolean.class'
import SolidNumber  from '../vm/SolidNumber.class'
import Int16 from '../vm/Int16.class'
import Float64 from '../vm/Float64.class'
import SolidString  from '../vm/SolidString.class'
import Instruction, {
	Operator,
	InstructionNone,
	InstructionExpression,
	InstructionConst,
	InstructionUnop,
	InstructionBinop,
	InstructionCond,
	InstructionStatement,
	InstructionModule,
} from '../vm/Instruction.class'
import {
	NanError01,
	NanError02,
} from '../error/NanError.class'
import Token, {
	Keyword,
	TokenKeyword,
	TokenIdentifier,
	TokenNumber,
	TokenString,
	TokenTemplate,
} from './Token.class'
import type {CookValueType} from './Token.class'
import type ParseNode from './ParseNode.class'



/**
 * A SemanticNode holds only the semantics of a {@link ParseNode}.
 */
export default abstract class SemanticNode implements Serializable {
	/** The name of the type of this SemanticNode. */
	protected readonly tagname: string = this.constructor.name.slice('SemanticNode'.length) || 'Unknown'
	/** The concatenation of the source text of all children. */
	readonly source: string;
	/** The index of the first token in source text. */
	readonly source_index: number;
	/** Zero-based line number of the first token (first line is line 0). */
	readonly line_index: number;
	/** Zero-based column number of the first token (first col is col 0). */
	readonly col_index: number;

	/**
	 * Construct a new SemanticNode object.
	 *
	 * @param start_node - The initial node in the parse tree to which this SemanticNode corresponds.
	 * @param children   - The set of child inputs that creates this SemanticNode.
	 * @param attributes - Any other attributes to attach.
	 */
	constructor(
		start_node: Token|ParseNode,
		private readonly attributes: {[key: string]: CookValueType | SolidObject} = {},
		readonly children: readonly SemanticNode[] = [],
	) {
		this.source       = start_node.source
		this.source_index = start_node.source_index
		this.line_index   = start_node.line_index
		this.col_index    = start_node.col_index
	}

	/**
	 * Type-check the node as part of semantic analysis.
	 */
	abstract typeCheck(): void;

	/**
	 * Give directions to the runtime code builder.
	 * @param builder the builder to direct
	 * @return the directions to print
	 */
	abstract build(builder: Builder): Instruction;

	/**
	 * @implements Serializable
	 */
	serialize(): string {
		const attributes: Map<string, string> = new Map<string, string>()
		if (!(this instanceof SemanticNodeGoal)) {
			attributes.set('line', `${this.line_index + 1}`)
			attributes.set('col' , `${this.col_index  + 1}`)
		}
		attributes.set('source', this.source)
		Object.entries<CookValueType | SolidObject>(this.attributes).forEach(([key, value]) => {
			attributes.set(key, `${value}`)
		})
		const contents: string = this.children.map((child) => child.serialize()).join('')
		return (contents) ? `<${this.tagname} ${Util.stringifyAttributes(attributes)}>${contents}</${this.tagname}>` : `<${this.tagname} ${Util.stringifyAttributes(attributes)}/>`
	}
}



/**
 * A sematic node representing an expression.
 * There are 4 known subclasses:
 * - SemanticNodeConstant
 * - SemanticNodeIdentifier
 * - SemanticNodeTemplate
 * - SemanticNodeOperation
 */
export abstract class SemanticNodeExpression extends SemanticNode {
	constructor (
		start_node: Token|ParseNode,
		attributes: typeof SemanticNode.prototype['attributes'] = {},
		children: typeof SemanticNode.prototype.children = [],
	) {
		super(start_node, attributes, children)
	}

	typeCheck(): void {
		this.type() // assert does not throw
	}
	/**
	 * @override
	 * @param to_float Should the returned instruction be type-coersed into a floating-point number?
	 */
	abstract build(builder: Builder, to_float?: boolean): InstructionExpression;
	/**
	 * The Type of this expression.
	 */
	abstract type(): SolidLanguageType;
	/**
	 * Assess the value of this node at compile-time, if possible.
	 * @return the computed value of this node, or a SemanticNode if the value cannot be computed by the compiler
	 */
	abstract assess(): CompletionStructureAssessment;
}
export class SemanticNodeConstant extends SemanticNodeExpression {
	declare children:
		| readonly []
	readonly value: string | SolidObject;
	constructor (start_node: TokenKeyword | TokenNumber | TokenString | TokenTemplate) {
		const cooked: number | bigint | string = start_node.cook()
		const value: string | SolidObject =
			(start_node instanceof TokenKeyword) ?
				(start_node.source === Keyword.FALSE) ? SolidBoolean.FALSE :
				(start_node.source === Keyword.TRUE ) ? SolidBoolean.TRUE  :
				SolidNull.NULL
			:
			(start_node instanceof TokenNumber) ?
				start_node.isFloat ? new Float64(cooked as number) : new Int16(BigInt(cooked as number))
			:
			cooked as string
		super(start_node, {value})
		this.value = value
	}
	build(_builder: Builder, to_float: boolean = false): InstructionConst {
		return this.assess().build(to_float)
	}
	type(): SolidLanguageType {
		return (
			(this.value instanceof SolidNull)    ? SolidNull :
			(this.value instanceof SolidBoolean) ? SolidBoolean :
			(this.value instanceof Int16)        ? Int16 :
			(this.value instanceof Float64)      ? Float64 :
			SolidString
		)
	}
	assess(): CompletionStructureAssessment {
		if (this.value instanceof SolidObject) {
			return new CompletionStructureAssessment(this.value)
		} else {
			throw new Error('not yet supported.')
		}
	}
}
export class SemanticNodeIdentifier extends SemanticNodeExpression {
	declare children:
		| readonly []
	constructor (start_node: TokenIdentifier) {
		const id: bigint | null = start_node.cook()
		super(start_node, {id})
	}
	build(generator: Builder): InstructionExpression {
		throw new Error('not yet supported.')
	}
	type(): SolidLanguageType {
		throw new Error('Not yet supported.')
	}
	assess(): CompletionStructureAssessment {
		throw new Error('Not yet supported.')
	}
}
export class SemanticNodeTemplate extends SemanticNodeExpression {
	constructor(
		start_node: ParseNode,
		readonly children: // FIXME spread types
			| readonly [SemanticNodeConstant]
			| readonly [SemanticNodeConstant,                                                                     SemanticNodeConstant]
			| readonly [SemanticNodeConstant, SemanticNodeExpression,                                             SemanticNodeConstant]
			// | readonly [SemanticNodeConstant,                         ...SemanticNodeTemplatePartialChildrenType, SemanticNodeConstant]
			// | readonly [SemanticNodeConstant, SemanticNodeExpression, ...SemanticNodeTemplatePartialChildrenType, SemanticNodeConstant]
			| readonly SemanticNodeExpression[]
	) {
		super(start_node, {}, children)
	}
	build(generator: Builder): InstructionExpression {
		throw new Error('not yet supported.')
	}
	type(): SolidLanguageType {
		return SolidString
	}
	assess(): CompletionStructureAssessment {
		throw new Error('Not yet supported.')
	}
}
export abstract class SemanticNodeOperation extends SemanticNodeExpression {
	/** @override */
	protected readonly tagname: string = 'Operation' // TODO remove after refactoring tests using `#serialize`
	private is_folded: boolean = false
	protected assessments: readonly CompletionStructureAssessment[] = []
	constructor(
		start_node: ParseNode,
		readonly operator: Operator,
		readonly children:
			| readonly SemanticNodeExpression[]
	) {
		super(start_node, {operator}, children)
	}
	/** @final */
	build(builder: Builder, to_float: boolean = false): InstructionExpression {
		if (!this.is_folded) {
			this.fold()
		}
		return this.build_do(builder, to_float || this.type() === Float64)
	}
	protected abstract build_do(builder: Builder, to_float?: boolean): InstructionExpression;
	/** @final */
	assess(): CompletionStructureAssessment {
		if (!this.is_folded) {
			this.fold()
		}
		return this.assess_do()
	}
	protected abstract assess_do(): CompletionStructureAssessment;
	private fold(): void {
		this.assessments = this.children.map((child) => child.assess())
		this.is_folded = true
	}
}
export class SemanticNodeOperationUnary extends SemanticNodeOperation {
<<<<<<< HEAD
	declare assessments: [
		CompletionStructureAssessment | null,
=======
	private static fold<T extends SolidNumber<T>>(op: Operator, z: T): T {
		return new Map<Operator, (z: T) => T>([
			[Operator.AFF, (z) => z      ],
			[Operator.NEG, (z) => z.neg()],
		]).get(op)!(z)
	}
	declare assessments: readonly [
		CompletionStructureAssessment,
>>>>>>> b11ca5ae
	];
	constructor(
		start_node: ParseNode,
		operator: Operator,
		readonly children:
			| readonly [SemanticNodeExpression]
	) {
		super(start_node, operator, children)
	}
	protected build_do(builder: Builder, to_float: boolean = false): InstructionUnop {
		return new InstructionUnop(
			this.operator,
			(!this.assessments[0].isAbrupt) ? this.assessments[0].build(to_float) : this.children[0].build(builder, to_float),
		)
	}
	type(): SolidLanguageType {
		if ([Operator.NOT, Operator.EMP].includes(this.operator)) {
			return SolidBoolean
		}
		const t0: SolidLanguageType = this.children[0].type()
		return (SolidLanguageType.isNumericType(t0)) ? t0 : (() => { throw new TypeError('Invalid operation.') })()
	}
	protected assess_do(): CompletionStructureAssessment {
		if (this.assessments[0].isAbrupt) {
			return this.assessments[0]
		}
<<<<<<< HEAD
		const v0: SolidLanguageValue = this.assessments[0].value
		return (
			(this.operator === Operator.NOT) ? new CompletionStructureAssessment(v0.isTruthy.not) :
			(this.operator === Operator.EMP) ? new CompletionStructureAssessment(v0.isTruthy.not.or(SolidBoolean.fromBoolean(v0 instanceof SolidNumber && v0.eq0()))) :
			(
				(v0 instanceof SolidNumber)
					? new CompletionStructureAssessment(this.foldNumeric(v0))
					: null
			)
=======
		const v0: SolidObject = this.assessments[0].value!
		return new CompletionStructureAssessment(
			(this.operator === Operator.NOT) ? v0.isTruthy.not :
			(this.operator === Operator.EMP) ? v0.isTruthy.not.or(SolidBoolean.fromBoolean(v0 instanceof SolidNumber && v0.eq0())) :
			([Operator.AFF, Operator.NEG].includes(this.operator)) ? SemanticNodeOperationUnary.fold(this.operator, v0 as Int16 | Float64) :
			(() => { throw new Error(`Operator ${ Operator[this.operator] } not found.`) })()
>>>>>>> b11ca5ae
		)
	}
	private foldNumeric<T extends SolidNumber<T>>(z: T): T {
		try {
			return new Map<Operator, (z: T) => T>([
				[Operator.AFF, (z) => z],
				[Operator.NEG, (z) => z.neg()],
			]).get(this.operator)!(z)
		} catch (err) {
			if (err instanceof xjs.NaNError) {
				throw new NanError01(this)
			} else {
				throw err
			}
		}
	}
}
export class SemanticNodeOperationBinary extends SemanticNodeOperation {
	declare assessments: readonly [
		CompletionStructureAssessment,
		CompletionStructureAssessment,
	];
	constructor(
		start_node: ParseNode,
		operator: Operator,
		readonly children:
			| readonly [SemanticNodeExpression, SemanticNodeExpression]
	) {
		super(start_node, operator, children)
	}
	protected build_do(builder: Builder, to_float: boolean = false): InstructionBinop {
		if ([
			Operator.LT,
			Operator.GT,
			Operator.LE,
			Operator.GE,
			Operator.AND,
			Operator.OR,
		].includes(this.operator)) {
			to_float = to_float || [this.children[0].type(), this.children[1].type()].includes(Float64)
		}
		return new InstructionBinop(
			this.operator,
			(!this.assessments[0].isAbrupt) ? this.assessments[0].build(to_float) : this.children[0].build(builder, to_float),
			(!this.assessments[1].isAbrupt) ? this.assessments[1].build(to_float) : this.children[1].build(builder, to_float),
		)
	}
	type(): SolidLanguageType {
		const t0: SolidLanguageType = this.children[0].type()
		const t1: SolidLanguageType = this.children[1].type()
		const both_numeric: boolean = SolidLanguageType.isNumericType(t0) && SolidLanguageType.isNumericType(t1)
		return (
			([
				Operator.EXP,
				Operator.MUL,
				Operator.DIV,
				Operator.ADD,
				Operator.SUB,
			].includes(this.operator) && both_numeric) ? ([t0, t1].includes(Float64)) ? Float64 : Int16 :
			([
				Operator.LT,
				Operator.GT,
				Operator.LE,
				Operator.GE,
				Operator.NLT,
				Operator.NGT,
			].includes(this.operator) && both_numeric) ? SolidBoolean :
			([
				Operator.IS,
				Operator.ISNT,
				Operator.EQ,
				Operator.NEQ,
			].includes(this.operator)) ? SolidBoolean :
			(this.operator === Operator.AND) ? (t0 === SolidNull) ? t0 : new SolidTypeUnion(t0, t1) :
			(this.operator === Operator.OR)  ? (t0 === SolidNull) ? t1 : new SolidTypeUnion(t0, t1) :
			(both_numeric) ? ([t0, t1].includes(Float64)) ? Float64 : Int16 :
			(() => { throw new TypeError('Invalid operation.') })()
		)
	}
	protected assess_do(): CompletionStructureAssessment {
		if (this.assessments[0].isAbrupt) {
			return this.assessments[0]
		}
		const v0: SolidObject = this.assessments[0].value!
		if ([Operator.AND, Operator.OR].includes(this.operator)) {
			return (
				this.operator === Operator.AND && !v0.isTruthy.value ||
				this.operator === Operator.OR  &&  v0.isTruthy.value
			) ? new CompletionStructureAssessment(v0) : this.assessments[1]
		}
		if (this.assessments[1].isAbrupt) {
			return this.assessments[1]
		}
		const v1: SolidObject = this.assessments[1].value!
		const both_numeric: boolean = v0 instanceof SolidNumber && v1 instanceof SolidNumber
		if (this.operator === Operator.DIV && v1 instanceof SolidNumber && v1.eq0()) {
			throw new NanError02(this.children[1])
		}
		return new CompletionStructureAssessment(
			([
				Operator.EXP,
				Operator.MUL,
				Operator.DIV,
				Operator.ADD,
				Operator.SUB,
			].includes(this.operator) && both_numeric) ?
				(v0 instanceof Int16 && v1 instanceof Int16)
					? this.foldNumeric(v0, v1)
					: this.foldNumeric(
						(v0 as SolidNumber).toFloat(),
						(v1 as SolidNumber).toFloat(),
					)
			:
			([
				Operator.LT,
				Operator.GT,
				Operator.LE,
				Operator.GE,
				Operator.NLT,
				Operator.NGT,
			].includes(this.operator) && both_numeric) ?
				(v0 instanceof Int16 && v1 instanceof Int16)
					? this.foldComparative(v0, v1)
					: this.foldComparative(
						(v0 as SolidNumber).toFloat(),
						(v1 as SolidNumber).toFloat(),
					)
			:
			([
				Operator.IS,
				Operator.ISNT,
				Operator.EQ,
				Operator.NEQ,
			].includes(this.operator)) ? this.foldEquality(v0, v1) :
			(() => { throw new Error(`Operator ${ Operator[this.operator] } not found.`) })()
		)
	}
	private foldNumeric<T extends SolidNumber<T>>(x: T, y: T): T {
		try {
			return new Map<Operator, (x: T, y: T) => T>([
				[Operator.EXP, (x, y) => x.exp(y)],
				[Operator.MUL, (x, y) => x.times(y)],
				[Operator.DIV, (x, y) => x.divide(y)],
				[Operator.ADD, (x, y) => x.plus(y)],
				[Operator.SUB, (x, y) => x.minus(y)],
			]).get(this.operator)!(x, y)
		} catch (err) {
			if (err instanceof xjs.NaNError) {
				throw new NanError01(this)
			} else {
				throw err
			}
		}
	}
	private foldComparative<T extends SolidNumber<T>>(x: T, y: T): SolidBoolean {
		return SolidBoolean.fromBoolean(new Map<Operator, (x: T, y: T) => boolean>([
			[Operator.LT,   (x, y) => x.lt(y)],
			[Operator.GT,   (x, y) => y.lt(x)],
			[Operator.LE,   (x, y) => x.equal(y) || x.lt(y)],
			[Operator.GE,   (x, y) => x.equal(y) || y.lt(x)],
			[Operator.NLT,  (x, y) => !x.lt(y)],
			[Operator.NGT,  (x, y) => !y.lt(x)],
		]).get(this.operator)!(x, y))
	}
	private foldEquality(x: SolidObject, y: SolidObject): SolidBoolean {
		return SolidBoolean.fromBoolean(new Map<Operator, (x: SolidObject, y: SolidObject) => boolean>([
			[Operator.IS,   (x, y) =>  x.identical(y)],
			[Operator.ISNT, (x, y) => !x.identical(y)],
			[Operator.EQ,   (x, y) =>  x.equal(y)],
			[Operator.NEQ,  (x, y) => !x.equal(y)],
		]).get(this.operator)!(x, y))
	}
}
export class SemanticNodeOperationTernary extends SemanticNodeOperation {
	declare assessments: readonly [
		CompletionStructureAssessment,
		CompletionStructureAssessment,
		CompletionStructureAssessment,
	];
	constructor(
		start_node: ParseNode,
		operator: Operator,
		readonly children:
			| readonly [SemanticNodeExpression, SemanticNodeExpression, SemanticNodeExpression]
	) {
		super(start_node, operator, children)
	}
	protected build_do(builder: Builder, to_float: boolean = false): InstructionCond {
		const _to_float: boolean = to_float || [this.children[1].type(), this.children[2].type()].includes(Float64)
		return new InstructionCond(
			(!this.assessments[0].isAbrupt) ? this.assessments[0].build(false)     : this.children[0].build(builder, false),
			(!this.assessments[1].isAbrupt) ? this.assessments[1].build(_to_float) : this.children[1].build(builder, _to_float),
			(!this.assessments[2].isAbrupt) ? this.assessments[2].build(_to_float) : this.children[2].build(builder, _to_float),
		)
	}
	type(): SolidLanguageType {
		const t0: SolidLanguageType = this.children[0].type()
		const t1: SolidLanguageType = this.children[1].type()
		const t2: SolidLanguageType = this.children[2].type()
		return (t0 === SolidBoolean) ? new SolidTypeUnion(t1, t2) : (() => { throw new TypeError('Invalid operation.') })()
	}
	protected assess_do(): CompletionStructureAssessment {
		return (this.assessments[0].isAbrupt) ? this.assessments[0] : (
			(this.assessments[0].value! === SolidBoolean.TRUE)
				? this.assessments[1]
				: this.assessments[2]
		)
	}
}
/**
 * A sematic node representing a statement.
 * There are 3 known subclasses:
 * - SemanticNodeStatementExpression
 * - SemanticNodeDeclaration
 * - SemanticNodeAssignment
 */
export type SemanticStatementType =
	| SemanticNodeStatementExpression
	| SemanticNodeDeclaration
	| SemanticNodeAssignment
export class SemanticNodeStatementExpression extends SemanticNode {
	constructor(
		start_node: ParseNode,
		readonly children:
			| readonly []
			| readonly [SemanticNodeExpression]
	) {
		super(start_node, {}, children)
	}
	typeCheck(): void {
		this.children[0] && this.children[0].type() // assert does not throw // COMBAK this.children[0]?.type()
	}
	build(generator: Builder): InstructionNone | InstructionStatement {
		return (!this.children.length)
			? new InstructionNone()
			: generator.stmt(this.children[0])
	}
}
export class SemanticNodeDeclaration extends SemanticNode {
	constructor (
		start_node: ParseNode,
		type: string,
		unfixed: boolean,
		readonly children:
			| readonly [SemanticNodeAssignee, SemanticNodeAssigned]
	) {
		super(start_node, {type, unfixed}, children)
	}
	typeCheck(): void {
		throw new Error('not yet supported.')
		// const assignedType = this.children[1].type()
	}
	build(generator: Builder): Instruction {
		throw new Error('not yet supported.')
	}
}
export class SemanticNodeAssignment extends SemanticNode {
	constructor (
		start_node: ParseNode,
		readonly children:
			| readonly [SemanticNodeAssignee, SemanticNodeAssigned]
	) {
		super(start_node, {}, children)
	}
	typeCheck(): void {
		throw new Error('not yet supported.')
		// const assignedType = this.children[1].type()
	}
	build(generator: Builder): Instruction {
		throw new Error('not yet supported.')
	}
}
export class SemanticNodeAssignee extends SemanticNode {
	constructor(
		start_node: Token,
		readonly children:
			| readonly [SemanticNodeIdentifier]
	) {
		super(start_node, {}, children)
	}
	typeCheck(): void {
		throw new Error('not yet supported.')
	}
	build(generator: Builder): Instruction {
		throw new Error('not yet supported.')
	}
}
export class SemanticNodeAssigned extends SemanticNode {
	constructor(
		start_node: ParseNode,
		readonly children:
			| readonly [SemanticNodeExpression]
	) {
		super(start_node, {}, children)
	}
	typeCheck(): void {
		this.type() // assert does not throw
	}
	build(generator: Builder): Instruction {
		throw new Error('not yet supported.')
	}
	/**
	 * The Type of the assigned expression.
	 */
	type(): SolidLanguageType {
		return this.children[0].type()
	}
}
export class SemanticNodeGoal extends SemanticNode {
	constructor(
		start_node: ParseNode,
		readonly children:
			| readonly []
			| readonly SemanticStatementType[]
	) {
		super(start_node, {}, children)
	}
	typeCheck(): void {
		this.children.forEach((child) => {
			child.typeCheck()
		})
	}
	build(generator: Builder): InstructionNone | InstructionModule {
		return (!this.children.length)
			? new InstructionNone()
			: generator.goal(this.children)
	}
}<|MERGE_RESOLUTION|>--- conflicted
+++ resolved
@@ -258,19 +258,8 @@
 	}
 }
 export class SemanticNodeOperationUnary extends SemanticNodeOperation {
-<<<<<<< HEAD
-	declare assessments: [
-		CompletionStructureAssessment | null,
-=======
-	private static fold<T extends SolidNumber<T>>(op: Operator, z: T): T {
-		return new Map<Operator, (z: T) => T>([
-			[Operator.AFF, (z) => z      ],
-			[Operator.NEG, (z) => z.neg()],
-		]).get(op)!(z)
-	}
 	declare assessments: readonly [
 		CompletionStructureAssessment,
->>>>>>> b11ca5ae
 	];
 	constructor(
 		start_node: ParseNode,
@@ -297,24 +286,12 @@
 		if (this.assessments[0].isAbrupt) {
 			return this.assessments[0]
 		}
-<<<<<<< HEAD
-		const v0: SolidLanguageValue = this.assessments[0].value
-		return (
-			(this.operator === Operator.NOT) ? new CompletionStructureAssessment(v0.isTruthy.not) :
-			(this.operator === Operator.EMP) ? new CompletionStructureAssessment(v0.isTruthy.not.or(SolidBoolean.fromBoolean(v0 instanceof SolidNumber && v0.eq0()))) :
-			(
-				(v0 instanceof SolidNumber)
-					? new CompletionStructureAssessment(this.foldNumeric(v0))
-					: null
-			)
-=======
 		const v0: SolidObject = this.assessments[0].value!
 		return new CompletionStructureAssessment(
 			(this.operator === Operator.NOT) ? v0.isTruthy.not :
 			(this.operator === Operator.EMP) ? v0.isTruthy.not.or(SolidBoolean.fromBoolean(v0 instanceof SolidNumber && v0.eq0())) :
-			([Operator.AFF, Operator.NEG].includes(this.operator)) ? SemanticNodeOperationUnary.fold(this.operator, v0 as Int16 | Float64) :
+			([Operator.AFF, Operator.NEG].includes(this.operator)) ? this.foldNumeric(v0 as SolidNumber<any>) :
 			(() => { throw new Error(`Operator ${ Operator[this.operator] } not found.`) })()
->>>>>>> b11ca5ae
 		)
 	}
 	private foldNumeric<T extends SolidNumber<T>>(z: T): T {
