--- conflicted
+++ resolved
@@ -1,14 +1,8 @@
 import Util from './Util.class'
 import type Serializable from '../iface/Serializable.iface'
-<<<<<<< HEAD
-import CodeGenerator from './CodeGenerator.class'
+import type CodeGenerator from './CodeGenerator.class'
 import type Token from './Token.class'
 import type {
-=======
-import type CodeGenerator from './CodeGenerator.class'
-import Token, {
-	Filebound,
->>>>>>> 1e159ff0
 	Punctuator,
 } from './Token.class'
 import type {CookValueType} from './Token.class'
