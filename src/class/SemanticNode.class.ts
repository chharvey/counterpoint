import Serializable from '../iface/Serializable.iface'

import {STX, ETX} from './Scanner.class'

import Token from './Token.class'
import ParseNode from './ParseNode.class'



/**
 * A SemanticNode holds only the semantics of a {@link ParseNode}.
 */
export default class SemanticNode implements Serializable {
	/** The name of the type of this SemanticNode. */
	private readonly tagname: string;
	/** The concatenation of the source text of all children. */
	private readonly source: string;
	/** Zero-based line number of the first token (first line is line 0). */
	readonly line_index: number;
	/** Zero-based column number of the first token (first col is col 0). */
	readonly col_index: number;

	/**
	 * Construct a new SemanticNode object.
	 *
	 * @param start_node - The initial node in the parse tree to which this SemanticNode corresponds.
	 * @param children   - The set of child inputs that creates this SemanticNode.
	 * @param attributes - Any other attributes to attach.
	 */
	constructor(
<<<<<<< HEAD
		private readonly tagname: string,
		canonical: Token|ParseNode,
=======
		start_node: ParseNode,
>>>>>>> 6225ee65
		private readonly attributes: { [key: string]: string|number|boolean|null } = {},
		readonly children: readonly SemanticNode[] = [],
	) {
		this.tagname    = this.constructor.name.slice('SemanticNode'.length) || 'Unknown'
		this.source     = start_node.source
		this.line_index = start_node.line_index
		this. col_index = start_node. col_index
	}

	/**
	 * @implements Serializable
	 */
	serialize(): string {
		const attributes: string = ' ' + [
<<<<<<< HEAD
			(this.tagname !== 'SemanticGoal') ? `line="${this.line_index + 1}"` : '',
			(this.tagname !== 'SemanticGoal') ?  `col="${this.col_index  + 1}"` : '',
			`source="${this.source
				.replace(/\&/g, '&amp;' )
				.replace(/\</g, '&lt;'  )
				.replace(/\>/g, '&gt;'  )
				.replace(/\'/g, '&apos;')
				.replace(/\"/g, '&quot;')
				.replace(/\\/g, '&#x5c;')
				.replace(/\t/g, '&#x09;')
				.replace(/\n/g, '&#x0a;')
				.replace(/\r/g, '&#x0d;')
				.replace(/\u0000/g, '&#x00;')
				.replace(STX, '\u2402') /* SYMBOL FOR START OF TEXT */
				.replace(ETX, '\u2403') /* SYMBOL FOR START OF TEXT */
=======
			!(this instanceof SemanticNodeGoal) ? `line="${this.line_index + 1}"` : '',
			!(this instanceof SemanticNodeGoal) ?  `col="${this.col_index  + 1}"` : '',
			`source="${
				this.source
					.replace(STX, '\u2402') /* SYMBOL FOR START OF TEXT */
					.replace(ETX, '\u2403') /* SYMBOL FOR START OF TEXT */
>>>>>>> 6225ee65
			}"`,
			...Object.entries<string|number|boolean|null>(this.attributes).map(([key, value]) => `${key}="${value}"`),
		].join(' ').trim()
		const contents: string = this.children.map((child) => child.serialize()).join('')
		return `<${this.tagname}${attributes}>${contents}</${this.tagname}>`
	}
}



export class SemanticNodeNull extends SemanticNode {
<<<<<<< HEAD
	constructor(canonical: Token|ParseNode) {
		super('Null', canonical)
=======
	constructor(start_node: ParseNode) {
		super(start_node)
>>>>>>> 6225ee65
	}
}
export class SemanticNodeGoal extends SemanticNode {
	constructor(start_node: ParseNode, children: readonly [SemanticNodeExpression]) {
		super(start_node, {}, children)
	}
}
export class SemanticNodeStatementList extends SemanticNode {
	constructor(canonical: ParseNode, children: readonly SemanticNode[]) {
		super('StatementList', canonical, {}, children)
	}
}
export class SemanticNodeStatement extends SemanticNode {
	constructor(canonical: ParseNode, type: string, children: readonly SemanticNode[]) {
		super('Statement', canonical, {type}, children)
	}
}
export class SemanticNodeDeclaration extends SemanticNode {
	constructor(canonical: ParseNode, type: string, unfixed: boolean, children: readonly SemanticNode[]) {
		super('Declaration', canonical, {type, unfixed}, children)
	}
}
export class SemanticNodeAssignment extends SemanticNode {
	constructor(canonical: ParseNode, children: readonly SemanticNode[]) {
		super('Assignment', canonical, {}, children)
	}
}
export class SemanticNodeAssignee extends SemanticNode {
	constructor(canonical: Token, children: readonly SemanticNode[]) {
		super('Assignee', canonical, {}, children)
	}
}
export class SemanticNodeAssigned extends SemanticNode {
	constructor(canonical: ParseNode, children: readonly SemanticNode[]) {
		super('Assigned', canonical, {}, children)
	}
}
export class SemanticNodeExpression extends SemanticNode {
	constructor(start_node: ParseNode, operator: string, children: readonly SemanticNode[]) {
		super(start_node, {operator}, children)
	}
}
export class SemanticNodeTemplate extends SemanticNode {
	constructor(canonical: ParseNode, children: readonly SemanticNode[]) {
		super('Expression', canonical, {}, children)
	}
}
export class SemanticNodeIdentifier extends SemanticNode {
	constructor(canonical: Token, id: string|number) {
		super('Identifier', canonical, {id})
	}
}
export class SemanticNodeConstant extends SemanticNode {
<<<<<<< HEAD
	constructor(canonical: Token, value: string|number) {
		super('Constant', canonical, {value})
=======
	constructor(start_node: ParseNode, value: number) {
		super(start_node, {value})
>>>>>>> 6225ee65
	}
}<|MERGE_RESOLUTION|>--- conflicted
+++ resolved
@@ -28,12 +28,7 @@
 	 * @param attributes - Any other attributes to attach.
 	 */
 	constructor(
-<<<<<<< HEAD
-		private readonly tagname: string,
-		canonical: Token|ParseNode,
-=======
-		start_node: ParseNode,
->>>>>>> 6225ee65
+		start_node: Token|ParseNode,
 		private readonly attributes: { [key: string]: string|number|boolean|null } = {},
 		readonly children: readonly SemanticNode[] = [],
 	) {
@@ -48,9 +43,8 @@
 	 */
 	serialize(): string {
 		const attributes: string = ' ' + [
-<<<<<<< HEAD
-			(this.tagname !== 'SemanticGoal') ? `line="${this.line_index + 1}"` : '',
-			(this.tagname !== 'SemanticGoal') ?  `col="${this.col_index  + 1}"` : '',
+			!(this instanceof SemanticNodeGoal) ? `line="${this.line_index + 1}"` : '',
+			!(this instanceof SemanticNodeGoal) ?  `col="${this.col_index  + 1}"` : '',
 			`source="${this.source
 				.replace(/\&/g, '&amp;' )
 				.replace(/\</g, '&lt;'  )
@@ -64,14 +58,6 @@
 				.replace(/\u0000/g, '&#x00;')
 				.replace(STX, '\u2402') /* SYMBOL FOR START OF TEXT */
 				.replace(ETX, '\u2403') /* SYMBOL FOR START OF TEXT */
-=======
-			!(this instanceof SemanticNodeGoal) ? `line="${this.line_index + 1}"` : '',
-			!(this instanceof SemanticNodeGoal) ?  `col="${this.col_index  + 1}"` : '',
-			`source="${
-				this.source
-					.replace(STX, '\u2402') /* SYMBOL FOR START OF TEXT */
-					.replace(ETX, '\u2403') /* SYMBOL FOR START OF TEXT */
->>>>>>> 6225ee65
 			}"`,
 			...Object.entries<string|number|boolean|null>(this.attributes).map(([key, value]) => `${key}="${value}"`),
 		].join(' ').trim()
@@ -83,13 +69,8 @@
 
 
 export class SemanticNodeNull extends SemanticNode {
-<<<<<<< HEAD
-	constructor(canonical: Token|ParseNode) {
-		super('Null', canonical)
-=======
-	constructor(start_node: ParseNode) {
+	constructor(start_node: Token|ParseNode) {
 		super(start_node)
->>>>>>> 6225ee65
 	}
 }
 export class SemanticNodeGoal extends SemanticNode {
@@ -99,32 +80,32 @@
 }
 export class SemanticNodeStatementList extends SemanticNode {
 	constructor(canonical: ParseNode, children: readonly SemanticNode[]) {
-		super('StatementList', canonical, {}, children)
+		super(canonical, {}, children)
 	}
 }
 export class SemanticNodeStatement extends SemanticNode {
 	constructor(canonical: ParseNode, type: string, children: readonly SemanticNode[]) {
-		super('Statement', canonical, {type}, children)
+		super(canonical, {type}, children)
 	}
 }
 export class SemanticNodeDeclaration extends SemanticNode {
 	constructor(canonical: ParseNode, type: string, unfixed: boolean, children: readonly SemanticNode[]) {
-		super('Declaration', canonical, {type, unfixed}, children)
+		super(canonical, {type, unfixed}, children)
 	}
 }
 export class SemanticNodeAssignment extends SemanticNode {
 	constructor(canonical: ParseNode, children: readonly SemanticNode[]) {
-		super('Assignment', canonical, {}, children)
+		super(canonical, {}, children)
 	}
 }
 export class SemanticNodeAssignee extends SemanticNode {
 	constructor(canonical: Token, children: readonly SemanticNode[]) {
-		super('Assignee', canonical, {}, children)
+		super(canonical, {}, children)
 	}
 }
 export class SemanticNodeAssigned extends SemanticNode {
 	constructor(canonical: ParseNode, children: readonly SemanticNode[]) {
-		super('Assigned', canonical, {}, children)
+		super(canonical, {}, children)
 	}
 }
 export class SemanticNodeExpression extends SemanticNode {
@@ -134,21 +115,16 @@
 }
 export class SemanticNodeTemplate extends SemanticNode {
 	constructor(canonical: ParseNode, children: readonly SemanticNode[]) {
-		super('Expression', canonical, {}, children)
+		super(canonical, {}, children)
 	}
 }
 export class SemanticNodeIdentifier extends SemanticNode {
 	constructor(canonical: Token, id: string|number) {
-		super('Identifier', canonical, {id})
+		super(canonical, {id})
 	}
 }
 export class SemanticNodeConstant extends SemanticNode {
-<<<<<<< HEAD
-	constructor(canonical: Token, value: string|number) {
-		super('Constant', canonical, {value})
-=======
-	constructor(start_node: ParseNode, value: number) {
+	constructor(start_node: Token, value: string|number) {
 		super(start_node, {value})
->>>>>>> 6225ee65
 	}
 }