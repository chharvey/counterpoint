import Util from './Util.class'
import type Serializable from '../iface/Serializable.iface'
import {STX, ETX} from './Char.class'
<<<<<<< HEAD
import Token from './Token.class'
import {CookValueType} from './Token.class'
import ParseNode from './ParseNode.class'
=======
import type Token from './Token.class'
import type ParseNode from './ParseNode.class'
>>>>>>> 1c64b124



/**
 * A SemanticNode holds only the semantics of a {@link ParseNode}.
 */
export default class SemanticNode implements Serializable {
	/** The name of the type of this SemanticNode. */
	private readonly tagname: string;
	/** The concatenation of the source text of all children. */
	private readonly source: string;
	/** The index of the first token in source text. */
	readonly source_index: number;
	/** Zero-based line number of the first token (first line is line 0). */
	readonly line_index: number;
	/** Zero-based column number of the first token (first col is col 0). */
	readonly col_index: number;
	/** An identifier for this node in compiled output. */
	readonly identifier: string; // COMBAK `protected` NB <https://github.com/microsoft/TypeScript/issues/35989>

	/**
	 * Construct a new SemanticNode object.
	 *
	 * @param start_node - The initial node in the parse tree to which this SemanticNode corresponds.
	 * @param children   - The set of child inputs that creates this SemanticNode.
	 * @param attributes - Any other attributes to attach.
	 */
	constructor(
		start_node: Token|ParseNode,
		private readonly attributes: { [key: string]: CookValueType } = {},
		readonly children: readonly SemanticNode[] = [],
	) {
		this.tagname      = this.constructor.name.slice('SemanticNode'.length) || 'Unknown'
		this.source       = start_node.source
		this.source_index = start_node.source_index
		this.line_index   = start_node.line_index
		this.col_index    = start_node.col_index
		this.identifier   = `__${this.source_index.toString(36)}`
	}

	/**
	 * Generate code for the runtime.
	 * @returns a string of code to execute
	 */
	compile(): string {
		return `
export default void 0
		`.trim()
	}

	/**
	 * @implements Serializable
	 */
	serialize(): string {
		const attributes: Map<string, string> = new Map<string, string>()
		if (!(this instanceof SemanticNodeGoal)) {
			attributes.set('line', `${this.line_index + 1}`)
			attributes.set('col' , `${this.col_index  + 1}`)
		}
		attributes.set('source', this.source
			.replace(/\&/g, '&amp;' )
			.replace(/\</g, '&lt;'  )
			.replace(/\>/g, '&gt;'  )
			.replace(/\'/g, '&apos;')
			.replace(/\"/g, '&quot;')
			.replace(/\\/g, '&#x5c;')
			.replace(/\t/g, '&#x09;')
			.replace(/\n/g, '&#x0a;')
			.replace(/\r/g, '&#x0d;')
			.replace(/\u0000/g, '&#x00;')
			.replace(STX, '\u2402') /* SYMBOL FOR START OF TEXT */
			.replace(ETX, '\u2403') /* SYMBOL FOR START OF TEXT */
		)
		Object.entries<CookValueType>(this.attributes).forEach(([key, value]) => {
			attributes.set(key, `${value}`)
		})
		const contents: string = this.children.map((child) => child.serialize()).join('')
		return (contents) ? `<${this.tagname} ${Util.stringifyAttributes(attributes)}>${contents}</${this.tagname}>` : `<${this.tagname} ${Util.stringifyAttributes(attributes)}/>`
	}
}



export class SemanticNodeNull extends SemanticNode {
	constructor(start_node: Token|ParseNode) {
		super(start_node)
	}
	compile(): string {
		return `
export default null
		`.trim()
	}
}
export class SemanticNodeGoal extends SemanticNode {
	constructor(start_node: ParseNode, children: readonly [SemanticNodeStatementList]) {
		super(start_node, {}, children)
	}
	compile(): string {
		return this.children[0] instanceof SemanticNodeConstant ? `
export default ${this.children[0].compile()}
		`.trim() : `
${this.children[0].compile()}
export default ${this.children[0].identifier}
		`.trim()
	}
}
export class SemanticNodeStatementList extends SemanticNode {
	constructor(canonical: ParseNode, children: readonly SemanticNode[]) {
		super(canonical, {}, children)
	}
}
export class SemanticNodeStatement extends SemanticNode {
	constructor(canonical: ParseNode, type: string, children: readonly SemanticNode[]) {
		super(canonical, {type}, children)
	}
}
export class SemanticNodeDeclaration extends SemanticNode {
	constructor(canonical: ParseNode, type: string, unfixed: boolean, children: readonly SemanticNode[]) {
		super(canonical, {type, unfixed}, children)
	}
}
export class SemanticNodeAssignment extends SemanticNode {
	constructor(canonical: ParseNode, children: readonly SemanticNode[]) {
		super(canonical, {}, children)
	}
}
export class SemanticNodeAssignee extends SemanticNode {
	constructor(canonical: Token, children: readonly SemanticNode[]) {
		super(canonical, {}, children)
	}
}
export class SemanticNodeAssigned extends SemanticNode {
	constructor(canonical: ParseNode, children: readonly SemanticNode[]) {
		super(canonical, {}, children)
	}
}
export class SemanticNodeExpression extends SemanticNode {
	constructor(start_node: ParseNode, private readonly operator: string, children: readonly SemanticNode[]) {
		super(start_node, {operator}, children)
	}
	compile(): string {
		const child0 : string = this.children[0].compile()
		const child1 : string = this.children.length === 2 ? this.children[1].compile() : ''
		const idthis : string = this.identifier
		const id0    : string = this.children[0].identifier
		const id1    : string = this.children.length === 2 ? this.children[1].identifier : '__'
		return `
${this.children[0] instanceof SemanticNodeConstant ? `let ${id0}: number = ${child0}` : child0}
${this.children[1] instanceof SemanticNodeConstant ? `let ${id1}: number = ${child1}` : child1}
${idthis === id0 ? idthis : `let ${idthis}: number`} = ${this.children.length === 2 ? `${id0} ${this.operator.replace('^', '**')} ${id1}` : `${this.operator} ${id0}`}
		`.trim()
	}
}
export class SemanticNodeTemplate extends SemanticNode {
	constructor(canonical: ParseNode, children: readonly SemanticNode[]) {
		super(canonical, {}, children)
	}
}
export class SemanticNodeIdentifier extends SemanticNode {
	constructor(canonical: Token, id: string|number) {
		super(canonical, {id})
	}
}
export class SemanticNodeConstant extends SemanticNode {
	constructor(start_node: Token, private readonly value: string|number) {
		super(start_node, {value})
	}
	compile(): string {
		return `${this.value}`
	}
}<|MERGE_RESOLUTION|>--- conflicted
+++ resolved
@@ -1,14 +1,9 @@
 import Util from './Util.class'
 import type Serializable from '../iface/Serializable.iface'
 import {STX, ETX} from './Char.class'
-<<<<<<< HEAD
-import Token from './Token.class'
-import {CookValueType} from './Token.class'
-import ParseNode from './ParseNode.class'
-=======
 import type Token from './Token.class'
+import type {CookValueType} from './Token.class'
 import type ParseNode from './ParseNode.class'
->>>>>>> 1c64b124
 
 
 
