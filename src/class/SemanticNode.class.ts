import * as xjs from 'extrajs'

import Util from './Util.class'
import SolidConfig, {CONFIG_DEFAULT} from '../SolidConfig'
import type Serializable from '../iface/Serializable.iface'
import {
	CompletionStructureAssessment,
} from '../spec/CompletionStructure.class'
import type Builder from '../vm/Builder.class'
import SolidLanguageType, {
	SolidTypeConstant,
} from '../vm/SolidLanguageType.class'
import SolidObject  from '../vm/SolidObject.class'
import SolidNull    from '../vm/SolidNull.class'
import SolidBoolean from '../vm/SolidBoolean.class'
import SolidNumber  from '../vm/SolidNumber.class'
import Int16 from '../vm/Int16.class'
import Float64 from '../vm/Float64.class'
import SolidString  from '../vm/SolidString.class'
import Instruction, {
	Operator,
	InstructionNone,
	InstructionExpression,
	InstructionConst,
	InstructionUnop,
	InstructionBinop,
	InstructionCond,
	InstructionStatement,
	InstructionModule,
} from '../vm/Instruction.class'
import {
	NanError01,
	NanError02,
} from '../error/NanError.class'
import Token, {
	Keyword,
	TokenKeyword,
	TokenIdentifier,
	TokenNumber,
	TokenString,
	TokenTemplate,
} from './Token.class'
import type {CookValueType} from './Token.class'
import type ParseNode from './ParseNode.class'



export type ValidOperatorUnary =
	| Operator.NOT
	| Operator.EMP
	| Operator.NEG
export type ValidOperatorBinary =
	| ValidOperatorArithmetic
	| ValidOperatorComparative
	| ValidOperatorEquality
	| ValidOperatorLogical
export type ValidOperatorArithmetic =
	| Operator.EXP
	| Operator.MUL
	| Operator.DIV
	| Operator.ADD
export type ValidOperatorComparative =
	| Operator.LT
	| Operator.LE
	| Operator.GT
	| Operator.GE
export type ValidOperatorEquality =
	| Operator.IS
	| Operator.EQ
export type ValidOperatorLogical =
	| Operator.AND
	| Operator.OR


/**
 * A SemanticNode holds only the semantics of a {@link ParseNode}.
 */
export default abstract class SemanticNode implements Serializable {
	/** @implements Serializable */
	readonly tagname: string = this.constructor.name.slice('SemanticNode'.length) || 'Unknown'
	/** @implements Serializable */
	readonly source: string;
	/** @implements Serializable */
	readonly source_index: number;
	/** @implements Serializable */
	readonly line_index: number;
	/** @implements Serializable */
	readonly col_index: number;

	/**
	 * Construct a new SemanticNode object.
	 *
	 * @param start_node - The initial node in the parse tree to which this SemanticNode corresponds.
	 * @param children   - The set of child inputs that creates this SemanticNode.
	 * @param attributes - Any other attributes to attach.
	 */
	constructor(
		start_node: Token|ParseNode,
		private readonly attributes: {[key: string]: CookValueType | SolidObject} = {},
		readonly children: readonly SemanticNode[] = [],
	) {
		this.source       = start_node.source
		this.source_index = start_node.source_index
		this.line_index   = start_node.line_index
		this.col_index    = start_node.col_index
	}

	/**
	 * Type-check the node as part of semantic analysis.
	 * @param opts a set of compiler options
	 */
	abstract typeCheck(opts: SolidConfig['compilerOptions']): void;

	/**
	 * Give directions to the runtime code builder.
	 * @param builder the builder to direct
	 * @return the directions to print
	 */
	abstract build(builder: Builder): Instruction;

	/**
	 * @implements Serializable
	 */
	serialize(): string {
		const attributes: Map<string, string> = new Map<string, string>()
		if (!(this instanceof SemanticNodeGoal)) {
			attributes.set('line', `${this.line_index + 1}`)
			attributes.set('col' , `${this.col_index  + 1}`)
		}
		attributes.set('source', this.source)
		Object.entries<CookValueType | SolidObject>(this.attributes).forEach(([key, value]) => {
			attributes.set(key, `${value}`)
		})
		const contents: string = this.children.map((child) => child.serialize()).join('')
		return (contents) ? `<${this.tagname} ${Util.stringifyAttributes(attributes)}>${contents}</${this.tagname}>` : `<${this.tagname} ${Util.stringifyAttributes(attributes)}/>`
	}
}



/**
 * A sematic node representing an expression.
 * There are 4 known subclasses:
 * - SemanticNodeConstant
 * - SemanticNodeIdentifier
 * - SemanticNodeTemplate
 * - SemanticNodeOperation
 */
export abstract class SemanticNodeExpression extends SemanticNode {
	private assessed: CompletionStructureAssessment | null = null
	constructor (
		start_node: Token|ParseNode,
		attributes: typeof SemanticNode.prototype['attributes'] = {},
		children: typeof SemanticNode.prototype.children = [],
	) {
		super(start_node, attributes, children)
	}
<<<<<<< HEAD
	/**
	 * Determine whether this expression should build to a float-type instruction.
	 * @return Should the built instruction be type-coerced into a floating-point number?
	 */
	abstract get shouldFloat(): boolean;

=======
	/** @implements SemanticNode */
>>>>>>> 2532832e
	typeCheck(opts: SolidConfig['compilerOptions']): void {
		this.type(opts.constantFolding, opts.intCoercion) // assert does not throw
	}
	/**
	 * @implements SemanticNode
	 * @param to_float Should the returned instruction be type-coerced into a floating-point number?
	 * @final
	 */
	build(builder: Builder, to_float?: boolean): InstructionExpression {
		const assess: CompletionStructureAssessment | null = (builder.config.compilerOptions.constantFolding) ? this.assess() : null
		return (assess && !assess.isAbrupt) ? assess.build(to_float) : this.build_do(builder, to_float)
	}
	protected abstract build_do(builder: Builder, to_float?: boolean): InstructionExpression;
	/**
	 * Assess the value of this node at compile-time, if possible.
	 * If {@link SolidConfig|constant folding} is off, this should not be called.
	 * @return the computed value of this node, or an abrupt completion if the value cannot be computed by the compiler
	 * @final
	 */
	assess(): CompletionStructureAssessment {
		this.assessed || (this.assessed = this.assess_do()) // COMBAK `this.assessed ||= this.assess_do()`
		return this.assessed
	}
	protected abstract assess_do(): CompletionStructureAssessment
	/**
	 * The Type of this expression.
	 * @param const_fold Should this expression be constant-folded at compile-time? (See {@link SolidConfig} for info.)
	 * @param int_coercion Should this expression allow coercion of ints to floats? (See {@link SolidConfig} for info.)
	 * @return the compile-time type of this node
	 * @final
	 */
	type(
		const_fold:   boolean = CONFIG_DEFAULT.compilerOptions.constantFolding,
		int_coercion: boolean = CONFIG_DEFAULT.compilerOptions.intCoercion,
	): SolidLanguageType {
		const type_: SolidLanguageType = this.type_do(const_fold, int_coercion) // type-check first, to re-throw any TypeErrors
		if (const_fold) {
			this.assessed = this.assess()
			if (!this.assessed.isAbrupt) {
				return new SolidTypeConstant(this.assessed.value!)
			}
		}
		return type_
	}
	protected abstract type_do(const_fold: boolean, int_coercion: boolean): SolidLanguageType;
}
export class SemanticNodeConstant extends SemanticNodeExpression {
	declare children:
		| readonly []
	readonly value: string | SolidObject;
	constructor (start_node: TokenKeyword | TokenNumber | TokenString | TokenTemplate) {
		const cooked: number | bigint | string = start_node.cook()
		const value: string | SolidObject =
			(start_node instanceof TokenKeyword) ?
				(start_node.source === Keyword.FALSE) ? SolidBoolean.FALSE :
				(start_node.source === Keyword.TRUE ) ? SolidBoolean.TRUE  :
				SolidNull.NULL
			:
			(start_node instanceof TokenNumber) ?
				start_node.isFloat ? new Float64(cooked as number) : new Int16(BigInt(cooked as number))
			:
			cooked as string
		super(start_node, {value})
		this.value = value
	}
	/** @implements SemanticNodeExpression */
	get shouldFloat(): boolean {
		return this.value instanceof Float64
	}
	/** @implements SemanticNodeExpression */
	protected build_do(_builder: Builder, to_float: boolean = false): InstructionConst {
		return this.assess_do().build(to_float)
	}
	/** @implements SemanticNodeExpression */
	protected assess_do(): CompletionStructureAssessment {
		if (this.value instanceof SolidObject) {
			return new CompletionStructureAssessment(this.value)
		} else {
			throw new Error('not yet supported.')
		}
	}
	/** @implements SemanticNodeExpression */
	protected type_do(const_fold: boolean, _int_coercion: boolean): SolidLanguageType {
		// No need to call `this.assess()` and then unwrap again; just use `this.value`.
		return (const_fold && (
			this.value instanceof SolidNull ||
			this.value instanceof SolidBoolean ||
			this.value instanceof SolidNumber
		)) ? new SolidTypeConstant(this.value) :
		(this.value instanceof SolidNull)    ? SolidNull :
		(this.value instanceof SolidBoolean) ? SolidBoolean :
		(this.value instanceof Int16)        ? Int16 :
		(this.value instanceof Float64)      ? Float64 :
		SolidString
	}
}
export class SemanticNodeIdentifier extends SemanticNodeExpression {
	declare children:
		| readonly []
	constructor (start_node: TokenIdentifier) {
		const id: bigint | null = start_node.cook()
		super(start_node, {id})
	}
	/** @implements SemanticNodeExpression */
<<<<<<< HEAD
	get shouldFloat(): boolean {
		throw new Error('not yet supported.')
	}
	/** @implements SemanticNodeExpression */
	protected build_do(builder: Builder): InstructionExpression {
=======
	protected build_do(_builder: Builder): InstructionExpression {
>>>>>>> 2532832e
		throw new Error('not yet supported.')
	}
	/** @implements SemanticNodeExpression */
	protected assess_do(): CompletionStructureAssessment {
		throw new Error('Not yet supported.')
	}
	/** @implements SemanticNodeExpression */
<<<<<<< HEAD
	protected type_do(_const_fold: boolean, _int_coercion: boolean): SolidLanguageType {
=======
	protected type_do(_const_fold: boolean): SolidLanguageType {
>>>>>>> 2532832e
		throw new Error('Not yet supported.')
	}
}
export class SemanticNodeTemplate extends SemanticNodeExpression {
	constructor(
		start_node: ParseNode,
		readonly children: // FIXME spread types
			| readonly [SemanticNodeConstant]
			| readonly [SemanticNodeConstant,                                                                     SemanticNodeConstant]
			| readonly [SemanticNodeConstant, SemanticNodeExpression,                                             SemanticNodeConstant]
			// | readonly [SemanticNodeConstant,                         ...SemanticNodeTemplatePartialChildrenType, SemanticNodeConstant]
			// | readonly [SemanticNodeConstant, SemanticNodeExpression, ...SemanticNodeTemplatePartialChildrenType, SemanticNodeConstant]
			| readonly SemanticNodeExpression[]
	) {
		super(start_node, {}, children)
	}
	/** @implements SemanticNodeExpression */
<<<<<<< HEAD
	get shouldFloat(): boolean {
		throw new Error('not yet supported.')
	}
	/** @implements SemanticNodeExpression */
	protected build_do(builder: Builder): InstructionExpression {
=======
	protected build_do(_builder: Builder): InstructionExpression {
>>>>>>> 2532832e
		throw new Error('not yet supported.')
	}
	/** @implements SemanticNodeExpression */
	protected assess_do(): CompletionStructureAssessment {
		throw new Error('Not yet supported.')
	}
	/** @implements SemanticNodeExpression */
<<<<<<< HEAD
	protected type_do(_const_fold: boolean, _int_coercion: boolean): SolidLanguageType {
=======
	protected type_do(_const_fold: boolean): SolidLanguageType {
>>>>>>> 2532832e
		return SolidString
	}
}
export abstract class SemanticNodeOperation extends SemanticNodeExpression {
	/** @override */
	readonly tagname: string = 'Operation' // TODO remove after refactoring tests using `#serialize`
	constructor(
		start_node: ParseNode,
		readonly operator: Operator,
		readonly children:
			| readonly SemanticNodeExpression[]
	) {
		super(start_node, {operator}, children)
	}
}
export class SemanticNodeOperationUnary extends SemanticNodeOperation {
	constructor(
		start_node: ParseNode,
		readonly operator: ValidOperatorUnary,
		readonly children:
			| readonly [SemanticNodeExpression]
	) {
		super(start_node, operator, children)
	}
	/** @implements SemanticNodeExpression */
	get shouldFloat(): boolean {
		return this.children[0].shouldFloat
	}
	/** @implements SemanticNodeExpression */
	protected build_do(builder: Builder, to_float: boolean = false): InstructionUnop {
		const tofloat: boolean = to_float || this.shouldFloat
		return new InstructionUnop(
			this.operator,
			this.children[0].build(builder, tofloat),
		)
	}
	/** @implements SemanticNodeExpression */
	protected assess_do(): CompletionStructureAssessment {
		const assess0: CompletionStructureAssessment = this.children[0].assess()
		if (assess0.isAbrupt) {
			return assess0
		}
		const v0: SolidObject = assess0.value!
		return new CompletionStructureAssessment(
			(this.operator === Operator.NOT) ? v0.isTruthy.not :
			(this.operator === Operator.EMP) ? v0.isTruthy.not.or(SolidBoolean.fromBoolean(v0 instanceof SolidNumber && v0.eq0())) :
			(this.operator === Operator.NEG) ? this.foldNumeric(v0 as SolidNumber<any>) :
			(() => { throw new Error(`Operator ${ Operator[this.operator] } not found.`) })()
		)
	}
	/** @implements SemanticNodeExpression */
	protected type_do(const_fold: boolean, int_coercion: boolean): SolidLanguageType {
		if ([Operator.NOT, Operator.EMP].includes(this.operator)) {
			return SolidBoolean
		}
		const t0: SolidLanguageType = this.children[0].type(const_fold, int_coercion)
		return (t0.isNumericType) ? t0 : (() => { throw new TypeError('Invalid operation.') })()
	}
	private foldNumeric<T extends SolidNumber<T>>(z: T): T {
		try {
			return new Map<Operator, (z: T) => T>([
				[Operator.AFF, (z) => z],
				[Operator.NEG, (z) => z.neg()],
			]).get(this.operator)!(z)
		} catch (err) {
			if (err instanceof xjs.NaNError) {
				throw new NanError01(this)
			} else {
				throw err
			}
		}
	}
}
export abstract class SemanticNodeOperationBinary extends SemanticNodeOperation {
	constructor(
		start_node: ParseNode,
		readonly operator: ValidOperatorBinary,
		readonly children:
			| readonly [SemanticNodeExpression, SemanticNodeExpression]
	) {
		super(start_node, operator, children)
	}
	/** @implements SemanticNodeExpression */
	get shouldFloat(): boolean {
		return this.children[0].shouldFloat || this.children[1].shouldFloat
	}
	/**
	 * @implements SemanticNodeExpression
	 * @final
	 */
	protected build_do(builder: Builder, to_float: boolean = false): InstructionBinop {
		const tofloat: boolean = to_float || this.shouldFloat
		return new InstructionBinop(
			this.operator,
			this.children[0].build(builder, tofloat),
			this.children[1].build(builder, tofloat),
		)
	}
	/**
	 * @implements SemanticNodeExpression
	 * @final
	 */
	protected type_do(const_fold: boolean, int_coercion: boolean): SolidLanguageType {
		return this.type_do_do(
			this.children[0].type(const_fold, int_coercion),
			this.children[1].type(const_fold, int_coercion),
			int_coercion,
		)
	}
	protected abstract type_do_do(t0: SolidLanguageType, t1: SolidLanguageType, int_coercion: boolean): SolidLanguageType;
}
export class SemanticNodeOperationBinaryArithmetic extends SemanticNodeOperationBinary {
	constructor (
		start_node: ParseNode,
		readonly operator: ValidOperatorArithmetic,
		children: readonly [SemanticNodeExpression, SemanticNodeExpression]
	) {
		super(start_node, operator, children)
	}
	/** @implements SemanticNodeExpression */
	protected assess_do(): CompletionStructureAssessment {
		const assess0: CompletionStructureAssessment = this.children[0].assess()
		if (assess0.isAbrupt) {
			return assess0
		}
		const assess1: CompletionStructureAssessment = this.children[1].assess()
		if (assess1.isAbrupt) {
			return assess1
		}
		const [v0, v1]: [SolidObject, SolidObject] = [assess0.value!, assess1.value!]
		if (this.operator === Operator.DIV && v1 instanceof SolidNumber && v1.eq0()) {
			throw new NanError02(this.children[1])
		}
		return (v0 instanceof SolidNumber && v1 instanceof SolidNumber) ? new CompletionStructureAssessment(
			(v0 instanceof Int16 && v1 instanceof Int16)
				? this.foldNumeric(v0, v1)
				: this.foldNumeric(
					(v0 as SolidNumber).toFloat(),
					(v1 as SolidNumber).toFloat(),
				)
		) : (() => { throw new TypeError('Both operands must be of type `SolidNumber`.') })()
	}
	/** @implements SemanticNodeOperationBinary */
	protected type_do_do(t0: SolidLanguageType, t1: SolidLanguageType, int_coercion: boolean): SolidLanguageType {
		if (t0.isNumericType && t1.isNumericType) {
			if (int_coercion) {
				return (t0.isFloatType || t1.isFloatType) ? Float64 : Int16
			}
			if ( t0.isFloatType &&  t1.isFloatType) { return Float64 }
			if (!t0.isFloatType && !t1.isFloatType) { return Int16 }
		}
		throw new TypeError('Invalid operation.')
	}
	private foldNumeric<T extends SolidNumber<T>>(x: T, y: T): T {
		try {
			return new Map<Operator, (x: T, y: T) => T>([
				[Operator.EXP, (x, y) => x.exp(y)],
				[Operator.MUL, (x, y) => x.times(y)],
				[Operator.DIV, (x, y) => x.divide(y)],
				[Operator.ADD, (x, y) => x.plus(y)],
				// [Operator.SUB, (x, y) => x.minus(y)],
			]).get(this.operator)!(x, y)
		} catch (err) {
			if (err instanceof xjs.NaNError) {
				throw new NanError01(this)
			} else {
				throw err
			}
		}
	}
}
export class SemanticNodeOperationBinaryComparative extends SemanticNodeOperationBinary {
	constructor (
		start_node: ParseNode,
		readonly operator: ValidOperatorComparative,
		children: readonly [SemanticNodeExpression, SemanticNodeExpression]
	) {
		super(start_node, operator, children)
	}
	/** @implements SemanticNodeExpression */
	protected assess_do(): CompletionStructureAssessment {
		const assess0: CompletionStructureAssessment = this.children[0].assess()
		if (assess0.isAbrupt) {
			return assess0
		}
		const assess1: CompletionStructureAssessment = this.children[1].assess()
		if (assess1.isAbrupt) {
			return assess1
		}
		const [v0, v1]: [SolidObject, SolidObject] = [assess0.value!, assess1.value!]
		return (v0 instanceof SolidNumber && v1 instanceof SolidNumber) ? new CompletionStructureAssessment(
			(v0 instanceof Int16 && v1 instanceof Int16)
				? this.foldComparative(v0, v1)
				: this.foldComparative(
					(v0 as SolidNumber).toFloat(),
					(v1 as SolidNumber).toFloat(),
				)
		) : (() => { throw new TypeError('Both operands must be of type `SolidNumber`.') })()
	}
	/** @implements SemanticNodeOperationBinary */
	protected type_do_do(t0: SolidLanguageType, t1: SolidLanguageType, int_coercion: boolean): SolidLanguageType {
		if (t0.isNumericType && t1.isNumericType && (int_coercion || (
			 t0.isFloatType &&  t1.isFloatType ||
			!t0.isFloatType && !t1.isFloatType
		))) {
			return SolidBoolean
		}
		throw new TypeError('Invalid operation.')
	}
	private foldComparative<T extends SolidNumber<T>>(x: T, y: T): SolidBoolean {
		return SolidBoolean.fromBoolean(new Map<Operator, (x: T, y: T) => boolean>([
			[Operator.LT, (x, y) => x.lt(y)],
			[Operator.GT, (x, y) => y.lt(x)],
			[Operator.LE, (x, y) => x.equal(y) || x.lt(y)],
			[Operator.GE, (x, y) => x.equal(y) || y.lt(x)],
			// [Operator.NLT, (x, y) => !x.lt(y)],
			// [Operator.NGT, (x, y) => !y.lt(x)],
		]).get(this.operator)!(x, y))
	}
}
export class SemanticNodeOperationBinaryEquality extends SemanticNodeOperationBinary {
	constructor (
		start_node: ParseNode,
		readonly operator: ValidOperatorEquality,
		children: readonly [SemanticNodeExpression, SemanticNodeExpression]
	) {
		super(start_node, operator, children)
	}
	/** @override */
	get shouldFloat(): boolean {
		return this.operator === Operator.EQ && super.shouldFloat
	}
	/** @implements SemanticNodeExpression */
	protected assess_do(): CompletionStructureAssessment {
		const assess0: CompletionStructureAssessment = this.children[0].assess()
		if (assess0.isAbrupt) {
			return assess0
		}
		const assess1: CompletionStructureAssessment = this.children[1].assess()
		if (assess1.isAbrupt) {
			return assess1
		}
		const [v0, v1]: [SolidObject, SolidObject] = [assess0.value!, assess1.value!]
		return (v1 instanceof SolidObject)
			? new CompletionStructureAssessment(this.foldEquality(v0, v1))
			: (() => { throw new TypeError('Both operands must be of type `SolidObject`.') })()
	}
	/** @implements SemanticNodeOperationBinary */
	protected type_do_do(t0: SolidLanguageType, t1: SolidLanguageType, int_coercion: boolean): SolidLanguageType {
		// If `a` and `b` are of disjoint numeric types, then `a is b` will always return `false`.
		// If `a` and `b` are of disjoint numeric types, then `a == b` will return `false` when `intCoercion` is off.
		if (t0.isNumericType && t1.isNumericType) {
			if (
				 t0.isFloatType && !t1.isFloatType ||
				!t0.isFloatType &&  t1.isFloatType
			) {
				if (this.operator === Operator.IS || !int_coercion) {
					return new SolidTypeConstant(SolidBoolean.FALSE)
				}
			}
			// return SolidBoolean
		}
		// if ("`t0` and `t1` do not overlap") {
		// 	return new SolidTypeConstant(SolidBoolean.FALSE)
		// }
		return SolidBoolean
	}
	private foldEquality(x: SolidObject, y: SolidObject): SolidBoolean {
		return SolidBoolean.fromBoolean(new Map<Operator, (x: SolidObject, y: SolidObject) => boolean>([
			[Operator.IS, (x, y) => x.identical(y)],
			[Operator.EQ, (x, y) => x.equal(y)],
			// [Operator.ISNT, (x, y) => !x.identical(y)],
			// [Operator.NEQ,  (x, y) => !x.equal(y)],
		]).get(this.operator)!(x, y))
	}
}
export class SemanticNodeOperationBinaryLogical extends SemanticNodeOperationBinary {
	constructor (
		start_node: ParseNode,
		readonly operator: ValidOperatorLogical,
		children: readonly [SemanticNodeExpression, SemanticNodeExpression]
	) {
		super(start_node, operator, children)
	}
	/** @implements SemanticNodeExpression */
	protected assess_do(): CompletionStructureAssessment {
		const assess0: CompletionStructureAssessment = this.children[0].assess()
		if (assess0.isAbrupt) {
			return assess0
		}
		const v0: SolidObject = assess0.value!
		if (
			this.operator === Operator.AND && !v0.isTruthy.value ||
			this.operator === Operator.OR  &&  v0.isTruthy.value
		) {
			return new CompletionStructureAssessment(v0)
		}
		return this.children[1].assess()
	}
	/** @implements SemanticNodeOperationBinary */
	protected type_do_do(t0: SolidLanguageType, t1: SolidLanguageType, _int_coercion: boolean): SolidLanguageType {
		// If `a` is of type `null` or `false`, then `typeof (a && b)` is `typeof a`.
		// If `a` is of type `null` or `false`, then `typeof (a || b)` is `typeof b`.
		return (t0 instanceof SolidTypeConstant && ([SolidNull.NULL, SolidBoolean.FALSE] as SolidObject[]).includes(t0.value))
			? (this.operator === Operator.AND) ? t0 : t1
			: t0.union(t1)
	}
}
export class SemanticNodeOperationTernary extends SemanticNodeOperation {
	constructor(
		start_node: ParseNode,
		readonly operator: Operator.COND,
		readonly children:
			| readonly [SemanticNodeExpression, SemanticNodeExpression, SemanticNodeExpression]
	) {
		super(start_node, operator, children)
	}
	/** @implements SemanticNodeExpression */
	get shouldFloat(): boolean {
		return this.children[1].shouldFloat || this.children[2].shouldFloat
	}
	/** @implements SemanticNodeExpression */
	protected build_do(builder: Builder, to_float: boolean = false): InstructionCond {
		const tofloat: boolean = to_float || this.shouldFloat
		return new InstructionCond(
			this.children[0].build(builder, false),
			this.children[1].build(builder, tofloat),
			this.children[2].build(builder, tofloat),
		)
	}
	/** @implements SemanticNodeExpression */
	protected assess_do(): CompletionStructureAssessment {
		const assess0: CompletionStructureAssessment = this.children[0].assess()
		if (assess0.isAbrupt) {
			return assess0
		}
		return (assess0.value! === SolidBoolean.TRUE)
			? this.children[1].assess()
			: this.children[2].assess()
	}
	/** @implements SemanticNodeExpression */
	protected type_do(const_fold: boolean, int_coercion: boolean): SolidLanguageType {
		// If `a` is of type `false`, then `typeof (if a then b else c)` is `typeof c`.
		// If `a` is of type `true`,  then `typeof (if a then b else c)` is `typeof b`.
		const t0: SolidLanguageType = this.children[0].type(const_fold, int_coercion)
		const t1: SolidLanguageType = this.children[1].type(const_fold, int_coercion)
		const t2: SolidLanguageType = this.children[2].type(const_fold, int_coercion)
		return (t0.isBooleanType)
			? (t0 instanceof SolidTypeConstant)
				? (t0.value === SolidBoolean.FALSE) ? t2 : t1
				: t1.union(t2)
			: (() => { throw new TypeError('Invalid operation.') })()
	}
}
/**
 * A sematic node representing a statement.
 * There are 3 known subclasses:
 * - SemanticNodeStatementExpression
 * - SemanticNodeDeclaration
 * - SemanticNodeAssignment
 */
export type SemanticStatementType =
	| SemanticNodeStatementExpression
	| SemanticNodeDeclaration
	| SemanticNodeAssignment
export class SemanticNodeStatementExpression extends SemanticNode {
	constructor(
		start_node: ParseNode,
		readonly children:
			| readonly []
			| readonly [SemanticNodeExpression]
	) {
		super(start_node, {}, children)
	}
	/** @implements SemanticNode */
	typeCheck(opts: SolidConfig['compilerOptions']): void {
		this.children[0] && this.children[0].typeCheck(opts) // assert does not throw // COMBAK this.children[0]?.type()
	}
	/** @implements SemanticNode */
	build(generator: Builder): InstructionNone | InstructionStatement {
		return (!this.children.length)
			? new InstructionNone()
			: generator.stmt(this.children[0])
	}
}
export class SemanticNodeDeclaration extends SemanticNode {
	constructor (
		start_node: ParseNode,
		type: string,
		unfixed: boolean,
		readonly children:
			| readonly [SemanticNodeAssignee, SemanticNodeAssigned]
	) {
		super(start_node, {type, unfixed}, children)
	}
	/** @implements SemanticNode */
	typeCheck(_opts: SolidConfig['compilerOptions']): void {
		throw new Error('not yet supported.')
		// const assignedType = this.children[1].type()
	}
	/** @implements SemanticNode */
	build(_builder: Builder): Instruction {
		throw new Error('not yet supported.')
	}
}
export class SemanticNodeAssignment extends SemanticNode {
	constructor (
		start_node: ParseNode,
		readonly children:
			| readonly [SemanticNodeAssignee, SemanticNodeAssigned]
	) {
		super(start_node, {}, children)
	}
	/** @implements SemanticNode */
	typeCheck(_opts: SolidConfig['compilerOptions']): void {
		throw new Error('not yet supported.')
		// const assignedType = this.children[1].type()
	}
	/** @implements SemanticNode */
	build(_builder: Builder): Instruction {
		throw new Error('not yet supported.')
	}
}
export class SemanticNodeAssignee extends SemanticNode {
	constructor(
		start_node: Token,
		readonly children:
			| readonly [SemanticNodeIdentifier]
	) {
		super(start_node, {}, children)
	}
	/** @implements SemanticNode */
	typeCheck(_opts: SolidConfig['compilerOptions']): void {
		throw new Error('not yet supported.')
	}
	/** @implements SemanticNode */
	build(_builder: Builder): Instruction {
		throw new Error('not yet supported.')
	}
}
export class SemanticNodeAssigned extends SemanticNode {
	constructor(
		start_node: ParseNode,
		readonly children:
			| readonly [SemanticNodeExpression]
	) {
		super(start_node, {}, children)
	}
<<<<<<< HEAD
	typeCheck(opts: SolidConfig['compilerOptions']): void {
		this.type(opts) // assert does not throw
=======
	/** @implements SemanticNode */
	typeCheck(_opts: SolidConfig['compilerOptions']): void {
		this.type() // assert does not throw
>>>>>>> 2532832e
	}
	/** @implements SemanticNode */
	build(_builder: Builder): Instruction {
		throw new Error('not yet supported.')
	}
	/**
	 * The Type of the assigned expression.
	 */
	type(opts: SolidConfig['compilerOptions']): SolidLanguageType {
		return this.children[0].type(opts.constantFolding, opts.intCoercion)
	}
}
export class SemanticNodeGoal extends SemanticNode {
	constructor(
		start_node: ParseNode,
		readonly children:
			| readonly []
			| readonly SemanticStatementType[]
	) {
		super(start_node, {}, children)
	}
	/** @implements SemanticNode */
	typeCheck(opts: SolidConfig['compilerOptions']): void {
		this.children.forEach((child) => {
			child.typeCheck(opts)
		})
	}
	/** @implements SemanticNode */
	build(generator: Builder): InstructionNone | InstructionModule {
		return (!this.children.length)
			? new InstructionNone()
			: generator.goal(this.children)
	}
}<|MERGE_RESOLUTION|>--- conflicted
+++ resolved
@@ -155,16 +155,13 @@
 	) {
 		super(start_node, attributes, children)
 	}
-<<<<<<< HEAD
 	/**
 	 * Determine whether this expression should build to a float-type instruction.
 	 * @return Should the built instruction be type-coerced into a floating-point number?
 	 */
 	abstract get shouldFloat(): boolean;
 
-=======
-	/** @implements SemanticNode */
->>>>>>> 2532832e
+	/** @implements SemanticNode */
 	typeCheck(opts: SolidConfig['compilerOptions']): void {
 		this.type(opts.constantFolding, opts.intCoercion) // assert does not throw
 	}
@@ -269,15 +266,11 @@
 		super(start_node, {id})
 	}
 	/** @implements SemanticNodeExpression */
-<<<<<<< HEAD
 	get shouldFloat(): boolean {
 		throw new Error('not yet supported.')
 	}
 	/** @implements SemanticNodeExpression */
-	protected build_do(builder: Builder): InstructionExpression {
-=======
 	protected build_do(_builder: Builder): InstructionExpression {
->>>>>>> 2532832e
 		throw new Error('not yet supported.')
 	}
 	/** @implements SemanticNodeExpression */
@@ -285,11 +278,7 @@
 		throw new Error('Not yet supported.')
 	}
 	/** @implements SemanticNodeExpression */
-<<<<<<< HEAD
 	protected type_do(_const_fold: boolean, _int_coercion: boolean): SolidLanguageType {
-=======
-	protected type_do(_const_fold: boolean): SolidLanguageType {
->>>>>>> 2532832e
 		throw new Error('Not yet supported.')
 	}
 }
@@ -307,15 +296,11 @@
 		super(start_node, {}, children)
 	}
 	/** @implements SemanticNodeExpression */
-<<<<<<< HEAD
 	get shouldFloat(): boolean {
 		throw new Error('not yet supported.')
 	}
 	/** @implements SemanticNodeExpression */
-	protected build_do(builder: Builder): InstructionExpression {
-=======
 	protected build_do(_builder: Builder): InstructionExpression {
->>>>>>> 2532832e
 		throw new Error('not yet supported.')
 	}
 	/** @implements SemanticNodeExpression */
@@ -323,11 +308,7 @@
 		throw new Error('Not yet supported.')
 	}
 	/** @implements SemanticNodeExpression */
-<<<<<<< HEAD
 	protected type_do(_const_fold: boolean, _int_coercion: boolean): SolidLanguageType {
-=======
-	protected type_do(_const_fold: boolean): SolidLanguageType {
->>>>>>> 2532832e
 		return SolidString
 	}
 }
@@ -776,14 +757,9 @@
 	) {
 		super(start_node, {}, children)
 	}
-<<<<<<< HEAD
+	/** @implements SemanticNode */
 	typeCheck(opts: SolidConfig['compilerOptions']): void {
 		this.type(opts) // assert does not throw
-=======
-	/** @implements SemanticNode */
-	typeCheck(_opts: SolidConfig['compilerOptions']): void {
-		this.type() // assert does not throw
->>>>>>> 2532832e
 	}
 	/** @implements SemanticNode */
 	build(_builder: Builder): Instruction {
