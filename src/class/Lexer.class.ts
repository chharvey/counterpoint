import Scanner, {Char, ETX} from './Scanner.class'
import Token, {
	TokenFilebound,
	TokenWhitespace,
	TokenCommentLine,
	TokenCommentMulti,
	TokenCommentMultiNest,
	TokenCommentDoc,
	TokenStringLiteral,
	TokenStringTemplate,
	TokenNumber,
	TokenWord,
	TokenPunctuator,
} from './Token.class'

import {LexError01} from '../error/LexError.class'


/**
 * A Lexer (aka: Tokenizer, Lexical Analyzer).
 * @see http://parsingintro.sourceforge.net/#contents_item_6.5
 */
export default class Lexer {
	/** The scanner returning characters for each iteration. */
	private readonly scanner: Iterator<Char>;
	/** The result of the scanner iterator. */
	private iterator_result_char: IteratorResult<Char>;

	/** Did this Lexer just pass a token that contains `\n`? */
	private state_newline: boolean = false
	/** How many levels of nested multiline comments are we in? */
	private comment_multiline_level: number /* bigint */ = 0

	/** The current character. */
	private c0: Char;
	/** The lookahead(1) character. */
	private c1: Char|null;
	/** The lookahead(2) character. */
	private c2: Char|null;
	/** The lookahead(3) character. */
	private c3: Char|null;

	/**
	 * Construct a new Lexer object.
	 * @param   source_text - the entire source text
	 */
	constructor(source_text: string) {
		this.scanner = new Scanner(source_text).generate()
		this.iterator_result_char = this.scanner.next()

		this.c0 = this.iterator_result_char.value
		this.c1 = this.c0.lookahead()
		this.c2 = this.c0.lookahead(2)
		this.c3 = this.c0.lookahead(3)
	}

	/**
	 * Advance this Lexer, scanning the next character and reassigning variables.
	 * @param   n - the number of times to advance
	 * @throws  {RangeError} if the argument is not a positive integer
	 */
	private advance(n: number /* bigint */ = 1): void {
		if (n % 1 !== 0 || n <= 0) throw new RangeError('Argument must be a positive integer.')
		if (n === 1) {
			this.iterator_result_char = this.scanner.next()
			if (!this.iterator_result_char.done) {
				this.c0 = this.iterator_result_char.value
				this.c1 = this.c0.lookahead()
				this.c2 = this.c0.lookahead(2)
				this.c3 = this.c0.lookahead(3)
			}
		} else {
			this.advance(n - 1)
			this.advance()
		}
	}
<<<<<<< HEAD
	private lexFilebound(): TokenFilebound {
		const token: TokenFilebound = new TokenFilebound(this.c0)
		this.advance()
		return token
	}
	private lexWhitespace(): TokenWhitespace {
		const token: TokenWhitespace = new TokenWhitespace(this.c0)
		this.advance()
		while (!this.iterator_result_char.done && Char.inc(TokenWhitespace.CHARS, this.c0)) {
			token.add(this.c0)
			this.advance()
		}
		return token
	}
	private lexCommentLine(): TokenCommentLine {
		const token: TokenCommentLine = new TokenCommentLine(this.c0)
		this.advance(TokenCommentLine.CHARS_LINE.length)
		while (!this.iterator_result_char.done && !Char.eq('\n', this.c0)) {
			if (Char.eq(ETX, this.c0)) throw new Error('Found end of file before end of comment')
			token.add(this.c0)
			this.advance()
		}
		// do not add '\n' to token
		return token
	}
	private lexCommentMulti(): TokenCommentMulti {
		const token: TokenCommentMulti = new TokenCommentMulti(this.c0)
		this.advance()
		while (!this.iterator_result_char.done && !Char.eq(TokenCommentMulti.CHARS_MULTI_END, this.c0)) {
			if (Char.eq(ETX, this.c0)) throw new Error('Found end of file before end of comment')
			token.add(this.c0)
			this.advance()
		}
		// add ending delim to token
		token.add(this.c0)
		this.advance(TokenCommentMulti.CHARS_MULTI_END.length)
		return token
	}
	private lexCommentMultiNest(): TokenCommentMultiNest {
		const token: TokenCommentMultiNest = new TokenCommentMultiNest(this.c0, this.c1 !)
		this.advance(TokenCommentMultiNest.CHARS_MULTI_NEST_START.length)
		this.comment_multiline_level++;
		while (this.comment_multiline_level !== 0) {
			while (!this.iterator_result_char.done && !Char.eq(TokenCommentMultiNest.CHARS_MULTI_NEST_END, this.c0, this.c1)) {
				if (Char.eq(ETX, this.c0)) throw new Error('Found end of file before end of comment')
				if (Char.eq(TokenCommentMultiNest.CHARS_MULTI_NEST_START, this.c0, this.c1)) {
					token.add(this.c0, this.c1 !)
					this.advance(TokenCommentMultiNest.CHARS_MULTI_NEST_START.length)
					this.comment_multiline_level++;
				} else {
					token.add(this.c0)
=======

	/**
	 * Construct and return the next token in the source text.
	 * @returns the next token, if it does not contain whitespace
	 * @throws  {LexError01} if an unrecognized character was reached
	 */
	* generate(): Iterator<Token> {
		while (!this.iterator_result_char.done) {
			if (TokenWhitespace.CHARACTERS.includes(this.c0)) {
				const wstoken: TokenWhitespace = new TokenWhitespace(this.iterator_result_char.value)
				this.advance()
				while (!this.iterator_result_char.done && TokenWhitespace.CHARACTERS.includes(this.c0)) {
					wstoken.add(this.c0)
>>>>>>> 031e81ca
					this.advance()
				}
			}
			// add ending delim to token
			token.add(this.c0, this.c1 !)
			this.advance(TokenCommentMultiNest.CHARS_MULTI_NEST_END.length)
			this.comment_multiline_level--;
		}
		return token
	}
	private lexCommentDoc(): TokenCommentDoc {
		const token: TokenCommentDoc = new TokenCommentDoc(this.c0, this.c1 !, this.c2 !, this.c3 !)
		this.advance((TokenCommentDoc.CHARS_DOC_START + '\n').length)
		while (!this.iterator_result_char.done) {
			if (Char.eq(ETX, this.c0)) throw new Error('Found end of file before end of comment')
			if (
				!Char.eq(TokenCommentDoc.CHARS_DOC_END + '\n', this.c0, this.c1, this.c2, this.c3) ||
				token.source.slice(token.source.lastIndexOf('\n') + 1).trim() !== '' // the tail end of the token does not match `/\n(\s)*/` (a newline followed by whitespace)
			) {
				token.add(this.c0)
				this.advance()
			} else {
				break;
			}
		}
		// add ending delim to token
		token.add(this.c0, this.c1 !, this.c2 !)
		this.advance(TokenCommentDoc.CHARS_DOC_END.length)
		return token
	}
	private lexStringLiteral(): TokenStringLiteral {
		const token: TokenStringLiteral = new TokenStringLiteral(this.c0)
		this.advance()
		while (!this.iterator_result_char.done && !Char.eq(TokenStringLiteral.CHARS_LITERAL_DELIM, this.c0)) {
			if (Char.eq(ETX, this.c0)) throw new Error('Found end of file before end of string')
			if (Char.eq('\\', this.c0)) { // possible escape or line continuation
				if (Char.inc([TokenStringLiteral.CHARS_LITERAL_DELIM, '\\', 's','t','n','r'], this.c1)) { // an escaped character literal
					token.add(this.c0, this.c1 !)
					this.advance(2)
				} else if (Char.eq('u{', this.c1, this.c2)) { // an escape sequence
					const line : number = this.c0.line_index + 1
					const col  : number = this.c0.col_index  + 1
					let cargo  : string = this.c0.source + this.c1 !.source + this.c2 !.source
					token.add(this.c0, this.c1 !, this.c2 !)
					this.advance(3)
					while(!Char.eq('}', this.c0)) {
						cargo += this.c0.source
						if (!Char.inc(TokenNumber.digits.get(16) !, this.c0)) {
							throw new Error(`Invalid escape sequence: \`${cargo}\` at line ${line} col ${col}.`)
						}
						token.add(this.c0)
						this.advance()
					}
					token.add(this.c0)
					this.advance()
				} else if (Char.eq('\n', this.c1)) { // a line continuation (LF)
					token.add(this.c0, this.c1 !)
					this.advance(2)
				} else if (Char.eq('\r\n', this.c1, this.c2)) { // a line continuation (CRLF)
					token.add(this.c0, this.c1 !, this.c2 !)
					this.advance(3)
				} else { // a backslash escapes the following character
					token.add(this.c0)
					this.advance()
				}
			} else {
				token.add(this.c0)
				this.advance()
			}
		}
		// add ending delim to token
		token.add(this.c0)
		this.advance(TokenStringLiteral.CHARS_LITERAL_DELIM.length)
		return token
	}
	private lexStringTemplate(): TokenStringTemplate {
		const token: TokenStringTemplate = new TokenStringTemplate(this.c0)
		this.advance()
		while (!this.iterator_result_char.done) {
			if (Char.eq(ETX, this.c0)) throw new Error('Found end of file before end of string')
			if (Char.eq('\\' + TokenStringTemplate.CHARS_TEMPLATE_DELIM, this.c0, this.c1)) { // an escaped template delimiter
				token.add(this.c0, this.c1 !)
				this.advance(2)
			} else if (Char.eq(TokenStringTemplate.CHARS_TEMPLATE_INTERP_START, this.c0, this.c1)) { // end string template head/middle
				// add start interpolation delim to token
				token.add(this.c0, this.c1 !)
				this.advance(TokenStringTemplate.CHARS_TEMPLATE_INTERP_START.length)
				break;
			} else if (Char.eq(TokenStringTemplate.CHARS_TEMPLATE_DELIM, this.c0)) { // end string template full/tail
				// add ending delim to token
				token.add(this.c0)
				this.advance(TokenStringTemplate.CHARS_TEMPLATE_DELIM.length)
				break;
			} else {
				token.add(this.c0)
				this.advance()
			}
		}
		return token
	}
	private lexNumber(radix?: number /* TODO bigint */): TokenNumber {
		const r: number = radix || TokenNumber.RADIX_DEFAULT // do not use default parameter because of the if-else below
		const digits: readonly string[] = TokenNumber.digits.get(r) !
		const line  : number = this.c0.line_index + 1
		const col   : number = this.c0.col_index  + 1
		let cargo   : string = this.c0.source
		let token: TokenNumber;
		if (typeof radix === 'number') {
			cargo += this.c1 !.source
			if (!Char.inc(digits, this.c2)) {
				throw new Error(`Invalid escape sequence: \`${cargo}\` at line ${line} col ${col}.`)
			}
			cargo += this.c2 !.source
			token = new TokenNumber(r, this.c0, this.c1 !, this.c2 !)
			this.advance(3)
		} else {
			token = new TokenNumber(r, this.c0)
			this.advance()
		}
		while (Char.inc([...digits, TokenNumber.SEPARATOR], this.c0)) {
			if (Char.inc(digits, this.c0)) {
				cargo += this.c0.source
				token.add(this.c0)
				this.advance()
			} else if (Char.eq(TokenNumber.SEPARATOR, this.c0)) {
				if (Char.inc(digits, this.c1)) {
					cargo += this.c0.source + this.c1 !.source
					token.add(this.c0, this.c1 !)
					this.advance(2)
				} else if (Char.eq(TokenNumber.SEPARATOR, this.c1)) {
					throw new Error(`Adjacent numeric separators not allowed at line ${this.c1 !.line_index+1} col ${this.c1 !.col_index+1}.`)
				} else {
					throw new Error(`Numeric separator not allowed at end of numeric literal \`${cargo}\` at line ${line} col ${col}.`)
				}
			}
		}
		return token
	}
	private lexWord(): TokenWord {
		const token: TokenWord = new TokenWord(this.c0)
		this.advance()
		while (!this.iterator_result_char.done && Char.inc(TokenWord.CHARS_REST, this.c0)) {
			token.add(this.c0)
			this.advance()
		}
		return token
	}

	/**
	 * Construct and return the next token in the source text.
	 * @returns the next token
	 */
	* generate(): Iterator<Token> {
		while (!this.iterator_result_char.done) {
			let token: Token;
			if (Char.inc(TokenFilebound.CHARS, this.c0)) {
				token = this.lexFilebound()
			} else if (Char.inc(TokenWhitespace.CHARS, this.c0)) {
				token = this.lexWhitespace()
			} else if (Char.eq('\\', this.c0)) { // we found a line comment or an integer literal with a radix
				if (Char.inc([...TokenNumber.bases.keys()], this.c1)) {
					token = this.lexNumber(TokenNumber.bases.get(this.c1 !.source) !)
				} else {
					token = this.lexCommentLine()
				}
			} else if (Char.eq('"', this.c0)) { // we found the start of a doc comment or multiline comment
				if (this.state_newline && Char.eq(TokenCommentDoc.CHARS_DOC_START + '\n', this.c0, this.c1, this.c2, this.c3)) {
					token = this.lexCommentDoc()
				} else if (Char.eq(TokenCommentMultiNest.CHARS_MULTI_NEST_START, this.c0, this.c1)) {
					token = this.lexCommentMultiNest()
				} else {
					token = this.lexCommentMulti()
				}
			} else if (Char.eq(TokenStringLiteral.CHARS_LITERAL_DELIM, this.c0)) {
				token = this.lexStringLiteral()
			} else if (Char.eq(TokenStringTemplate.CHARS_TEMPLATE_DELIM, this.c0) || Char.eq(TokenStringTemplate.CHARS_TEMPLATE_INTERP_END, this.c0, this.c1)) {
				token = this.lexStringTemplate()
			} else if (Char.inc(TokenNumber.digits.get(TokenNumber.RADIX_DEFAULT) !, this.c0)) {
				token = this.lexNumber()
			} else if (Char.inc(TokenWord.CHARS_START, this.c0)) {
				token = this.lexWord()
			} else if (Char.inc(TokenPunctuator.CHARS_3, this.c0, this.c1, this.c2)) {
				token = new TokenPunctuator(this.c0, this.c1 !, this.c2 !)
				this.advance(3)
			} else if (Char.inc(TokenPunctuator.CHARS_2, this.c0, this.c1)) {
				token = new TokenPunctuator(this.c0, this.c1 !)
				this.advance(2)
			} else if (Char.inc(TokenPunctuator.CHARS_1, this.c0)) {
				token = new TokenPunctuator(this.c0)
				this.advance()
			} else {
<<<<<<< HEAD
				throw new Error(`I found a character or symbol that I do not recognize:
${this.c0} on ${this.c0.line_index + 1}:${this.c0.col_index + 1}.`)
=======
				throw new LexError01(this.c0, this.iterator_result_char.value.line_index, this.iterator_result_char.value.col_index)
>>>>>>> 031e81ca
			}
			this.state_newline = token instanceof TokenWhitespace && [...token.source].includes('\n')
			yield token
		}
	}
}<|MERGE_RESOLUTION|>--- conflicted
+++ resolved
@@ -74,7 +74,6 @@
 			this.advance()
 		}
 	}
-<<<<<<< HEAD
 	private lexFilebound(): TokenFilebound {
 		const token: TokenFilebound = new TokenFilebound(this.c0)
 		this.advance()
@@ -126,21 +125,6 @@
 					this.comment_multiline_level++;
 				} else {
 					token.add(this.c0)
-=======
-
-	/**
-	 * Construct and return the next token in the source text.
-	 * @returns the next token, if it does not contain whitespace
-	 * @throws  {LexError01} if an unrecognized character was reached
-	 */
-	* generate(): Iterator<Token> {
-		while (!this.iterator_result_char.done) {
-			if (TokenWhitespace.CHARACTERS.includes(this.c0)) {
-				const wstoken: TokenWhitespace = new TokenWhitespace(this.iterator_result_char.value)
-				this.advance()
-				while (!this.iterator_result_char.done && TokenWhitespace.CHARACTERS.includes(this.c0)) {
-					wstoken.add(this.c0)
->>>>>>> 031e81ca
 					this.advance()
 				}
 			}
@@ -292,6 +276,7 @@
 	/**
 	 * Construct and return the next token in the source text.
 	 * @returns the next token
+	 * @throws  {LexError01} if an unrecognized character was reached
 	 */
 	* generate(): Iterator<Token> {
 		while (!this.iterator_result_char.done) {
@@ -332,12 +317,7 @@
 				token = new TokenPunctuator(this.c0)
 				this.advance()
 			} else {
-<<<<<<< HEAD
-				throw new Error(`I found a character or symbol that I do not recognize:
-${this.c0} on ${this.c0.line_index + 1}:${this.c0.col_index + 1}.`)
-=======
-				throw new LexError01(this.c0, this.iterator_result_char.value.line_index, this.iterator_result_char.value.col_index)
->>>>>>> 031e81ca
+				throw new LexError01(this.c0.toString(), this.c0.line_index, this.c0.col_index)
 			}
 			this.state_newline = token instanceof TokenWhitespace && [...token.source].includes('\n')
 			yield token
