--- conflicted
+++ resolved
@@ -56,40 +56,20 @@
 	 * @implements Serializable
 	 */
 	serialize(...attrs: string[]): string {
-<<<<<<< HEAD
-		const tagname: string = this.tagname
-		const attributes: string = (this.cargo !== STX && this.cargo !== ETX) ? ' ' + [
-			`line="${this.line_index+1}"`,
-			`col="${this.col_index+1}"`,
-			...attrs
-		].join(' ').trim() : ''
-		const contents: string = new Map<string, string>([
-			[STX, '\u2402' /* SYMBOL FOR START OF TEXT */],
-			[ETX, '\u2403' /* SYMBOL FOR END OF TEXT   */],
-		]).get(this.cargo) || this.cargo
-		return `<${tagname}${attributes}>${contents}</${tagname}>`
-=======
 		const attributes: string = ' ' + [
 			`line="${this.line_index+1}"`,
 			`col="${this.col_index+1}"`,
 			...attrs
 		].join(' ').trim()
 		return `<${this.tagname}${attributes}>${this.cargo}</${this.tagname}>`
->>>>>>> f90c4dda
 	}
 }
 export class TokenFilebound extends Token {
 	static readonly TAGNAME: string = 'FILEBOUND'
-<<<<<<< HEAD
 	static readonly CHARS: readonly string[] = [STX, ETX]
+	value: boolean|null = null
 	constructor(start_char: Char, ...more_chars: Char[]) {
 		super(TokenFilebound.TAGNAME, start_char, ...more_chars)
-=======
-	static readonly CHARACTERS: readonly string[] = [STX, ETX]
-	value: boolean|null = null
-	constructor(start_char: Char) {
-		super(TokenFilebound.TAGNAME, start_char)
->>>>>>> f90c4dda
 	}
 	serialize(): string {
 		const attributes: string = ' ' + [
@@ -135,18 +115,13 @@
 class TokenCommentDoc       extends TokenComment { constructor(start_char: Char, ...more_chars: Char[]) { super('DOC'        , start_char, ...more_chars) } }
 export class TokenString extends Token {
 	static readonly TAGNAME: string = 'STRING'
-<<<<<<< HEAD
 	static readonly CHARS_LITERAL_DELIM        : '\'' = `'`
 	static readonly CHARS_TEMPLATE_DELIM       : '`'  = '`'
 	static readonly CHARS_TEMPLATE_INTERP_START: '{{' = '{{'
 	static readonly CHARS_TEMPLATE_INTERP_END  : '}}' = '}}'
+	value: string|null = null
 	constructor(start_char: Char, ...more_chars: Char[]) {
 		super(TokenString.TAGNAME, start_char, ...more_chars)
-=======
-	value: string|null = null
-	constructor(start_char: Char) {
-		super(TokenString.TAGNAME, start_char)
->>>>>>> f90c4dda
 	}
 	serialize(): string {
 		return super.serialize(this.value !== null ? `value="${this.value}"` : '')
@@ -154,16 +129,10 @@
 }
 export class TokenNumber extends Token {
 	static readonly TAGNAME: string = 'NUMBER'
-<<<<<<< HEAD
 	static readonly CHARS: readonly string[] = '0 1 2 3 4 5 6 7 8 9'.split(' ')
+	value: number|null = null
 	constructor(start_char: Char, ...more_chars: Char[]) {
 		super(TokenNumber.TAGNAME, start_char, ...more_chars)
-=======
-	static readonly CHARACTERS: readonly string[] = '0 1 2 3 4 5 6 7 8 9'.split(' ')
-	value: number|null = null
-	constructor(start_char: Char) {
-		super(TokenNumber.TAGNAME, start_char)
->>>>>>> f90c4dda
 	}
 	serialize(): string {
 		return super.serialize(this.value !== null ? `value="${this.value}"` : '')
@@ -171,18 +140,11 @@
 }
 export class TokenWord extends Token {
 	static readonly TAGNAME: string = 'WORD'
-<<<<<<< HEAD
 	static readonly CHARS_START: readonly string[] = ''.split(' ')
 	static readonly CHARS_REST : readonly string[] = ''.split(' ')
+	id: number|null = null
 	constructor(start_char: Char, ...more_chars: Char[]) {
 		super(TokenWord.TAGNAME, start_char, ...more_chars)
-=======
-	static readonly CHARACTERS_START: readonly string[] = ''.split(' ')
-	static readonly CHARACTERS_REST : readonly string[] = ''.split(' ')
-	id: number|null = null
-	constructor(start_char: Char) {
-		super(TokenWord.TAGNAME, start_char)
->>>>>>> f90c4dda
 	}
 	serialize(): string {
 		return super.serialize(this.id !== null ? `id="${this.id}"` : '')
