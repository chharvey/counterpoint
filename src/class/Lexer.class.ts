--- conflicted
+++ resolved
@@ -94,13 +94,12 @@
 				token = new TokenWhitespace(this)
 
 			} else if (Char.eq('\\', this._c0)) {
-				/* we found an integer literal with a radix or a line comment */
+				/* we found a line comment or an integer literal with a radix */
 				if (Char.inc([...TokenNumber.BASES.keys()], this._c1)) {
 					token = new TokenNumber(this, TokenNumber.BASES.get(this._c1 !.source) !)
 				} else {
 					token = new TokenCommentLine(this)
 				}
-<<<<<<< HEAD
 
 			} else if (Char.eq('"', this._c0)) {
 				/* we found the start of a doc comment or multiline comment */
@@ -110,32 +109,6 @@
 					token = new TokenCommentMultiNest(this)
 				} else {
 					token = new TokenCommentMulti(this)
-=======
-			} else if (TokenPunctuator.CHARACTERS_1.includes(this.c0)) {
-				if (TokenNumber.PREFIXES.includes(this.c0) && this.c1 && TokenNumber.CHARACTERS.includes(this.c1)) {
-					/* a number */
-					token = new TokenNumber(this.iterator_result_char.value)
-					this.advance()
-					while (!this.iterator_result_char.done && TokenNumber.CHARACTERS.includes(this.c0)) {
-						token.add(this.c0)
-						this.advance()
-					}
-				} else {
-					/* a punctuator*/
-					token = new TokenPunctuator(this.iterator_result_char.value)
-					let first_char: string = this.c0
-					this.advance() // read past the first character
-					// TODO clean this up when we get to multi-char punctuators
-					if (TokenPunctuator.CHARACTERS_2.includes(first_char + this.c0)) {
-						token.add(this.c0)
-						let second_char: string = this.c0
-						this.advance() // read past the second character
-						if (TokenPunctuator.CHARACTERS_3.includes(first_char + second_char + this.c0)) {
-							token.add(this.c0)
-							this.advance() // read past the third character
-						}
-					}
->>>>>>> f273f12d
 				}
 
 			} else if (Char.eq(TokenStringLiteral.DELIM, this._c0)) {
@@ -158,8 +131,24 @@
 				token = new TokenPunctuator(this, 3)
 			} else if (Char.inc(TokenPunctuator.CHARS_2, this._c0, this._c1)) {
 				token = new TokenPunctuator(this, 2)
+
 			} else if (Char.inc(TokenPunctuator.CHARS_1, this._c0)) {
-				token = new TokenPunctuator(this)
+				/* we found a punctuator or a number literal with a punctuator prefix */
+				if (Char.inc(TokenNumber.PREFIXES, this._c0)) {
+					if (Char.eq('\\', this._c1) && Char.inc([...TokenNumber.BASES.keys()], this._c2)) {
+						/* an integer literal with a radix */
+						token = new TokenNumber(this, TokenNumber.BASES.get(this._c2 !.source) !)
+					} else if (Char.inc(TokenNumber.DIGITS.get(TokenNumber.RADIX_DEFAULT) !, this._c1)) {
+						/* a number literal without a radix */
+						token = new TokenNumber(this)
+					} else {
+						/* a punctuator "+" or "-" */
+						token = new TokenPunctuator(this)
+					}
+				} else {
+					/* a different punctuator */
+					token = new TokenPunctuator(this)
+				}
 			} else {
 				throw new LexError01(this._c0)
 			}
