import Scanner, {Char} from './Scanner.class'
import Token, {
	TokenFilebound,
	TokenWhitespace,
	TokenCommentLine,
	TokenCommentMulti,
	TokenCommentMultiNest,
	TokenCommentDoc,
	TokenString,
	TokenTemplate,
	TokenNumber,
	TokenWord,
	TokenPunctuator,
} from './Token.class'

import {LexError01} from '../error/LexError.class'



/**
 * A Lexer (aka: Tokenizer, Lexical Analyzer).
 * @see http://parsingintro.sourceforge.net/#contents_item_6.5
 */
export default class Lexer {
	/** The scanner returning characters for each iteration. */
	private readonly scanner: Iterator<Char, void>;
	/** The result of the scanner iterator. */
	private iterator_result_char: IteratorResult<Char, void>;
	/** Did this Lexer just pass a token that contains `\n`? */
	private state_newline: boolean = false
	/** The current character. */
	private _c0: Char;
	/** The lookahead(1) character. */
	private _c1: Char|null;
	/** The lookahead(2) character. */
	private _c2: Char|null;
	/** The lookahead(3) character. */
	private _c3: Char|null;

	/**
	 * Construct a new Lexer object.
	 * @param   source - the entire source text
	 */
<<<<<<< HEAD
	constructor(source_text: string) {
		this.scanner = new Scanner(source_text).generate()
=======
	constructor(source: string) {
		this.scanner = new Scanner(source).generate()
>>>>>>> b5c6aa55
		this.iterator_result_char = this.scanner.next()

		this._c0 = this.iterator_result_char.value as Char
		this._c1 = this._c0.lookahead()
		this._c2 = this._c0.lookahead(2)
		this._c3 = this._c0.lookahead(3)
	}

	get c0(): Char      { return this._c0 }
	get c1(): Char|null { return this._c1 }
	get c2(): Char|null { return this._c2 }
	get c3(): Char|null { return this._c3 }
	get isDone(): boolean { return !!this.iterator_result_char.done }

	/**
	 * Advance this Lexer, scanning the next character and reassigning variables.
	 * @param   n - the number of times to advance
	 * @throws  {RangeError} if the argument is not a positive integer
	 */
	advance(n: number /* bigint */ = 1): void {
		if (n % 1 !== 0 || n <= 0) throw new RangeError('Argument must be a positive integer.')
		if (n === 1) {
			this.iterator_result_char = this.scanner.next()
			if (!this.iterator_result_char.done) {
				this._c0 = this.iterator_result_char.value
				this._c1 = this._c0.lookahead()
				this._c2 = this._c0.lookahead(2)
				this._c3 = this._c0.lookahead(3)
			}
		} else {
			this.advance(n - 1)
			this.advance()
		}
	}

	/**
	 * Construct and return the next token in the source text.
	 * @returns the next token
	 * @throws  {LexError01} if an unrecognized character was reached
	 */
	* generate(): Iterator<Token, void> {
		while (!this.iterator_result_char.done) {
			let token: Token;
			if (Char.inc(TokenFilebound.CHARS, this._c0)) {
				token = new TokenFilebound(this)

			} else if (Char.inc(TokenWhitespace.CHARS, this._c0)) {
				token = new TokenWhitespace(this)

			} else if (Char.eq('\\', this._c0)) {
				/* we found a line comment or an integer literal with a radix */
				if (Char.inc([...TokenNumber.BASES.keys()], this._c1)) {
					token = new TokenNumber(this, false, TokenNumber.BASES.get(this._c1 !.source) !)
				} else {
					token = new TokenCommentLine(this)
				}

			} else if (Char.eq('"', this._c0)) {
				/* we found the start of a doc comment or multiline comment */
				if (this.state_newline && Char.eq(TokenCommentDoc.DELIM_START + '\n', this._c0, this._c1, this._c2, this._c3)) {
					token = new TokenCommentDoc(this)
				} else if (Char.eq(TokenCommentMultiNest.DELIM_START, this._c0, this._c1)) {
					token = new TokenCommentMultiNest(this)
				} else {
					token = new TokenCommentMulti(this)
				}

			} else if (Char.eq(TokenString.DELIM, this._c0)) {
				/* we found a string literal */
				token = new TokenString(this)
			} else if (Char.eq(TokenTemplate.DELIM, this._c0)) {
				/* we found a template literal full or template literal head */
				token = new TokenTemplate(this, TokenTemplate.DELIM.length)
			} else if (Char.eq(TokenTemplate.DELIM_INTERP_END, this._c0, this._c1)) {
				/* we found a template literal middle or template literal tail */
				token = new TokenTemplate(this, TokenTemplate.DELIM_INTERP_END.length)

			} else if (Char.inc(TokenNumber.DIGITS.get(TokenNumber.RADIX_DEFAULT) !, this._c0)) {
				token = new TokenNumber(this, false)

			} else if (TokenWord.CHAR_START.test(this._c0.source)) {
				token = new TokenWord(this)

			} else if (Char.inc(TokenPunctuator.CHARS_3, this._c0, this._c1, this._c2)) {
				token = new TokenPunctuator(this, 3)
			} else if (Char.inc(TokenPunctuator.CHARS_2, this._c0, this._c1)) {
				token = new TokenPunctuator(this, 2)

			} else if (Char.inc(TokenPunctuator.CHARS_1, this._c0)) {
				/* we found a punctuator or a number literal with a punctuator prefix */
				if (Char.inc(TokenNumber.PREFIXES, this._c0)) {
					if (Char.eq('\\', this._c1) && Char.inc([...TokenNumber.BASES.keys()], this._c2)) {
						/* an integer literal with a radix */
						token = new TokenNumber(this, true, TokenNumber.BASES.get(this._c2 !.source) !)
					} else if (Char.inc(TokenNumber.DIGITS.get(TokenNumber.RADIX_DEFAULT) !, this._c1)) {
						/* a number literal without a radix */
						token = new TokenNumber(this, true)
					} else {
						/* a punctuator "+" or "-" */
						token = new TokenPunctuator(this)
					}
				} else {
					/* a different punctuator */
					token = new TokenPunctuator(this)
				}
			} else {
				throw new LexError01(this._c0)
			}
			this.state_newline = token instanceof TokenWhitespace && [...token.source].includes('\n')
			yield token
		}
	}
}<|MERGE_RESOLUTION|>--- conflicted
+++ resolved
@@ -41,13 +41,8 @@
 	 * Construct a new Lexer object.
 	 * @param   source - the entire source text
 	 */
-<<<<<<< HEAD
-	constructor(source_text: string) {
-		this.scanner = new Scanner(source_text).generate()
-=======
 	constructor(source: string) {
 		this.scanner = new Scanner(source).generate()
->>>>>>> b5c6aa55
 		this.iterator_result_char = this.scanner.next()
 
 		this._c0 = this.iterator_result_char.value as Char
