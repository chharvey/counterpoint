import Scanner, {Char} from './Scanner.class'
import Token, {
	TokenFilebound,
	TokenWhitespace,
	TokenCommentLine,
	TokenCommentMulti,
	TokenCommentMultiNest,
	TokenCommentDoc,
	TokenString,
	TokenTemplate,
	TokenNumber,
	TokenWord,
	TokenPunctuator,
} from './Token.class'

import {LexError01} from '../error/LexError.class'



/**
 * A Lexer (aka: Tokenizer, Lexical Analyzer).
 * @see http://parsingintro.sourceforge.net/#contents_item_6.5
 */
export default class Lexer {
	/** The scanner returning characters for each iteration. */
	private readonly scanner: Iterator<Char, void>;
	/** The result of the scanner iterator. */
	private iterator_result_char: IteratorResult<Char, void>;
<<<<<<< HEAD

	/** Did this Lexer just pass a token that contains `\n`? */
	private state_newline: boolean = false

	/** The current character. */
	private _c0: Char;
	/** The lookahead(1) character. */
	private _c1: Char|null;
	/** The lookahead(2) character. */
	private _c2: Char|null;
	/** The lookahead(3) character. */
	private _c3: Char|null;
=======
	/** The current character’s cargo. */
	private c0: string;
	/** The lookahead(1) character’s cargo. */
	private c1: string|null;
>>>>>>> 6225ee65

	/**
	 * Construct a new Lexer object.
	 * @param   source_text - the entire source text
	 */
	constructor(source_text: string) {
		this.scanner = new Scanner(source_text).generate()
		this.iterator_result_char = this.scanner.next()

<<<<<<< HEAD
		this._c0 = this.iterator_result_char.value as Char
		this._c1 = this._c0.lookahead()
		this._c2 = this._c0.lookahead(2)
		this._c3 = this._c0.lookahead(3)
=======
		this.c0             = (this.iterator_result_char.value as Char).cargo
		const l1: Char|null = (this.iterator_result_char.value as Char).lookahead()
		this.c1 = l1 && l1.cargo
>>>>>>> 6225ee65
	}

	get c0(): Char      { return this._c0 }
	get c1(): Char|null { return this._c1 }
	get c2(): Char|null { return this._c2 }
	get c3(): Char|null { return this._c3 }
	get isDone(): boolean { return !!this.iterator_result_char.done }

	/**
	 * Advance this Lexer, scanning the next character and reassigning variables.
	 * @param   n - the number of times to advance
	 * @throws  {RangeError} if the argument is not a positive integer
	 */
	advance(n: number /* bigint */ = 1): void {
		if (n % 1 !== 0 || n <= 0) throw new RangeError('Argument must be a positive integer.')
		if (n === 1) {
			this.iterator_result_char = this.scanner.next()
			if (!this.iterator_result_char.done) {
<<<<<<< HEAD
				this._c0 = this.iterator_result_char.value
				this._c1 = this._c0.lookahead()
				this._c2 = this._c0.lookahead(2)
				this._c3 = this._c0.lookahead(3)
=======
				this.c0 = this.iterator_result_char.value.cargo
				const l1 = this.iterator_result_char.value.lookahead()
				this.c1 = l1 && l1.cargo
>>>>>>> 6225ee65
			}
		} else {
			this.advance(n - 1)
			this.advance()
		}
	}

	/**
	 * Construct and return the next token in the source text.
	 * @returns the next token
	 * @throws  {LexError01} if an unrecognized character was reached
	 */
	* generate(): Iterator<Token, void> {
		while (!this.iterator_result_char.done) {
			let token: Token;
			if (Char.inc(TokenFilebound.CHARS, this._c0)) {
				token = new TokenFilebound(this)

			} else if (Char.inc(TokenWhitespace.CHARS, this._c0)) {
				token = new TokenWhitespace(this)

			} else if (Char.eq('\\', this._c0)) {
				/* we found a line comment or an integer literal with a radix */
				if (Char.inc([...TokenNumber.BASES.keys()], this._c1)) {
					token = new TokenNumber(this, false, TokenNumber.BASES.get(this._c1 !.source) !)
				} else {
					token = new TokenCommentLine(this)
				}

			} else if (Char.eq('"', this._c0)) {
				/* we found the start of a doc comment or multiline comment */
				if (this.state_newline && Char.eq(TokenCommentDoc.DELIM_START + '\n', this._c0, this._c1, this._c2, this._c3)) {
					token = new TokenCommentDoc(this)
				} else if (Char.eq(TokenCommentMultiNest.DELIM_START, this._c0, this._c1)) {
					token = new TokenCommentMultiNest(this)
				} else {
					token = new TokenCommentMulti(this)
				}

			} else if (Char.eq(TokenString.DELIM, this._c0)) {
				/* we found a string literal */
				token = new TokenString(this)
			} else if (Char.eq(TokenTemplate.DELIM, this._c0)) {
				/* we found a template literal full or template literal head */
				token = new TokenTemplate(this, TokenTemplate.DELIM.length)
			} else if (Char.eq(TokenTemplate.DELIM_INTERP_END, this._c0, this._c1)) {
				/* we found a template literal middle or template literal tail */
				token = new TokenTemplate(this, TokenTemplate.DELIM_INTERP_END.length)

			} else if (Char.inc(TokenNumber.DIGITS.get(TokenNumber.RADIX_DEFAULT) !, this._c0)) {
				token = new TokenNumber(this, false)

			} else if (TokenWord.CHAR_START.test(this._c0.source)) {
				token = new TokenWord(this)

			} else if (Char.inc(TokenPunctuator.CHARS_3, this._c0, this._c1, this._c2)) {
				token = new TokenPunctuator(this, 3)
			} else if (Char.inc(TokenPunctuator.CHARS_2, this._c0, this._c1)) {
				token = new TokenPunctuator(this, 2)

			} else if (Char.inc(TokenPunctuator.CHARS_1, this._c0)) {
				/* we found a punctuator or a number literal with a punctuator prefix */
				if (Char.inc(TokenNumber.PREFIXES, this._c0)) {
					if (Char.eq('\\', this._c1) && Char.inc([...TokenNumber.BASES.keys()], this._c2)) {
						/* an integer literal with a radix */
						token = new TokenNumber(this, true, TokenNumber.BASES.get(this._c2 !.source) !)
					} else if (Char.inc(TokenNumber.DIGITS.get(TokenNumber.RADIX_DEFAULT) !, this._c1)) {
						/* a number literal without a radix */
						token = new TokenNumber(this, true)
					} else {
						/* a punctuator "+" or "-" */
						token = new TokenPunctuator(this)
					}
				} else {
					/* a different punctuator */
					token = new TokenPunctuator(this)
				}
			} else {
				throw new LexError01(this._c0)
			}
			this.state_newline = token instanceof TokenWhitespace && [...token.source].includes('\n')
			yield token
		}
	}
}<|MERGE_RESOLUTION|>--- conflicted
+++ resolved
@@ -26,11 +26,8 @@
 	private readonly scanner: Iterator<Char, void>;
 	/** The result of the scanner iterator. */
 	private iterator_result_char: IteratorResult<Char, void>;
-<<<<<<< HEAD
-
 	/** Did this Lexer just pass a token that contains `\n`? */
 	private state_newline: boolean = false
-
 	/** The current character. */
 	private _c0: Char;
 	/** The lookahead(1) character. */
@@ -39,12 +36,6 @@
 	private _c2: Char|null;
 	/** The lookahead(3) character. */
 	private _c3: Char|null;
-=======
-	/** The current character’s cargo. */
-	private c0: string;
-	/** The lookahead(1) character’s cargo. */
-	private c1: string|null;
->>>>>>> 6225ee65
 
 	/**
 	 * Construct a new Lexer object.
@@ -54,16 +45,10 @@
 		this.scanner = new Scanner(source_text).generate()
 		this.iterator_result_char = this.scanner.next()
 
-<<<<<<< HEAD
 		this._c0 = this.iterator_result_char.value as Char
 		this._c1 = this._c0.lookahead()
 		this._c2 = this._c0.lookahead(2)
 		this._c3 = this._c0.lookahead(3)
-=======
-		this.c0             = (this.iterator_result_char.value as Char).cargo
-		const l1: Char|null = (this.iterator_result_char.value as Char).lookahead()
-		this.c1 = l1 && l1.cargo
->>>>>>> 6225ee65
 	}
 
 	get c0(): Char      { return this._c0 }
@@ -82,16 +67,10 @@
 		if (n === 1) {
 			this.iterator_result_char = this.scanner.next()
 			if (!this.iterator_result_char.done) {
-<<<<<<< HEAD
 				this._c0 = this.iterator_result_char.value
 				this._c1 = this._c0.lookahead()
 				this._c2 = this._c0.lookahead(2)
 				this._c3 = this._c0.lookahead(3)
-=======
-				this.c0 = this.iterator_result_char.value.cargo
-				const l1 = this.iterator_result_char.value.lookahead()
-				this.c1 = l1 && l1.cargo
->>>>>>> 6225ee65
 			}
 		} else {
 			this.advance(n - 1)
