--- conflicted
+++ resolved
@@ -72,14 +72,8 @@
 }
 
 
-<<<<<<< HEAD
 export class ProductionGoal extends Production {
 	static readonly instance: ProductionGoal = new ProductionGoal()
-=======
-
-export class ProductionFile extends Production {
-	static readonly instance: ProductionFile = new ProductionFile()
->>>>>>> 6225ee65
 	get sequences(): GrammarSymbol[][] {
 		return [
 			[STX,                                   ETX],
