import {STX, ETX} from './Scanner.class'
import {
	TerminalStringLiteral,
	TerminalStringTemplateFull,
	TerminalStringTemplateHead,
	TerminalStringTemplateMiddle,
	TerminalStringTemplateTail,
	TerminalNumber,
<<<<<<< HEAD
=======
	TerminalIdentifier,
>>>>>>> 35468478
} from './Terminal.class'
import {GrammarSymbol, Rule} from './Grammar.class'
import Util from './Util.class'


/**
 * A Production is an item in a formal context-free grammar.
 * It consists of a nonterminal on the left-hand side, which serves as the identifier of the production,
 * and on the right-hand side one ore more choices, or sequences of terminals and/or nonterminals,
 * which can be reduced to the left-hand side nonterminal in a parsing action.
 */
export default abstract class Production {
	protected constructor() {}
	abstract readonly TAGNAME: string;
	/**
	 * A set of sequences of parse symbols (terminals and/or nonterminals) in this production.
	 */
	abstract get sequences(): GrammarSymbol[][];
	/**
	 * Generate a random instance of this Production.
	 * @returns a well-formed sequence of strings satisfying this Production
	 */
	abstract random(): string[];
	/**
	 * Generate grammar rules from this Production.
	 * @returns this Production split into several rules
	 */
	toRules(): Rule[] {
		return this.sequences.map((_, i) => new Rule(this, i))
	}
}


export class ProductionGoal extends Production {
	static readonly instance: ProductionGoal = new ProductionGoal()
	readonly TAGNAME: string = 'Goal'
	get sequences(): GrammarSymbol[][] {
		return [
			[STX,                                   ETX],
			[STX, ProductionGoal.__0__List.instance, ETX],
		]
	}
	random(): string[] {
		return [STX, ...ProductionGoal.__0__List.instance.random(), ETX]
	}
	static readonly __0__List = class __0__List extends Production {
		static readonly instance: __0__List = new __0__List()
		readonly TAGNAME: string = 'Goal__0__List'
		get sequences(): GrammarSymbol[][] {
			return [
				[      ProductionStatement.instance],
				[this, ProductionStatement.instance],
			]
		}
		random(): string[] {
			return [
				...(Util.randomBool() ? [] : this.random()),
				...ProductionStatement.instance.random(),
			]
		}
	}
}
export class ProductionStatement extends Production {
	static readonly instance: ProductionStatement = new ProductionStatement()
	readonly TAGNAME: string = 'Statement'
	get sequences(): GrammarSymbol[][] {
		return [
			[ProductionDeclarationVariable.instance],
			[ProductionStatementAssignment.instance],
			[ProductionExpression.instance, ';'],
		]
	}
	random(): string[] {
		const random: number = Math.random()
		return (
			random < 0.33 ?  ProductionDeclarationVariable.instance.random() :
			random < 0.67 ?  ProductionStatementAssignment.instance.random() :
			[...ProductionExpression.instance.random(), ';']
		)
	}
}
export class ProductionDeclarationVariable extends Production {
	static readonly instance: ProductionDeclarationVariable = new ProductionDeclarationVariable()
	readonly TAGNAME: string = 'DeclarationVariable'
	get sequences(): GrammarSymbol[][] {
		return [
			['let',            TerminalIdentifier.instance, '=', ProductionExpression.instance, ';'],
			['let', 'unfixed', TerminalIdentifier.instance, '=', ProductionExpression.instance, ';'],
		]
	}
	random(): string[] {
		return [
			'let',
			Util.randomBool() ? '' : 'unfixed',
			TerminalIdentifier.instance.random(),
			'=',
			...ProductionExpression.instance.random(),
			';',
		]
	}
}
export class ProductionStatementAssignment extends Production {
	static readonly instance: ProductionStatementAssignment = new ProductionStatementAssignment()
	readonly TAGNAME: string = 'StatementAssignment'
	get sequences(): GrammarSymbol[][] {
		return [
			[TerminalIdentifier.instance, '=', ProductionExpression.instance, ';'],
		]
	}
	random(): string[] {
		return [
			TerminalIdentifier.instance.random(),
			'=',
			...ProductionExpression.instance.random(),
			';',
		]
	}
}
export class ProductionExpression extends Production {
	static readonly instance: ProductionExpression = new ProductionExpression()
	readonly TAGNAME: string = 'Expression'
	get sequences(): GrammarSymbol[][] {
		return [
			[ProductionExpressionAdditive.instance],
		]
	}
	random(): string[] {
		return ProductionExpressionAdditive.instance.random()
	}
}
export class ProductionExpressionAdditive extends Production {
	static readonly instance: ProductionExpressionAdditive = new ProductionExpressionAdditive()
	readonly TAGNAME: string = 'ExpressionAdditive'
	get sequences(): GrammarSymbol[][] {
		return [
			[           ProductionExpressionMultiplicative.instance],
			[this, '+', ProductionExpressionMultiplicative.instance],
			[this, '-', ProductionExpressionMultiplicative.instance],
		]
	}
	random(): string[] {
		return [
			...(Util.randomBool() ? [] : [...this.random(), Util.arrayRandom(['+','-'])]),
			...ProductionExpressionMultiplicative.instance.random(),
		]
	}
}
export class ProductionExpressionMultiplicative extends Production {
	static readonly instance: ProductionExpressionMultiplicative = new ProductionExpressionMultiplicative()
	readonly TAGNAME: string = 'ExpressionMultiplicative'
	get sequences(): GrammarSymbol[][] {
		return [
			[           ProductionExpressionExponential.instance],
			[this, '*', ProductionExpressionExponential.instance],
			[this, '/', ProductionExpressionExponential.instance],
		]
	}
	random(): string[] {
		return [
			...(Util.randomBool() ? [] : [...this.random(), Util.arrayRandom(['*','/'])]),
			...ProductionExpressionExponential.instance.random(),
		]
	}
}
export class ProductionExpressionExponential extends Production {
	static readonly instance: ProductionExpressionExponential = new ProductionExpressionExponential()
	readonly TAGNAME: string = 'ExpressionExponential'
	get sequences(): GrammarSymbol[][] {
		return [
			[ProductionExpressionUnarySymbol.instance           ],
			[ProductionExpressionUnarySymbol.instance, '^', this],
		]
	}
	random(): string[] {
		return [
			...ProductionExpressionUnarySymbol.instance.random(),
			...(Util.randomBool() ? [] : ['^', ...this.random()]),
		]
	}
}
export class ProductionExpressionUnarySymbol extends Production {
	static readonly instance: ProductionExpressionUnarySymbol = new ProductionExpressionUnarySymbol()
	readonly TAGNAME: string = 'ExpressionUnarySymbol'
	get sequences(): GrammarSymbol[][] {
		return [
			[ProductionExpressionUnit.instance],
			['+', this],
			['-', this],
		]
	}
	random(): string[] {
		return Util.randomBool() ?
			ProductionExpressionUnit.instance.random() :
			[Util.arrayRandom(['+','-']), ...this.random()]
	}
}
export class ProductionExpressionUnit extends Production {
	static readonly instance: ProductionExpressionUnit = new ProductionExpressionUnit()
	readonly TAGNAME: string = 'ExpressionUnit'
	get sequences(): GrammarSymbol[][] {
		return [
			[ProductionPrimitiveLiteral.instance],
			[ProductionStringTemplate  .instance],
<<<<<<< HEAD
=======
			[TerminalIdentifier        .instance],
>>>>>>> 35468478
			['(', ProductionExpression.instance, ')'],
		]
	}
	random(): string[] {
		const random: number = Math.random()
<<<<<<< HEAD
		return random < 0.333 ? ProductionPrimitiveLiteral.instance.random() :
		       random < 0.667 ? ProductionStringTemplate  .instance.random() :
=======
		return (
			random < 0.25 ?  ProductionPrimitiveLiteral.instance.random()  :
			random < 0.50 ?  ProductionStringTemplate  .instance.random()  :
			random < 0.75 ? [TerminalIdentifier        .instance.random()] :
>>>>>>> 35468478
			['(', ...ProductionExpression.instance.random(), ')']
		)
	}
}
export class ProductionStringTemplate extends Production {
	static readonly instance: ProductionStringTemplate = new ProductionStringTemplate()
	readonly TAGNAME: string = 'StringTemplate'
	get sequences(): GrammarSymbol[][] {
		return [
			[TerminalStringTemplateFull.instance],
			[TerminalStringTemplateHead.instance,                                                                             TerminalStringTemplateTail.instance],
			[TerminalStringTemplateHead.instance, ProductionExpression.instance,                                              TerminalStringTemplateTail.instance],
			[TerminalStringTemplateHead.instance,                                ProductionStringTemplate.__0__List.instance, TerminalStringTemplateTail.instance],
			[TerminalStringTemplateHead.instance, ProductionExpression.instance, ProductionStringTemplate.__0__List.instance, TerminalStringTemplateTail.instance],

		]
	}
	random(): string[] {
		return Util.randomBool() ? [TerminalStringTemplateFull.instance.random()] : [
			TerminalStringTemplateHead.instance.random(),
			...(Util.randomBool() ? [] : ProductionExpression.instance.random()),
			...(Util.randomBool() ? [] : ProductionStringTemplate.__0__List.instance.random()),
			TerminalStringTemplateTail.instance.random(),
		]
	}
	static readonly __0__List = class __0__List extends Production {
		static readonly instance: __0__List = new __0__List()
		readonly TAGNAME: string = 'StringTemplate__0__List'
		get sequences(): GrammarSymbol[][] {
			return [
				[      TerminalStringTemplateMiddle.instance                               ],
				[      TerminalStringTemplateMiddle.instance, ProductionExpression.instance],
				[this, TerminalStringTemplateMiddle.instance                               ],
				[this, TerminalStringTemplateMiddle.instance, ProductionExpression.instance],
			]
		}
		random(): string[] {
			return [
				...(Util.randomBool() ? [] : this.random()),
				TerminalStringTemplateMiddle.instance.random(),
				...(Util.randomBool() ? [] : ProductionExpression.instance.random()),
			]
		}
	}
}
export class ProductionPrimitiveLiteral extends Production {
	static readonly instance: ProductionPrimitiveLiteral = new ProductionPrimitiveLiteral()
	readonly TAGNAME: string = 'PrimitiveLiteral'
	get sequences(): GrammarSymbol[][] {
		return [
			[TerminalNumber       .instance],
			[TerminalStringLiteral.instance],
		]
	}
	random(): string[] {
		return [
			Util.randomBool() ? TerminalNumber.instance.random() : TerminalStringLiteral.instance.random()
		]
	}
}
export class ProductionStringTemplate extends Production {
	static readonly instance: ProductionStringTemplate = new ProductionStringTemplate()
	readonly TAGNAME: string = 'StringTemplate'
	get sequences(): GrammarSymbol[][] {
		return [
			[TerminalStringTemplateFull.instance],
			[TerminalStringTemplateHead.instance,                                                                            TerminalStringTemplateTail.instance],
			[TerminalStringTemplateHead.instance, ProductionExpression.instance,                                             TerminalStringTemplateTail.instance],
			[TerminalStringTemplateHead.instance,                                ProductionStringTemplate__0__List.instance, TerminalStringTemplateTail.instance],
			[TerminalStringTemplateHead.instance, ProductionExpression.instance, ProductionStringTemplate__0__List.instance, TerminalStringTemplateTail.instance],

		]
	}
	random(): string[] {
		if (Util.randomBool()) {
			return [TerminalStringTemplateFull.instance.random()]
		} else {
			return [
				TerminalStringTemplateHead.instance.random(),
				...(Util.randomBool() ? [] : ProductionExpression.instance.random()),
				...(Util.randomBool() ? [] : ProductionStringTemplate__0__List.instance.random()),
				TerminalStringTemplateTail.instance.random(),
			]
		}
	}
}
export class ProductionStringTemplate__0__List extends Production {
	static readonly instance: ProductionStringTemplate__0__List = new ProductionStringTemplate__0__List()
	readonly TAGNAME: string = 'StringTemplate__0__List'
	get sequences(): GrammarSymbol[][] {
		return [
			[                                            TerminalStringTemplateMiddle.instance                               ],
			[                                            TerminalStringTemplateMiddle.instance, ProductionExpression.instance],
			[ProductionStringTemplate__0__List.instance, TerminalStringTemplateMiddle.instance                               ],
			[ProductionStringTemplate__0__List.instance, TerminalStringTemplateMiddle.instance, ProductionExpression.instance],
		]
	}
	random(): string[] {
		return [
			...(Util.randomBool() ? [] : ProductionStringTemplate__0__List.instance.random()),
			TerminalStringTemplateMiddle.instance.random(),
			...(Util.randomBool() ? [] : ProductionExpression.instance.random()),
		]
	}
}
export class ProductionPrimitiveLiteral extends Production {
	static readonly instance: ProductionPrimitiveLiteral = new ProductionPrimitiveLiteral()
	readonly TAGNAME: string = 'PrimitiveLiteral'
	get sequences(): GrammarSymbol[][] {
		return [
			[TerminalNumber       .instance],
			[TerminalStringLiteral.instance],
		]
	}
	random(): string[] {
		return [
			Util.randomBool() ? TerminalNumber.instance.random() : TerminalStringLiteral.instance.random()
		]
	}
}<|MERGE_RESOLUTION|>--- conflicted
+++ resolved
@@ -6,10 +6,7 @@
 	TerminalStringTemplateMiddle,
 	TerminalStringTemplateTail,
 	TerminalNumber,
-<<<<<<< HEAD
-=======
 	TerminalIdentifier,
->>>>>>> 35468478
 } from './Terminal.class'
 import {GrammarSymbol, Rule} from './Grammar.class'
 import Util from './Util.class'
@@ -213,24 +210,16 @@
 		return [
 			[ProductionPrimitiveLiteral.instance],
 			[ProductionStringTemplate  .instance],
-<<<<<<< HEAD
-=======
 			[TerminalIdentifier        .instance],
->>>>>>> 35468478
 			['(', ProductionExpression.instance, ')'],
 		]
 	}
 	random(): string[] {
 		const random: number = Math.random()
-<<<<<<< HEAD
-		return random < 0.333 ? ProductionPrimitiveLiteral.instance.random() :
-		       random < 0.667 ? ProductionStringTemplate  .instance.random() :
-=======
 		return (
 			random < 0.25 ?  ProductionPrimitiveLiteral.instance.random()  :
 			random < 0.50 ?  ProductionStringTemplate  .instance.random()  :
 			random < 0.75 ? [TerminalIdentifier        .instance.random()] :
->>>>>>> 35468478
 			['(', ...ProductionExpression.instance.random(), ')']
 		)
 	}
@@ -290,64 +279,4 @@
 			Util.randomBool() ? TerminalNumber.instance.random() : TerminalStringLiteral.instance.random()
 		]
 	}
-}
-export class ProductionStringTemplate extends Production {
-	static readonly instance: ProductionStringTemplate = new ProductionStringTemplate()
-	readonly TAGNAME: string = 'StringTemplate'
-	get sequences(): GrammarSymbol[][] {
-		return [
-			[TerminalStringTemplateFull.instance],
-			[TerminalStringTemplateHead.instance,                                                                            TerminalStringTemplateTail.instance],
-			[TerminalStringTemplateHead.instance, ProductionExpression.instance,                                             TerminalStringTemplateTail.instance],
-			[TerminalStringTemplateHead.instance,                                ProductionStringTemplate__0__List.instance, TerminalStringTemplateTail.instance],
-			[TerminalStringTemplateHead.instance, ProductionExpression.instance, ProductionStringTemplate__0__List.instance, TerminalStringTemplateTail.instance],
-
-		]
-	}
-	random(): string[] {
-		if (Util.randomBool()) {
-			return [TerminalStringTemplateFull.instance.random()]
-		} else {
-			return [
-				TerminalStringTemplateHead.instance.random(),
-				...(Util.randomBool() ? [] : ProductionExpression.instance.random()),
-				...(Util.randomBool() ? [] : ProductionStringTemplate__0__List.instance.random()),
-				TerminalStringTemplateTail.instance.random(),
-			]
-		}
-	}
-}
-export class ProductionStringTemplate__0__List extends Production {
-	static readonly instance: ProductionStringTemplate__0__List = new ProductionStringTemplate__0__List()
-	readonly TAGNAME: string = 'StringTemplate__0__List'
-	get sequences(): GrammarSymbol[][] {
-		return [
-			[                                            TerminalStringTemplateMiddle.instance                               ],
-			[                                            TerminalStringTemplateMiddle.instance, ProductionExpression.instance],
-			[ProductionStringTemplate__0__List.instance, TerminalStringTemplateMiddle.instance                               ],
-			[ProductionStringTemplate__0__List.instance, TerminalStringTemplateMiddle.instance, ProductionExpression.instance],
-		]
-	}
-	random(): string[] {
-		return [
-			...(Util.randomBool() ? [] : ProductionStringTemplate__0__List.instance.random()),
-			TerminalStringTemplateMiddle.instance.random(),
-			...(Util.randomBool() ? [] : ProductionExpression.instance.random()),
-		]
-	}
-}
-export class ProductionPrimitiveLiteral extends Production {
-	static readonly instance: ProductionPrimitiveLiteral = new ProductionPrimitiveLiteral()
-	readonly TAGNAME: string = 'PrimitiveLiteral'
-	get sequences(): GrammarSymbol[][] {
-		return [
-			[TerminalNumber       .instance],
-			[TerminalStringLiteral.instance],
-		]
-	}
-	random(): string[] {
-		return [
-			Util.randomBool() ? TerminalNumber.instance.random() : TerminalStringLiteral.instance.random()
-		]
-	}
 }