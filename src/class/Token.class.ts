--- conflicted
+++ resolved
@@ -391,16 +391,7 @@
 				super(buffer[0], ...buffer.slice(1))
 				throw new LexError02(this)
 			}
-<<<<<<< HEAD
-			if (Char.eq(`\\${TokenTemplate.DELIM}`, lexer.c0, lexer.c1)) {
-				/* an escaped template delimiter */
-				buffer.push(lexer.c0, lexer.c1 !)
-				lexer.advance(2)
-
-			} else if (Char.eq(TokenTemplate.DELIM, lexer.c0)) {
-=======
 			if (Char.eq(TokenTemplate.DELIM, lexer.c0, lexer.c1, lexer.c2)) {
->>>>>>> d0ee33aa
 				/* end string template full/tail */
 				delim_end = TokenTemplate.DELIM
 				positions.delete(TemplatePosition.HEAD)
