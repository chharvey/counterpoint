--- conflicted
+++ resolved
@@ -1,10 +1,6 @@
+import Serializable from '../iface/Serializable.iface'
 import Util from './Util.class'
-<<<<<<< HEAD
-import Serializable from '../iface/Serializable.iface'
-import {Char, STX, ETX} from './Scanner.class'
-=======
 import Char, {STX, ETX} from './Char.class'
->>>>>>> 766b66e8
 import Lexer from './Lexer.class'
 import Screener from './Screener.class'
 
