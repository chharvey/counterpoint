--- conflicted
+++ resolved
@@ -1,15 +1,12 @@
 import * as fs from 'fs'
 import * as path from 'path'
 
-<<<<<<< HEAD
+import wabt from 'wabt' // need `tsconfig.json#compilerOptions.esModuleInterop = true`
+
 import {
 	Punctuator,
 } from './Token.class'
 import type SemanticNode from './SemanticNode.class'
-=======
-import wabt from 'wabt' // need `tsconfig.json#compilerOptions.esModuleInterop = true`
-
->>>>>>> 5ee65949
 import Parser from './Parser.class'
 
 const i32_neg: string = fs.readFileSync(path.join(__dirname, '../../src/neg.wat'), 'utf8')
@@ -58,51 +55,15 @@
 	}
 
 	/**
-<<<<<<< HEAD
 	 * Perform a unary operation on the stack.
 	 * @param op a punctuator representing the operation to perform
-	 * @return this
-	 */
-	unop(op: Punctuator, arg: SemanticNode): this {
-		arg.compile(this)
-		this.instructions.push(new Map<Punctuator, string>([
-			[Punctuator.AFF, `nop`],
-			[Punctuator.NEG, [
-				`i32.const -1`,
-				`i32.xor`,
-				`i32.const 1`,
-				`i32.add`,
-			].join('\n')],
-		]).get(op) !)
-		return this
-=======
-	 * Perform a binary operation on the stack.
-	 * @param op the operation to perform
-	 * @param arg1 the first operand
-	 * @param arg2 the second operand
-	 * @return `'(op arg1 arg2)'`
-	 */
-	binop(op: Operator, arg1: SemanticNode, arg2: SemanticNode): string {
-		return `(${ new Map<Operator, string>([
-			[Operator.ADD, `i32.add`],
-			[Operator.SUB, `i32.sub`],
-			[Operator.MUL, `i32.mul`],
-			[Operator.DIV, `i32.div_s`],
-			[Operator.EXP, `call $exp`],
-		]).get(op)! } ${ arg1.evaluate(this) } ${ arg2.evaluate(this) })`
-	}
-
-	/**
-	 * Perform a unary operation on the stack.
-	 * @param op the operation to perform
 	 * @return `'(op arg)'`
 	 */
-	unop(op: Operator, arg: SemanticNode): string {
-		return `(${ new Map<Operator, string>([
-			[Operator.AFF, `nop`],
-			[Operator.NEG, `call $neg`],
+	unop(op: Punctuator, arg: SemanticNode): string {
+		return `(${ new Map<Punctuator, string>([
+			[Punctuator.AFF, `nop`],
+			[Punctuator.NEG, `call $neg`],
 		]).get(op)! } ${ arg.evaluate(this) })`
->>>>>>> 5ee65949
 	}
 
 	/**
@@ -110,19 +71,16 @@
 	 * @param op a punctuator representing the operation to perform
 	 * @param arg1 the first operand
 	 * @param arg2 the second operand
-	 * @return this
+	 * @return `'(op arg1 arg2)'`
 	 */
-	binop(op: Punctuator, arg1: SemanticNode, arg2: SemanticNode): this {
-		arg1.compile(this)
-		arg2.compile(this)
-		this.instructions.push(new Map<Punctuator, string>([
+	binop(op: Punctuator, arg1: SemanticNode, arg2: SemanticNode): string {
+		return `(${ new Map<Punctuator, string>([
 			[Punctuator.ADD, `i32.add`],
 			[Punctuator.SUB, `i32.sub`],
 			[Punctuator.MUL, `i32.mul`],
 			[Punctuator.DIV, `i32.div_s`],
 			[Punctuator.EXP, `call $exp`],
-		]).get(op) !)
-		return this
+		]).get(op)! } ${ arg1.evaluate(this) } ${ arg2.evaluate(this) })`
 	}
 
 	/**
