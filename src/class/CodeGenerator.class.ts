import * as fs from 'fs'
import * as path from 'path'

import wabt from 'wabt' // need `tsconfig.json#compilerOptions.esModuleInterop = true`

import {
	Punctuator,
} from './Token.class'
import type SemanticNode from './SemanticNode.class'
import Parser from './Parser.class'

const i32_neg: string = fs.readFileSync(path.join(__dirname, '../../src/neg.wat'), 'utf8')
const i32_exp: string = fs.readFileSync(path.join(__dirname, '../../src/exp.wat'), 'utf8')



/**
 * The Code Generator.
 */
export default class CodeGenerator {
	/** The output code to produce. */
	private readonly output: string;

	/**
	 * Construct a new CodeGenerator object.
	 * @param source - the entire source text
	 */
	constructor(source: string) {
		this.output = new Parser(source).parse().decorate().evaluate(this)
	}

	/**
	 * Throw an error at runtime.
	 * @return `'(unreachable)'`
	 */
<<<<<<< HEAD
	unreachable(): string {
		return `(unreachable)`
=======
	private unreachable(): this {
		this.instructions.push(`unreachable`)
		return this
>>>>>>> cb672eca
	}

	/**
	 * Do nothing at runtime.
	 * @return `'(nop)'`
	 */
	nop(): string {
		return `(nop)`
	}

	/**
	 * Push a constant onto the stack.
	 * @param i32 the constant to push
	 * @return `'(i32.const i32)'`
	 */
	const(i32: number): string {
		return `(i32.const ${ i32 })`
	}

	/**
	 * Perform a unary operation on the stack.
	 * @param op a punctuator representing the operation to perform
	 * @return `'(op arg)'`
	 */
	unop(op: Punctuator, arg: SemanticNode): string {
		return `(${ new Map<Punctuator, string>([
			[Punctuator.AFF, `nop`],
			[Punctuator.NEG, `call $neg`],
		]).get(op)! } ${ arg.evaluate(this) })`
	}

	/**
	 * Perform a binary operation on the stack.
	 * @param op a punctuator representing the operation to perform
	 * @param arg1 the first operand
	 * @param arg2 the second operand
	 * @return `'(op arg1 arg2)'`
	 */
	binop(op: Punctuator, arg1: SemanticNode, arg2: SemanticNode): string {
		return `(${ new Map<Punctuator, string>([
			[Punctuator.ADD, `i32.add`],
			[Punctuator.SUB, `i32.sub`],
			[Punctuator.MUL, `i32.mul`],
			[Punctuator.DIV, `i32.div_s`],
			[Punctuator.EXP, `call $exp`],
		]).get(op)! } ${ arg1.evaluate(this) } ${ arg2.evaluate(this) })`
	}

	/**
	 * Return the instructions to print to file.
	 * @return a readable text output in WAT format, to be compiled into WASM
	 */
	print(): string {
		return `
			(module
				${ i32_neg }
				${ i32_exp }
				(func (export "run") (result i32)
					${ this.output }
				)
			)
		`
	}
	/**
	 * Return a binary format of the program.
	 * @return a binary output in WASM format, which can be executed
	 */
	compile(): Uint8Array {
		const waModule = wabt().parseWat('', this.print(), {})
		waModule.validate()
		return waModule.toBinary({}).buffer
	}
}<|MERGE_RESOLUTION|>--- conflicted
+++ resolved
@@ -33,14 +33,8 @@
 	 * Throw an error at runtime.
 	 * @return `'(unreachable)'`
 	 */
-<<<<<<< HEAD
-	unreachable(): string {
+	private unreachable(): string {
 		return `(unreachable)`
-=======
-	private unreachable(): this {
-		this.instructions.push(`unreachable`)
-		return this
->>>>>>> cb672eca
 	}
 
 	/**
