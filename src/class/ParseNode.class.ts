import Serializable from '../iface/Serializable.iface'
<<<<<<< HEAD

import {STX, ETX} from './Scanner.class'
import Token, {
	TokenString,
	TokenTemplate,
	TokenNumber,
	TokenWord,
} from './Token.class'
=======
import {STX, ETX} from './Char.class'
import Token, {TokenNumber} from './Token.class'
>>>>>>> 0c1835f9
import SemanticNode, {
	SemanticNodeNull,
	SemanticNodeGoal,
	SemanticNodeStatementList,
	SemanticNodeStatement,
	SemanticNodeDeclaration,
	SemanticNodeAssignment,
	SemanticNodeAssignee,
	SemanticNodeAssigned,
	SemanticNodeExpression,
	SemanticNodeTemplate,
	SemanticNodeIdentifier,
	SemanticNodeConstant,
} from './SemanticNode.class'
import {Rule} from './Grammar.class'
import Production, {
	ProductionGoal,
	ProductionStatement,
	ProductionDeclarationVariable,
	ProductionStatementAssignment,
	ProductionExpression,
	ProductionExpressionAdditive,
	ProductionExpressionMultiplicative,
	ProductionExpressionExponential,
	ProductionExpressionUnarySymbol,
	ProductionExpressionUnit,
	ProductionStringTemplate,
	ProductionPrimitiveLiteral,
} from './Production.class'



/**
 * A ParseNode is a node in a parse tree for a given input stream.
 * It holds:
 * - the group of child inputs ({@link Token}s and/or other ParseNodes)
 * - the line number and column index where the text code of the node starts
 *
 * @see http://parsingintro.sourceforge.net/#contents_item_8.2
 */
export default class ParseNode implements Serializable {
	/**
	 * Construct a speific subtype of ParseNode depending on which production the rule belongs to.
	 *
	 * @param rule     - The Rule used to create this ParseNode.
	 * @param children - The set of child inputs that creates this ParseNode.
	 * @returns          a new ParseNode object
	 */
	static from(rule: Rule, children: readonly (Token|ParseNode)[]): ParseNode {
		return new ([...new Map<Production, typeof ParseNode>([
			[ProductionGoal                     .instance, ParseNodeGoal               ],
			[ProductionGoal.__0__List           .instance, ParseNodeStatementList      ],
			[ProductionStatement                .instance, ParseNodeStatement          ],
			[ProductionDeclarationVariable      .instance, ParseNodeDeclarationVariable],
			[ProductionStatementAssignment      .instance, ParseNodeStatementAssignment],
			[ProductionExpression               .instance, ParseNodeExpression         ],
			[ProductionExpressionAdditive       .instance, ParseNodeExpressionBinary   ],
			[ProductionExpressionMultiplicative .instance, ParseNodeExpressionBinary   ],
			[ProductionExpressionExponential    .instance, ParseNodeExpressionBinary   ],
			[ProductionExpressionUnarySymbol    .instance, ParseNodeExpressionUnary    ],
			[ProductionExpressionUnit           .instance, ParseNodeExpressionUnit     ],
			[ProductionStringTemplate           .instance, ParseNodeStringTemplate     ],
			[ProductionStringTemplate.__0__List .instance, ParseNodeStringTemplate     ],
			[ProductionPrimitiveLiteral         .instance, ParseNodePrimitiveLiteral   ],
		]).entries()].find(([key]) => rule.production.equals(key)) || [null, ParseNode])[1](rule, children)
	}


	/** The name of the type of this ParseNode. */
	readonly tagname: string;
	/** The concatenation of the source text of all children. */
	readonly source: string;
	/** The index of the first token in source text. */
	readonly source_index: number;
	/** Zero-based line number of the first token (first line is line 0). */
	readonly line_index: number;
	/** Zero-based column number of the first token (first col is col 0). */
	readonly col_index: number;

	/**
	 * Construct a new ParseNode object.
	 *
	 * @param rule     - The Rule used to create this ParseNode.
	 * @param children - The set of child inputs that creates this ParseNode.
	 */
	protected constructor(
		readonly rule: Rule,
		protected readonly children: readonly (Token|ParseNode)[],
	) {
		this.tagname      = this.rule.production.displayName
		this.source       = this.children.map((child) => child.source).join(' ')
		this.source_index = this.children[0].source_index
		this.line_index   = this.children[0].line_index
		this.col_index    = this.children[0].col_index
	}

	/**
	 * Return a Semantic Node, a node of the Semantic Tree or “decorated/abstract syntax tree”.
	 * @returns a semantic node containing this parse node’s semantics
	 */
	decorate(): SemanticNode {
		return new SemanticNode(this, {'syntactic-name': this.tagname}, this.children.map((c) =>
			(c instanceof ParseNode) ? c.decorate() : new SemanticNode(c, {'syntactic-name': c.tagname})
		))
	}

	/**
	 * @implements Serializable
	 */
	serialize(): string {
		const attributes: string = ' ' + [
			!(this instanceof ParseNodeGoal) ? `line="${this.line_index + 1}"` : '',
			!(this instanceof ParseNodeGoal) ?  `col="${this.col_index  + 1}"` : '',
			`source="${this.source
				.replace(/\&/g, '&amp;' )
				.replace(/\</g, '&lt;'  )
				.replace(/\>/g, '&gt;'  )
				.replace(/\'/g, '&apos;')
				.replace(/\"/g, '&quot;')
				.replace(/\\/g, '&#x5c;')
				.replace(/\t/g, '&#x09;')
				.replace(/\n/g, '&#x0a;')
				.replace(/\r/g, '&#x0d;')
				.replace(/\u0000/g, '&#x00;')
				.replace(STX, '\u2402') /* SYMBOL FOR START OF TEXT */
				.replace(ETX, '\u2403') /* SYMBOL FOR START OF TEXT */
			}"`,
		].join(' ').trim()
		const contents: string = this.children.map((child) => child.serialize()).join('')
		return `<${this.tagname}${attributes}>${contents}</${this.tagname}>`
	}
}



class ParseNodeGoal extends ParseNode {
	declare children: [Token, Token] | [Token, ParseNodeStatementList, Token];
	decorate(): SemanticNode {
		return (this.children.length === 2) ?
			new SemanticNodeNull(this)
		:
			new SemanticNodeGoal(this, [
				this.children[1].decorate()
			])
	}
}
class ParseNodeStatementList extends ParseNode {
	declare children: [ParseNodeStatement] | [ParseNodeStatementList, ParseNodeStatement];
	decorate(): SemanticNodeStatementList {
		return new SemanticNodeStatementList(this, this.children.length === 1 ?
			[this.children[0].decorate()]
		: [
			...this.children[0].decorate().children,
			this.children[1].decorate()
		])
	}
}
class ParseNodeStatement extends ParseNode {
	declare children:
		[ParseNodeDeclarationVariable] |
		[ParseNodeStatementAssignment] |
		[ParseNodeExpression, Token]   |
		[Token];
	decorate(): SemanticNode {
		return (this.children.length === 1 && this.children[0] instanceof ParseNode) ?
			this.children[0].decorate() :
			new SemanticNodeStatement(this, 'expression', (this.children.length === 2) ? [
				this.children[0].decorate(),
			] : [])
	}
}
class ParseNodeDeclarationVariable extends ParseNode {
	declare children:
		[TokenWord, TokenWord, Token, ParseNodeExpression, Token] |
		[TokenWord, TokenWord, TokenWord, Token, ParseNodeExpression, Token];
	decorate(): SemanticNodeDeclaration {
		const is_unfixed: boolean             = this.children[1].source === 'unfixed'
		const identifier: TokenWord           = this.children[is_unfixed ? 2 : 1] as TokenWord
		const expression: ParseNodeExpression = this.children[is_unfixed ? 4 : 3] as ParseNodeExpression
		return new SemanticNodeDeclaration(this, 'variable', is_unfixed, [
			new SemanticNodeAssignee(identifier, [
				new SemanticNodeIdentifier(identifier, identifier.cook()),
			]),
			new SemanticNodeAssigned(expression, [
				expression.decorate(),
			]),
		])
	}
}
class ParseNodeStatementAssignment extends ParseNode {
	declare children: [TokenWord, Token, ParseNodeExpression, Token];
	decorate(): SemanticNodeAssignment {
		const identifier: TokenWord           = this.children[0]
		const expression: ParseNodeExpression = this.children[2]
		return new SemanticNodeAssignment(this, [
			new SemanticNodeAssignee(identifier, [
				new SemanticNodeIdentifier(identifier, identifier.cook()),
			]),
			new SemanticNodeAssigned(expression, [
				expression.decorate(),
			]),
		])
	}
}
class ParseNodeExpression extends ParseNode {
	declare children: [ParseNodeExpressionBinary];
	decorate(): SemanticNodeExpression {
		return this.children[0].decorate()
	}
}
class ParseNodeExpressionBinary extends ParseNode {
	declare children: [ParseNodeExpressionBinary] | [ParseNodeExpressionBinary|ParseNodeExpressionUnary, Token, ParseNodeExpressionBinary];
	decorate(): SemanticNodeExpression {
		return (this.children.length === 1) ?
			this.children[0].decorate()
		:
			new SemanticNodeExpression(this, this.children[1].source, [
				this.children[0].decorate(),
				this.children[2].decorate(),
			])
	}
}
class ParseNodeExpressionUnary extends ParseNode {
	declare children: [ParseNodeExpressionUnit] | [Token, ParseNodeExpressionUnary];
	decorate(): SemanticNode {
		return (this.children.length === 1) ?
			this.children[0].decorate()
		:
			new SemanticNodeExpression(this, this.children[0].source, [
				this.children[1].decorate(),
			])
	}
}
class ParseNodeExpressionUnit extends ParseNode {
	declare children:
		[TokenWord] |
		[ParseNodePrimitiveLiteral] |
		[ParseNodeStringTemplate] |
		[Token, ParseNodeExpression, Token];
	decorate(): SemanticNode {
		return (this.children.length === 1) ?
			(this.children[0] instanceof ParseNode) ? this.children[0].decorate() :
				new SemanticNodeIdentifier(this.children[0], this.children[0].cook())
		:
			this.children[1].decorate()
	}
}
class ParseNodeStringTemplate extends ParseNode {
	declare children: (TokenTemplate|ParseNodeExpression|ParseNodeStringTemplate)[];
	decorate(): SemanticNodeTemplate {
		return new SemanticNodeTemplate(this, this.children.flatMap((c) => c instanceof Token ?
			[new SemanticNodeConstant(c, c.cook())]
		: c instanceof ParseNodeStringTemplate ?
			c.decorate().children
		:
			[c.decorate()]
		))
	}
}
class ParseNodePrimitiveLiteral extends ParseNode {
	declare children: [TokenString|TokenNumber];
	decorate(): SemanticNodeConstant {
		return new SemanticNodeConstant(this.children[0], this.children[0].cook())
	}
}<|MERGE_RESOLUTION|>--- conflicted
+++ resolved
@@ -1,17 +1,11 @@
 import Serializable from '../iface/Serializable.iface'
-<<<<<<< HEAD
-
-import {STX, ETX} from './Scanner.class'
+import {STX, ETX} from './Char.class'
 import Token, {
 	TokenString,
 	TokenTemplate,
 	TokenNumber,
 	TokenWord,
 } from './Token.class'
-=======
-import {STX, ETX} from './Char.class'
-import Token, {TokenNumber} from './Token.class'
->>>>>>> 0c1835f9
 import SemanticNode, {
 	SemanticNodeNull,
 	SemanticNodeGoal,
