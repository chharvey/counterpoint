import Serializable from '../iface/Serializable.iface'

import {STX, ETX} from './Scanner.class'
import Token, {
	TokenString,
	TokenTemplate,
	TokenNumber,
	TokenWord,
} from './Token.class'
import SemanticNode, {
	SemanticNodeNull,
	SemanticNodeGoal,
	SemanticNodeStatementList,
	SemanticNodeStatement,
	SemanticNodeDeclaration,
	SemanticNodeAssignment,
	SemanticNodeAssignee,
	SemanticNodeAssigned,
	SemanticNodeExpression,
	SemanticNodeTemplate,
	SemanticNodeIdentifier,
	SemanticNodeConstant,
} from './SemanticNode.class'
import {Rule} from './Grammar.class'
import Production, {
	ProductionGoal,
	ProductionStatement,
	ProductionDeclarationVariable,
	ProductionStatementAssignment,
	ProductionExpression,
	ProductionExpressionAdditive,
	ProductionExpressionMultiplicative,
	ProductionExpressionExponential,
	ProductionExpressionUnarySymbol,
	ProductionExpressionUnit,
	ProductionStringTemplate,
	ProductionPrimitiveLiteral,
} from './Production.class'



/**
 * A ParseNode is a node in a parse tree for a given input stream.
 * It holds:
 * - the group of child inputs ({@link Token}s and/or other ParseNodes)
 * - the line number and column index where the text code of the node starts
 *
 * @see http://parsingintro.sourceforge.net/#contents_item_8.2
 */
export default class ParseNode implements Serializable {
	/**
	 * Construct a speific subtype of ParseNode depending on which production the rule belongs to.
	 *
	 * @param rule     - The Rule used to create this ParseNode.
	 * @param children - The set of child inputs that creates this ParseNode.
	 * @returns          a new ParseNode object
	 */
	static from(rule: Rule, children: readonly (Token|ParseNode)[]): ParseNode {
		return new ([...new Map<Production, typeof ParseNode>([
			[ProductionGoal                     .instance, ParseNodeGoal               ],
			[ProductionGoal.__0__List           .instance, ParseNodeStatementList      ],
			[ProductionStatement                .instance, ParseNodeStatement          ],
			[ProductionDeclarationVariable      .instance, ParseNodeDeclarationVariable],
			[ProductionStatementAssignment      .instance, ParseNodeStatementAssignment],
			[ProductionExpression               .instance, ParseNodeExpression         ],
			[ProductionExpressionAdditive       .instance, ParseNodeExpressionBinary   ],
			[ProductionExpressionMultiplicative .instance, ParseNodeExpressionBinary   ],
			[ProductionExpressionExponential    .instance, ParseNodeExpressionBinary   ],
			[ProductionExpressionUnarySymbol    .instance, ParseNodeExpressionUnary    ],
			[ProductionExpressionUnit           .instance, ParseNodeExpressionUnit     ],
			[ProductionStringTemplate           .instance, ParseNodeStringTemplate     ],
			[ProductionStringTemplate.__0__List .instance, ParseNodeStringTemplate     ],
			[ProductionPrimitiveLiteral         .instance, ParseNodePrimitiveLiteral   ],
		]).entries()].find(([key]) => rule.production.equals(key)) || [null, ParseNode])[1](rule, children)
	}


	/** The name of the type of this ParseNode. */
	readonly tagname: string;
	/** The concatenation of the source text of all children. */
	readonly source: string;
	/** Zero-based line number of the first token (first line is line 0). */
	readonly line_index: number;
	/** Zero-based column number of the first token (first col is col 0). */
	readonly col_index: number;

	/**
	 * Construct a new ParseNode object.
	 *
	 * @param rule     - The Rule used to create this ParseNode.
	 * @param children - The set of child inputs that creates this ParseNode.
	 */
	protected constructor(
		readonly rule: Rule,
		readonly children: readonly (Token|ParseNode)[],
	) {
		this.tagname = this.rule.production.displayName
		this.source = this.children.map((child) => child.source).join(' ')
		this.line_index = this.children[0].line_index
		this.col_index  = this.children[0].col_index
	}

	/**
	 * Return a Semantic Node, a node of the Semantic Tree or “decorated/abstract syntax tree”.
	 * @returns a semantic node containing this parse node’s semantics
	 */
	decorate(): SemanticNode {
		return new SemanticNode(this)
	}

	/**
	 * @implements Serializable
	 */
	serialize(): string {
		const attributes: string = ' ' + [
<<<<<<< HEAD
			!this.rule.production.equals(ProductionGoal.instance) ? `line="${this.line_index + 1}"` : '',
			!this.rule.production.equals(ProductionGoal.instance) ?  `col="${this.col_index  + 1}"` : '',
			`source="${this.source
				.replace(/\&/g, '&amp;' )
				.replace(/\</g, '&lt;'  )
				.replace(/\>/g, '&gt;'  )
				.replace(/\'/g, '&apos;')
				.replace(/\"/g, '&quot;')
				.replace(/\\/g, '&#x5c;')
				.replace(/\t/g, '&#x09;')
				.replace(/\n/g, '&#x0a;')
				.replace(/\r/g, '&#x0d;')
				.replace(/\u0000/g, '&#x00;')
				.replace(STX, '\u2402') /* SYMBOL FOR START OF TEXT */
				.replace(ETX, '\u2403') /* SYMBOL FOR START OF TEXT */
=======
			!(this instanceof ParseNodeGoal) ? `line="${this.line_index + 1}"` : '',
			!(this instanceof ParseNodeGoal) ?  `col="${this.col_index  + 1}"` : '',
			`source="${
				this.source
					.replace(STX, '\u2402') /* SYMBOL FOR START OF TEXT */
					.replace(ETX, '\u2403') /* SYMBOL FOR START OF TEXT */
>>>>>>> 6225ee65
			}"`,
		].join(' ').trim()
		const contents: string = this.children.map((child) => child.serialize()).join('')
		return `<${this.tagname}${attributes}>${contents}</${this.tagname}>`
	}
<<<<<<< HEAD
	/**
	 * Return a Semantic Node, a node of the Semantic Tree or “decorated/abstract syntax tree”.
	 * @returns a semantic node containing this parse node’s semantics
	 */
	decorate(): SemanticNode {
		return new SemanticNode('Unknown', this, {'syntactic-name': this.tagname}, this.children.map((c) =>
			(c instanceof ParseNode) ? c.decorate() : new SemanticNode('Unknown', c, {'syntactic-name': c.tagname})
		))
	}
=======
>>>>>>> 6225ee65
}



class ParseNodeGoal extends ParseNode {
	declare children: [Token, Token] | [Token, ParseNodeStatementList, Token];
	decorate(): SemanticNode {
		return (this.children.length === 2) ?
			new SemanticNodeNull(this)
		:
			new SemanticNodeGoal(this, [
				this.children[1].decorate()
			])
	}
}
class ParseNodeStatementList extends ParseNode {
	declare children: [ParseNodeStatement] | [ParseNodeStatementList, ParseNodeStatement];
	decorate(): SemanticNodeStatementList {
		return new SemanticNodeStatementList(this, this.children.length === 1 ?
			[this.children[0].decorate()]
		: [
			...this.children[0].decorate().children,
			this.children[1].decorate()
		])
	}
}
class ParseNodeStatement extends ParseNode {
	declare children:
		[ParseNodeDeclarationVariable] |
		[ParseNodeStatementAssignment] |
		[ParseNodeExpression, Token]   |
		[Token];
	decorate(): SemanticNode {
		return (this.children.length === 1 && this.children[0] instanceof ParseNode) ?
			this.children[0].decorate() :
			new SemanticNodeStatement(this, 'expression', (this.children.length === 2) ? [
				this.children[0].decorate(),
			] : [])
	}
}
class ParseNodeDeclarationVariable extends ParseNode {
	declare children:
		[TokenWord, TokenWord, Token, ParseNodeExpression, Token] |
		[TokenWord, TokenWord, TokenWord, Token, ParseNodeExpression, Token];
	decorate(): SemanticNodeDeclaration {
		const is_unfixed: boolean             = this.children[1].source === 'unfixed'
		const identifier: TokenWord           = this.children[is_unfixed ? 2 : 1] as TokenWord
		const expression: ParseNodeExpression = this.children[is_unfixed ? 4 : 3] as ParseNodeExpression
		return new SemanticNodeDeclaration(this, 'variable', is_unfixed, [
			new SemanticNodeAssignee(identifier, [
				new SemanticNodeIdentifier(identifier, identifier.cook()),
			]),
			new SemanticNodeAssigned(expression, [
				expression.decorate(),
			]),
		])
	}
}
class ParseNodeStatementAssignment extends ParseNode {
	declare children: [TokenWord, Token, ParseNodeExpression, Token];
	decorate(): SemanticNodeAssignment {
		const identifier: TokenWord           = this.children[0]
		const expression: ParseNodeExpression = this.children[2]
		return new SemanticNodeAssignment(this, [
			new SemanticNodeAssignee(identifier, [
				new SemanticNodeIdentifier(identifier, identifier.cook()),
			]),
			new SemanticNodeAssigned(expression, [
				expression.decorate(),
			]),
		])
	}
}
class ParseNodeExpression extends ParseNode {
	declare children: [ParseNodeExpressionBinary];
	decorate(): SemanticNodeExpression {
		return this.children[0].decorate()
	}
}
class ParseNodeExpressionBinary extends ParseNode {
	declare children: [ParseNodeExpressionBinary] | [ParseNodeExpressionBinary|ParseNodeExpressionUnary, Token, ParseNodeExpressionBinary];
	decorate(): SemanticNodeExpression {
		return (this.children.length === 1) ?
			this.children[0].decorate()
		:
			new SemanticNodeExpression(this, this.children[1].source, [
				this.children[0].decorate(),
				this.children[2].decorate(),
			])
	}
}
class ParseNodeExpressionUnary extends ParseNode {
	declare children: [ParseNodeExpressionUnit] | [Token, ParseNodeExpressionUnary];
	decorate(): SemanticNode {
		return (this.children.length === 1) ?
			this.children[0].decorate()
		:
			new SemanticNodeExpression(this, this.children[0].source, [
				this.children[1].decorate(),
			])
	}
}
class ParseNodeExpressionUnit extends ParseNode {
	declare children:
		[TokenWord] |
		[ParseNodePrimitiveLiteral] |
		[ParseNodeStringTemplate] |
		[Token, ParseNodeExpression, Token];
	decorate(): SemanticNode {
		return (this.children.length === 1) ?
			(this.children[0] instanceof ParseNode) ? this.children[0].decorate() :
				new SemanticNodeIdentifier(this.children[0], this.children[0].cook())
		:
			this.children[1].decorate()
	}
}
class ParseNodeStringTemplate extends ParseNode {
	declare children: (TokenTemplate|ParseNodeExpression|ParseNodeStringTemplate)[];
	decorate(): SemanticNodeTemplate {
		return new SemanticNodeTemplate(this, this.children.flatMap((c) => c instanceof Token ?
			[new SemanticNodeConstant(c, c.cook())]
		: c instanceof ParseNodeStringTemplate ?
			c.decorate().children
		:
			[c.decorate()]
		))
	}
}
class ParseNodePrimitiveLiteral extends ParseNode {
	declare children: [TokenString|TokenNumber];
	decorate(): SemanticNodeConstant {
		return new SemanticNodeConstant(this.children[0], this.children[0].cook())
	}
}<|MERGE_RESOLUTION|>--- conflicted
+++ resolved
@@ -105,7 +105,9 @@
 	 * @returns a semantic node containing this parse node’s semantics
 	 */
 	decorate(): SemanticNode {
-		return new SemanticNode(this)
+		return new SemanticNode(this, {'syntactic-name': this.tagname}, this.children.map((c) =>
+			(c instanceof ParseNode) ? c.decorate() : new SemanticNode(c, {'syntactic-name': c.tagname})
+		))
 	}
 
 	/**
@@ -113,9 +115,8 @@
 	 */
 	serialize(): string {
 		const attributes: string = ' ' + [
-<<<<<<< HEAD
-			!this.rule.production.equals(ProductionGoal.instance) ? `line="${this.line_index + 1}"` : '',
-			!this.rule.production.equals(ProductionGoal.instance) ?  `col="${this.col_index  + 1}"` : '',
+			!(this instanceof ParseNodeGoal) ? `line="${this.line_index + 1}"` : '',
+			!(this instanceof ParseNodeGoal) ?  `col="${this.col_index  + 1}"` : '',
 			`source="${this.source
 				.replace(/\&/g, '&amp;' )
 				.replace(/\</g, '&lt;'  )
@@ -129,31 +130,11 @@
 				.replace(/\u0000/g, '&#x00;')
 				.replace(STX, '\u2402') /* SYMBOL FOR START OF TEXT */
 				.replace(ETX, '\u2403') /* SYMBOL FOR START OF TEXT */
-=======
-			!(this instanceof ParseNodeGoal) ? `line="${this.line_index + 1}"` : '',
-			!(this instanceof ParseNodeGoal) ?  `col="${this.col_index  + 1}"` : '',
-			`source="${
-				this.source
-					.replace(STX, '\u2402') /* SYMBOL FOR START OF TEXT */
-					.replace(ETX, '\u2403') /* SYMBOL FOR START OF TEXT */
->>>>>>> 6225ee65
 			}"`,
 		].join(' ').trim()
 		const contents: string = this.children.map((child) => child.serialize()).join('')
 		return `<${this.tagname}${attributes}>${contents}</${this.tagname}>`
 	}
-<<<<<<< HEAD
-	/**
-	 * Return a Semantic Node, a node of the Semantic Tree or “decorated/abstract syntax tree”.
-	 * @returns a semantic node containing this parse node’s semantics
-	 */
-	decorate(): SemanticNode {
-		return new SemanticNode('Unknown', this, {'syntactic-name': this.tagname}, this.children.map((c) =>
-			(c instanceof ParseNode) ? c.decorate() : new SemanticNode('Unknown', c, {'syntactic-name': c.tagname})
-		))
-	}
-=======
->>>>>>> 6225ee65
 }
 
 
