import Util from './Util.class'
import type Serializable from '../iface/Serializable.iface'
import {STX, ETX} from './Char.class'
import Token, {
	TokenFilebound,
	TokenString,
	TokenTemplate,
	TokenNumber,
	TokenWord,
	TokenPunctuator,
} from './Token.class'
import SemanticNode, {
	SemanticNodeNull,
	SemanticNodeGoal,
	SemanticNodeStatementList,
	SemanticNodeDeclaration,
	SemanticNodeAssignment,
	SemanticNodeAssignee,
	SemanticNodeAssigned,
	SemanticNodeStatementExpression,
	SemanticNodeStatementEmpty,
	SemanticNodeExpression,
	SemanticNodeTemplate,
	SemanticNodeIdentifier,
	SemanticNodeConstant,
<<<<<<< HEAD
	SemanticExpressionType,
	SemanticStatementType,
=======
	Operator,
>>>>>>> c7f47751
} from './SemanticNode.class'
import type {Rule} from './Grammar.class'
import Production, {
	ProductionGoal,
	ProductionStatement,
	ProductionDeclarationVariable,
	ProductionStatementAssignment,
	ProductionExpression,
	ProductionExpressionAdditive,
	ProductionExpressionMultiplicative,
	ProductionExpressionExponential,
	ProductionExpressionUnarySymbol,
	ProductionExpressionUnit,
	ProductionStringTemplate,
	ProductionPrimitiveLiteral,
} from './Production.class'



/**
 * A ParseNode is a node in a parse tree for a given input stream.
 * It holds:
 * - the group of child inputs ({@link Token}s and/or other ParseNodes)
 * - the line number and column index where the text code of the node starts
 *
 * @see http://parsingintro.sourceforge.net/#contents_item_8.2
 */
export default class ParseNode implements Serializable {
	/**
	 * Construct a speific subtype of ParseNode depending on which production the rule belongs to.
	 *
	 * @param rule     - The Rule used to create this ParseNode.
	 * @param children - The set of child inputs that creates this ParseNode.
	 * @returns          a new ParseNode object
	 */
	static from(rule: Rule, children: readonly (Token|ParseNode)[]): ParseNode {
		return new ([...new Map<Production, typeof ParseNode>([
			[ProductionGoal                     .instance, ParseNodeGoal               ],
			[ProductionGoal.__0__List           .instance, ParseNodeStatementList      ],
			[ProductionStatement                .instance, ParseNodeStatement          ],
			[ProductionDeclarationVariable      .instance, ParseNodeDeclarationVariable],
			[ProductionStatementAssignment      .instance, ParseNodeStatementAssignment],
			[ProductionExpression               .instance, ParseNodeExpression         ],
			[ProductionExpressionAdditive       .instance, ParseNodeExpressionBinary   ],
			[ProductionExpressionMultiplicative .instance, ParseNodeExpressionBinary   ],
			[ProductionExpressionExponential    .instance, ParseNodeExpressionBinary   ],
			[ProductionExpressionUnarySymbol    .instance, ParseNodeExpressionUnary    ],
			[ProductionExpressionUnit           .instance, ParseNodeExpressionUnit     ],
			[ProductionStringTemplate           .instance, ParseNodeStringTemplate     ],
			[ProductionStringTemplate.__0__List .instance, ParseNodeStringTemplate     ],
			[ProductionPrimitiveLiteral         .instance, ParseNodePrimitiveLiteral   ],
		])].find(([key]) => rule.production.equals(key)) || [null, ParseNode])[1](rule, children)
	}


	/** The name of the type of this ParseNode. */
	readonly tagname: string;
	/** The concatenation of the source text of all children. */
	readonly source: string;
	/** The index of the first token in source text. */
	readonly source_index: number;
	/** Zero-based line number of the first token (first line is line 0). */
	readonly line_index: number;
	/** Zero-based column number of the first token (first col is col 0). */
	readonly col_index: number;

	/**
	 * Construct a new ParseNode object.
	 *
	 * @param rule     - The Rule used to create this ParseNode.
	 * @param children - The set of child inputs that creates this ParseNode.
	 */
	protected constructor(
		readonly rule: Rule,
		readonly children: readonly (Token|ParseNode)[],
	) {
		this.tagname      = this.rule.production.displayName
		this.source       = this.children.map((child) => child.source).join(' ')
		this.source_index = this.children[0].source_index
		this.line_index   = this.children[0].line_index
		this.col_index    = this.children[0].col_index
	}

	/**
	 * Return a Semantic Node, a node of the Semantic Tree or “decorated/abstract syntax tree”.
	 * @returns a semantic node containing this parse node’s semantics
	 */
	decorate(): SemanticNode {
		return new SemanticNode(this, {'syntactic-name': this.tagname}, this.children.map((c) =>
			(c instanceof ParseNode) ? c.decorate() : new SemanticNode(c, {'syntactic-name': c.tagname})
		))
	}

	/**
	 * @implements Serializable
	 */
	serialize(): string {
		const attributes: Map<string, string> = new Map<string, string>()
		if (!(this instanceof ParseNodeGoal)) {
			attributes.set('line', `${this.line_index + 1}`)
			attributes.set('col' , `${this.col_index  + 1}`)
		}
		attributes.set('source', this.source
			.replace(/\&/g, '&amp;' )
			.replace(/\</g, '&lt;'  )
			.replace(/\>/g, '&gt;'  )
			.replace(/\'/g, '&apos;')
			.replace(/\"/g, '&quot;')
			.replace(/\\/g, '&#x5c;')
			.replace(/\t/g, '&#x09;')
			.replace(/\n/g, '&#x0a;')
			.replace(/\r/g, '&#x0d;')
			.replace(/\u0000/g, '&#x00;')
			.replace(STX, '\u2402') /* SYMBOL FOR START OF TEXT */
			.replace(ETX, '\u2403') /* SYMBOL FOR START OF TEXT */
		)
		const contents: string = this.children.map((child) => child.serialize()).join('')
		return `<${this.tagname} ${Util.stringifyAttributes(attributes)}>${contents}</${this.tagname}>`
	}
}



export class ParseNodeGoal extends ParseNode {
	declare children:
		readonly [TokenFilebound,                         TokenFilebound] |
		readonly [TokenFilebound, ParseNodeStatementList, TokenFilebound];
	decorate(): SemanticNodeNull|SemanticNodeGoal {
		return (this.children.length === 2) ?
			new SemanticNodeNull(this)
		:
			new SemanticNodeGoal(this, [
				this.children[1].decorate()
			])
	}
}
export class ParseNodeStatementList extends ParseNode {
	declare children:
		readonly [                        ParseNodeStatement] |
		readonly [ParseNodeStatementList, ParseNodeStatement];
	decorate(): SemanticNodeStatementList {
		return new SemanticNodeStatementList(this, this.children.length === 1 ?
			[this.children[0].decorate()]
		: [
			...this.children[0].decorate().children,
			this.children[1].decorate()
		])
	}
}
export class ParseNodeStatement extends ParseNode {
	declare children:
		readonly [ParseNodeDeclarationVariable]         |
		readonly [ParseNodeStatementAssignment]         |
		readonly [ParseNodeExpression, TokenPunctuator] |
		readonly [TokenPunctuator];
	decorate(): SemanticStatementType {
		return (this.children.length === 1 && this.children[0] instanceof ParseNode)
			? this.children[0].decorate()
			: (this.children.length === 2)
				? new SemanticNodeStatementExpression(this, [
					this.children[0].decorate(),
				])
				: new SemanticNodeStatementEmpty(this)
	}
}
export class ParseNodeDeclarationVariable extends ParseNode {
	declare children:
		readonly [TokenWord, TokenWord,            Token, ParseNodeExpression, Token] |
		readonly [TokenWord, TokenWord, TokenWord, Token, ParseNodeExpression, Token];
	decorate(): SemanticNodeDeclaration {
		const is_unfixed: boolean             = this.children[1].source === 'unfixed'
		const identifier: TokenWord           = this.children[is_unfixed ? 2 : 1] as TokenWord
		const expression: ParseNodeExpression = this.children[is_unfixed ? 4 : 3] as ParseNodeExpression
		return new SemanticNodeDeclaration(this, 'variable', is_unfixed, [
			new SemanticNodeAssignee(identifier, [
				new SemanticNodeIdentifier(identifier, identifier.cook()),
			]),
			new SemanticNodeAssigned(expression, [
				expression.decorate(),
			]),
		])
	}
}
export class ParseNodeStatementAssignment extends ParseNode {
	declare children:
		readonly [TokenWord, Token, ParseNodeExpression, Token];
	decorate(): SemanticNodeAssignment {
		const identifier: TokenWord           = this.children[0]
		const expression: ParseNodeExpression = this.children[2]
		return new SemanticNodeAssignment(this, [
			new SemanticNodeAssignee(identifier, [
				new SemanticNodeIdentifier(identifier, identifier.cook()),
			]),
			new SemanticNodeAssigned(expression, [
				expression.decorate(),
			]),
		])
	}
}
export class ParseNodeExpression extends ParseNode {
	declare children:
		readonly [ParseNodeExpressionBinary];
	decorate(): SemanticExpressionType {
		return this.children[0].decorate()
	}
}
<<<<<<< HEAD
export class ParseNodeExpressionBinary extends ParseNode {
=======
class ParseNodeExpressionBinary extends ParseNode {
	private static OPERATORS: ReadonlyMap<string, Operator> = new Map<string, Operator>([
		['+', Operator.ADD],
		['-', Operator.SUB],
		['*', Operator.MUL],
		['/', Operator.DIV],
		['^', Operator.EXP],
	])
>>>>>>> c7f47751
	declare children:
		readonly [ParseNodeExpressionUnary|ParseNodeExpressionBinary] |
		readonly [ParseNodeExpressionUnary|ParseNodeExpressionBinary, TokenPunctuator, ParseNodeExpressionBinary];
	decorate(): SemanticExpressionType {
		return (this.children.length === 1) ?
			this.children[0].decorate()
		:
			(this.children[1].source === '-') ? // `a - b` is syntax sugar for `a + -(b)`
				new SemanticNodeExpression(this, Operator.ADD, [
					this.children[0].decorate(),
					new SemanticNodeExpression(this.children[2], Operator.NEG, [
						this.children[2].decorate(),
					]),
				])
			:
				new SemanticNodeExpression(this, ParseNodeExpressionBinary.OPERATORS.get(this.children[1].source) !, [
					this.children[0].decorate(),
					this.children[2].decorate(),
				])
	}
}
<<<<<<< HEAD
export class ParseNodeExpressionUnary extends ParseNode {
=======
class ParseNodeExpressionUnary extends ParseNode {
	private static OPERATORS: ReadonlyMap<string, Operator> = new Map<string, Operator>([
		['+', Operator.AFF],
		['-', Operator.NEG],
	])
>>>>>>> c7f47751
	declare children:
		readonly [ParseNodeExpressionUnit] |
		readonly [TokenPunctuator, ParseNodeExpressionUnary];
	decorate(): SemanticExpressionType {
		return (this.children.length === 1) ?
			this.children[0].decorate()
		:
			(this.children[0].source === '+') ? // `+a` is a no-op
				this.children[1].decorate()
			:
				new SemanticNodeExpression(this, ParseNodeExpressionUnary.OPERATORS.get(this.children[0].source) !, [
					this.children[1].decorate(),
				])
	}
}
export class ParseNodeExpressionUnit extends ParseNode {
	declare children:
		[TokenWord] |
		[ParseNodePrimitiveLiteral] |
		[ParseNodeStringTemplate] |
		[TokenPunctuator, ParseNodeExpression, TokenPunctuator];
	decorate(): SemanticExpressionType {
		return (this.children.length === 1) ?
			(this.children[0] instanceof ParseNode) ? this.children[0].decorate() :
				new SemanticNodeIdentifier(this.children[0], this.children[0].cook())
		:
			this.children[1].decorate()
	}
}
export class ParseNodeStringTemplate extends ParseNode {
	declare children:
		readonly (TokenTemplate|ParseNodeExpression|ParseNodeStringTemplate)[];
	decorate(): SemanticNodeTemplate {
		return new SemanticNodeTemplate(this, this.children.flatMap((c) => c instanceof Token ?
			[new SemanticNodeConstant(c, c.cook())]
		: c instanceof ParseNodeStringTemplate ?
			c.decorate().children
		:
			[c.decorate()]
		))
	}
}
export class ParseNodePrimitiveLiteral extends ParseNode {
	declare children:
		readonly [TokenString|TokenNumber];
	decorate(): SemanticNodeConstant {
		return new SemanticNodeConstant(this.children[0], this.children[0].cook())
	}
}<|MERGE_RESOLUTION|>--- conflicted
+++ resolved
@@ -23,12 +23,9 @@
 	SemanticNodeTemplate,
 	SemanticNodeIdentifier,
 	SemanticNodeConstant,
-<<<<<<< HEAD
 	SemanticExpressionType,
 	SemanticStatementType,
-=======
 	Operator,
->>>>>>> c7f47751
 } from './SemanticNode.class'
 import type {Rule} from './Grammar.class'
 import Production, {
@@ -235,9 +232,6 @@
 		return this.children[0].decorate()
 	}
 }
-<<<<<<< HEAD
-export class ParseNodeExpressionBinary extends ParseNode {
-=======
 class ParseNodeExpressionBinary extends ParseNode {
 	private static OPERATORS: ReadonlyMap<string, Operator> = new Map<string, Operator>([
 		['+', Operator.ADD],
@@ -246,7 +240,6 @@
 		['/', Operator.DIV],
 		['^', Operator.EXP],
 	])
->>>>>>> c7f47751
 	declare children:
 		readonly [ParseNodeExpressionUnary|ParseNodeExpressionBinary] |
 		readonly [ParseNodeExpressionUnary|ParseNodeExpressionBinary, TokenPunctuator, ParseNodeExpressionBinary];
@@ -268,15 +261,11 @@
 				])
 	}
 }
-<<<<<<< HEAD
-export class ParseNodeExpressionUnary extends ParseNode {
-=======
 class ParseNodeExpressionUnary extends ParseNode {
 	private static OPERATORS: ReadonlyMap<string, Operator> = new Map<string, Operator>([
 		['+', Operator.AFF],
 		['-', Operator.NEG],
 	])
->>>>>>> c7f47751
 	declare children:
 		readonly [ParseNodeExpressionUnit] |
 		readonly [TokenPunctuator, ParseNodeExpressionUnary];
