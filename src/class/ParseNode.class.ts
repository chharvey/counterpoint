import Serializable from '../iface/Serializable.iface'

import {STX, ETX} from './Scanner.class'
import Translator from './Translator.class'
import Token, {TokenNumber} from './Token.class'
import SemanticNode from './SemanticNode.class'
import {Rule} from './Grammar.class'
import {
	ProductionGoal,
	ProductionExpression,
	ProductionExpressionAdditive,
	ProductionExpressionMultiplicative,
	ProductionExpressionExponential,
	ProductionExpressionUnarySymbol,
	ProductionExpressionUnit,
} from './Production.class'


/**
 * A ParseNode is a node in a parse tree for a given input stream.
 * It holds:
 * - the group of child inputs ({@link Token}s and/or other ParseNodes)
 * - the line number and column index where the text code of the node starts
 *
 * @see http://parsingintro.sourceforge.net/#contents_item_8.2
 */
export default class ParseNode implements Serializable {
	/**
	 * Construct a speific subtype of ParseNode depending on which production the rule belongs to.
	 *
	 * @param rule     - The Rule used to create this ParseNode.
	 * @param children - The set of child inputs that creates this ParseNode.
	 * @returns          a new ParseNode object
	 */
	static from(rule: Rule, children: readonly (Token|ParseNode)[]): ParseNode {
		return (rule.production === ProductionGoal.instance) ?
			new ParseNodeGoal(rule, children)
		: (rule.production === ProductionExpression.instance) ?
			new ParseNodeExpression(rule, children)
		: ([
			ProductionExpressionAdditive,
			ProductionExpressionMultiplicative,
			ProductionExpressionExponential,
		].some((prodclass) => rule.production === prodclass.instance)) ?
			new ParseNodeExpressionBinary(rule, children)
		: (rule.production === ProductionExpressionUnarySymbol.instance) ?
			new ParseNodeExpressionUnary(rule, children)
		: (rule.production === ProductionExpressionUnit.instance) ?
			new ParseNodeExpressionUnit(rule, children)
		:
			new ParseNode(rule, children)
	}


	/** The name of the type of this ParseNode. */
	readonly tagname: string;
	/** The concatenation of the source text of all children. */
	readonly source: string;
	/** Zero-based line number of the first token (first line is line 0). */
	readonly line_index: number;
	/** Zero-based column number of the first token (first col is col 0). */
	readonly col_index: number;
	/**
	 * Construct a new ParseNode object.
	 *
	 * @param rule     - The Rule used to create this ParseNode.
	 * @param children - The set of child inputs that creates this ParseNode.
	 */
	protected constructor(
		readonly rule: Rule,
		readonly children: readonly (Token|ParseNode)[],
	) {
		this.tagname = this.rule.production.displayName
		this.source = this.children.map((child) => child.source).join(' ')
		this.line_index = this.children[0].line_index
		this.col_index  = this.children[0].col_index
	}
	/**
	 * @implements Serializable
	 */
	serialize(): string {
		const attributes: string = ' ' + [
			(this.rule.production !== ProductionGoal.instance) ? `line="${this.line_index + 1}"` : '',
			(this.rule.production !== ProductionGoal.instance) ?  `col="${this.col_index  + 1}"` : '',
			`source="${this.source
				.replace(/\&/g, '&amp;' )
				.replace(/\</g, '&lt;'  )
				.replace(/\>/g, '&gt;'  )
				.replace(/\'/g, '&apos;')
				.replace(/\"/g, '&quot;')
				.replace(/\\/g, '&#x5c;')
				.replace(/\t/g, '&#x09;')
				.replace(/\n/g, '&#x0a;')
				.replace(/\r/g, '&#x0d;')
				.replace(/\u0000/g, '&#x00;')
				.replace(STX, '\u2402') /* SYMBOL FOR START OF TEXT */
				.replace(ETX, '\u2403') /* SYMBOL FOR START OF TEXT */
			}"`,
		].join(' ').trim()
<<<<<<< HEAD
		const contents: string = this.children.map((child) => child.serialize(trans)).join('')
=======
		const contents: string = this.children.map((child) => child.serialize()).join('')
>>>>>>> 41fbf8b3
		return `<${this.tagname}${attributes}>${contents}</${this.tagname}>`
	}
	/**
	 * Return a Semantic Node, a node of the Semantic Tree or “decorated/abstract syntax tree”.
	 * @returns a semantic node containing this parse node’s semantics
	 */
	decorate(): SemanticNode {
		return new SemanticNode(this, 'SemanticUnknown')
	}
}
class ParseNodeGoal extends ParseNode {
	decorate(): SemanticNode {
		return (this.children.length === 2) ?
			new SemanticNode(this, 'SemanticNull')
		:
			new SemanticNode(this, 'SemanticGoal', [
				(this.children[1] as ParseNode).decorate()
			])
	}
}
class ParseNodeExpression extends ParseNode {
	decorate(): SemanticNode {
		return (this.children[0] as ParseNode).decorate()
	}
}
class ParseNodeExpressionBinary extends ParseNode {
	decorate(): SemanticNode {
		return (this.children.length === 1) ?
			(this.children[0] as ParseNode).decorate()
		:
			new SemanticNode(this, 'SemanticExpression', [
				(this.children[0] as ParseNode).decorate(),
				(this.children[2] as ParseNode).decorate(),
			], {operator: this.children[1].source})
	}
}
class ParseNodeExpressionUnary extends ParseNode {
	decorate(): SemanticNode {
		return (this.children.length === 1) ?
			(this.children[0] as ParseNode).decorate()
		:
			new SemanticNode(this, 'SemanticExpression', [
				(this.children[1] as ParseNode).decorate(),
			], {operator: this.children[0].source})
	}
}
class ParseNodeExpressionUnit extends ParseNode {
	decorate(): SemanticNode {
		return (this.children.length === 1) ?
			new SemanticNode(this, 'SemanticConstant', [], {value: (this.children[0] as TokenNumber).value}) // TODO use `.cook()` in v2
		:
			new SemanticNode(this, 'SemanticExpression', [
				(this.children[1] as ParseNode).decorate(),
			], {operator: [this.children[0], this.children[2]].map((c) => c.source).join('')})
	}
}<|MERGE_RESOLUTION|>--- conflicted
+++ resolved
@@ -97,11 +97,7 @@
 				.replace(ETX, '\u2403') /* SYMBOL FOR START OF TEXT */
 			}"`,
 		].join(' ').trim()
-<<<<<<< HEAD
-		const contents: string = this.children.map((child) => child.serialize(trans)).join('')
-=======
 		const contents: string = this.children.map((child) => child.serialize()).join('')
->>>>>>> 41fbf8b3
 		return `<${this.tagname}${attributes}>${contents}</${this.tagname}>`
 	}
 	/**
