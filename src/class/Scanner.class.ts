--- conflicted
+++ resolved
@@ -84,7 +84,7 @@
 	lookahead(n: number = 1): Char|null {
 		if (n % 1 !== 0 || n <= 0) throw new RangeError('Argument must be a positive integer.')
 		if (n === 1) {
-			return (this.cargo === ETX) ? null : new Char(this.scanner, this.source_index + 1)
+			return (this.source === ETX) ? null : new Char(this.scanner, this.source_index + 1)
 		} else {
 			const recurse: Char|null = this.lookahead(n - 1)
 			return recurse && recurse.lookahead()
@@ -108,25 +108,6 @@
 		]).get(this.source) || this.source
 		return `    ${this.line_index+1}    ${this.col_index+1}    ${formatted}` // for some dumb reason, lines and cols start at 1 instad of 0
 	}
-<<<<<<< HEAD
-
-	/**
-	 * Return the next character after this character.
-	 * @param   n the number of times to lookahead
-	 * @returns the character succeeding this character
-	 * @throws  {RangeError} if the argument is not a positive integer
-	 */
-	lookahead(n: number = 1): Char|null {
-		if (n % 1 !== 0 || n <= 0) throw new RangeError('Argument must be a positive integer.')
-		if (n === 1) {
-			return (this.source === ETX) ? null : new Char(this.scanner, this.source_index + 1)
-		} else {
-			const recurse: Char|null = this.lookahead(n - 1)
-			return recurse && recurse.lookahead()
-		}
-	}
-=======
->>>>>>> 6225ee65
 }
 
 
