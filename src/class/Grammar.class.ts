import Util from './Util.class'
<<<<<<< HEAD
import Terminal from './Terminal.class'
import Token from './Token.class'
import Production from './Production.class'
import ParseNode from './ParseNode.class'
=======
import {STX, ETX} from './Scanner.class'
import Token, {TokenSubclass, isTokenSubclass} from './Token.class'
import ParseNode from './ParseNode.class'
import Production from './Production.class'
>>>>>>> ab8ed9fe


export type GrammarSymbol   = GrammarTerminal|Production
export type GrammarTerminal = string|Terminal


export default class Grammar {
	/** The productions of this grammar decomposed into rules. There are likely many rules per production. */
	readonly rules: readonly Rule[];
	/**
	 * Construct a new Grammar object.
	 * @param   productions - The set of all productions in this Grammar.
	 */
	constructor(
		readonly productions: readonly Production[],
	) {
		if (!this.productions.length) throw new Error('Grammar must ahve at least one production.')
		this.productions.forEach((prod) => {
			if (!prod.sequences.length) throw new Error('Grammar production must have at least one sequence.')
			prod.sequences.forEach((seq) => {
				if (!seq.length) throw new Error('Grammar sequence must have at least one symbol.')
			})
		})
		this.rules = this.productions.map((prod) => prod.toRules()).flat()
	}
	/**
	 * The **first** of a grammar symbol `s` is,
	 * if `s` is a terminal, the singleton set $\{s\}$, or
	 * if `s` is a nonterminal, the set of all terminals that can appear a
	 * the first element of any sequence in a rule defining `s`.
	 * @see http://www2.lawrence.edu/fast/GREGGJ/CMSC515/parsing/LR_parsing.html
	 * @param   symbol - a terminal or nonterminal grammar symbol
	 * @returns          the set of all possible terminal symbols, each of which may replace `symbol`
	 */
	first(symbol: GrammarSymbol): Set<GrammarTerminal> {
		return new Set<GrammarTerminal>((typeof symbol === 'string') ? // a string literal (terminal)
			[symbol]
		: (symbol instanceof Terminal) ? // a token type (terminal)
			[symbol]
		: (symbol instanceof Production) ? // a reference to a nonterminal
			symbol.sequences.map<GrammarTerminal[]>((seq) =>
				(seq[0] !== symbol) ? // avoid infinite loop
					[...this.first(seq[0])] :
					[]
			).flat()
		: [])
	}
	/**
	 * The **follow** of a grammar symbol `s` is
	 * the set of all possible terminals that may appear immediately after `s` in a rule.
	 * @see http://www2.lawrence.edu/fast/GREGGJ/CMSC515/parsing/LR_parsing.html
	 * @param   symbol - a terminal or nonterminal grammar symbol
	 * @returns          the set of all possible terminal symbols, each of which may follow `symbol`
	 */
	follow(symbol: GrammarSymbol): Set<GrammarTerminal> {
		const set: Set<GrammarTerminal> = new Set<GrammarTerminal>(this.rules
			.filter((rule) => rule.symbols.includes(symbol))
			.map<GrammarTerminal[]>((rule) => {
				const index: number = rule.symbols.indexOf(symbol)
				return (index < rule.symbols.length-1) ? // if (item !== choice.lastItem)
					[...this.first(rule.symbols[index + 1])] :
					[...this.follow(rule.production)]
			})
			.flat()
		)
		return set
	}
	/**
	 * The **closure** of a configuration set adds new configurations by expanding variables that appear to the right of the marker.
	 * @see http://www2.lawrence.edu/fast/GREGGJ/CMSC515/parsing/LR_parsing.html
	 * @param   configurations - the set of configurations to close upon
	 * @returns                  the closure set
	 */
	closure(configurations: ReadonlySet<Configuration>
		= new Set<Configuration>(this.productions[0].toRules().map((rule) => new Configuration(rule)))
	): Set<Configuration> {
		const closure: Set<Configuration> = new Set<Configuration>(configurations)
		closure.forEach((config) => { // callback will visit any new items added to the set before `.forEach()` returns
			const expand: GrammarSymbol|null = config.after[0] || null
			const follow: GrammarSymbol|null = config.after[1] || null
			if (expand instanceof Production) {
				expand.toRules().forEach((rule) => {
					/* equivalent configurations (differ only by lookahead set) */
					const similar: Configuration|null = [...closure].find((c) => c.rule.equals(rule) && c.marker === 0) || null
					const new_config: Configuration = new Configuration(rule, 0, ...[
						...(follow ? this.first(follow) : config.lookaheads),
						...(similar ? similar.lookaheads : []),
					])
					if (![...closure].find((c) => c.equals(new_config))) {
						closure.add(new_config) // callback of `closure.forEach()` will run on these added items
						similar && closure.delete(similar)
					}
				})
			}
		})
		return closure
	}
	/**
	 * Generate an instance of the language of this Grammar.
	 * A language instance is a sequence of terminal symbols that can result from repeatedly replacing
	 * any nonterminal in the sequence with a right-hand side of a production for which
	 * the nonterminal is the left-hand side.
	 * @returns a well-formed program
	 */
	random(): string[] {
		let returned: string[]|null = null
		for (let i = 0; i < 64; i++) {
			try {
				returned = this.productions[0].random()
				break;
			} catch (err) { // RangeError: Maximum call stack size exceeded
				if (err.message !== 'Maximum call stack size exceeded') {
					throw err
				}
			}
		}
		return returned || []
	}
}


/**
 * A Rule is a single instance of a {@link Production} in use:
 * it consists of the production’s nonterminal and a single choice,
 * the sequence of symbols that is to be replaced.
 */
export class Rule {
	/** The sequence of terminals/nonterminals on the right-hand side of the rule. */
	readonly symbols: readonly GrammarSymbol[];
	/**
	 * Construct a new Rule object.
	 * @param   production - The production.
	 * @param   choice     - the index determining which of the production’s choices to use
	 */
	constructor(
		public readonly production: Production,
		choice: number /* TODO bigint */,
	) {
		this.symbols = production.sequences[choice]
	}
	/**
	 * Is this rule “equal to” the argument?
	 *
	 * Two rules are “equal” if they are the same object, or all of the following are true:
	 * - The productions of both rules are the same object.
	 * - The sequence arrays of both rules are “equal” (they contain the same elements, index by index).
	 *
	 * @param   rule - the rule to compare
	 * @returns        is this rule “equal to” the argument?
	 */
	equals(rule: Rule) {
		return this === rule ||
			this.production === rule.production &&
			Util.equalArrays<GrammarSymbol>(this.symbols, rule.symbols)
	}
	/**
	 * Does this rule belong to the given production?
	 *
	 * @param   prod - the production to test
	 * @returns        does the given production contain this rule?
	 */
	belongsTo(prod: Production): boolean {
		return prod.toRules().some((rule) => this.equals(rule))
	}
	/**
	 * Does the given sequence of symbols satisfy this rule?
	 * @param   candidate - a sequence of objects on the parse stack
	 * @returns             does the given sequence of symbols satisfy this rule?
	 */
	match(candidate: readonly (Token|ParseNode)[]): boolean {
		return candidate.length === this.symbols.length && this.symbols.every((symbol, i) => {
			const test: Token|ParseNode = candidate[i]
			return (typeof symbol === 'string') ? // a string literal (terminal)
				test instanceof Token && test.source === symbol
			: (symbol instanceof Terminal) ? // a token type (terminal)
				test instanceof Token && symbol.match(test)
			: (symbol instanceof Production) ? // a reference to a nonterminal
				test instanceof ParseNode && symbol.toRules().some((rule) =>
					rule.match(test.children)
				)
			: false
		})
	}
	/** @override */
	toString(): string {
		const tokens = (arr: readonly GrammarSymbol[]): string =>
			arr.map((symbol) =>
				(symbol instanceof Production) ?
					symbol.TAGNAME
				: (isTokenSubclass(symbol)) ?
					symbol.name.replace(/[A-Z]/g, '_$&').slice('_Token_'.length).toUpperCase()
				: `"${symbol}"`.replace(STX, '\u2402').replace(ETX, '\u2403')
			).join(' ')
		return `${this.production.TAGNAME} --> ${tokens(this.symbols)}`
	}
}


/**
 * A configuration is a grammar rule augmented with an additional symbol that tracks
 * our progress in identifying the right hand side.
 * @see http://www2.lawrence.edu/fast/GREGGJ/CMSC515/parsing/LR_parsing.html
 */
export class Configuration {
	readonly before: readonly GrammarSymbol[] = this.rule.symbols.slice(0, this.marker)
	readonly after : readonly GrammarSymbol[] = this.rule.symbols.slice(   this.marker)
	/**
	 * Is this configuration done?
	 * That is, is the marker past all of the symbols in the rule?
	 */
	readonly done: boolean = this.after.length === 0
	/**
	 * The set of terminal symbols that may succeed the symbols in this configuration’s rule.
	 */
	readonly lookaheads: ReadonlySet<Terminal>;
	/**
	 * Construct a new Configuration object.
	 * @param  rule       - The rule to track.
	 * @param  marker     - The index of the marker’s current location.
	 *                      The items to the left of the marker (indices are < marker index) have been seen,
	 *                      and the items to the right of the marker (indices are >= marker index) have not yet been seen.
	 * @param  lookaheads - any lookaheads to add upon construction
	 */
	constructor(
		readonly rule: Rule,
		readonly marker: number /* TODO bigint */ = 0,
		...lookaheads: readonly Terminal[]
	) {
		if (this.marker > this.rule.symbols.length) throw new Error('Cannot advance past end of rule.')
		this.lookaheads = new Set(lookaheads)
	}
	/**
	 * Produce a new configuration that represents this configuartion with its marker advanced to the next symbol.
	 * If a parameter is supplied, advance the marker by that number of symbols.
	 * @param   step - number of steps to advance the marker; a positive integer
	 * @returns        a new Configuration with the marker moved forward 1 step
	 */
	advance(step: number /* TODO bigint */ = 1): Configuration {
		return new Configuration(this.rule, this.marker + Math.max(1, Math.floor(step)), ...this.lookaheads)
	}
	/**
	 * Is this configuration “equal to” the argument?
	 *
	 * Two configurations are “equal” if they are the same object, or all of the following are true:
	 * - The rules of both configurations are the same object.
	 * - The markers of both configurations are equal.
	 * - The lookahead sets of both configurations are “equal” (they contain the same terminal symbols).
	 *
	 * The last criterian may be disabled by providing `false` for the `lookaheads` parameter.
	 *
	 * @param   config     - the configuration to compare
	 * @param   lookaheads - should lookahead sets be compared?
	 * @returns              is this configuration “equal to” the argument?
	 */
	equals(config: Configuration, lookaheads: boolean = true): boolean {
		return this === config ||
			this.rule.equals(config.rule) &&
			this.marker === config.marker &&
			(!lookaheads || Util.equalSets<Terminal>(this.lookaheads, config.lookaheads))
	}
	/** @override */
	toString(): string {
		const tokens = (arr: readonly GrammarSymbol[]): string =>
			arr.map((symbol) =>
				((symbol instanceof Production)) ?
					symbol.TAGNAME
				: isTokenSubclass(symbol) ?
					symbol.name.replace(/[A-Z]/g, '_$&').slice('_Token_'.length).toUpperCase()
				: `"${symbol}"`.replace(STX, '\u2402').replace(ETX, '\u2403')
			).join(' ')
		const lookaheads = (set: ReadonlySet<Terminal>): string =>
			tokens([...set]).replace(/\s/g, ', ')
		return `${this.rule.production.TAGNAME} --> ${tokens(this.before)} \u2022 ${tokens(this.after)} {${lookaheads(this.lookaheads)}}`
	}
}<|MERGE_RESOLUTION|>--- conflicted
+++ resolved
@@ -1,15 +1,9 @@
 import Util from './Util.class'
-<<<<<<< HEAD
+import {STX, ETX} from './Scanner.class'
+import Token from './Token.class'
 import Terminal from './Terminal.class'
-import Token from './Token.class'
-import Production from './Production.class'
-import ParseNode from './ParseNode.class'
-=======
-import {STX, ETX} from './Scanner.class'
-import Token, {TokenSubclass, isTokenSubclass} from './Token.class'
 import ParseNode from './ParseNode.class'
 import Production from './Production.class'
->>>>>>> ab8ed9fe
 
 
 export type GrammarSymbol   = GrammarTerminal|Production
