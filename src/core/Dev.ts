type DevToggleKey =
	// v0.4.0
		|	'literalCollection'
		|	'literalString-lex'
		|	'literalString-cook'
		|	'stringConstant-assess'
		|	'literalTemplate-lex'
		|	'literalTemplate-cook'
		|	'stringTemplate-parse'
		|	'stringTemplate-decorate'
		|	'stringTemplate-assess'
;
type DevToggleVal = [boolean, DevToggleKey[]?];



/**
 * Development utilities. Not for production.
 */
export class Dev {
	/**
	 * A map of development features to their version numbers.
	 *
	 * These are toggles for enabling development of certain features in pre-production;
	 * they are *not* {@link SolidConfig|language feature options} for production
	 * (which are used by consumers).
	 * These development toggles are given here in the codebase, whereas
	 * language feature options are not given until a consumer provides them per each compile.
	 *
	 * Before each release, the development toggles for that release should be removed
	 * and those features should become fully enabled.
	 * Released features may have an optional language feature option defined in {@link SolidConfig}.
	 */
<<<<<<< HEAD
	private static readonly TOGGLES: {[K in DevToggleKey]: DevToggleVal} = {
		literalCollection:         [false],
=======
	private static readonly TOGGLES: {
		// v0.4.0
		readonly literalCollection:         DevToggle,
		readonly 'literalString-lex':       DevToggle,
		readonly 'literalTemplate-lex':     DevToggle,
		readonly 'literalString-cook':      DevToggle,
		readonly 'literalTemplate-cook':    DevToggle,
		readonly 'stringConstant-assess':   DevToggle,
		readonly 'stringTemplate-parse':    DevToggle,
		readonly 'stringTemplate-decorate': DevToggle,
		readonly 'stringTemplate-assess':   DevToggle,
	} = {
		// v0.4.0
		literalCollection:         [true],
>>>>>>> f916d50f
		'literalString-lex':       [true],
		'literalString-cook':      [true, ['literalString-lex']],
		'stringConstant-assess':   [true, ['literalString-cook']],
		'literalTemplate-lex':     [true],
		'literalTemplate-cook':    [true, ['literalTemplate-lex']],
		'stringTemplate-parse':    [true, ['literalTemplate-cook']],
		'stringTemplate-decorate': [true, ['stringTemplate-parse']],
		'stringTemplate-assess':   [true, ['stringTemplate-decorate']],
	}

	/**
	 * Return `true` if this project supports the given feature.
	 * @param feature the feature to test
	 * @return is this project’s version number in the range of the feature?
	 */
	static supports(feature: DevToggleKey): boolean {
		const toggle: DevToggleVal = Dev.TOGGLES[feature];
		return toggle[0] && Dev.supportsAll(...toggle[1] || []);
	}
	/**
	 * Returns `true` if this project supports at least one of the given features.
	 * @param features the features to test
	 * @see Dev.supports
	 * @return are any of the given features supported?
	 */
	static supportsAny(...features: DevToggleKey[]): boolean {
		return features.some((feature) => Dev.supports(feature))
	}
	/**
	 * Returns `true` if this project supports every one of the given features.
	 * @param features the features to test
	 * @see Dev.supports
	 * @return are all of the given features supported?
	 */
	static supportsAll(...features: DevToggleKey[]): boolean {
		return features.every((feature) => Dev.supports(feature))
	}
}<|MERGE_RESOLUTION|>--- conflicted
+++ resolved
@@ -31,25 +31,8 @@
 	 * and those features should become fully enabled.
 	 * Released features may have an optional language feature option defined in {@link SolidConfig}.
 	 */
-<<<<<<< HEAD
 	private static readonly TOGGLES: {[K in DevToggleKey]: DevToggleVal} = {
-		literalCollection:         [false],
-=======
-	private static readonly TOGGLES: {
-		// v0.4.0
-		readonly literalCollection:         DevToggle,
-		readonly 'literalString-lex':       DevToggle,
-		readonly 'literalTemplate-lex':     DevToggle,
-		readonly 'literalString-cook':      DevToggle,
-		readonly 'literalTemplate-cook':    DevToggle,
-		readonly 'stringConstant-assess':   DevToggle,
-		readonly 'stringTemplate-parse':    DevToggle,
-		readonly 'stringTemplate-decorate': DevToggle,
-		readonly 'stringTemplate-assess':   DevToggle,
-	} = {
-		// v0.4.0
 		literalCollection:         [true],
->>>>>>> f916d50f
 		'literalString-lex':       [true],
 		'literalString-cook':      [true, ['literalString-lex']],
 		'stringConstant-assess':   [true, ['literalString-cook']],
