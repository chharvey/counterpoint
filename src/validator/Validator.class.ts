--- conflicted
+++ resolved
@@ -94,240 +94,6 @@
 		return this.symbol_table.get(name) || null
 	}
 
-<<<<<<< HEAD
-
-	/**
-	 * Return a Semantic Node, a node of the Semantic Tree or “decorated/abstract syntax tree”.
-	 * @param node the parse node to decorate
-	 * @returns a semantic node containing the parse node’s semantics
-	 */
-	decorate(node: PARSER.ParseNodePrimitiveLiteral):         SemanticNodeConstant;
-	decorate(node: PARSER.ParseNodeTypeKeyword):              SemanticNodeTypeConstant;
-	decorate(node:
-		| PARSER.ParseNodeTypeUnit
-		| PARSER.ParseNodeTypeUnarySymbol
-		| PARSER.ParseNodeTypeIntersection
-		| PARSER.ParseNodeTypeUnion
-		| PARSER.ParseNodeType
-	): SemanticNodeType;
-	decorate(node: PARSER.ParseNodeStringTemplate$__1__List): TemplatePartialType;
-	decorate(node: PARSER.ParseNodeStringTemplate$):          SemanticNodeTemplate;
-	decorate(node:
-		| PARSER.ParseNodeExpressionUnit$
-		| PARSER.ParseNodeExpressionUnarySymbol$
-		| PARSER.ParseNodeExpressionExponential$
-		| PARSER.ParseNodeExpressionMultiplicative$
-		| PARSER.ParseNodeExpressionAdditive$
-		| PARSER.ParseNodeExpressionComparative$
-		| PARSER.ParseNodeExpressionEquality$
-		| PARSER.ParseNodeExpressionConjunctive$
-		| PARSER.ParseNodeExpressionDisjunctive$
-		| PARSER.ParseNodeExpression$
-	): SemanticNodeExpression;
-	decorate(node: PARSER.ParseNodeExpressionConditional$):   SemanticNodeOperationTernary;
-	decorate(node: PARSER.ParseNodeDeclarationVariable):      SemanticNodeDeclarationVariable;
-	decorate(node: PARSER.ParseNodeStatementAssignment):      SemanticNodeAssignment;
-	decorate(node: PARSER.ParseNodeStatement):                SemanticStatementType;
-	decorate(node: PARSER.ParseNodeGoal__0__List):            SemanticStatementType[];
-	decorate(node: PARSER.ParseNodeGoal):                     SemanticNodeGoal;
-	decorate(node: ParseNode): SemanticNodeSolid | SemanticNodeSolid[];
-	decorate(node: ParseNode): SemanticNodeSolid | SemanticNodeSolid[] {
-		if (node instanceof PARSER.ParseNodePrimitiveLiteral) {
-			return new SemanticNodeConstant(node.children[0] as TOKEN.TokenKeyword | TOKEN.TokenNumber | TOKEN.TokenString)
-
-		} else if (node instanceof PARSER.ParseNodeTypeKeyword) {
-			return new SemanticNodeTypeConstant(node.children[0] as TOKEN.TokenKeyword | TOKEN.TokenNumber | TOKEN.TokenString)
-
-		} else if (node instanceof PARSER.ParseNodeTypeUnit) {
-			return (node.children.length === 1)
-				? (node.children[0] instanceof PARSER.ParseNodePrimitiveLiteral)
-					? new SemanticNodeTypeConstant(node.children[0].children[0] as TOKEN.TokenKeyword | TOKEN.TokenNumber | TOKEN.TokenString)
-					: this.decorate(node.children[0])
-				: this.decorate(node.children[1])
-
-		} else if (node instanceof PARSER.ParseNodeTypeUnarySymbol) {
-			return (node.children.length === 1)
-				? this.decorate(node.children[0])
-				: new SemanticNodeTypeOperationUnary(node, Validator.TYPEOPERATORS_UNARY.get(node.children[1].source as Punctuator)!, [
-					this.decorate(node.children[0]),
-				])
-
-		} else if (
-			node instanceof PARSER.ParseNodeTypeIntersection ||
-			node instanceof PARSER.ParseNodeTypeUnion
-		) {
-			return (node.children.length === 1)
-				? this.decorate(node.children[0])
-				: new SemanticNodeTypeOperationBinary(node, Validator.TYPEOPERATORS_BINARY.get(node.children[1].source as Punctuator)!, [
-					this.decorate(node.children[0]),
-					this.decorate(node.children[2]),
-				])
-
-		} else if (node instanceof PARSER.ParseNodeType) {
-			return this.decorate(node.children[0])
-
-		} else if (node instanceof PARSER.ParseNodeStringTemplate$__1__List) {
-			return (node.children as readonly (TOKEN.TokenTemplate | PARSER.ParseNodeExpression$ | PARSER.ParseNodeStringTemplate$__1__List)[]).flatMap((c) =>
-				(c instanceof TOKEN.TokenTemplate) ? [new SemanticNodeConstant(c)] :
-				(c instanceof PARSER.ParseNodeExpression$) ? [this.decorate(c)] :
-				this.decorate(c)
-			)
-
-		} else if (node instanceof PARSER.ParseNodeStringTemplate$) {
-			return new SemanticNodeTemplate(node, (node.children as readonly (TOKEN.TokenTemplate | PARSER.ParseNodeExpression$ | PARSER.ParseNodeStringTemplate$__1__List)[]).flatMap((c) =>
-				(c instanceof TOKEN.TokenTemplate) ? [new SemanticNodeConstant(c)] :
-				(c instanceof PARSER.ParseNodeExpression$) ? [this.decorate(c)] :
-				this.decorate(c)
-			))
-
-		} else if (node instanceof PARSER.ParseNodeExpressionUnit) {
-			return (node.children.length === 1)
-				? this.decorate(node.children[0])
-				: this.decorate(node.children[1])
-
-		} else if (node instanceof PARSER.ParseNodeExpressionUnit_Dynamic) {
-			return (node.children.length === 1)
-				? (node.children[0] instanceof ParseNode)
-					? this.decorate(node.children[0])
-					: new SemanticNodeIdentifier(node.children[0] as TOKEN.TokenIdentifier)
-				: this.decorate(node.children[1])
-
-		} else if (node instanceof PARSER.ParseNodeExpressionUnarySymbol$) {
-			return (node.children.length === 1)
-				? this.decorate(node.children[0])
-				: (node.children[0].source === Punctuator.AFF) // `+a` is a no-op
-					? this.decorate(node.children[1])
-					: new SemanticNodeOperationUnary(node, Validator.OPERATORS_UNARY.get(node.children[0].source as Punctuator) as ValidOperatorUnary, [
-						this.decorate(node.children[1]),
-					])
-
-		} else if (
-			node instanceof PARSER.ParseNodeExpressionExponential$    ||
-			node instanceof PARSER.ParseNodeExpressionMultiplicative$ ||
-			node instanceof PARSER.ParseNodeExpressionAdditive$       ||
-			node instanceof PARSER.ParseNodeExpressionComparative$    ||
-			node instanceof PARSER.ParseNodeExpressionEquality$       ||
-			node instanceof PARSER.ParseNodeExpressionConjunctive$    ||
-			node instanceof PARSER.ParseNodeExpressionDisjunctive$
-		) {
-			if (node.children.length === 1) {
-				return this.decorate(node.children[0])
-			} else {
-				const operator: Operator = Validator.OPERATORS_BINARY.get(node.children[1].source as Punctuator | Keyword)!
-				const operands: [SemanticNodeExpression, SemanticNodeExpression] = [
-					this.decorate(node.children[0]),
-					this.decorate(node.children[2]),
-				]
-				return (
-					node instanceof PARSER.ParseNodeExpressionExponential$    ||
-					node instanceof PARSER.ParseNodeExpressionMultiplicative$ ||
-					node instanceof PARSER.ParseNodeExpressionAdditive$
-				) ? (
-					// `a - b` is syntax sugar for `a + -(b)`
-					(operator === Operator.SUB) ? new SemanticNodeOperationBinaryArithmetic(node, Operator.ADD, [
-						operands[0],
-						new SemanticNodeOperationUnary(node.children[2], Operator.NEG, [
-							operands[1],
-						]),
-					]) :
-					new SemanticNodeOperationBinaryArithmetic(node, operator as ValidOperatorArithmetic, operands)
-
-				) : (node instanceof PARSER.ParseNodeExpressionComparative$) ? (
-					// `a !< b` is syntax sugar for `!(a < b)`
-					(operator === Operator.NLT) ? new SemanticNodeOperationUnary(node, Operator.NOT, [
-						new SemanticNodeOperationBinaryComparative(node.children[0], Operator.LT, operands),
-					]) :
-					// `a !> b` is syntax sugar for `!(a > b)`
-					(operator === Operator.NGT) ? new SemanticNodeOperationUnary(node, Operator.NOT, [
-						new SemanticNodeOperationBinaryComparative(node.children[0], Operator.GT, operands),
-					]) :
-					new SemanticNodeOperationBinaryComparative(node, operator as ValidOperatorComparative, operands)
-
-				) : (node instanceof PARSER.ParseNodeExpressionEquality$) ? (
-					// `a isnt b` is syntax sugar for `!(a is b)`
-					(operator === Operator.ISNT) ? new SemanticNodeOperationUnary(node, Operator.NOT, [
-						new SemanticNodeOperationBinaryEquality(node.children[0], Operator.IS, operands),
-					]) :
-					// `a != b` is syntax sugar for `!(a == b)`
-					(operator === Operator.NEQ) ? new SemanticNodeOperationUnary(node, Operator.NOT, [
-						new SemanticNodeOperationBinaryEquality(node.children[0], Operator.EQ, operands),
-					]) :
-					new SemanticNodeOperationBinaryEquality(node, operator as ValidOperatorEquality, operands)
-
-				) : /* (
-					node instanceof PARSER.ParseNodeExpressionConjunctive$ ||
-					node instanceof PARSER.ParseNodeExpressionDisjunctive$
-				) ? */ (
-					// `a !& b` is syntax sugar for `!(a && b)`
-					(operator === Operator.NAND) ? new SemanticNodeOperationUnary(node, Operator.NOT, [
-						new SemanticNodeOperationBinaryLogical(node.children[0], Operator.AND, operands),
-					]) :
-					// `a !| b` is syntax sugar for `!(a || b)`
-					(operator === Operator.NOR) ? new SemanticNodeOperationUnary(node, Operator.NOT, [
-						new SemanticNodeOperationBinaryLogical(node.children[0], Operator.OR, operands),
-					]) :
-					new SemanticNodeOperationBinaryLogical(node, operator as ValidOperatorLogical, operands)
-				)
-			}
-
-		} else if (node instanceof PARSER.ParseNodeExpressionConditional$) {
-			return new SemanticNodeOperationTernary(node, Operator.COND, [
-				this.decorate(node.children[1]),
-				this.decorate(node.children[3]),
-				this.decorate(node.children[5]),
-			])
-
-		} else if (node instanceof PARSER.ParseNodeExpression$) {
-			return this.decorate(node.children[0])
-
-		} else if (node instanceof PARSER.ParseNodeDeclarationVariable) {
-			const identifier: TOKEN.TokenIdentifier      = ((node.children.length === 7) ? node.children[1] : node.children[2]) as TOKEN.TokenIdentifier
-			const type_:      PARSER.ParseNodeType       =  (node.children.length === 7) ? node.children[3] : node.children[4]
-			const expression: PARSER.ParseNodeExpression_Dynamic =  (node.children.length === 7) ? node.children[5] : node.children[6]
-			return new SemanticNodeDeclarationVariable(node, node.children.length === 8, [
-				new SemanticNodeAssignee(identifier, [
-					new SemanticNodeIdentifier(identifier),
-				]),
-				this.decorate(type_),
-				this.decorate(expression),
-			])
-
-		} else if (node instanceof PARSER.ParseNodeStatementAssignment) {
-			const identifier: TOKEN.TokenIdentifier      = node.children[0] as TOKEN.TokenIdentifier
-			const expression: PARSER.ParseNodeExpression_Dynamic = node.children[2]
-			return new SemanticNodeAssignment(node, [
-				new SemanticNodeAssignee(identifier, [
-					new SemanticNodeIdentifier(identifier),
-				]),
-				this.decorate(expression),
-			])
-
-		} else if (node instanceof PARSER.ParseNodeStatement) {
-			return (node.children.length === 1 && node.children[0] instanceof ParseNode)
-				? this.decorate(node.children[0])
-				: new SemanticNodeStatementExpression(node, (node.children.length === 1) ? [] : [
-					this.decorate(node.children[0]),
-				])
-
-		} else if (node instanceof PARSER.ParseNodeGoal__0__List) {
-			return node.children.length === 1 ?
-				[this.decorate(node.children[0])]
-			: [
-				...this.decorate(node.children[0]),
-				this.decorate(node.children[1])
-			]
-
-		} else if (node instanceof PARSER.ParseNodeGoal) {
-			return new SemanticNodeGoal(node, (node.children.length === 2) ? [] : this.decorate(node.children[1]))
-
-		} else {
-			throw new ReferenceError(`Could not find type of parse node ${ node }.`)
-		}
-	}
-
-
-=======
->>>>>>> 7a1fbffa
 	/**
 	 * Type-check the entire source.
 	 * Assert that there are no type errors, and then return a semantic goal symbol.
