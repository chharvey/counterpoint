--- conflicted
+++ resolved
@@ -109,11 +109,8 @@
 	isSubtypeOf(t: SolidLanguageType): boolean {
 		/** 2-7 | `A <: A` */
 		if (this === t) { return true }
-<<<<<<< HEAD
 		/** 1-1 | `never <: T` */
 		if (this.isEmpty) { return true; };
-=======
->>>>>>> 7228fce1
 		/** 1-3 | `T       <: never  <->  T == never` */
 		if (t.isEmpty) { return this.isEmpty }
 		/** 1-4 | `unknown <: T      <->  T == unknown` */
@@ -295,19 +292,7 @@
 	override includes(_v: SolidObject): boolean {
 		return false
 	}
-<<<<<<< HEAD
-	/** @override */
-	equals(t: SolidLanguageType): boolean {
-=======
-	/**
-	 * @implements SolidLanguageType
-	 * 1-1 | `never <: T`
-	 */
-	override  isSubtypeOf_do(_t: SolidLanguageType): boolean {
-		return true
-	}
-	override  equals(t: SolidLanguageType): boolean {
->>>>>>> 7228fce1
+	override equals(t: SolidLanguageType): boolean {
 		return t.isEmpty
 	}
 }
@@ -358,19 +343,7 @@
 	override includes(_v: SolidObject): boolean {
 		return true
 	}
-<<<<<<< HEAD
-	/** @override */
-	equals(t: SolidLanguageType): boolean {
-=======
-	/**
-	 * @implements SolidLanguageType
-	 * 1-4 | `unknown <: T      <->  T == unknown`
-	 */
-	override isSubtypeOf_do(t: SolidLanguageType): boolean {
+	override equals(t: SolidLanguageType): boolean {
 		return t.isUniverse
 	}
-	override equals(t: SolidLanguageType): boolean {
->>>>>>> 7228fce1
-		return t.isUniverse
-	}
 }