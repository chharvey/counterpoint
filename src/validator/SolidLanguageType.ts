import * as xjs from 'extrajs'

import {
	strictEqual,
} from '../decorators';
import type {SolidObject} from './SolidObject';



/**
 * Parent class for all Solid Language Types.
 * Known subclasses:
 * - Intersection
 * - Union
 * - TypeInterface
 * - TypeNever
 * - TypeConstant
 * - TypeUnknown
 * - Tuple
 * - Record
 */
export abstract class SolidLanguageType {
	/** The Bottom Type, containing no values. */
	static get NEVER(): SolidTypeNever { return SolidTypeNever.INSTANCE }
	/** The Top Type, containing all values. */
	static get UNKNOWN(): SolidTypeUnknown { return SolidTypeUnknown.INSTANCE }
	/**
	 * Decorator for {@link SolidLanguageType#intersect} method and any overrides.
	 * Contains shortcuts for constructing type intersections.
	 * @param   _prototype    the prototype that has the method to be decorated
	 * @param   _property_key the name of the method to be decorated
	 * @param   descriptor    the Property Descriptor of the prototype’s method
	 * @returns               `descriptor`, with a new value that is the decorated method
	 */
	protected static intersectDeco(
		_prototype: SolidLanguageType,
		_property_key: string,
		descriptor: TypedPropertyDescriptor<(this: SolidLanguageType, t: SolidLanguageType) => SolidLanguageType>,
	): typeof descriptor {
		const method = descriptor.value!;
		descriptor.value = function (t) {
			/** 1-5 | `T  & never   == never` */
			if (t.isEmpty) { return SolidLanguageType.NEVER }
			if (this.isEmpty) { return this }
			/** 1-6 | `T  & unknown == T` */
			if (t.isUniverse) { return this }
			if (this.isUniverse) { return t }

			/** 3-3 | `A <: B  <->  A  & B == A` */
			if (this.isSubtypeOf(t)) { return this }
			if (t.isSubtypeOf(this)) { return t }

			return method.call(this, t);
		};
		return descriptor;
	}
	/**
	 * Decorator for {@link SolidLanguageType#union} method and any overrides.
	 * Contains shortcuts for constructing type unions.
	 * @param   _prototype    the prototype that has the method to be decorated
	 * @param   _property_key the name of the method to be decorated
	 * @param   descriptor    the Property Descriptor of the prototype’s method
	 * @returns               `descriptor`, with a new value that is the decorated method
	 */
	protected static unionDeco(
		_prototype: SolidLanguageType,
		_property_key: string,
		descriptor: TypedPropertyDescriptor<(this: SolidLanguageType, t: SolidLanguageType) => SolidLanguageType>,
	): typeof descriptor {
		const method = descriptor.value!;
		descriptor.value = function (t) {
			/** 1-7 | `T \| never   == T` */
			if (t.isEmpty) { return this }
			if (this.isEmpty) { return t }
			/** 1-8 | `T \| unknown == unknown` */
			if (t.isUniverse) { return t }
			if (this.isUniverse) { return this }

			/** 3-4 | `A <: B  <->  A \| B == B` */
			if (this.isSubtypeOf(t)) { return t }
			if (t.isSubtypeOf(this)) { return this }

			return method.call(this, t);
		};
		return descriptor;
	}
	/**
	 * Decorator for {@link SolidLanguageType#isSubtypeOf} method and any overrides.
	 * Contains shortcuts for determining subtypes.
	 * @param   _prototype    the prototype that has the method to be decorated
	 * @param   _property_key the name of the method to be decorated
	 * @param   descriptor    the Property Descriptor of the prototype’s method
	 * @returns               `descriptor`, with a new value that is the decorated method
	 */
	static subtypeDeco( // must be public because accessed in SolidObject.ts
		_prototype: SolidLanguageType,
		_property_key: string,
		descriptor: TypedPropertyDescriptor<(this: SolidLanguageType, t: SolidLanguageType) => boolean>,
	): typeof descriptor {
		const method = descriptor.value!;
		descriptor.value = function (t) {
			/** 2-7 | `A <: A` */
			if (this === t) { return true };
			/** 1-1 | `never <: T` */
			if (this.isEmpty) { return true; };
			/** 1-3 | `T       <: never  <->  T == never` */
			if (t.isEmpty) { return this.isEmpty }
			/** 1-4 | `unknown <: T      <->  T == unknown` */
			if (this.isUniverse) { return t.isUniverse; };
			/** 1-2 | `T     <: unknown` */
			if (t.isUniverse) { return true };

			if (t instanceof SolidTypeIntersection) {
				/** 3-5 | `A <: C    &&  A <: D  <->  A <: C  & D` */
				return this.isSubtypeOf(t.left) && this.isSubtypeOf(t.right)
			}
			if (t instanceof SolidTypeUnion) {
				/** 3-6 | `A <: C  \|\|  A <: D  -->  A <: C \| D` */
				if (this.isSubtypeOf(t.left) || this.isSubtypeOf(t.right)) { return true }
				/** 3-2 | `A <: A \| B  &&  B <: A \| B` */
				if (this.equals(t.left) || this.equals(t.right)) { return true }
			}

			return method.call(this, t);
		};
		return descriptor;
	}


	/**
	 * Whether this type has no values assignable to it,
	 * i.e., it is equal to the Bottom Type (`never`).
	 * Used internally for special cases of computations.
	 */
	readonly isEmpty: boolean = this.values.size === 0
	/**
	 * Whether this type has all values assignable to it,
	 * i.e., it is equal to the Top Type (`unknown`).
	 * Used internally for special cases of computations.
	 */
	readonly isUniverse: boolean = false // this.equals(SolidLanguageType.UNKNOWN)

	/**
	 * Construct a new SolidLanguageType object.
	 * @param values an enumerated set of values that are assignable to this type
	 */
	constructor (
		readonly values: ReadonlySet<SolidObject> = new Set(),
	) {
	}

	/**
	 * Return whether this type “includes” the value, i.e.,
	 * whether the value is assignable to this type.
	 * @param v the value to check
	 * @returns Is `v` assignable to this type?
	 */
	includes(v: SolidObject): boolean {
		return this.values.has(v)
	}
	/**
	 * Return the type intersection of this type with another.
	 * @param t the other type
	 * @returns the type intersection
	 */
	@SolidLanguageType.intersectDeco
	intersect(t: SolidLanguageType): SolidLanguageType {
		return new SolidTypeIntersection(this, t)
	}
	/**
	 * Return the type union of this type with another.
	 * @param t the other type
	 * @returns the type union
	 */
	@SolidLanguageType.unionDeco
	union(t: SolidLanguageType): SolidLanguageType {
		return new SolidTypeUnion(this, t)
	}
	/**
	 * Return whether this type is a structural subtype of the given type.
	 * @param t the type to compare
	 * @returns Is this type a subtype of the argument?
	 */
	@strictEqual
	@SolidLanguageType.subtypeDeco
	isSubtypeOf(t: SolidLanguageType): boolean {
		return !this.isEmpty && !!this.values.size && [...this.values].every((v) => t.includes(v));
	}
	/**
	 * Return whether this type is structurally equal to the given type.
	 * Two types are structurally equal if they are subtypes of each other.
	 *
	 * 2-8 | `A <: B  &&  B <: A  -->  A == B`
	 * @param t the type to compare
	 * @returns Is this type equal to the argument?
	 */
	@strictEqual
	equals(t: SolidLanguageType): boolean {
		return this.isSubtypeOf(t) && t.isSubtypeOf(this)
	}
}



/**
 * A type intersection of two types `T` and `U` is the type
 * that contains values either assignable to `T` *or* assignable to `U`.
 */
class SolidTypeIntersection extends SolidLanguageType {
	/**
	 * Construct a new SolidTypeIntersection object.
	 * @param left the first type
	 * @param right the second type
	 */
	constructor (
		readonly left:  SolidLanguageType,
		readonly right: SolidLanguageType,
	) {
		super(xjs.Set.intersection(left.values, right.values))
	}

	override toString(): string {
		return `${ this.left } & ${ this.right }`;
	}
	override includes(v: SolidObject): boolean {
		return this.left.includes(v) && this.right.includes(v)
	}
<<<<<<< HEAD
	/** @overrides SolidLanguageType */
	@strictEqual
	@SolidLanguageType.subtypeDeco
	isSubtypeOf(t: SolidLanguageType): boolean {
=======
	/** @implements SolidLanguageType */
	override isSubtypeOf_do(t: SolidLanguageType): boolean {
>>>>>>> 58d3fb92
		/** 3-8 | `A <: C  \|\|  B <: C  -->  A  & B <: C` */
		if (this.left.isSubtypeOf(t) || this.right.isSubtypeOf(t)) { return true }
		/** 3-1 | `A  & B <: A  &&  A  & B <: B` */
		if (t.equals(this.left) || t.equals(this.right)) { return true }
		return super.isSubtypeOf(t);
	}
}



/**
 * A type union of two types `T` and `U` is the type
 * that contains values both assignable to `T` *and* assignable to `U`.
 */
class SolidTypeUnion extends SolidLanguageType {
	/**
	 * Construct a new SolidTypeUnion object.
	 * @param left the first type
	 * @param right the second type
	 */
	constructor (
		readonly left:  SolidLanguageType,
		readonly right: SolidLanguageType,
	) {
		super(xjs.Set.union(left.values, right.values))
	}

	override toString(): string {
		return `${ this.left } | ${ this.right }`;
	}
	override includes(v: SolidObject): boolean {
		return this.left.includes(v) || this.right.includes(v)
	}
<<<<<<< HEAD
	/** @overrides SolidLanguageType */
	@strictEqual
	@SolidLanguageType.subtypeDeco
	isSubtypeOf(t: SolidLanguageType): boolean {
=======
	/** @implements SolidLanguageType */
	override isSubtypeOf_do(t: SolidLanguageType): boolean {
>>>>>>> 58d3fb92
		/** 3-7 | `A <: C    &&  B <: C  <->  A \| B <: C` */
		return this.left.isSubtypeOf(t) && this.right.isSubtypeOf(t)
	}
}



/**
 * An Interface Type is a set of properties that a value must have.
 */
export class SolidTypeInterface extends SolidLanguageType {
	override readonly isEmpty: boolean = [...this.properties.values()].some((value) => value.isEmpty)
	override readonly isUniverse: boolean = this.properties.size === 0

	/**
	 * Construct a new SolidInterface object.
	 * @param properties a map of this type’s members’ names along with their associated types
	 */
	constructor (private readonly properties: ReadonlyMap<string, SolidLanguageType>) {
		super()
	}

	override includes(v: SolidObject): boolean {
		return [...this.properties.keys()].every((key) => key in v)
	}
	/**
<<<<<<< HEAD
	 * @overrides SolidLanguageType
	 * The *intersection* of types `S` and `T` is the *union* of the set of properties on `T` with the set of properties on `S`.
	 * If any properties disagree on type, their type intersection is taken.
	 */
	@SolidLanguageType.intersectDeco
	intersect(t: SolidLanguageType): SolidLanguageType {
		if (t instanceof SolidTypeInterface) {
			const props: Map<string, SolidLanguageType> = new Map([...this.properties])
			;[...t.properties].forEach(([name, type_]) => {
				props.set(name, (props.has(name)) ? props.get(name)!.intersect(type_) : type_)
			})
			return new SolidTypeInterface(props)
		} else {
			return super.intersect(t);
		};
	}
	/**
	 * @overrides SolidLanguageType
	 * The *union* of types `S` and `T` is the *intersection* of the set of properties on `T` with the set of properties on `S`.
	 * If any properties disagree on type, their type union is taken.
	 */
	@SolidLanguageType.unionDeco
	union(t: SolidLanguageType): SolidLanguageType {
		if (t instanceof SolidTypeInterface) {
			const props: Map<string, SolidLanguageType> = new Map()
			;[...this.properties].forEach(([name, type_]) => {
				if (t.properties.has(name)) {
					props.set(name, type_.union(t.properties.get(name)!))
				}
			})
			return new SolidTypeInterface(props)
		} else {
			return super.union(t);
		};
=======
	 * The *intersection* of types `S` and `T` is the *union* of the set of properties on `T` with the set of properties on `S`.
	 * If any properties disagree on type, their type intersection is taken.
	 */
	override intersect_do(t: SolidTypeInterface): SolidTypeInterface {
		const props: Map<string, SolidLanguageType> = new Map([...this.properties])
		;[...t.properties].forEach(([name, type_]) => {
			props.set(name, (props.has(name)) ? props.get(name)!.intersect(type_) : type_)
		})
		return new SolidTypeInterface(props)
	}
	/**
	 * The *union* of types `S` and `T` is the *intersection* of the set of properties on `T` with the set of properties on `S`.
	 * If any properties disagree on type, their type union is taken.
	 */
	override union_do(t: SolidTypeInterface): SolidTypeInterface {
		const props: Map<string, SolidLanguageType> = new Map()
		;[...this.properties].forEach(([name, type_]) => {
			if (t.properties.has(name)) {
				props.set(name, type_.union(t.properties.get(name)!))
			}
		})
		return new SolidTypeInterface(props)
>>>>>>> 58d3fb92
	}
	/**
	 * @overrides SolidLanguageType
	 * In the general case, `S` is a subtype of `T` if every property of `T` exists in `S`,
	 * and for each of those properties `#prop`, the type of `S#prop` is a subtype of `T#prop`.
	 * In other words, `S` is a subtype of `T` if the set of properties on `T` is a subset of the set of properties on `S`.
	 */
<<<<<<< HEAD
	@strictEqual
	@SolidLanguageType.subtypeDeco
	isSubtypeOf(t: SolidLanguageType): boolean {
		if (t instanceof SolidTypeInterface) {
			return [...t.properties].every(([name, type_]) =>
				this.properties.has(name) && this.properties.get(name)!.isSubtypeOf(type_)
			)
		} else {
			return super.isSubtypeOf(t);
		};
=======
	override isSubtypeOf_do(t: SolidTypeInterface) {
		return [...t.properties].every(([name, type_]) =>
			this.properties.has(name) && this.properties.get(name)!.isSubtypeOf(type_)
		)
>>>>>>> 58d3fb92
	}
}



/**
 * Class for constructing the Bottom Type, the type containing no values.
 */
class SolidTypeNever extends SolidLanguageType {
	static readonly INSTANCE: SolidTypeNever = new SolidTypeNever()

	override readonly isEmpty: boolean = true
	override readonly isUniverse: boolean = false

	private constructor () {
		super()
	}

	override toString(): string {
		return 'never';
	}
	override includes(_v: SolidObject): boolean {
		return false
	}
<<<<<<< HEAD
	/** @overrides SolidLanguageType */
	@strictEqual
	equals(t: SolidLanguageType): boolean {
=======
	/**
	 * @implements SolidLanguageType
	 * 1-1 | `never <: T`
	 */
	override  isSubtypeOf_do(_t: SolidLanguageType): boolean {
		return true
	}
	override  equals(t: SolidLanguageType): boolean {
>>>>>>> 58d3fb92
		return t.isEmpty
	}
}



/**
 * Class for constructing constant types / unit types, types that contain one value.
 */
export class SolidTypeConstant extends SolidLanguageType {
	override readonly isEmpty: boolean = false
	override readonly isUniverse: boolean = false

	constructor (readonly value: SolidObject) {
		super(new Set([value]))
	}

	override toString(): string {
		return this.value.toString();
	}
	override includes(_v: SolidObject): boolean {
		return this.value.equal(_v)
	}
<<<<<<< HEAD
	/** @overrides SolidLanguageType */
	@strictEqual
	@SolidLanguageType.subtypeDeco
	isSubtypeOf(t: SolidLanguageType): boolean {
=======
	/** @implements SolidLanguageType */
	override isSubtypeOf_do(t: SolidLanguageType): boolean {
>>>>>>> 58d3fb92
		return t instanceof Function && this.value instanceof t || t.includes(this.value)
	}
}



/**
 * Class for constructing the Top Type, the type containing all values.
 */
class SolidTypeUnknown extends SolidLanguageType {
	static readonly INSTANCE: SolidTypeUnknown = new SolidTypeUnknown()

	override readonly isEmpty: boolean = false
	override readonly isUniverse: boolean = true

	private constructor () {
		super()
	}

	override toString(): string {
		return 'unknown';
	}
	override includes(_v: SolidObject): boolean {
		return true
	}
<<<<<<< HEAD
	/** @overrides SolidLanguageType */
	@strictEqual
	equals(t: SolidLanguageType): boolean {
=======
	/**
	 * @implements SolidLanguageType
	 * 1-4 | `unknown <: T      <->  T == unknown`
	 */
	override isSubtypeOf_do(t: SolidLanguageType): boolean {
		return t.isUniverse
	}
	override equals(t: SolidLanguageType): boolean {
>>>>>>> 58d3fb92
		return t.isUniverse
	}
}<|MERGE_RESOLUTION|>--- conflicted
+++ resolved
@@ -225,15 +225,9 @@
 	override includes(v: SolidObject): boolean {
 		return this.left.includes(v) && this.right.includes(v)
 	}
-<<<<<<< HEAD
-	/** @overrides SolidLanguageType */
 	@strictEqual
 	@SolidLanguageType.subtypeDeco
-	isSubtypeOf(t: SolidLanguageType): boolean {
-=======
-	/** @implements SolidLanguageType */
-	override isSubtypeOf_do(t: SolidLanguageType): boolean {
->>>>>>> 58d3fb92
+	override isSubtypeOf(t: SolidLanguageType): boolean {
 		/** 3-8 | `A <: C  \|\|  B <: C  -->  A  & B <: C` */
 		if (this.left.isSubtypeOf(t) || this.right.isSubtypeOf(t)) { return true }
 		/** 3-1 | `A  & B <: A  &&  A  & B <: B` */
@@ -267,15 +261,9 @@
 	override includes(v: SolidObject): boolean {
 		return this.left.includes(v) || this.right.includes(v)
 	}
-<<<<<<< HEAD
-	/** @overrides SolidLanguageType */
 	@strictEqual
 	@SolidLanguageType.subtypeDeco
-	isSubtypeOf(t: SolidLanguageType): boolean {
-=======
-	/** @implements SolidLanguageType */
-	override isSubtypeOf_do(t: SolidLanguageType): boolean {
->>>>>>> 58d3fb92
+	override isSubtypeOf(t: SolidLanguageType): boolean {
 		/** 3-7 | `A <: C    &&  B <: C  <->  A \| B <: C` */
 		return this.left.isSubtypeOf(t) && this.right.isSubtypeOf(t)
 	}
@@ -302,13 +290,11 @@
 		return [...this.properties.keys()].every((key) => key in v)
 	}
 	/**
-<<<<<<< HEAD
-	 * @overrides SolidLanguageType
 	 * The *intersection* of types `S` and `T` is the *union* of the set of properties on `T` with the set of properties on `S`.
 	 * If any properties disagree on type, their type intersection is taken.
 	 */
 	@SolidLanguageType.intersectDeco
-	intersect(t: SolidLanguageType): SolidLanguageType {
+	override intersect(t: SolidLanguageType): SolidLanguageType {
 		if (t instanceof SolidTypeInterface) {
 			const props: Map<string, SolidLanguageType> = new Map([...this.properties])
 			;[...t.properties].forEach(([name, type_]) => {
@@ -320,12 +306,11 @@
 		};
 	}
 	/**
-	 * @overrides SolidLanguageType
 	 * The *union* of types `S` and `T` is the *intersection* of the set of properties on `T` with the set of properties on `S`.
 	 * If any properties disagree on type, their type union is taken.
 	 */
 	@SolidLanguageType.unionDeco
-	union(t: SolidLanguageType): SolidLanguageType {
+	override union(t: SolidLanguageType): SolidLanguageType {
 		if (t instanceof SolidTypeInterface) {
 			const props: Map<string, SolidLanguageType> = new Map()
 			;[...this.properties].forEach(([name, type_]) => {
@@ -337,30 +322,6 @@
 		} else {
 			return super.union(t);
 		};
-=======
-	 * The *intersection* of types `S` and `T` is the *union* of the set of properties on `T` with the set of properties on `S`.
-	 * If any properties disagree on type, their type intersection is taken.
-	 */
-	override intersect_do(t: SolidTypeInterface): SolidTypeInterface {
-		const props: Map<string, SolidLanguageType> = new Map([...this.properties])
-		;[...t.properties].forEach(([name, type_]) => {
-			props.set(name, (props.has(name)) ? props.get(name)!.intersect(type_) : type_)
-		})
-		return new SolidTypeInterface(props)
-	}
-	/**
-	 * The *union* of types `S` and `T` is the *intersection* of the set of properties on `T` with the set of properties on `S`.
-	 * If any properties disagree on type, their type union is taken.
-	 */
-	override union_do(t: SolidTypeInterface): SolidTypeInterface {
-		const props: Map<string, SolidLanguageType> = new Map()
-		;[...this.properties].forEach(([name, type_]) => {
-			if (t.properties.has(name)) {
-				props.set(name, type_.union(t.properties.get(name)!))
-			}
-		})
-		return new SolidTypeInterface(props)
->>>>>>> 58d3fb92
 	}
 	/**
 	 * @overrides SolidLanguageType
@@ -368,10 +329,9 @@
 	 * and for each of those properties `#prop`, the type of `S#prop` is a subtype of `T#prop`.
 	 * In other words, `S` is a subtype of `T` if the set of properties on `T` is a subset of the set of properties on `S`.
 	 */
-<<<<<<< HEAD
 	@strictEqual
 	@SolidLanguageType.subtypeDeco
-	isSubtypeOf(t: SolidLanguageType): boolean {
+	override isSubtypeOf(t: SolidLanguageType): boolean {
 		if (t instanceof SolidTypeInterface) {
 			return [...t.properties].every(([name, type_]) =>
 				this.properties.has(name) && this.properties.get(name)!.isSubtypeOf(type_)
@@ -379,12 +339,6 @@
 		} else {
 			return super.isSubtypeOf(t);
 		};
-=======
-	override isSubtypeOf_do(t: SolidTypeInterface) {
-		return [...t.properties].every(([name, type_]) =>
-			this.properties.has(name) && this.properties.get(name)!.isSubtypeOf(type_)
-		)
->>>>>>> 58d3fb92
 	}
 }
 
@@ -409,20 +363,8 @@
 	override includes(_v: SolidObject): boolean {
 		return false
 	}
-<<<<<<< HEAD
-	/** @overrides SolidLanguageType */
-	@strictEqual
-	equals(t: SolidLanguageType): boolean {
-=======
-	/**
-	 * @implements SolidLanguageType
-	 * 1-1 | `never <: T`
-	 */
-	override  isSubtypeOf_do(_t: SolidLanguageType): boolean {
-		return true
-	}
-	override  equals(t: SolidLanguageType): boolean {
->>>>>>> 58d3fb92
+	@strictEqual
+	override equals(t: SolidLanguageType): boolean {
 		return t.isEmpty
 	}
 }
@@ -446,15 +388,9 @@
 	override includes(_v: SolidObject): boolean {
 		return this.value.equal(_v)
 	}
-<<<<<<< HEAD
-	/** @overrides SolidLanguageType */
 	@strictEqual
 	@SolidLanguageType.subtypeDeco
-	isSubtypeOf(t: SolidLanguageType): boolean {
-=======
-	/** @implements SolidLanguageType */
-	override isSubtypeOf_do(t: SolidLanguageType): boolean {
->>>>>>> 58d3fb92
+	override isSubtypeOf(t: SolidLanguageType): boolean {
 		return t instanceof Function && this.value instanceof t || t.includes(this.value)
 	}
 }
@@ -480,20 +416,8 @@
 	override includes(_v: SolidObject): boolean {
 		return true
 	}
-<<<<<<< HEAD
-	/** @overrides SolidLanguageType */
-	@strictEqual
-	equals(t: SolidLanguageType): boolean {
-=======
-	/**
-	 * @implements SolidLanguageType
-	 * 1-4 | `unknown <: T      <->  T == unknown`
-	 */
-	override isSubtypeOf_do(t: SolidLanguageType): boolean {
+	@strictEqual
+	override equals(t: SolidLanguageType): boolean {
 		return t.isUniverse
 	}
-	override equals(t: SolidLanguageType): boolean {
->>>>>>> 58d3fb92
-		return t.isUniverse
-	}
 }