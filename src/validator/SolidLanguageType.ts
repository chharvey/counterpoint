--- conflicted
+++ resolved
@@ -184,32 +184,7 @@
 	@strictEqual
 	@SolidLanguageType.subtypeDeco
 	isSubtypeOf(t: SolidLanguageType): boolean {
-<<<<<<< HEAD
 		return !this.isEmpty && !!this.values.size && [...this.values].every((v) => t.includes(v));
-=======
-		/** 2-7 | `A <: A` */
-		if (this === t) { return true }
-		/** 1-3 | `T       <: never  <->  T == never` */
-		if (t.isEmpty) { return this.isEmpty }
-		/** 1-2 | `T     <: unknown` */
-		if (t.isUniverse) { return true }
-
-		if (t instanceof SolidTypeIntersection) {
-			/** 3-5 | `A <: C    &&  A <: D  <->  A <: C  & D` */
-			return this.isSubtypeOf(t.left) && this.isSubtypeOf(t.right)
-		}
-		if (t instanceof SolidTypeUnion) {
-			/** 3-6 | `A <: C  \|\|  A <: D  -->  A <: C \| D` */
-			if (this.isSubtypeOf(t.left) || this.isSubtypeOf(t.right)) { return true }
-			/** 3-2 | `A <: A \| B  &&  B <: A \| B` */
-			if (this.equals(t.left) || this.equals(t.right)) { return true }
-		}
-
-		return this.isSubtypeOf_do(t)
-	}
-	isSubtypeOf_do(t: SolidLanguageType): boolean { // NOTE: should be protected, but needs to be public because need to implement in SolidObject
-		return [...this.values].every((v) => t.includes(v))
->>>>>>> 43889aa9
 	}
 	/**
 	 * Return whether this type is structurally equal to the given type.
