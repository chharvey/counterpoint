--- conflicted
+++ resolved
@@ -211,14 +211,9 @@
 	includes(v: SolidObject): boolean {
 		return this.left.includes(v) && this.right.includes(v)
 	}
-<<<<<<< HEAD
-	/** @overrides SolidLanguageType */
-	@SolidLanguageType.subtypeDeco
-	isSubtypeOf(t: SolidLanguageType): boolean {
-=======
 	/** @implements SolidLanguageType */
-	isSubtypeOf_do(t: SolidLanguageType): boolean {
->>>>>>> 8f47d073
+	@SolidLanguageType.subtypeDeco
+	isSubtypeOf(t: SolidLanguageType): boolean {
 		/** 3-8 | `A <: C  \|\|  B <: C  -->  A  & B <: C` */
 		if (this.left.isSubtypeOf(t) || this.right.isSubtypeOf(t)) { return true }
 		/** 3-1 | `A  & B <: A  &&  A  & B <: B` */
@@ -249,14 +244,9 @@
 	includes(v: SolidObject): boolean {
 		return this.left.includes(v) || this.right.includes(v)
 	}
-<<<<<<< HEAD
-	/** @overrides SolidLanguageType */
-	@SolidLanguageType.subtypeDeco
-	isSubtypeOf(t: SolidLanguageType): boolean {
-=======
 	/** @implements SolidLanguageType */
-	isSubtypeOf_do(t: SolidLanguageType): boolean {
->>>>>>> 8f47d073
+	@SolidLanguageType.subtypeDeco
+	isSubtypeOf(t: SolidLanguageType): boolean {
 		/** 3-7 | `A <: C    &&  B <: C  <->  A \| B <: C` */
 		return this.left.isSubtypeOf(t) && this.right.isSubtypeOf(t)
 	}
@@ -322,11 +312,7 @@
 		};
 	}
 	/**
-<<<<<<< HEAD
-	 * @overrides SolidLanguageType
-=======
 	 * @implements SolidLanguageType
->>>>>>> 8f47d073
 	 * In the general case, `S` is a subtype of `T` if every property of `T` exists in `S`,
 	 * and for each of those properties `#prop`, the type of `S#prop` is a subtype of `T#prop`.
 	 * In other words, `S` is a subtype of `T` if the set of properties on `T` is a subset of the set of properties on `S`.
@@ -365,11 +351,7 @@
 		return false
 	}
 	/**
-<<<<<<< HEAD
-	 * @overrides SolidLanguageType
-=======
 	 * @implements SolidLanguageType
->>>>>>> 8f47d073
 	 * 1-1 | `never <: T`
 	 */
 	@SolidLanguageType.subtypeDeco
@@ -401,14 +383,9 @@
 	includes(_v: SolidObject): boolean {
 		return this.value.equal(_v)
 	}
-<<<<<<< HEAD
-	/** @overrides SolidLanguageType */
-	@SolidLanguageType.subtypeDeco
-	isSubtypeOf(t: SolidLanguageType): boolean {
-=======
 	/** @implements SolidLanguageType */
-	isSubtypeOf_do(t: SolidLanguageType): boolean {
->>>>>>> 8f47d073
+	@SolidLanguageType.subtypeDeco
+	isSubtypeOf(t: SolidLanguageType): boolean {
 		return t instanceof Function && this.value instanceof t || t.includes(this.value)
 	}
 }
@@ -435,11 +412,7 @@
 		return true
 	}
 	/**
-<<<<<<< HEAD
-	 * @overrides SolidLanguageType
-=======
 	 * @implements SolidLanguageType
->>>>>>> 8f47d073
 	 * 1-4 | `unknown <: T      <->  T == unknown`
 	 */
 	@SolidLanguageType.subtypeDeco
