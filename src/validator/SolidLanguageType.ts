import * as xjs from 'extrajs'

import {
	strictEqual,
} from '../decorators';
import type {SolidObject} from './SolidObject';



/**
 * Parent class for all Solid Language Types.
 * Known subclasses:
 * - Intersection
 * - Union
 * - TypeInterface
 * - TypeNever
 * - TypeConstant
 * - TypeUnknown
 * - Tuple
 * - Record
 */
export abstract class SolidLanguageType {
	/** The Bottom Type, containing no values. */
	static get NEVER(): SolidTypeNever { return SolidTypeNever.INSTANCE }
	/** The Top Type, containing all values. */
	static get UNKNOWN(): SolidTypeUnknown { return SolidTypeUnknown.INSTANCE }
	/**
	 * Decorator for {@link SolidLanguageType#intersect} method and any overrides.
	 * Contains shortcuts for constructing type intersections.
	 * @param   _prototype    the prototype that has the method to be decorated
	 * @param   _property_key the name of the method to be decorated
	 * @param   descriptor    the Property Descriptor of the prototype’s method
	 * @returns               `descriptor`, with a new value that is the decorated method
	 */
	protected static intersectDeco(
		_prototype: SolidLanguageType,
		_property_key: string,
		descriptor: TypedPropertyDescriptor<(this: SolidLanguageType, t: SolidLanguageType) => SolidLanguageType>,
	): typeof descriptor {
		const method = descriptor.value!;
		descriptor.value = function (t) {
			/** 1-5 | `T  & never   == never` */
			if (t.isEmpty) { return SolidLanguageType.NEVER }
			if (this.isEmpty) { return this }
			/** 1-6 | `T  & unknown == T` */
			if (t.isUniverse) { return this }
			if (this.isUniverse) { return t }

			/** 3-3 | `A <: B  <->  A  & B == A` */
			if (this.isSubtypeOf(t)) { return this }
			if (t.isSubtypeOf(this)) { return t }

			return method.call(this, t);
		};
		return descriptor;
	}
	/**
	 * Decorator for {@link SolidLanguageType#union} method and any overrides.
	 * Contains shortcuts for constructing type unions.
	 * @param   _prototype    the prototype that has the method to be decorated
	 * @param   _property_key the name of the method to be decorated
	 * @param   descriptor    the Property Descriptor of the prototype’s method
	 * @returns               `descriptor`, with a new value that is the decorated method
	 */
	protected static unionDeco(
		_prototype: SolidLanguageType,
		_property_key: string,
		descriptor: TypedPropertyDescriptor<(this: SolidLanguageType, t: SolidLanguageType) => SolidLanguageType>,
	): typeof descriptor {
		const method = descriptor.value!;
		descriptor.value = function (t) {
			/** 1-7 | `T \| never   == T` */
			if (t.isEmpty) { return this }
			if (this.isEmpty) { return t }
			/** 1-8 | `T \| unknown == unknown` */
			if (t.isUniverse) { return t }
			if (this.isUniverse) { return this }

			/** 3-4 | `A <: B  <->  A \| B == B` */
			if (this.isSubtypeOf(t)) { return t }
			if (t.isSubtypeOf(this)) { return this }

			return method.call(this, t);
		};
		return descriptor;
	}
	/**
	 * Decorator for {@link SolidLanguageType#isSubtypeOf} method and any overrides.
	 * Contains shortcuts for determining subtypes.
	 * @param   _prototype    the prototype that has the method to be decorated
	 * @param   _property_key the name of the method to be decorated
	 * @param   descriptor    the Property Descriptor of the prototype’s method
	 * @returns               `descriptor`, with a new value that is the decorated method
	 */
	static subtypeDeco( // must be public because accessed in SolidObject.ts
		_prototype: SolidLanguageType,
		_property_key: string,
		descriptor: TypedPropertyDescriptor<(this: SolidLanguageType, t: SolidLanguageType) => boolean>,
	): typeof descriptor {
		const method = descriptor.value!;
		descriptor.value = function (t) {
			/** 2-7 | `A <: A` */
			if (this === t) { return true }
			/** 1-3 | `T       <: never  <->  T == never` */
			if (t.isEmpty) { return this.isEmpty }
			/** 1-2 | `T     <: unknown` */
			if (t.isUniverse) { return true }

			if (t instanceof SolidTypeIntersection) {
				/** 3-5 | `A <: C    &&  A <: D  <->  A <: C  & D` */
				return this.isSubtypeOf(t.left) && this.isSubtypeOf(t.right)
			}
			if (t instanceof SolidTypeUnion) {
				/** 3-6 | `A <: C  \|\|  A <: D  -->  A <: C \| D` */
				if (this.isSubtypeOf(t.left) || this.isSubtypeOf(t.right)) { return true }
				/** 3-2 | `A <: A \| B  &&  B <: A \| B` */
				if (this.equals(t.left) || this.equals(t.right)) { return true }
			}

			return method.call(this, t);
		};
		return descriptor;
	}


	/**
	 * Whether this type has no values assignable to it,
	 * i.e., it is equal to the Bottom Type (`never`).
	 * Used internally for special cases of computations.
	 */
	readonly isEmpty: boolean = this.values.size === 0
	/**
	 * Whether this type has all values assignable to it,
	 * i.e., it is equal to the Top Type (`unknown`).
	 * Used internally for special cases of computations.
	 */
	readonly isUniverse: boolean = false // this.equals(SolidLanguageType.UNKNOWN)

	/**
	 * Construct a new SolidLanguageType object.
	 * @param values an enumerated set of values that are assignable to this type
	 */
	constructor (
		readonly values: ReadonlySet<SolidObject> = new Set(),
	) {
	}

	/**
	 * Return whether this type “includes” the value, i.e.,
	 * whether the value is assignable to this type.
	 * @param v the value to check
	 * @returns Is `v` assignable to this type?
	 */
	includes(v: SolidObject): boolean {
		return this.values.has(v)
	}
	/**
	 * Return the type intersection of this type with another.
	 * @param t the other type
	 * @returns the type intersection
	 */
	@SolidLanguageType.intersectDeco
	intersect(t: SolidLanguageType): SolidLanguageType {
		return new SolidTypeIntersection(this, t)
	}
	/**
	 * Return the type union of this type with another.
	 * @param t the other type
	 * @returns the type union
	 */
	@SolidLanguageType.unionDeco
	union(t: SolidLanguageType): SolidLanguageType {
		return new SolidTypeUnion(this, t)
	}
	/**
	 * Return whether this type is a structural subtype of the given type.
	 * @param t the type to compare
	 * @returns Is this type a subtype of the argument?
	 */
	@strictEqual
	@SolidLanguageType.subtypeDeco
	isSubtypeOf(t: SolidLanguageType): boolean {
<<<<<<< HEAD
		return [...this.values].every((v) => t.includes(v))
=======
		/** 2-7 | `A <: A` */
		if (this === t) { return true }
		/** 1-1 | `never <: T` */
		if (this.isEmpty) { return true; };
		/** 1-3 | `T       <: never  <->  T == never` */
		if (t.isEmpty) { return this.isEmpty }
		/** 1-4 | `unknown <: T      <->  T == unknown` */
		if (this.isUniverse) { return t.isUniverse; };
		/** 1-2 | `T     <: unknown` */
		if (t.isUniverse) { return true }

		if (t instanceof SolidTypeIntersection) {
			/** 3-5 | `A <: C    &&  A <: D  <->  A <: C  & D` */
			return this.isSubtypeOf(t.left) && this.isSubtypeOf(t.right)
		}
		if (t instanceof SolidTypeUnion) {
			/** 3-6 | `A <: C  \|\|  A <: D  -->  A <: C \| D` */
			if (this.isSubtypeOf(t.left) || this.isSubtypeOf(t.right)) { return true }
			/** 3-2 | `A <: A \| B  &&  B <: A \| B` */
			if (this.equals(t.left) || this.equals(t.right)) { return true }
		}

		return this.isSubtypeOf_do(t)
	}
	isSubtypeOf_do(t: SolidLanguageType): boolean { // NOTE: should be protected, but needs to be public because need to implement in SolidObject
		return !this.isEmpty && !!this.values.size && [...this.values].every((v) => t.includes(v));
>>>>>>> c7b74114
	}
	/**
	 * Return whether this type is structurally equal to the given type.
	 * Two types are structurally equal if they are subtypes of each other.
	 *
	 * 2-8 | `A <: B  &&  B <: A  -->  A == B`
	 * @param t the type to compare
	 * @returns Is this type equal to the argument?
	 */
	@strictEqual
	equals(t: SolidLanguageType): boolean {
		return this.isSubtypeOf(t) && t.isSubtypeOf(this)
	}
}



/**
 * A type intersection of two types `T` and `U` is the type
 * that contains values either assignable to `T` *or* assignable to `U`.
 */
class SolidTypeIntersection extends SolidLanguageType {
	/**
	 * Construct a new SolidTypeIntersection object.
	 * @param left the first type
	 * @param right the second type
	 */
	constructor (
		readonly left:  SolidLanguageType,
		readonly right: SolidLanguageType,
	) {
		super(xjs.Set.intersection(left.values, right.values))
	}
	/** @override */
	includes(v: SolidObject): boolean {
		return this.left.includes(v) && this.right.includes(v)
	}
	/** @overrides SolidLanguageType */
	@strictEqual
	@SolidLanguageType.subtypeDeco
	isSubtypeOf(t: SolidLanguageType): boolean {
		/** 3-8 | `A <: C  \|\|  B <: C  -->  A  & B <: C` */
		if (this.left.isSubtypeOf(t) || this.right.isSubtypeOf(t)) { return true }
		/** 3-1 | `A  & B <: A  &&  A  & B <: B` */
		if (t.equals(this.left) || t.equals(this.right)) { return true }
		return super.isSubtypeOf(t);
	}
}



/**
 * A type union of two types `T` and `U` is the type
 * that contains values both assignable to `T` *and* assignable to `U`.
 */
class SolidTypeUnion extends SolidLanguageType {
	/**
	 * Construct a new SolidTypeUnion object.
	 * @param left the first type
	 * @param right the second type
	 */
	constructor (
		readonly left:  SolidLanguageType,
		readonly right: SolidLanguageType,
	) {
		super(xjs.Set.union(left.values, right.values))
	}
	/** @override */
	includes(v: SolidObject): boolean {
		return this.left.includes(v) || this.right.includes(v)
	}
	/** @overrides SolidLanguageType */
	@strictEqual
	@SolidLanguageType.subtypeDeco
	isSubtypeOf(t: SolidLanguageType): boolean {
		/** 3-7 | `A <: C    &&  B <: C  <->  A \| B <: C` */
		return this.left.isSubtypeOf(t) && this.right.isSubtypeOf(t)
	}
}



/**
 * An Interface Type is a set of properties that a value must have.
 */
export class SolidTypeInterface extends SolidLanguageType {
	/** @override */
	readonly isEmpty: boolean = [...this.properties.values()].some((value) => value.isEmpty)
	/** @override */
	readonly isUniverse: boolean = this.properties.size === 0

	/**
	 * Construct a new SolidInterface object.
	 * @param properties a map of this type’s members’ names along with their associated types
	 */
	constructor (private readonly properties: ReadonlyMap<string, SolidLanguageType>) {
		super()
	}

	/** @override */
	includes(v: SolidObject): boolean {
		return [...this.properties.keys()].every((key) => key in v)
	}
	/**
	 * @overrides SolidLanguageType
	 * The *intersection* of types `S` and `T` is the *union* of the set of properties on `T` with the set of properties on `S`.
	 * If any properties disagree on type, their type intersection is taken.
	 */
	@SolidLanguageType.intersectDeco
	intersect(t: SolidLanguageType): SolidLanguageType {
		if (t instanceof SolidTypeInterface) {
			const props: Map<string, SolidLanguageType> = new Map([...this.properties])
			;[...t.properties].forEach(([name, type_]) => {
				props.set(name, (props.has(name)) ? props.get(name)!.intersect(type_) : type_)
			})
			return new SolidTypeInterface(props)
		} else {
			return super.intersect(t);
		};
	}
	/**
	 * @overrides SolidLanguageType
	 * The *union* of types `S` and `T` is the *intersection* of the set of properties on `T` with the set of properties on `S`.
	 * If any properties disagree on type, their type union is taken.
	 */
	@SolidLanguageType.unionDeco
	union(t: SolidLanguageType): SolidLanguageType {
		if (t instanceof SolidTypeInterface) {
			const props: Map<string, SolidLanguageType> = new Map()
			;[...this.properties].forEach(([name, type_]) => {
				if (t.properties.has(name)) {
					props.set(name, type_.union(t.properties.get(name)!))
				}
			})
			return new SolidTypeInterface(props)
		} else {
			return super.union(t);
		};
	}
	/**
	 * @overrides SolidLanguageType
	 * In the general case, `S` is a subtype of `T` if every property of `T` exists in `S`,
	 * and for each of those properties `#prop`, the type of `S#prop` is a subtype of `T#prop`.
	 * In other words, `S` is a subtype of `T` if the set of properties on `T` is a subset of the set of properties on `S`.
	 */
	@strictEqual
	@SolidLanguageType.subtypeDeco
	isSubtypeOf(t: SolidLanguageType): boolean {
		if (t instanceof SolidTypeInterface) {
			return [...t.properties].every(([name, type_]) =>
				this.properties.has(name) && this.properties.get(name)!.isSubtypeOf(type_)
			)
		} else {
			return super.isSubtypeOf(t);
		};
	}
}



/**
 * Class for constructing the Bottom Type, the type containing no values.
 */
class SolidTypeNever extends SolidLanguageType {
	static readonly INSTANCE: SolidTypeNever = new SolidTypeNever()

	/** @override */
	readonly isEmpty: boolean = true
	/** @override */
	readonly isUniverse: boolean = false

	private constructor () {
		super()
	}

	/** @override */
	includes(_v: SolidObject): boolean {
		return false
	}
<<<<<<< HEAD
	/**
	 * @overrides SolidLanguageType
	 * 1-1 | `never <: T`
	 */
	@strictEqual
	@SolidLanguageType.subtypeDeco
	isSubtypeOf(_t: SolidLanguageType): boolean {
		return true
	}
	/** @overrides SolidLanguageType */
	@strictEqual
=======
	/** @override */
>>>>>>> c7b74114
	equals(t: SolidLanguageType): boolean {
		return t.isEmpty
	}
}



/**
 * Class for constructing constant types / unit types, types that contain one value.
 */
export class SolidTypeConstant extends SolidLanguageType {
	/** @override */
	readonly isEmpty: boolean = false
	/** @override */
	readonly isUniverse: boolean = false

	constructor (readonly value: SolidObject) {
		super(new Set([value]))
	}

	/** @override */
	includes(_v: SolidObject): boolean {
		return this.value.equal(_v)
	}
	/** @overrides SolidLanguageType */
	@strictEqual
	@SolidLanguageType.subtypeDeco
	isSubtypeOf(t: SolidLanguageType): boolean {
		return t instanceof Function && this.value instanceof t || t.includes(this.value)
	}
}



/**
 * Class for constructing the Top Type, the type containing all values.
 */
class SolidTypeUnknown extends SolidLanguageType {
	static readonly INSTANCE: SolidTypeUnknown = new SolidTypeUnknown()

	/** @override */
	readonly isEmpty: boolean = false
	/** @override */
	readonly isUniverse: boolean = true

	private constructor () {
		super()
	}

	/** @override */
	includes(_v: SolidObject): boolean {
		return true
	}
<<<<<<< HEAD
	/**
	 * @overrides SolidLanguageType
	 * 1-4 | `unknown <: T      <->  T == unknown`
	 */
	@strictEqual
	@SolidLanguageType.subtypeDeco
	isSubtypeOf(t: SolidLanguageType): boolean {
		return t.isUniverse
	}
	/** @overrides SolidLanguageType */
	@strictEqual
=======
	/** @override */
>>>>>>> c7b74114
	equals(t: SolidLanguageType): boolean {
		return t.isUniverse
	}
}<|MERGE_RESOLUTION|>--- conflicted
+++ resolved
@@ -100,11 +100,15 @@
 		const method = descriptor.value!;
 		descriptor.value = function (t) {
 			/** 2-7 | `A <: A` */
-			if (this === t) { return true }
+			if (this === t) { return true };
+			/** 1-1 | `never <: T` */
+			if (this.isEmpty) { return true; };
 			/** 1-3 | `T       <: never  <->  T == never` */
 			if (t.isEmpty) { return this.isEmpty }
+			/** 1-4 | `unknown <: T      <->  T == unknown` */
+			if (this.isUniverse) { return t.isUniverse; };
 			/** 1-2 | `T     <: unknown` */
-			if (t.isUniverse) { return true }
+			if (t.isUniverse) { return true };
 
 			if (t instanceof SolidTypeIntersection) {
 				/** 3-5 | `A <: C    &&  A <: D  <->  A <: C  & D` */
@@ -180,36 +184,7 @@
 	@strictEqual
 	@SolidLanguageType.subtypeDeco
 	isSubtypeOf(t: SolidLanguageType): boolean {
-<<<<<<< HEAD
-		return [...this.values].every((v) => t.includes(v))
-=======
-		/** 2-7 | `A <: A` */
-		if (this === t) { return true }
-		/** 1-1 | `never <: T` */
-		if (this.isEmpty) { return true; };
-		/** 1-3 | `T       <: never  <->  T == never` */
-		if (t.isEmpty) { return this.isEmpty }
-		/** 1-4 | `unknown <: T      <->  T == unknown` */
-		if (this.isUniverse) { return t.isUniverse; };
-		/** 1-2 | `T     <: unknown` */
-		if (t.isUniverse) { return true }
-
-		if (t instanceof SolidTypeIntersection) {
-			/** 3-5 | `A <: C    &&  A <: D  <->  A <: C  & D` */
-			return this.isSubtypeOf(t.left) && this.isSubtypeOf(t.right)
-		}
-		if (t instanceof SolidTypeUnion) {
-			/** 3-6 | `A <: C  \|\|  A <: D  -->  A <: C \| D` */
-			if (this.isSubtypeOf(t.left) || this.isSubtypeOf(t.right)) { return true }
-			/** 3-2 | `A <: A \| B  &&  B <: A \| B` */
-			if (this.equals(t.left) || this.equals(t.right)) { return true }
-		}
-
-		return this.isSubtypeOf_do(t)
-	}
-	isSubtypeOf_do(t: SolidLanguageType): boolean { // NOTE: should be protected, but needs to be public because need to implement in SolidObject
 		return !this.isEmpty && !!this.values.size && [...this.values].every((v) => t.includes(v));
->>>>>>> c7b74114
 	}
 	/**
 	 * Return whether this type is structurally equal to the given type.
@@ -389,21 +364,8 @@
 	includes(_v: SolidObject): boolean {
 		return false
 	}
-<<<<<<< HEAD
-	/**
-	 * @overrides SolidLanguageType
-	 * 1-1 | `never <: T`
-	 */
-	@strictEqual
-	@SolidLanguageType.subtypeDeco
-	isSubtypeOf(_t: SolidLanguageType): boolean {
-		return true
-	}
 	/** @overrides SolidLanguageType */
 	@strictEqual
-=======
-	/** @override */
->>>>>>> c7b74114
 	equals(t: SolidLanguageType): boolean {
 		return t.isEmpty
 	}
@@ -457,21 +419,8 @@
 	includes(_v: SolidObject): boolean {
 		return true
 	}
-<<<<<<< HEAD
-	/**
-	 * @overrides SolidLanguageType
-	 * 1-4 | `unknown <: T      <->  T == unknown`
-	 */
-	@strictEqual
-	@SolidLanguageType.subtypeDeco
-	isSubtypeOf(t: SolidLanguageType): boolean {
-		return t.isUniverse
-	}
 	/** @overrides SolidLanguageType */
 	@strictEqual
-=======
-	/** @override */
->>>>>>> c7b74114
 	equals(t: SolidLanguageType): boolean {
 		return t.isUniverse
 	}
