import * as xjs from 'extrajs';
import type {SyntaxNode} from 'tree-sitter';
import utf8 from 'utf8'; // need `tsconfig.json#compilerOptions.allowSyntheticDefaultImports = true`
<<<<<<< HEAD
import type {
	NonemptyArray,
	CodeUnit,
} from './package.js';
=======
import type {CodeUnit} from './package.js';
>>>>>>> 6d8da1ff



export type SyntaxNodeType<T extends string> = SyntaxNode & {readonly type: T} & {readonly isNamed: true};



/**
 * A code point is a number within [0, 0x10_ffff] that represents
 * the index of a character in the Unicode Universal Character Set.
 */
type CodePoint = number;



/**
 * An encoded character is a sequence of code units
 * that corresponds to a single code point in the UTF-8 encoding.
 */
type EncodedChar =
	| [CodeUnit]
	| [CodeUnit, CodeUnit]
	| [CodeUnit, CodeUnit, CodeUnit]
	| [CodeUnit, CodeUnit, CodeUnit, CodeUnit]
;



export function isSyntaxNodeType                  (node: SyntaxNode, regex: RegExp):             boolean;
export function isSyntaxNodeType<T extends string>(node: SyntaxNode, type: T):                   node is SyntaxNodeType<T>;
export function isSyntaxNodeType<T extends string>(node: SyntaxNode, type_or_regex: T | RegExp): node is SyntaxNodeType<T> {
	return node.isNamed && ((typeof type_or_regex === 'string')
		? node.type === type_or_regex
		: type_or_regex.test(node.type));
}



type Join<Strings extends NonemptyArray<string>> =
	Strings extends [infer S0, ...infer SRest]
		? `${ S0 extends string ? '' | `__${ S0 }` : '' }${ SRest extends NonemptyArray<string> ? `${ Join<SRest> }` : '' }`
		: '';
export type SyntaxNodeFamily<Name extends string, Suffices extends NonemptyArray<string>> =
	SyntaxNodeType<`${ Name }${ Join<Suffices> }`>;



type Category =
	| 'type'
	| 'expression'
	| 'declaration'
	| 'statement'
;



export type SyntaxNodeSupertype<C extends Category> = C extends 'type' ?
	| SyntaxNodeType<'keyword_type'>
	| SyntaxNodeType<'identifier'>
	| SyntaxNodeType<'primitive_literal'>
	| SyntaxNodeType<'type_grouped'>
	| SyntaxNodeType<'type_tuple_literal'>
	| SyntaxNodeType<'type_record_literal'>
	| SyntaxNodeType<'type_dict_literal'>
	| SyntaxNodeType<'type_map_literal'>
	| SyntaxNodeType<'type_compound'>
	| SyntaxNodeType<'type_unary_symbol'>
	| SyntaxNodeType<'type_unary_keyword'>
	| SyntaxNodeType<'type_intersection'>
	| SyntaxNodeType<'type_union'>
: C extends 'expression' ?
	| SyntaxNodeType<'identifier'>
	| SyntaxNodeType<'primitive_literal'>
	| SyntaxNodeFamily<'string_template',    ['variable']>
	| SyntaxNodeFamily<'expression_grouped', ['variable']>
	| SyntaxNodeFamily<'tuple_literal',      ['variable']>
	| SyntaxNodeFamily<'record_literal',     ['variable']>
	| SyntaxNodeType<'set_literal'>
	| SyntaxNodeType<'map_literal'>
	| SyntaxNodeFamily<'expression_compound',       ['variable']>
	| SyntaxNodeFamily<'expression_unary_symbol',   ['variable']>
	| SyntaxNodeFamily<'expression_claim',          ['variable']>
	| SyntaxNodeFamily<'expression_exponential',    ['variable']>
	| SyntaxNodeFamily<'expression_multiplicative', ['variable']>
	| SyntaxNodeFamily<'expression_additive',       ['variable']>
	| SyntaxNodeFamily<'expression_comparative',    ['variable']>
	| SyntaxNodeFamily<'expression_equality',       ['variable']>
	| SyntaxNodeFamily<'expression_conjunctive',    ['variable']>
	| SyntaxNodeFamily<'expression_disjunctive',    ['variable']>
	| SyntaxNodeFamily<'expression_conditional',    ['variable']>
: C extends 'declaration' ?
	| SyntaxNodeType<'declaration_type'>
	| SyntaxNodeType<'declaration_variable'>
: C extends 'statement' ?
	| SyntaxNodeSupertype<'declaration'>
	| SyntaxNodeType<'statement_expression'>
	| SyntaxNodeType<'statement_assignment'>
: never;



export function isSyntaxNodeSupertype<C extends Category>(syntaxnode: SyntaxNode, category: C): syntaxnode is SyntaxNodeSupertype<C> {
	return new Map<Category, (node: SyntaxNode) => boolean>([
		['type',        (node) => isSyntaxNodeType(node, /^keyword_type|identifier|primitive_literal|type_grouped|type_tuple_literal|type_record_literal|type_dict_literal|type_map_literal|type_compound|type_unary_symbol|type_unary_keyword|type_intersection|type_union$/)],
		['expression',  (node) => isSyntaxNodeType(node, /^identifier|primitive_literal|string_template(__variable)?|expression_grouped(__variable)?|(tuple|record)_literal(__variable)?|(set|map)_literal|expression_(compound|unary_symbol|claim|exponential|multiplicative|additive|comparative|equality|conjunctive|disjunctive|conditional)(__variable)?$/)],
		['declaration', (node) => isSyntaxNodeType(node, /^declaration_type|declaration_variable$/)],
		['statement',   (node) => isSyntaxNodeType(node, /^statement_expression|statement_assignment$/) || isSyntaxNodeSupertype(node, 'declaration')],
	]).get(category)!(syntaxnode);
}



/**
 * The UTF-8 encoding of a numeric code point value.
 * @param   codepoint a positive integer within [0x0, 0x10_ffff]
 * @returns           a code unit sequence representing the code point
 */
export function utf8Encode(codepoint: CodePoint): EncodedChar {
	xjs.Number.assertType(codepoint, xjs.NumericType.NATURAL);
	return [...utf8.encode(String.fromCodePoint(codepoint))].map((ch) => ch.codePointAt(0)!) as EncodedChar;
}<|MERGE_RESOLUTION|>--- conflicted
+++ resolved
@@ -1,14 +1,10 @@
 import * as xjs from 'extrajs';
 import type {SyntaxNode} from 'tree-sitter';
 import utf8 from 'utf8'; // need `tsconfig.json#compilerOptions.allowSyntheticDefaultImports = true`
-<<<<<<< HEAD
 import type {
 	NonemptyArray,
 	CodeUnit,
 } from './package.js';
-=======
-import type {CodeUnit} from './package.js';
->>>>>>> 6d8da1ff
 
 
 
