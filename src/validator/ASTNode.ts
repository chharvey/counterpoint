--- conflicted
+++ resolved
@@ -245,12 +245,7 @@
 		assert.ok(typ instanceof ASTNodeTypeConstant);
 		return typ;
 	}
-<<<<<<< HEAD
-	declare readonly children: readonly [];
 	private readonly value: SolidType;
-=======
-	readonly value: SolidType;
->>>>>>> e2e35735
 	constructor (start_node: TOKEN.TokenKeyword | TOKEN.TokenNumber | TOKEN.TokenString) {
 		const value: SolidType = (
 			(start_node instanceof TOKEN.TokenKeyword) ?
@@ -491,12 +486,7 @@
 		assert.ok(expression instanceof ASTNodeConstant);
 		return expression;
 	}
-<<<<<<< HEAD
-	declare readonly children: readonly [];
 	private readonly value: SolidObject;
-=======
-	readonly value: SolidObject;
->>>>>>> e2e35735
 	constructor (start_node: TOKEN.TokenKeyword | TOKEN.TokenNumber | TOKEN.TokenString | TOKEN.TokenTemplate) {
 		const value: SolidObject =
 			(start_node instanceof TOKEN.TokenKeyword) ?
