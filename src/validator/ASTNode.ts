import {
	Token,
	ParseNode,
	ASTNode,
} from '@chharvey/parser';
import * as xjs from 'extrajs'

import {Dev} from '../core/';
import {
	memoizeMethod,
} from '../decorators';
import {
	Operator,
	ValidTypeOperator,
	ValidOperatorUnary,
	ValidOperatorBinary,
	ValidOperatorArithmetic,
	ValidOperatorComparative,
	ValidOperatorEquality,
	ValidOperatorLogical,
} from '../enum/Operator.enum'
import {
	Validator,
} from './Validator';
import {
	SymbolKind,
	SymbolStructure,
	SymbolStructureVar,
	SymbolStructureType,
} from './SymbolStructure';
import {
	SolidLanguageType,
	SolidTypeConstant,
} from './SolidLanguageType';
import {SolidObject}  from './SolidObject';
import {SolidNull}    from './SolidNull';
import {SolidBoolean} from './SolidBoolean';
import {SolidNumber}  from './SolidNumber';
import {Int16}        from './Int16';
import {Float64}      from './Float64';
import {SolidString}  from './SolidString';
import {
	Builder,
	Instruction,
	InstructionNone,
	InstructionExpression,
	InstructionConst,
	InstructionUnop,
	InstructionBinopArithmetic,
	InstructionBinopComparative,
	InstructionBinopEquality,
	InstructionBinopLogical,
	InstructionCond,
	InstructionStatement,
	InstructionModule,
	INST,
} from '../builder/'
import {
	ReferenceError01,
	ReferenceError03,
	AssignmentError01,
	AssignmentError10,
	TypeError01,
	TypeError03,
	NanError01,
	NanError02,
} from '../error/';
import {
	Keyword,
	TOKEN,
	PARSER,
} from '../parser/';



function bothNumeric(t0: SolidLanguageType, t1: SolidLanguageType): boolean {
	return t0.isSubtypeOf(SolidNumber) && t1.isSubtypeOf(SolidNumber)
}
function eitherFloats(t0: SolidLanguageType, t1: SolidLanguageType): boolean {
	return t0.isSubtypeOf(Float64) || t1.isSubtypeOf(Float64)
}
function bothFloats(t0: SolidLanguageType, t1: SolidLanguageType): boolean {
	return t0.isSubtypeOf(Float64) && t1.isSubtypeOf(Float64)
}
function neitherFloats(t0: SolidLanguageType, t1: SolidLanguageType): boolean {
	return !eitherFloats(t0, t1)
}
function oneFloats(t0: SolidLanguageType, t1: SolidLanguageType): boolean {
	return !neitherFloats(t0, t1) && !bothFloats(t0, t1)
}



export abstract class ASTNodeSolid extends ASTNode {
	/**
	 * Construct a new ASTNodeSolid object.
	 *
	 * @param start_node - The initial node in the parse tree to which this ASTNode corresponds.
	 * @param children   - The set of child inputs that creates this ASTNode.
	 * @param attributes - Any other attributes to attach.
	 */
	constructor(
		start_node: Token|ParseNode,
		attributes: {[key: string]: unknown} = {},
		children: readonly ASTNodeSolid[] = [],
	) {
		super(start_node, attributes, children)
	}

	/**
	 * Perform definite assignment phase of semantic analysis:
	 * - Check that all variables have been assigned before being used.
	 * - Check that no varaible is declared more than once.
	 * - Check that fixed variables are not reassigned.
	 * @param validator a record of declared variable symbols
	 */
	abstract varCheck(validator: Validator): void;

	/**
	 * Type-check the node as part of semantic analysis.
	 * @param validator stores validation information
	 */
	abstract typeCheck(validator: Validator): void;

	/**
	 * Give directions to the runtime code builder.
	 * @param builder the builder to direct
	 * @return the directions to print
	 */
	abstract build(builder: Builder): Instruction;
}



export class ASTNodeKey extends ASTNodeSolid {
	declare children: readonly [];
	readonly id: bigint;
	constructor (start_node: TOKEN.TokenKeyword | TOKEN.TokenIdentifier) {
		super(start_node, {id: start_node.cook()});
		this.id = start_node.cook()!;
	}
	/** @implements ASTNodeSolid */
	varCheck(validator: Validator): void {
		throw validator && 'ASTNodeKey#varCheck not yet supported.';
	}
	/** @implements ASTNodeSolid */
	typeCheck(validator: Validator): void {
		throw validator && 'ASTNodeKey#typeCheck not yet supported.';
	}
	/** @implements ASTNodeSolid */
	build(builder: Builder): Instruction {
		throw builder && 'ASTNodeKey#build not yet supported.';
	}
}
export class ASTNodePropertyType extends ASTNodeSolid {
	constructor (
		start_node: PARSER.ParseNodePropertyType,
		readonly children: readonly [ASTNodeKey, ASTNodeType],
	) {
		super(start_node, {}, children);
	}
	/** @implements ASTNodeSolid */
	varCheck(validator: Validator): void {
		throw validator && 'ASTNodeTypeProperty#varCheck not yet supported.';
	}
	/** @implements ASTNodeSolid */
	typeCheck(validator: Validator): void {
		throw validator && 'ASTNodeTypeProperty#typeCheck not yet supported.';
	}
	/** @implements ASTNodeSolid */
	build(builder: Builder): Instruction {
		throw builder && 'ASTNodeTypeProperty#build not yet supported.';
	}
}
/**
 * A sematic node representing a type.
 * Known subclasses:
 * - ASTNodeTypeConstant
 * - ASTNodeTypeAlias
 * - ASTNodeTypeEmptyCollection
 * - ASTNodeTypeList
 * - ASTNodeTypeRecord
 * - ASTNodeTypeOperation
 */
export abstract class ASTNodeType extends ASTNodeSolid {
	/**
	 * @implements ASTNodeSolid
	 * @final
	 */
	typeCheck(_validator: Validator): void {
		return; // no type-checking necessary
	}
	/**
	 * @implements ASTNodeSolid
	 * @final
	 */
	build(_builder: Builder): InstructionNone {
		return new InstructionNone()
	}
	/**
	 * Assess the type-value of this node at compile-time.
	 * @param validator a record of declared variable symbols
	 * @returns the computed type-value of this node
	 */
	abstract assess(validator: Validator): SolidLanguageType;
}
export class ASTNodeTypeConstant extends ASTNodeType {
	declare children:
		| readonly []
	readonly value: SolidLanguageType;
	constructor (start_node: TOKEN.TokenKeyword | TOKEN.TokenNumber | TOKEN.TokenString) {
		const value: SolidLanguageType =
			(start_node instanceof TOKEN.TokenKeyword) ?
				(start_node.source === Keyword.BOOL)  ? SolidBoolean :
				(start_node.source === Keyword.FALSE) ? SolidBoolean.FALSETYPE :
				(start_node.source === Keyword.TRUE ) ? SolidBoolean.TRUETYPE :
				(start_node.source === Keyword.INT)   ? Int16 :
				(start_node.source === Keyword.FLOAT) ? Float64 :
				(start_node.source === Keyword.STR)   ? SolidString :
				(start_node.source === Keyword.OBJ)   ? SolidObject :
				SolidNull
			: (start_node instanceof TOKEN.TokenNumber) ?
				new SolidTypeConstant(
					start_node.isFloat
						? new Float64(start_node.cook())
						: new Int16(BigInt(start_node.cook()))
				)
			: SolidNull;
		super(start_node, {value});
		this.value = value
	}
	/** @implements ASTNodeSolid */
	varCheck(_validator: Validator): void {
		return; // no variables to check
	}
	/** @implements ASTNodeType */
	@memoizeMethod
	assess(_validator: Validator): SolidLanguageType {
		return this.value
	}
}
export class ASTNodeTypeAlias extends ASTNodeType {
	declare children:
		| readonly []
	readonly id: bigint;
	constructor (start_node: TOKEN.TokenIdentifier) {
		super(start_node, {id: start_node.cook()})
		this.id = start_node.cook()!;
	}
	/** @implements ASTNodeSolid */
	varCheck(validator: Validator): void {
		if (!validator.hasSymbol(this.id)) {
			throw new ReferenceError01(this);
		};
		if (validator.getSymbolInfo(this.id)! instanceof SymbolStructureVar) {
			throw new ReferenceError03(this, SymbolKind.VALUE, SymbolKind.TYPE);
		};
	}
	/** @implements ASTNodeType */
	@memoizeMethod
	assess(validator: Validator): SolidLanguageType {
		if (validator.hasSymbol(this.id)) {
			const symbol: SymbolStructure = validator.getSymbolInfo(this.id)!;
			if (symbol instanceof SymbolStructureType) {
				return symbol.value;
			};
		};
		return SolidLanguageType.UNKNOWN;
	}
}
export class ASTNodeTypeEmptyCollection extends ASTNodeType {
	declare children: readonly [];
	constructor (
		start_node: PARSER.ParseNodeTypeUnit,
	) {
		super(start_node);
	}
	/** @implements ASTNodeSolid */
	varCheck(validator: Validator): void {
		throw validator && 'ASTNodeTypeEmptyCollection#varCheck not yet supported.';
	}
	/** @implements ASTNodeType */
	@memoizeMethod
	assess(validator: Validator): SolidLanguageType {
		throw validator && 'ASTNodeTypeEmptyCollection#assess not yet supported.';
	}
}
export class ASTNodeTypeList extends ASTNodeType {
	constructor (
		start_node: PARSER.ParseNodeTypeTupleLiteral,
		readonly children: readonly ASTNodeType[],
	) {
		super(start_node, {}, children);
	}
	/** @implements ASTNodeSolid */
	varCheck(validator: Validator): void {
		throw validator && 'ASTNodeTypeList#varCheck not yet supported.';
	}
	/** @implements ASTNodeType */
	@memoizeMethod
	assess(validator: Validator): SolidLanguageType {
		throw validator && 'ASTNodeTypeList#assess not yet supported.';
	}
}
export class ASTNodeTypeRecord extends ASTNodeType {
	constructor (
		start_node: PARSER.ParseNodeTypeRecordLiteral,
		readonly children: readonly ASTNodePropertyType[],
	) {
		super(start_node, {}, children);
	}
	/** @implements ASTNodeSolid */
	varCheck(validator: Validator): void {
		throw validator && 'ASTNodeTypeRecord#varCheck not yet supported.';
	}
	/** @implements ASTNodeType */
	@memoizeMethod
	assess(validator: Validator): SolidLanguageType {
		throw validator && 'ASTNodeTypeRecord#assess not yet supported.';
	}
}
export abstract class ASTNodeTypeOperation extends ASTNodeType {
	constructor (
		start_node: ParseNode,
		readonly operator: ValidTypeOperator,
		readonly children:
			| readonly ASTNodeType[]
	) {
		super(start_node, {operator}, children)
	}
	/**
	 * @implements ASTNodeSolid
	 * @final
	 */
	varCheck(validator: Validator): void {
		return xjs.Array.forEachAggregated(this.children, (c) => c.varCheck(validator));
	}
}
export class ASTNodeTypeOperationUnary extends ASTNodeTypeOperation {
	constructor (
		start_node: ParseNode,
		operator: ValidTypeOperator,
		readonly children:
			| readonly [ASTNodeType]
	) {
		super(start_node, operator, children)
	}
	/** @implements ASTNodeType */
	@memoizeMethod
	assess(validator: Validator): SolidLanguageType {
		return (this.operator === Operator.ORNULL)
			? this.children[0].assess(validator).union(SolidNull)
			: (() => { throw new Error(`Operator ${ Operator[this.operator] } not found.`) })()
	}
}
export class ASTNodeTypeOperationBinary extends ASTNodeTypeOperation {
	constructor (
		start_node: ParseNode,
		operator: ValidTypeOperator,
		readonly children:
			| readonly [ASTNodeType, ASTNodeType]
	) {
		super(start_node, operator, children)
	}
	/** @implements ASTNodeType */
	@memoizeMethod
	assess(validator: Validator): SolidLanguageType {
		return (
			(this.operator === Operator.AND) ? this.children[0].assess(validator).intersect(this.children[1].assess(validator)) :
			(this.operator === Operator.OR)  ? this.children[0].assess(validator).union    (this.children[1].assess(validator)) :
			(() => { throw new Error(`Operator ${ Operator[this.operator] } not found.`) })()
		)
	}
}
export class ASTNodeProperty extends ASTNodeSolid {
	constructor (
		start_node: PARSER.ParseNodeProperty,
		readonly children: readonly [ASTNodeKey, ASTNodeExpression],
	) {
		super(start_node, {}, children);
	}
	/** @implements ASTNodeSolid */
	varCheck(validator: Validator): void {
		throw validator && 'ASTNodeProperty#varCheck not yet supported.';
	}
	/** @implements ASTNodeSolid */
	typeCheck(validator: Validator): void {
		throw validator && 'ASTNodeProperty#typeCheck not yet supported.';
	}
	/** @implements ASTNodeSolid */
	build(builder: Builder): Instruction {
		throw builder && 'ASTNodeProperty#build not yet supported.';
	}
}
export class ASTNodeCase extends ASTNodeSolid {
	constructor (
		start_node: PARSER.ParseNodeCase,
		readonly children: [ASTNodeExpression, ASTNodeExpression],
	) {
		super(start_node, {}, children);
	}
	/** @implements ASTNodeSolid */
	varCheck(validator: Validator): void {
		throw validator && 'ASTNodeCase#varCheck not yet supported.';
	}
	/** @implements ASTNodeSolid */
	typeCheck(validator: Validator): void {
		throw validator && 'ASTNodeCase#typeCheck not yet supported.';
	}
	/** @implements ASTNodeSolid */
	build(builder: Builder): Instruction {
		throw builder && 'ASTNodeCase#build not yet supported.';
	}
}
/**
 * A sematic node representing an expression.
 * Known subclasses:
 * - ASTNodeConstant
 * - ASTNodeVariable
 * - ASTNodeTemplate
 * - ASTNodeEmptyCollection
 * - ASTNodeList
 * - ASTNodeRecord
 * - ASTNodeMapping
 * - ASTNodeOperation
 */
export abstract class ASTNodeExpression extends ASTNodeSolid {
	/**
	 * Decorator for {@link ASTNodeExpression#type} method and any overrides.
	 * Type-checks and re-throws any type errors first,
	 * then computes assessed value (if applicable), and if successful,
	 * returns a constant type equal to that assessed value.
	 * @param   _prototype    the prototype that has the method to be decorated
	 * @param   _property_key the name of the method to be decorated
	 * @param   descriptor    the Property Descriptor of the prototype’s method
	 * @returns               `descriptor`, with a new value that is the decorated method
	 */
	protected static typeDeco(
		_prototype: ASTNodeExpression,
		_property_key: string,
		descriptor: TypedPropertyDescriptor<(this: ASTNodeExpression, validator: Validator) => SolidLanguageType>,
	): typeof descriptor {
		const method = descriptor.value!;
		descriptor.value = function (validator) {
			const typ: SolidLanguageType = method.call(this, validator); // type-check first, to re-throw any TypeErrors
			if (validator.config.compilerOptions.constantFolding) {
				const assessed: SolidObject | null = this.assess(validator);
				if (!!assessed) {
					return new SolidTypeConstant(assessed);
				}
			}
			return typ;
		};
		return descriptor;
	}
	/**
	 * Decorator for {@link ASTNodeExpression#build} method and any overrides.
	 * First tries to compute the assessed value, and if successful, builds the assessed value.
	 * Otherwise builds this node.
	 * @param   _prototype    the prototype that has the method to be decorated
	 * @param   _property_key the name of the method to be decorated
	 * @param   descriptor    the Property Descriptor of the prototype’s method
	 * @returns               `descriptor`, with a new value that is the decorated method
	 */
	protected static buildDeco<T extends InstructionExpression>(
		_prototype: ASTNodeExpression,
		_property_key: string,
		descriptor: TypedPropertyDescriptor<(this: ASTNodeExpression, builder: Builder, to_float?: boolean) => InstructionConst | T>,
	): typeof descriptor {
		const method = descriptor.value!;
		descriptor.value = function (builder, to_float = false) {
			const assessed: SolidObject | null = (builder.config.compilerOptions.constantFolding) ? this.assess(builder.validator) : null;
			return (!!assessed) ? InstructionConst.fromAssessment(assessed, to_float) : method.call(this, builder, to_float);
		};
		return descriptor;
	}
	/**
	 * Determine whether this expression should build to a float-type instruction.
	 * @return Should the built instruction be type-coerced into a floating-point number?
	 */
	abstract get shouldFloat(): boolean;
	/**
	 * @implements ASTNodeSolid
	 * @final
	 */
	typeCheck(validator: Validator): void {
		this.type(validator); // assert does not throw
	}
	/**
	 * @overrides ASTNodeSolid
	 * @param to_float Should the returned instruction be type-coerced into a floating-point number?
	 */
	abstract build(builder: Builder, to_float?: boolean): InstructionExpression;
	/**
	 * The Type of this expression.
	 * @param validator stores validation and configuration information
	 * @return the compile-time type of this node
	 */
	abstract type(validator: Validator): SolidLanguageType;
	/**
	 * Assess the value of this node at compile-time, if possible.
	 * If {@link SolidConfig|constant folding} is off, this should not be called.
	 * @param validator stores validation and configuration information
	 * @return the computed value of this node, or an abrupt completion if the value cannot be computed by the compiler
	 */
	abstract assess(validator: Validator): SolidObject | null;
}
export class ASTNodeConstant extends ASTNodeExpression {
	declare children:
		| readonly []
	readonly value: SolidObject;
	constructor (start_node: TOKEN.TokenKeyword | TOKEN.TokenNumber | TOKEN.TokenString | TOKEN.TokenTemplate) {
		const value: SolidObject =
			(start_node instanceof TOKEN.TokenKeyword) ?
				(start_node.source === Keyword.FALSE) ? SolidBoolean.FALSE :
				(start_node.source === Keyword.TRUE ) ? SolidBoolean.TRUE  :
				SolidNull.NULL
			:
			(start_node instanceof TOKEN.TokenNumber) ?
				start_node.isFloat ? new Float64(start_node.cook()) : new Int16(BigInt(start_node.cook()))
			:
			(Dev.supports('literalString-cook')) ? new SolidString(start_node.cook()) : (() => { throw new Error('`literalString-cook` not yet supported.'); })();
		super(start_node, {value})
		this.value = value
	}
	/** @implements ASTNodeExpression */
	get shouldFloat(): boolean {
		return this.value instanceof Float64
	}
	/** @implements ASTNodeSolid */
	varCheck(_validator: Validator): void {
		return; // no variables to check
	}
	/** @implements ASTNodeExpression */
	@ASTNodeExpression.buildDeco
	build(builder: Builder, to_float: boolean = false): InstructionConst {
		return InstructionConst.fromAssessment(this.assess(builder.validator), to_float);
	}
	/** @implements ASTNodeExpression */
	@memoizeMethod
	@ASTNodeExpression.typeDeco
	type(validator: Validator): SolidLanguageType {
		// No need to call `this.assess(validator)` and then unwrap again; just use `this.value`.
		return (validator.config.compilerOptions.constantFolding) ? new SolidTypeConstant(this.value) :
		(this.value instanceof SolidNull)    ? SolidNull :
		(this.value instanceof SolidBoolean) ? SolidBoolean :
		(this.value instanceof Int16)        ? Int16 :
		(this.value instanceof Float64)      ? Float64 :
		(Dev.supports('stringConstant-assess') && this.value instanceof SolidString)  ? SolidString :
		SolidObject
	}
	/** @implements ASTNodeExpression */
	@memoizeMethod
	assess(_validator: Validator): SolidObject {
		if (this.value instanceof SolidString && !Dev.supports('stringConstant-assess')) {
			throw new Error('`stringConstant-assess` not yet supported.');
		};
		return this.value;
	}
}
export class ASTNodeVariable extends ASTNodeExpression {
	declare children:
		| readonly []
	readonly id: bigint;
	constructor (start_node: TOKEN.TokenIdentifier) {
		super(start_node, {id: start_node.cook()})
		this.id = start_node.cook()!;
	}
	/** @implements ASTNodeExpression */
	get shouldFloat(): boolean {
		return this.type(new Validator()).isSubtypeOf(Float64);
	}
	/** @implements ASTNodeSolid */
	varCheck(validator: Validator): void {
		if (!validator.hasSymbol(this.id)) {
			throw new ReferenceError01(this);
		};
		if (validator.getSymbolInfo(this.id)! instanceof SymbolStructureType) {
			throw new ReferenceError03(this, SymbolKind.TYPE, SymbolKind.VALUE);
			// TODO: When Type objects are allowed as runtime values, this should be removed and checked by the type checker (`this#typeCheck`).
		};
	}
	/** @implements ASTNodeExpression */
	@ASTNodeExpression.buildDeco
	build(_builder: Builder, to_float: boolean = false): InstructionExpression {
		return new INST.InstructionGet(this.id, to_float || this.shouldFloat);
	}
	/** @implements ASTNodeExpression */
	@memoizeMethod
	@ASTNodeExpression.typeDeco
	type(validator: Validator): SolidLanguageType {
		if (validator.hasSymbol(this.id)) {
			const symbol: SymbolStructure = validator.getSymbolInfo(this.id)!;
			if (symbol instanceof SymbolStructureVar) {
				return symbol.type;
			};
		};
		return SolidLanguageType.UNKNOWN;
	}
	/** @implements ASTNodeExpression */
	@memoizeMethod
	assess(validator: Validator): SolidObject | null {
		if (validator.hasSymbol(this.id)) {
			const symbol: SymbolStructure = validator.getSymbolInfo(this.id)!;
			if (symbol instanceof SymbolStructureVar && !symbol.unfixed) {
				return symbol.value;
			};
		};
		return null;
	}
}
export class ASTNodeTemplate extends ASTNodeExpression {
	constructor(
		start_node: ParseNode,
		readonly children: // FIXME spread types
			| readonly [ASTNodeConstant]
			| readonly [ASTNodeConstant,                                                           ASTNodeConstant]
			| readonly [ASTNodeConstant, ASTNodeExpression,                                        ASTNodeConstant]
			// | readonly [ASTNodeConstant,                    ...ASTNodeTemplatePartialChildrenType, ASTNodeConstant]
			// | readonly [ASTNodeConstant, ASTNodeExpression, ...ASTNodeTemplatePartialChildrenType, ASTNodeConstant]
			| readonly ASTNodeExpression[]
	) {
		super(start_node, {}, children)
	}
	/** @implements ASTNodeExpression */
	get shouldFloat(): boolean {
		throw new Error('ASTNodeTemplate#shouldFloat not yet supported.');
	}
	/** @implements ASTNodeSolid */
	varCheck(validator: Validator): void {
		return xjs.Array.forEachAggregated(this.children, (c) => c.varCheck(validator));
	}
	/** @implements ASTNodeExpression */
	@ASTNodeExpression.buildDeco
	build(_builder: Builder): InstructionExpression {
		throw new Error('ASTNodeTemplate#build not yet supported.');
	}
	/** @implements ASTNodeExpression */
	@memoizeMethod
	@ASTNodeExpression.typeDeco
	type(_validator: Validator): SolidLanguageType {
		return SolidString
	}
	/** @implements ASTNodeExpression */
	@memoizeMethod
	assess(validator: Validator): SolidString | null {
		const concat: string | null = [...this.children].map((expr) => {
			const assessed: SolidObject | null = expr.assess(validator);
			return assessed && assessed.toString();
		}).reduce((accum, value) => ([accum, value].includes(null)) ? null : accum!.concat(value!), '');
		return (concat === null) ? null : new SolidString(concat);
	}
}
export class ASTNodeEmptyCollection extends ASTNodeExpression {
	declare children: readonly [];
	constructor (start_node: PARSER.ParseNodeExpressionUnit) {
		super(start_node);
	}
	/** @implements ASTNodeExpression */
	get shouldFloat(): boolean {
		throw 'ASTNodeEmptyCollection#shouldFloat not yet supported.';
	}
	/** @implements ASTNodeSolid */
	varCheck(validator: Validator): void {
		throw validator && 'ASTNodeEmptyCollection#varCheck not yet supported.';
	}
	/** @implements ASTNodeExpression */
	@ASTNodeExpression.buildDeco
	build(builder: Builder): InstructionExpression {
		throw builder && 'ASTNodeEmptyCollection#build not yet supported.';
	}
	/** @implements ASTNodeExpression */
	@memoizeMethod
	@ASTNodeExpression.typeDeco
	type(validator: Validator): SolidLanguageType {
		throw validator && 'ASTNodeEmptyCollection#type not yet supported.';
	}
	/** @implements ASTNodeExpression */
	@memoizeMethod
	assess(validator: Validator): SolidObject | null {
		throw validator && 'ASTNodeEmptyCollection#assess not yet supported.';
	}
}
export class ASTNodeList extends ASTNodeExpression {
	constructor (
		start_node: PARSER.ParseNodeListLiteral,
		readonly children: readonly ASTNodeExpression[],
	) {
		super(start_node, {}, children);
	}
	/** @implements ASTNodeExpression */
	get shouldFloat(): boolean {
		throw 'ASTNodeList#shouldFloat not yet supported.';
	}
	/** @implements ASTNodeSolid */
	varCheck(validator: Validator): void {
		throw validator && 'ASTNodeList#varCheck not yet supported.';
	}
	/** @implements ASTNodeExpression */
	@ASTNodeExpression.buildDeco
	build(builder: Builder): InstructionExpression {
		throw builder && 'ASTNodeList#build not yet supported.';
	}
	/** @implements ASTNodeExpression */
	@memoizeMethod
	@ASTNodeExpression.typeDeco
	type(validator: Validator): SolidLanguageType {
		throw validator && 'ASTNodeList#type not yet supported.';
	}
	/** @implements ASTNodeExpression */
	@memoizeMethod
	assess(validator: Validator): SolidObject | null {
		throw validator && 'ASTNodeList#assess not yet supported.';
	}
}
export class ASTNodeRecord extends ASTNodeExpression {
	constructor (
		start_node: PARSER.ParseNodeRecordLiteral,
		readonly children: readonly ASTNodeProperty[],
	) {
		super(start_node, {}, children);
	}
	/** @implements ASTNodeExpression */
	get shouldFloat(): boolean {
		throw 'ASTNodeRecord#shouldFloat not yet supported.';
	}
	/** @implements ASTNodeSolid */
	varCheck(validator: Validator): void {
		throw validator && 'ASTNodeRecord#varCheck not yet supported.';
	}
	/** @implements ASTNodeExpression */
	@ASTNodeExpression.buildDeco
	build(builder: Builder): InstructionExpression {
		throw builder && 'ASTNodeRecord#build not yet supported.';
	}
	/** @implements ASTNodeExpression */
	@memoizeMethod
	@ASTNodeExpression.typeDeco
	type(validator: Validator): SolidLanguageType {
		throw validator && 'ASTNodeRecord#type not yet supported.';
	}
	/** @implements ASTNodeExpression */
	@memoizeMethod
	assess(validator: Validator): SolidObject | null {
		throw validator && 'ASTNodeRecord#assess not yet supported.';
	}
}
export class ASTNodeMapping extends ASTNodeExpression {
	constructor (
		start_node: PARSER.ParseNodeMappingLiteral,
		readonly children: readonly ASTNodeCase[],
	) {
		super(start_node, {}, children);
	}
	/** @implements ASTNodeExpression */
	get shouldFloat(): boolean {
		throw 'ASTNodeMapping#shouldFloat not yet supported.';
	}
	/** @implements ASTNodeSolid */
	varCheck(validator: Validator): void {
		throw validator && 'ASTNodeMapping#varCheck not yet supported.';
	}
	/** @implements ASTNodeExpression */
	@ASTNodeExpression.buildDeco
	build(builder: Builder): InstructionExpression {
		throw builder && 'ASTNodeMapping#build not yet supported.';
	}
	/** @implements ASTNodeExpression */
	@memoizeMethod
	@ASTNodeExpression.typeDeco
	type(validator: Validator): SolidLanguageType {
		throw validator && 'ASTNodeMapping#type not yet supported.';
	}
	/** @implements ASTNodeExpression */
	@memoizeMethod
	assess(validator: Validator): SolidObject | null {
		throw validator && 'ASTNodeMapping#assess not yet supported.';
	}
}
export abstract class ASTNodeOperation extends ASTNodeExpression {
	/** @override */
	readonly tagname: string = 'Operation' // TODO remove after refactoring tests using `#serialize`
	constructor(
		start_node: ParseNode,
		operator: Operator,
		readonly children:
			| readonly ASTNodeExpression[]
	) {
		super(start_node, {operator}, children)
	}
	/**
	 * @implements ASTNodeSolid
	 * @final
	 */
	varCheck(validator: Validator): void {
		return xjs.Array.forEachAggregated(this.children, (c) => c.varCheck(validator));
	}
}
export class ASTNodeOperationUnary extends ASTNodeOperation {
	constructor(
		start_node: ParseNode,
		readonly operator: ValidOperatorUnary,
		readonly children:
			| readonly [ASTNodeExpression]
	) {
		super(start_node, operator, children)
	}
	/** @implements ASTNodeExpression */
	get shouldFloat(): boolean {
		return this.children[0].shouldFloat
	}
	/** @implements ASTNodeExpression */
	@ASTNodeExpression.buildDeco
	build(builder: Builder, to_float: boolean = false): InstructionConst | InstructionUnop {
		const tofloat: boolean = to_float || this.shouldFloat
		return new InstructionUnop(
			this.operator,
			this.children[0].build(builder, tofloat),
		)
	}
	/** @implements ASTNodeExpression */
	@memoizeMethod
	@ASTNodeExpression.typeDeco
	type(validator: Validator): SolidLanguageType {
		if ([Operator.NOT, Operator.EMP].includes(this.operator)) {
			return SolidBoolean
		}
		const t0: SolidLanguageType = this.children[0].type(validator);
		return (t0.isSubtypeOf(SolidNumber)) ? t0 : (() => { throw new TypeError01(this) })()
	}
	/** @implements ASTNodeExpression */
	@memoizeMethod
	assess(validator: Validator): SolidObject | null {
		const assess0: SolidObject | null = this.children[0].assess(validator);
		if (!assess0) {
			return assess0
		}
		const v0: SolidObject = assess0;
		return (
			(this.operator === Operator.NOT) ? v0.isTruthy.not :
			(this.operator === Operator.EMP) ? v0.isTruthy.not.or(v0.isEmpty) :
			(this.operator === Operator.NEG) ? this.foldNumeric(v0 as SolidNumber<any>) :
			(() => { throw new ReferenceError(`Operator ${ Operator[this.operator] } not found.`) })()
		)
	}
	private foldNumeric<T extends SolidNumber<T>>(z: T): T {
		try {
			return new Map<Operator, (z: T) => T>([
				[Operator.AFF, (z) => z],
				[Operator.NEG, (z) => z.neg()],
			]).get(this.operator)!(z)
		} catch (err) {
			if (err instanceof xjs.NaNError) {
				throw new NanError01(this)
			} else {
				throw err
			}
		}
	}
}
export abstract class ASTNodeOperationBinary extends ASTNodeOperation {
	constructor(
		start_node: ParseNode,
		readonly operator: ValidOperatorBinary,
		readonly children:
			| readonly [ASTNodeExpression, ASTNodeExpression]
	) {
		super(start_node, operator, children)
	}
	/** @implements ASTNodeExpression */
	get shouldFloat(): boolean {
		return this.children[0].shouldFloat || this.children[1].shouldFloat
	}
	/**
	 * @implements ASTNodeExpression
	 * @final
	 */
<<<<<<< HEAD
	@memoizeMethod
	@ASTNodeExpression.typeDeco
	type(validator: Validator): SolidLanguageType {
		return this.type_do(
=======
	protected type_do(validator: Validator): SolidLanguageType {
		xjs.Array.forEachAggregated(this.children, (c) => c.typeCheck(validator));
		return this.type_do_do(
>>>>>>> ef0f0b2b
			this.children[0].type(validator),
			this.children[1].type(validator),
			validator.config.compilerOptions.intCoercion,
		)
	}
	protected abstract type_do(t0: SolidLanguageType, t1: SolidLanguageType, int_coercion: boolean): SolidLanguageType;
}
export class ASTNodeOperationBinaryArithmetic extends ASTNodeOperationBinary {
	constructor (
		start_node: ParseNode,
		readonly operator: ValidOperatorArithmetic,
		children: readonly [ASTNodeExpression, ASTNodeExpression]
	) {
		super(start_node, operator, children)
	}
	/** @implements ASTNodeExpression */
	@ASTNodeExpression.buildDeco
	build(builder: Builder, to_float: boolean = false): InstructionConst | InstructionBinopArithmetic {
		const tofloat: boolean = to_float || this.shouldFloat
		return new InstructionBinopArithmetic(
			this.operator,
			this.children[0].build(builder, tofloat),
			this.children[1].build(builder, tofloat),
		)
	}
	/** @implements ASTNodeOperationBinary */
	protected type_do(t0: SolidLanguageType, t1: SolidLanguageType, int_coercion: boolean): SolidLanguageType {
		if (bothNumeric(t0, t1)) {
			if (int_coercion) {
				return (eitherFloats(t0, t1)) ? Float64 : Int16
			}
			if (bothFloats   (t0, t1)) { return Float64 }
			if (neitherFloats(t0, t1)) { return Int16 }
		}
		throw new TypeError01(this)
	}
	/** @implements ASTNodeExpression */
	@memoizeMethod
	assess(validator: Validator): SolidObject | null {
		const assess0: SolidObject | null = this.children[0].assess(validator);
		if (!assess0) {
			return assess0
		}
		const assess1: SolidObject | null = this.children[1].assess(validator);
		if (!assess1) {
			return assess1
		}
		const [v0, v1]: [SolidObject, SolidObject] = [assess0, assess1];
		if (this.operator === Operator.DIV && v1 instanceof SolidNumber && v1.eq0()) {
			throw new NanError02(this.children[1])
		}
		if (!(v0 instanceof SolidNumber) || !(v1 instanceof SolidNumber)) {
			// using an internal TypeError, not a SolidTypeError, as it should already be valid per `this#type`
			throw new TypeError('Both operands must be of type `SolidNumber`.')
		}
		return (
			(v0 instanceof Int16 && v1 instanceof Int16)
				? this.foldNumeric(v0, v1)
				: this.foldNumeric(
					(v0 as SolidNumber).toFloat(),
					(v1 as SolidNumber).toFloat(),
				)
		)
	}
	private foldNumeric<T extends SolidNumber<T>>(x: T, y: T): T {
		try {
			return new Map<Operator, (x: T, y: T) => T>([
				[Operator.EXP, (x, y) => x.exp(y)],
				[Operator.MUL, (x, y) => x.times(y)],
				[Operator.DIV, (x, y) => x.divide(y)],
				[Operator.ADD, (x, y) => x.plus(y)],
				// [Operator.SUB, (x, y) => x.minus(y)],
			]).get(this.operator)!(x, y)
		} catch (err) {
			if (err instanceof xjs.NaNError) {
				throw new NanError01(this)
			} else {
				throw err
			}
		}
	}
}
export class ASTNodeOperationBinaryComparative extends ASTNodeOperationBinary {
	constructor (
		start_node: ParseNode,
		readonly operator: ValidOperatorComparative,
		children: readonly [ASTNodeExpression, ASTNodeExpression]
	) {
		super(start_node, operator, children)
	}
	/** @implements ASTNodeExpression */
	@ASTNodeExpression.buildDeco
	build(builder: Builder, to_float: boolean = false): InstructionConst | InstructionBinopComparative {
		const tofloat: boolean = to_float || this.shouldFloat
		return new InstructionBinopComparative(
			this.operator,
			this.children[0].build(builder, tofloat),
			this.children[1].build(builder, tofloat),
		)
	}
	/** @implements ASTNodeOperationBinary */
	protected type_do(t0: SolidLanguageType, t1: SolidLanguageType, int_coercion: boolean): SolidLanguageType {
		if (bothNumeric(t0, t1) && (int_coercion || (
			bothFloats(t0, t1) || neitherFloats(t0, t1)
		))) {
			return SolidBoolean
		}
		throw new TypeError01(this)
	}
	/** @implements ASTNodeExpression */
	@memoizeMethod
	assess(validator: Validator): SolidObject | null {
		const assess0: SolidObject | null = this.children[0].assess(validator);
		if (!assess0) {
			return assess0
		}
		const assess1: SolidObject | null = this.children[1].assess(validator);
		if (!assess1) {
			return assess1
		}
		const [v0, v1]: [SolidObject, SolidObject] = [assess0, assess1];
		if (!(v0 instanceof SolidNumber) || !(v1 instanceof SolidNumber)) {
			// using an internal TypeError, not a SolidTypeError, as it should already be valid per `this#type`
			throw new TypeError('Both operands must be of type `SolidNumber`.')
		}
		return (
			(v0 instanceof Int16 && v1 instanceof Int16)
				? this.foldComparative(v0, v1)
				: this.foldComparative(
					(v0 as SolidNumber).toFloat(),
					(v1 as SolidNumber).toFloat(),
				)
		)
	}
	private foldComparative<T extends SolidNumber<T>>(x: T, y: T): SolidBoolean {
		return SolidBoolean.fromBoolean(new Map<Operator, (x: T, y: T) => boolean>([
			[Operator.LT, (x, y) => x.lt(y)],
			[Operator.GT, (x, y) => y.lt(x)],
			[Operator.LE, (x, y) => x.equal(y) || x.lt(y)],
			[Operator.GE, (x, y) => x.equal(y) || y.lt(x)],
			// [Operator.NLT, (x, y) => !x.lt(y)],
			// [Operator.NGT, (x, y) => !y.lt(x)],
		]).get(this.operator)!(x, y))
	}
}
export class ASTNodeOperationBinaryEquality extends ASTNodeOperationBinary {
	constructor (
		start_node: ParseNode,
		readonly operator: ValidOperatorEquality,
		children: readonly [ASTNodeExpression, ASTNodeExpression]
	) {
		super(start_node, operator, children)
	}
	/** @override */
	get shouldFloat(): boolean {
		return this.operator === Operator.EQ && super.shouldFloat
	}
	/** @implements ASTNodeExpression */
	@ASTNodeExpression.buildDeco
	build(builder: Builder, _to_float: boolean = false): InstructionConst | InstructionBinopEquality {
		const tofloat: boolean = builder.config.compilerOptions.intCoercion && this.shouldFloat
		return new InstructionBinopEquality(
			this.operator,
			this.children[0].build(builder, tofloat),
			this.children[1].build(builder, tofloat),
		)
	}
	/** @implements ASTNodeOperationBinary */
	protected type_do(t0: SolidLanguageType, t1: SolidLanguageType, int_coercion: boolean): SolidLanguageType {
		// If `a` and `b` are of disjoint numeric types, then `a is b` will always return `false`.
		// If `a` and `b` are of disjoint numeric types, then `a == b` will return `false` when `intCoercion` is off.
		if (bothNumeric(t0, t1)) {
			if (oneFloats(t0, t1) && (this.operator === Operator.IS || !int_coercion)) {
				return SolidBoolean.FALSETYPE
			}
			return SolidBoolean
		}
		if (t0.intersect(t1).isEmpty) {
			return SolidBoolean.FALSETYPE
		}
		return SolidBoolean
	}
	/** @implements ASTNodeExpression */
	@memoizeMethod
	assess(validator: Validator): SolidObject | null {
		const assess0: SolidObject | null = this.children[0].assess(validator);
		if (!assess0) {
			return assess0
		}
		const assess1: SolidObject | null = this.children[1].assess(validator);
		if (!assess1) {
			return assess1
		}
		const [v0, v1]: [SolidObject, SolidObject] = [assess0, assess1];
		return this.foldEquality(v0, v1);
	}
	private foldEquality(x: SolidObject, y: SolidObject): SolidBoolean {
		return SolidBoolean.fromBoolean(new Map<Operator, (x: SolidObject, y: SolidObject) => boolean>([
			[Operator.IS, (x, y) => x.identical(y)],
			[Operator.EQ, (x, y) => x.equal(y)],
			// [Operator.ISNT, (x, y) => !x.identical(y)],
			// [Operator.NEQ,  (x, y) => !x.equal(y)],
		]).get(this.operator)!(x, y))
	}
}
export class ASTNodeOperationBinaryLogical extends ASTNodeOperationBinary {
	constructor (
		start_node: ParseNode,
		readonly operator: ValidOperatorLogical,
		children: readonly [ASTNodeExpression, ASTNodeExpression]
	) {
		super(start_node, operator, children)
	}
	/** @implements ASTNodeExpression */
	@ASTNodeExpression.buildDeco
	build(builder: Builder, to_float: boolean = false): InstructionConst | InstructionBinopLogical {
		const tofloat: boolean = to_float || this.shouldFloat
		return new InstructionBinopLogical(
			builder.varCount,
			this.operator,
			this.children[0].build(builder, tofloat),
			this.children[1].build(builder, tofloat),
		)
	}
	/** @implements ASTNodeOperationBinary */
	protected type_do(t0: SolidLanguageType, t1: SolidLanguageType, _int_coercion: boolean): SolidLanguageType {
		const null_union_false: SolidLanguageType = SolidNull.union(SolidBoolean.FALSETYPE);
		function truthifyType(t: SolidLanguageType): SolidLanguageType {
			const values: Set<SolidObject> = new Set(t.values);
			values.delete(SolidNull.NULL);
			values.delete(SolidBoolean.FALSE);
			return [...values].map<SolidLanguageType>((v) => new SolidTypeConstant(v)).reduce((a, b) => a.union(b));
		}
		return (this.operator === Operator.AND)
			? (t0.isSubtypeOf(null_union_false))
				? t0
				: (t0.includes(SolidNull.NULL))
					? (t0.includes(SolidBoolean.FALSE))
						? null_union_false.union(t1)
						: SolidNull.union(t1)
					: (t0.includes(SolidBoolean.FALSE))
						? SolidBoolean.FALSETYPE.union(t1)
						: t1
			: (t0.isSubtypeOf(null_union_false))
				? t1
				: (t0.includes(SolidNull.NULL) || t0.includes(SolidBoolean.FALSE))
					? truthifyType(t0).union(t1)
					: t0
	}
	/** @implements ASTNodeExpression */
	@memoizeMethod
	assess(validator: Validator): SolidObject | null {
		const assess0: SolidObject | null = this.children[0].assess(validator);
		if (!assess0) {
			return assess0
		}
		const v0: SolidObject = assess0;
		if (
			this.operator === Operator.AND && !v0.isTruthy.value ||
			this.operator === Operator.OR  &&  v0.isTruthy.value
		) {
			return v0;
		}
		return this.children[1].assess(validator);
	}
}
export class ASTNodeOperationTernary extends ASTNodeOperation {
	constructor(
		start_node: ParseNode,
		readonly operator: Operator.COND,
		readonly children:
			| readonly [ASTNodeExpression, ASTNodeExpression, ASTNodeExpression]
	) {
		super(start_node, operator, children)
	}
	/** @implements ASTNodeExpression */
	get shouldFloat(): boolean {
		return this.children[1].shouldFloat || this.children[2].shouldFloat
	}
	/** @implements ASTNodeExpression */
	@ASTNodeExpression.buildDeco
	build(builder: Builder, to_float: boolean = false): InstructionConst | InstructionCond {
		const tofloat: boolean = to_float || this.shouldFloat
		return new InstructionCond(
			this.children[0].build(builder, false),
			this.children[1].build(builder, tofloat),
			this.children[2].build(builder, tofloat),
		)
	}
	/** @implements ASTNodeExpression */
<<<<<<< HEAD
	@memoizeMethod
	@ASTNodeExpression.typeDeco
	type(validator: Validator): SolidLanguageType {
		// If `a` is of type `false`, then `typeof (if a then b else c)` is `typeof c`.
		// If `a` is of type `true`,  then `typeof (if a then b else c)` is `typeof b`.
=======
	protected type_do(validator: Validator): SolidLanguageType {
		xjs.Array.forEachAggregated(this.children, (c) => c.typeCheck(validator));
>>>>>>> ef0f0b2b
		const t0: SolidLanguageType = this.children[0].type(validator);
		const t1: SolidLanguageType = this.children[1].type(validator);
		const t2: SolidLanguageType = this.children[2].type(validator);
		return (t0.isSubtypeOf(SolidBoolean))
			? (t0 instanceof SolidTypeConstant)
				? (t0.value === SolidBoolean.FALSE)
					? t2 // If `a` is of type `false`, then `typeof (if a then b else c)` is `typeof c`.
					: t1 // If `a` is of type `true`,  then `typeof (if a then b else c)` is `typeof b`.
				: t1.union(t2)
			: (() => { throw new TypeError01(this) })()
	}
	/** @implements ASTNodeExpression */
	@memoizeMethod
	assess(validator: Validator): SolidObject | null {
		const assess0: SolidObject | null = this.children[0].assess(validator);
		if (!assess0) {
			return assess0
		}
		return (assess0 === SolidBoolean.TRUE)
			? this.children[1].assess(validator)
			: this.children[2].assess(validator)
	}
}
/**
 * A sematic node representing a statement.
 * There are 3 known subclasses:
 * - ASTNodeStatementExpression
 * - ASTNodeDeclaration
 * - ASTNodeAssignment
 */
export type ASTNodeStatement =
	| ASTNodeStatementExpression
	| ASTNodeDeclaration
	| ASTNodeAssignment
export class ASTNodeStatementExpression extends ASTNodeSolid {
	constructor(
		start_node: ParseNode,
		readonly children:
			| readonly []
			| readonly [ASTNodeExpression]
	) {
		super(start_node, {}, children)
	}
	/** @implements ASTNodeSolid */
	varCheck(validator: Validator): void {
		return this.children[0]?.varCheck(validator);
	}
	/** @implements ASTNodeSolid */
	typeCheck(validator: Validator): void {
		return this.children[0]?.typeCheck(validator);
	}
	/** @implements ASTNodeSolid */
	build(builder: Builder): InstructionNone | InstructionStatement {
		return (!this.children.length)
			? new InstructionNone()
			: new InstructionStatement(builder.stmtCount, this.children[0].build(builder))
	}
}
/**
 * A sematic node representing a declaration.
 * There are 2 known subclasses:
 * - ASTNodeDeclarationType
 * - ASTNodeDeclarationVariable
 */
export type ASTNodeDeclaration =
	| ASTNodeDeclarationType
	| ASTNodeDeclarationVariable
export class ASTNodeDeclarationType extends ASTNodeSolid {
	constructor (
		start_node: ParseNode,
		readonly children:
			| readonly [ASTNodeTypeAlias, ASTNodeType]
		,
	) {
		super(start_node, {}, children);
	}
	/** @implements ASTNodeSolid */
	varCheck(validator: Validator): void {
		const variable: ASTNodeTypeAlias = this.children[0];
		if (validator.hasSymbol(variable.id)) {
			throw new AssignmentError01(variable);
		};
		this.children[1].varCheck(validator);
		validator.addSymbol(new SymbolStructureType(
			variable.id,
			variable.line_index,
			variable.col_index,
			variable.source,
			() => this.children[1].assess(validator),
		));
	}
	/** @implements ASTNodeSolid */
	typeCheck(validator: Validator): void {
		this.children[1].typeCheck(validator);
		return validator.getSymbolInfo(this.children[0].id)?.assess();
	}
	/** @implements ASTNodeSolid */
	build(_builder: Builder): INST.InstructionNone {
		return new INST.InstructionNone();
	}
}
export class ASTNodeDeclarationVariable extends ASTNodeSolid {
	constructor (
		start_node: ParseNode,
		readonly unfixed: boolean,
		readonly children:
			| readonly [ASTNodeVariable, ASTNodeType, ASTNodeExpression]
	) {
		super(start_node, {unfixed}, children)
	}
	/** @implements ASTNodeSolid */
	varCheck(validator: Validator): void {
		const variable: ASTNodeVariable = this.children[0];
		if (validator.hasSymbol(variable.id)) {
			throw new AssignmentError01(variable);
		};
		xjs.Array.forEachAggregated([
			this.children[1],
			this.children[2],
		], (c) => c.varCheck(validator));
		validator.addSymbol(new SymbolStructureVar(
			variable.id,
			variable.line_index,
			variable.col_index,
			variable.source,
			this.unfixed,
			() => this.children[1].assess(validator),
			(validator.config.compilerOptions.constantFolding && !this.unfixed)
				? () => this.children[2].assess(validator)
				: null,
		));
	}
	/** @implements ASTNodeSolid */
	typeCheck(validator: Validator): void {
		xjs.Array.forEachAggregated([
			this.children[1],
			this.children[2],
		], (c) => c.typeCheck(validator));
		const assignee_type: SolidLanguageType = this.children[1].assess(validator);
		const assigned_type: SolidLanguageType = this.children[2].type(validator);
		if (
			assigned_type.isSubtypeOf(assignee_type) ||
			validator.config.compilerOptions.intCoercion && assigned_type.isSubtypeOf(Int16) && Float64.isSubtypeOf(assignee_type)
		) {
		} else {
			throw new TypeError03(this, assignee_type, assigned_type)
		}
		return validator.getSymbolInfo(this.children[0].id)?.assess();
	}
	/** @implements ASTNodeSolid */
	build(builder: Builder): INST.InstructionNone | INST.InstructionSet {
		const tofloat: boolean = this.children[2].type(builder.validator).isSubtypeOf(Float64) || this.children[2].shouldFloat;
		const assess: SolidObject | null = this.children[0].assess(builder.validator);
		return (builder.validator.config.compilerOptions.constantFolding && !this.unfixed && assess)
			? new INST.InstructionNone()
			: new INST.InstructionSet(this.children[0].id, this.children[2].build(builder, tofloat))
		;
	}
}
export class ASTNodeAssignment extends ASTNodeSolid {
	constructor (
		start_node: ParseNode,
		readonly children:
			| readonly [ASTNodeVariable, ASTNodeExpression]
	) {
		super(start_node, {}, children)
	}
	/** @implements ASTNodeSolid */
	varCheck(validator: Validator): void {
		xjs.Array.forEachAggregated(this.children, (c) => c.varCheck(validator));
		const variable: ASTNodeVariable = this.children[0];
		if (!(validator.getSymbolInfo(variable.id) as SymbolStructureVar).unfixed) {
			throw new AssignmentError10(variable);
		};
	}
	/** @implements ASTNodeSolid */
	typeCheck(validator: Validator): void {
		xjs.Array.forEachAggregated(this.children, (c) => c.typeCheck(validator));
		const assignee_type: SolidLanguageType = this.children[0].type(validator);
		const assigned_type: SolidLanguageType = this.children[1].type(validator);
		if (
			assigned_type.isSubtypeOf(assignee_type) ||
			validator.config.compilerOptions.intCoercion && assigned_type.isSubtypeOf(Int16) && Float64.isSubtypeOf(assignee_type)
		) {
		} else {
			throw new TypeError03(this, assignee_type, assigned_type);
		};
	}
	/** @implements ASTNodeSolid */
	build(builder: Builder): Instruction {
		const tofloat: boolean = this.children[1].type(builder.validator).isSubtypeOf(Float64) || this.children[1].shouldFloat;
		return new INST.InstructionSet(this.children[0].id, this.children[1].build(builder, tofloat));
	}
}
export class ASTNodeGoal extends ASTNodeSolid {
	constructor(
		start_node: ParseNode,
		readonly children:
			| readonly []
			| readonly ASTNodeStatement[]
	) {
		super(start_node, {}, children)
	}
	/** @implements ASTNodeSolid */
	varCheck(validator: Validator): void {
		return xjs.Array.forEachAggregated(this.children, (c) => c.varCheck(validator));
	}
	/** @implements ASTNodeSolid */
	typeCheck(validator: Validator): void {
		return xjs.Array.forEachAggregated(this.children, (c) => c.typeCheck(validator));
	}
	/** @implements ASTNodeSolid */
	build(builder: Builder): InstructionNone | InstructionModule {
		return (!this.children.length)
			? new InstructionNone()
			: new InstructionModule([
				...Builder.IMPORTS,
				...(this.children as readonly ASTNodeStatement[]).map((child) => child.build(builder)),
			])
	}
}<|MERGE_RESOLUTION|>--- conflicted
+++ resolved
@@ -875,16 +875,11 @@
 	 * @implements ASTNodeExpression
 	 * @final
 	 */
-<<<<<<< HEAD
 	@memoizeMethod
 	@ASTNodeExpression.typeDeco
 	type(validator: Validator): SolidLanguageType {
+		xjs.Array.forEachAggregated(this.children, (c) => c.typeCheck(validator));
 		return this.type_do(
-=======
-	protected type_do(validator: Validator): SolidLanguageType {
-		xjs.Array.forEachAggregated(this.children, (c) => c.typeCheck(validator));
-		return this.type_do_do(
->>>>>>> ef0f0b2b
 			this.children[0].type(validator),
 			this.children[1].type(validator),
 			validator.config.compilerOptions.intCoercion,
@@ -1175,16 +1170,10 @@
 		)
 	}
 	/** @implements ASTNodeExpression */
-<<<<<<< HEAD
 	@memoizeMethod
 	@ASTNodeExpression.typeDeco
 	type(validator: Validator): SolidLanguageType {
-		// If `a` is of type `false`, then `typeof (if a then b else c)` is `typeof c`.
-		// If `a` is of type `true`,  then `typeof (if a then b else c)` is `typeof b`.
-=======
-	protected type_do(validator: Validator): SolidLanguageType {
 		xjs.Array.forEachAggregated(this.children, (c) => c.typeCheck(validator));
->>>>>>> ef0f0b2b
 		const t0: SolidLanguageType = this.children[0].type(validator);
 		const t1: SolidLanguageType = this.children[1].type(validator);
 		const t2: SolidLanguageType = this.children[2].type(validator);
