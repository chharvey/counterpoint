--- conflicted
+++ resolved
@@ -781,12 +781,8 @@
 	/**
 	 * @final
 	 */
-<<<<<<< HEAD
-	protected type_do(validator: Validator): SolidLanguageType {
+	protected override type_do(validator: Validator): SolidType {
 		xjs.Array.forEachAggregated(this.children, (c) => c.typeCheck(validator));
-=======
-	protected override type_do(validator: Validator): SolidType {
->>>>>>> 2964820f
 		return this.type_do_do(
 			this.children[0].type(validator),
 			this.children[1].type(validator),
@@ -1080,21 +1076,11 @@
 			this.children[2].build(builder, tofloat),
 		)
 	}
-<<<<<<< HEAD
-	/** @implements ASTNodeExpression */
-	protected type_do(validator: Validator): SolidLanguageType {
+	protected override type_do(validator: Validator): SolidType {
 		xjs.Array.forEachAggregated(this.children, (c) => c.typeCheck(validator));
-		const t0: SolidLanguageType = this.children[0].type(validator);
-		const t1: SolidLanguageType = this.children[1].type(validator);
-		const t2: SolidLanguageType = this.children[2].type(validator);
-=======
-	protected override type_do(validator: Validator): SolidType {
-		// If `a` is of type `false`, then `typeof (if a then b else c)` is `typeof c`.
-		// If `a` is of type `true`,  then `typeof (if a then b else c)` is `typeof b`.
 		const t0: SolidType = this.children[0].type(validator);
 		const t1: SolidType = this.children[1].type(validator);
 		const t2: SolidType = this.children[2].type(validator);
->>>>>>> 2964820f
 		return (t0.isSubtypeOf(SolidBoolean))
 			? (t0 instanceof SolidTypeConstant)
 				? (t0.value === SolidBoolean.FALSE)
