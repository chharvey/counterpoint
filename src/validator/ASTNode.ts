--- conflicted
+++ resolved
@@ -137,7 +137,6 @@
 		this.id = start_node.cook()!;
 	}
 }
-<<<<<<< HEAD
 export class ASTNodeIndexType extends ASTNodeSolid {
 	constructor (
 		start_node: PARSER.ParseNodePropertyAccessType,
@@ -145,14 +144,8 @@
 	) {
 		super(start_node, {}, [value]);
 	}
-	override build(builder: Builder): Instruction {
-		throw builder && 'ASTNodeIndexType#build not yet supported.';
-	}
-}
-export class ASTNodePropertyType extends ASTNodeSolid {
-=======
+}
 export class ASTNodeItemType extends ASTNodeSolid {
->>>>>>> 99354972
 	constructor (
 		start_node:
 			| PARSER.ParseNodeEntryType
