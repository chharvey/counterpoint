--- conflicted
+++ resolved
@@ -203,10 +203,6 @@
  * - ASTNodeTypeOperation
  */
 export abstract class ASTNodeType extends ASTNodeSolid {
-<<<<<<< HEAD
-=======
-	private assessed?: SolidLanguageType;
->>>>>>> 202b0401
 	/**
 	 * @overrides ASTNodeSolid
 	 * @final
@@ -226,14 +222,7 @@
 	 * @param validator a record of declared variable symbols
 	 * @returns the computed type-value of this node
 	 */
-<<<<<<< HEAD
 	abstract assess(validator: Validator): SolidLanguageType;
-=======
-	assess(validator: Validator): SolidLanguageType {
-		return this.assessed ||= this.assess_do(validator);
-	}
-	protected abstract assess_do(validator: Validator): SolidLanguageType
->>>>>>> 202b0401
 }
 export class ASTNodeTypeConstant extends ASTNodeType {
 	declare readonly children: readonly [];
@@ -391,7 +380,6 @@
  * - ASTNodeOperation
  */
 export abstract class ASTNodeExpression extends ASTNodeSolid {
-<<<<<<< HEAD
 	/**
 	 * Decorator for {@link ASTNodeExpression#type} method and any overrides.
 	 * Type-checks and re-throws any type errors first,
@@ -409,14 +397,14 @@
 	): typeof descriptor {
 		const method = descriptor.value!;
 		descriptor.value = function (validator) {
-			const typ: SolidLanguageType = method.call(this, validator); // type-check first, to re-throw any TypeErrors
+			const typed: SolidLanguageType = method.call(this, validator); // type-check first, to re-throw any TypeErrors
 			if (validator.config.compilerOptions.constantFolding) {
 				const assessed: SolidObject | null = this.assess(validator);
 				if (!!assessed) {
 					return new SolidTypeConstant(assessed);
-				}
-			}
-			return typ;
+				};
+			};
+			return typed;
 		};
 		return descriptor;
 	}
@@ -441,10 +429,6 @@
 		};
 		return descriptor;
 	}
-=======
-	private typed?: SolidLanguageType;
-	private assessed?: SolidObject | null;
->>>>>>> 202b0401
 	/**
 	 * Determine whether this expression should build to a float-type instruction.
 	 * @return Should the built instruction be type-coerced into a floating-point number?
@@ -467,37 +451,14 @@
 	 * @param validator stores validation and configuration information
 	 * @return the compile-time type of this node
 	 */
-<<<<<<< HEAD
 	abstract type(validator: Validator): SolidLanguageType;
-=======
-	type(validator: Validator): SolidLanguageType {
-		if (this.typed === void 0) {
-			this.typed = this.type_do(validator); // type-check first, to re-throw any TypeErrors
-			if (validator.config.compilerOptions.constantFolding) {
-				const assessed: SolidObject | null = this.assess(validator);
-				if (!!assessed) {
-					this.typed = new SolidTypeConstant(assessed);
-				};
-			};
-		};
-		return this.typed;
-	}
-	protected abstract type_do(validator: Validator): SolidLanguageType;
->>>>>>> 202b0401
 	/**
 	 * Assess the value of this node at compile-time, if possible.
 	 * If {@link SolidConfig|constant folding} is off, this should not be called.
 	 * @param validator stores validation and configuration information
 	 * @return the computed value of this node, or an abrupt completion if the value cannot be computed by the compiler
 	 */
-<<<<<<< HEAD
 	abstract assess(validator: Validator): SolidObject | null;
-=======
-	assess(validator: Validator): SolidObject | null {
-		return this.assessed ||= this.assess_do(validator);
-	}
-	protected abstract assess_do(validator: Validator): SolidObject | null;
->>>>>>> 202b0401
 }
 export class ASTNodeConstant extends ASTNodeExpression {
 	declare readonly children: readonly [];
