--- conflicted
+++ resolved
@@ -669,15 +669,9 @@
 		throw builder && 'ASTNodeRecord#build_do not yet supported.';
 	}
 	protected override type_do(validator: Validator): SolidType {
-<<<<<<< HEAD
 		return new SolidTypeRecord(new Map(mapAggregated(this.children, (c) => [
-			c.children[0].id,
-			c.children[1].type(validator),
-=======
-		return new SolidTypeRecord(new Map(this.children.map((c) => [
 			c.key.id,
 			c.value.type(validator),
->>>>>>> b3b56ad6
 		])));
 	}
 	protected override assess_do(validator: Validator): SolidObject | null {
@@ -1121,18 +1115,10 @@
 		)
 	}
 	protected override type_do(validator: Validator): SolidType {
-<<<<<<< HEAD
 		forEachAggregated(this.children, (c) => c.typeCheck(validator));
-		const t0: SolidType = this.children[0].type(validator);
-		const t1: SolidType = this.children[1].type(validator);
-		const t2: SolidType = this.children[2].type(validator);
-=======
-		// If `a` is of type `false`, then `typeof (if a then b else c)` is `typeof c`.
-		// If `a` is of type `true`,  then `typeof (if a then b else c)` is `typeof b`.
 		const t0: SolidType = this.operand0.type(validator);
 		const t1: SolidType = this.operand1.type(validator);
 		const t2: SolidType = this.operand2.type(validator);
->>>>>>> b3b56ad6
 		return (t0.isSubtypeOf(SolidBoolean))
 			? (t0 instanceof SolidTypeConstant)
 				? (t0.value === SolidBoolean.FALSE)
@@ -1226,12 +1212,7 @@
 		));
 	}
 	override typeCheck(validator: Validator): void {
-<<<<<<< HEAD
-		return validator.getSymbolInfo(this.children[0].id)?.assess();
-=======
-		this.value.typeCheck(validator);
 		return validator.getSymbolInfo(this.variable.id)?.assess();
->>>>>>> b3b56ad6
 	}
 	override build(_builder: Builder): INST.InstructionNone {
 		return new INST.InstructionNone();
@@ -1257,15 +1238,10 @@
 		if (validator.hasSymbol(variable.id)) {
 			throw new AssignmentError01(variable);
 		};
-<<<<<<< HEAD
 		forEachAggregated([
-			this.children[1],
-			this.children[2],
+			this.type,
+			this.value,
 		], (c) => c.varCheck(validator));
-=======
-		this.type.varCheck(validator);
-		this.value.varCheck(validator);
->>>>>>> b3b56ad6
 		validator.addSymbol(new SymbolStructureVar(
 			variable.id,
 			variable.line_index,
@@ -1279,16 +1255,9 @@
 		));
 	}
 	override typeCheck(validator: Validator): void {
-<<<<<<< HEAD
-		this.children[2].typeCheck(validator);
-		const assignee_type: SolidType = this.children[1].assess(validator);
-		const assigned_type: SolidType = this.children[2].type(validator);
-=======
-		this.type.typeCheck(validator);
 		this.value.typeCheck(validator);
 		const assignee_type: SolidType = this.type.assess(validator);
 		const assigned_type: SolidType = this.value.type(validator);
->>>>>>> b3b56ad6
 		if (
 			assigned_type.isSubtypeOf(assignee_type) ||
 			validator.config.compilerOptions.intCoercion && assigned_type.isSubtypeOf(Int16) && Float64.isSubtypeOf(assignee_type)
@@ -1321,13 +1290,8 @@
 		super(start_node, {}, [assignee, assigned]);
 	}
 	override varCheck(validator: Validator): void {
-<<<<<<< HEAD
 		forEachAggregated(this.children, (c) => c.varCheck(validator));
-		const variable: ASTNodeVariable = this.children[0];
-=======
-		this.children.forEach((c) => c.varCheck(validator));
 		const variable: ASTNodeVariable = this.assignee;
->>>>>>> b3b56ad6
 		if (!(validator.getSymbolInfo(variable.id) as SymbolStructureVar).unfixed) {
 			throw new AssignmentError10(variable);
 		};
