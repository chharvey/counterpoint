import {
	Token,
	ParseNode,
	ASTNode,
	NonemptyArray,
	ErrorCode,
} from '@chharvey/parser';
import * as assert from 'assert';
import * as xjs from 'extrajs'
import {
	SolidConfig,
	CONFIG_DEFAULT,
	Dev,
} from '../core/index.js';
import {
	Keyword,
	TOKEN,
	PARSER,
	ParserSolid as Parser,
} from '../parser/index.js';
import {
	SolidType,
	SolidTypeIntersection,
	SolidTypeUnion,
	SolidTypeConstant,
	SolidTypeTuple,
	SolidTypeRecord,
	SolidTypeSet,
	SolidTypeMapping,
	SolidObject,
	SolidNull,
	SolidBoolean,
	SolidNumber,
	Int16,
	Float64,
	SolidString,
	SolidTuple,
	SolidRecord,
	SolidSet,
	SolidMapping,
} from '../typer/index.js';
import {
	Builder,
	Instruction,
	INST,
} from '../builder/index.js';
import {
	ReferenceError01,
	ReferenceError03,
	AssignmentError01,
	AssignmentError10,
	TypeError01,
	TypeError02,
	TypeError03,
	TypeError04,
	NanError01,
	NanError02,
} from '../error/index.js';
import {
	Operator,
	ValidAccessOperator,
	ValidTypeOperator,
	ValidOperatorUnary,
	ValidOperatorBinary,
	ValidOperatorArithmetic,
	ValidOperatorComparative,
	ValidOperatorEquality,
	ValidOperatorLogical,
} from './Operator.js';
import {Decorator} from './Decorator.js';
import type {Validator} from './Validator.js';
import {
	SymbolKind,
	SymbolStructure,
	SymbolStructureVar,
	SymbolStructureType,
} from './SymbolStructure.js';



function bothNumeric(t0: SolidType, t1: SolidType): boolean {
	return t0.isSubtypeOf(SolidNumber) && t1.isSubtypeOf(SolidNumber)
}
function eitherFloats(t0: SolidType, t1: SolidType): boolean {
	return t0.isSubtypeOf(Float64) || t1.isSubtypeOf(Float64)
}
function bothFloats(t0: SolidType, t1: SolidType): boolean {
	return t0.isSubtypeOf(Float64) && t1.isSubtypeOf(Float64)
}
function neitherFloats(t0: SolidType, t1: SolidType): boolean {
	return !eitherFloats(t0, t1)
}
function oneFloats(t0: SolidType, t1: SolidType): boolean {
	return !neitherFloats(t0, t1) && !bothFloats(t0, t1)
}
/** Implementation of `xjs.Array.forEachAggregated` until it is released. */
function forEachAggregated<T>(array: readonly T[], callback: (item: T) => void): void {
	const errors: readonly Error[] = array.map((it) => {
		try {
			callback(it);
			return null;
		} catch (err) {
			return (err instanceof Error) ? err : new Error(`${ err }`);
		}
	}).filter((e): e is Error => e instanceof Error);
	if (errors.length) {
		throw (errors.length === 1)
			? errors[0]
			: new AggregateError(errors, errors.map((err) => err.message).join('\n'));
	}
}
/** Implementation of `xjs.Array.mapAggregated` until it is released. */
function mapAggregated<T, U>(array: readonly T[], callback: (item: T) => U): U[] {
	const successes: U[]     = [];
	const errors:    Error[] = [];
	array.forEach((it) => {
		let success: U;
		try {
			success = callback(it);
		} catch (err) {
			errors.push((err instanceof Error) ? err : new Error(`${ err }`));
			return;
		}
		successes.push(success);
	});
	if (errors.length) {
		throw (errors.length === 1)
			? errors[0]
			: new AggregateError(errors, errors.map((err) => err.message).join('\n'));
	} else {
		return successes;
	}
}
/**
 * Type-check an assignment.
 * @param assignment    either a variable declaration or a reassignment
 * @param assignee_type the type of the assignee (the variable or bound property being reassigned)
 * @param assigned_type the type of the expression assigned
 * @param validator     a validator
 * @throws {TypeError03} if the assigned expression is not assignable to the assignee
 */
function typeCheckAssignment(
	assignment:    ASTNodeDeclarationVariable | ASTNodeAssignment,
	assignee_type: SolidType,
	assigned_type: SolidType,
	validator:     Validator,
): void {
	const treatIntAsSubtypeOfFloat: boolean = (
		   validator.config.compilerOptions.intCoercion
		&& assigned_type.isSubtypeOf(Int16)
		&& Float64.isSubtypeOf(assignee_type)
	);
	if (!assigned_type.isSubtypeOf(assignee_type) && !treatIntAsSubtypeOfFloat) {
		throw new TypeError03(assignment, assignee_type, assigned_type);
	}
}



export abstract class ASTNodeSolid extends ASTNode {
	/**
	 * Construct a new ASTNodeSolid object.
	 *
	 * @param start_node - The initial node in the parse tree to which this ASTNode corresponds.
	 * @param children   - The set of child inputs that creates this ASTNode.
	 * @param attributes - Any other attributes to attach.
	 */
	constructor(
		start_node: Token|ParseNode,
		attributes: {[key: string]: unknown} = {},
		override readonly children: readonly ASTNodeSolid[] = [],
	) {
		super(start_node, attributes, children)
	}

	/**
	 * Perform definite assignment phase of semantic analysis:
	 * - Check that all variables have been assigned before being used.
	 * - Check that no varaible is declared more than once.
	 * - Check that fixed variables are not reassigned.
	 * @param validator a record of declared variable symbols
	 */
	varCheck(validator: Validator): void {
		return forEachAggregated(this.children, (c) => c.varCheck(validator));
	}

	/**
	 * Type-check the node as part of semantic analysis.
	 * @param validator stores validation information
	 */
	typeCheck(validator: Validator): void {
		return forEachAggregated(this.children, (c) => c.typeCheck(validator));
	}
}



export class ASTNodeKey extends ASTNodeSolid {
	readonly id: bigint;
	constructor (start_node: TOKEN.TokenKeyword | TOKEN.TokenIdentifier) {
		super(start_node, {id: start_node.cook()});
		this.id = start_node.cook()!;
	}
}
export class ASTNodeIndexType extends ASTNodeSolid {
	constructor (
		start_node: PARSER.ParseNodePropertyAccessType,
		readonly value: ASTNodeTypeConstant,
	) {
		super(start_node, {}, [value]);
	}
}
export class ASTNodeItemType extends ASTNodeSolid {
	constructor (
		start_node:
			| PARSER.ParseNodeEntryType
			| PARSER.ParseNodeEntryType_Optional
		,
		readonly optional: boolean,
		readonly value: ASTNodeType,
	) {
		super(start_node, {optional}, [value]);
	}
}
export class ASTNodePropertyType extends ASTNodeSolid {
	constructor (
		start_node:
			| PARSER.ParseNodeEntryType_Named
			| PARSER.ParseNodeEntryType_Named_Optional
		,
		readonly optional: boolean,
		readonly key:      ASTNodeKey,
		readonly value:    ASTNodeType,
	) {
		super(start_node, {optional}, [key, value]);
	}
}
export class ASTNodeIndex extends ASTNodeSolid {
	constructor (
		start_node: PARSER.ParseNodePropertyAccess,
		readonly value: ASTNodeConstant,
	) {
		super(start_node, {}, [value]);
	}
}
export class ASTNodeProperty extends ASTNodeSolid {
	constructor (
		start_node: PARSER.ParseNodeProperty,
		readonly key:   ASTNodeKey,
		readonly value: ASTNodeExpression,
	) {
		super(start_node, {}, [key, value]);
	}
}
export class ASTNodeCase extends ASTNodeSolid {
	constructor (
		start_node: PARSER.ParseNodeCase,
		readonly antecedent: ASTNodeExpression,
		readonly consequent: ASTNodeExpression,
	) {
		super(start_node, {}, [antecedent, consequent]);
	}
}
/**
 * A sematic node representing a type.
 * Known subclasses:
 * - ASTNodeTypeConstant
 * - ASTNodeTypeAlias
 * - ASTNodeTypeTuple
 * - ASTNodeTypeRecord
 * - ASTNodeTypeAccess
 * - ASTNodeTypeOperation
 */
export abstract class ASTNodeType extends ASTNodeSolid {
	/**
	 * Construct a new ASTNodeType from a source text and optionally a configuration.
	 * The source text must parse successfully.
	 * @param src    the source text
	 * @param config the configuration
	 * @returns      a new ASTNodeType representing the given source
	 */
	static fromSource(src: string, config: SolidConfig = CONFIG_DEFAULT): ASTNodeType {
		const statement: ASTNodeDeclarationType = ASTNodeDeclarationType.fromSource(`type T = ${ src };`, config);
		return statement.value;
	}
	private assessed?: SolidType;
	/**
	 * @final
	 */
	override typeCheck(_validator: Validator): void {
		return; // no type-checking necessary
	}
	/**
	 * Assess the type-value of this node at compile-time.
	 * @param validator a record of declared variable symbols
	 * @returns the computed type-value of this node
	 * @final
	 */
	assess(validator: Validator): SolidType {
		return this.assessed ||= this.assess_do(validator);
	}
	protected abstract assess_do(validator: Validator): SolidType;
}
export class ASTNodeTypeConstant extends ASTNodeType {
	static override fromSource(src: string, config: SolidConfig = CONFIG_DEFAULT): ASTNodeTypeConstant {
		const typ: ASTNodeType = ASTNodeType.fromSource(src, config);
		assert.ok(typ instanceof ASTNodeTypeConstant);
		return typ;
	}
	private readonly value: SolidType;
	constructor (start_node: TOKEN.TokenKeyword | TOKEN.TokenNumber | TOKEN.TokenString) {
		const value: SolidType = (
			(start_node instanceof TOKEN.TokenKeyword) ?
				(start_node.source === Keyword.VOID)  ? SolidType.VOID :
				(start_node.source === Keyword.NULL)  ? SolidNull :
				(start_node.source === Keyword.BOOL)  ? SolidBoolean :
				(start_node.source === Keyword.FALSE) ? SolidBoolean.FALSETYPE :
				(start_node.source === Keyword.TRUE ) ? SolidBoolean.TRUETYPE :
				(start_node.source === Keyword.INT)   ? Int16 :
				(start_node.source === Keyword.FLOAT) ? Float64 :
				(start_node.source === Keyword.STR)   ? SolidString :
				(start_node.source === Keyword.OBJ)   ? SolidObject :
				(() => { throw new Error(`ASTNodeTypeConstant.constructor did not expect the keyword \`${ start_node.source }\`.`); })()
			: (start_node instanceof TOKEN.TokenNumber) ?
				new SolidTypeConstant(
					start_node.isFloat
						? new Float64(start_node.cook())
						: new Int16(BigInt(start_node.cook()))
				)
			: /* (start_node instanceof TOKEN.TokenString) */ (Dev.supports('literalString-cook')) ? new SolidTypeConstant(new SolidString(start_node.cook())) : (() => { throw new Error('`literalString-cook` not yet supported.'); })()
		);
		super(start_node, {value});
		this.value = value
	}
	protected override assess_do(_validator: Validator): SolidType {
		return this.value
	}
}
export class ASTNodeTypeAlias extends ASTNodeType {
	static override fromSource(src: string, config: SolidConfig = CONFIG_DEFAULT): ASTNodeTypeAlias {
		const typ: ASTNodeType = ASTNodeType.fromSource(src, config);
		assert.ok(typ instanceof ASTNodeTypeAlias);
		return typ;
	}
	readonly id: bigint;
	constructor (start_node: TOKEN.TokenIdentifier) {
		super(start_node, {id: start_node.cook()})
		this.id = start_node.cook()!;
	}
	override varCheck(validator: Validator): void {
		if (!validator.hasSymbol(this.id)) {
			throw new ReferenceError01(this);
		};
		if (validator.getSymbolInfo(this.id)! instanceof SymbolStructureVar) {
			throw new ReferenceError03(this, SymbolKind.VALUE, SymbolKind.TYPE);
		};
	}
	protected override assess_do(validator: Validator): SolidType {
		if (validator.hasSymbol(this.id)) {
			const symbol: SymbolStructure = validator.getSymbolInfo(this.id)!;
			if (symbol instanceof SymbolStructureType) {
				return symbol.value;
			};
		};
		return SolidType.NEVER;
	}
}
export class ASTNodeTypeTuple extends ASTNodeType {
	static override fromSource(src: string, config: SolidConfig = CONFIG_DEFAULT): ASTNodeTypeTuple {
		const typ: ASTNodeType = ASTNodeType.fromSource(src, config);
		assert.ok(typ instanceof ASTNodeTypeTuple);
		return typ;
	}
	constructor (
		start_node: PARSER.ParseNodeTypeTupleLiteral,
		override readonly children: readonly ASTNodeItemType[],
	) {
		super(start_node, {}, children);
	}
	protected override assess_do(validator: Validator): SolidType {
		return new SolidTypeTuple(this.children.map((c) => ({
			type:     c.value.assess(validator),
			optional: c.optional,
		})));
	}
}
export class ASTNodeTypeRecord extends ASTNodeType {
	static override fromSource(src: string, config: SolidConfig = CONFIG_DEFAULT): ASTNodeTypeRecord {
		const typ: ASTNodeType = ASTNodeType.fromSource(src, config);
		assert.ok(typ instanceof ASTNodeTypeRecord);
		return typ;
	}
	constructor (
		start_node: PARSER.ParseNodeTypeRecordLiteral,
		override readonly children: Readonly<NonemptyArray<ASTNodePropertyType>>,
	) {
		super(start_node, {}, children);
	}
	protected override assess_do(validator: Validator): SolidType {
		return new SolidTypeRecord(new Map(this.children.map((c) => [
			c.key.id,
			{
				type:     c.value.assess(validator),
				optional: c.optional,
			},
		])));
	}
}
export class ASTNodeTypeAccess extends ASTNodeType {
	static override fromSource(src: string, config: SolidConfig = CONFIG_DEFAULT): ASTNodeTypeAccess {
		const typ: ASTNodeType = ASTNodeType.fromSource(src, config);
		assert.ok(typ instanceof ASTNodeTypeAccess);
		return typ;
	}
	constructor (
		start_node: PARSER.ParseNodeTypeCompound,
		readonly base:     ASTNodeType,
		readonly accessor: ASTNodeIndexType | ASTNodeKey,
	) {
		super(start_node, {}, [base, accessor]);
	}
	protected override assess_do(validator: Validator): SolidType {
		let base_type: SolidType = this.base.assess(validator);
		if (base_type instanceof SolidTypeIntersection || base_type instanceof SolidTypeUnion) {
			base_type = base_type.combineTuplesOrRecords();
		}
		if (this.accessor instanceof ASTNodeIndexType) {
			const accessor_type: SolidType = this.accessor.value.assess(validator);
			return (
				(base_type instanceof SolidTypeConstant && base_type.value instanceof SolidTuple) ? (
					(accessor_type instanceof SolidTypeConstant)
						? base_type.value.toType().get(accessor_type.value as Int16, Operator.DOT, this.accessor)
						: base_type.value.toType().itemTypes()
				) :
				(base_type instanceof SolidTypeTuple) ? (
					(accessor_type instanceof SolidTypeConstant)
						? base_type.get(accessor_type.value as Int16, Operator.DOT, this.accessor)
						: base_type.itemTypes()
				) :
				(() => { throw new TypeError04('index', base_type, this.accessor); })()
			);
		} else /* (this.accessor instanceof ASTNodeKey) */ {
			return (
				(base_type instanceof SolidTypeConstant && base_type.value instanceof SolidRecord) ? base_type.value.toType().get(this.accessor.id, Operator.DOT, this.accessor) :
				(base_type instanceof SolidTypeRecord) ? base_type.get(this.accessor.id, Operator.DOT, this.accessor) :
				(() => { throw new TypeError04('property', base_type, this.accessor); })()
			);
		}
	}
}
export abstract class ASTNodeTypeOperation extends ASTNodeType {
	static override fromSource(src: string, config: SolidConfig = CONFIG_DEFAULT): ASTNodeTypeOperation {
		const typ: ASTNodeType = ASTNodeType.fromSource(src, config);
		assert.ok(typ instanceof ASTNodeTypeOperation);
		return typ;
	}
	constructor (
		start_node: ParseNode,
		readonly operator: ValidTypeOperator,
		override readonly children: Readonly<NonemptyArray<ASTNodeType>>,
	) {
		super(start_node, {operator}, children)
	}
}
export class ASTNodeTypeOperationUnary extends ASTNodeTypeOperation {
	static override fromSource(src: string, config: SolidConfig = CONFIG_DEFAULT): ASTNodeTypeOperationUnary {
		const typ: ASTNodeTypeOperation = ASTNodeTypeOperation.fromSource(src, config);
		assert.ok(typ instanceof ASTNodeTypeOperationUnary);
		return typ;
	}
	constructor (
		start_node: ParseNode,
		operator: ValidTypeOperator,
		readonly operand: ASTNodeType,
	) {
		super(start_node, operator, [operand]);
		if ([Operator.OREXCP].includes(this.operator)) {
			throw new TypeError(`Operator ${ this.operator } not yet supported.`);
		}
	}
	protected override assess_do(validator: Validator): SolidType {
		return (this.operator === Operator.ORNULL)
			? this.operand.assess(validator).union(SolidNull)
			: (() => { throw new Error(`Operator ${ Operator[this.operator] } not found.`) })()
	}
}
export class ASTNodeTypeOperationBinary extends ASTNodeTypeOperation {
	static override fromSource(src: string, config: SolidConfig = CONFIG_DEFAULT): ASTNodeTypeOperationBinary {
		const typ: ASTNodeTypeOperation = ASTNodeTypeOperation.fromSource(src, config);
		assert.ok(typ instanceof ASTNodeTypeOperationBinary);
		return typ;
	}
	constructor (
		start_node: ParseNode,
		operator: ValidTypeOperator,
		readonly operand0: ASTNodeType,
		readonly operand1: ASTNodeType,
	) {
		super(start_node, operator, [operand0, operand1]);
	}
	protected override assess_do(validator: Validator): SolidType {
		return (
			(this.operator === Operator.AND) ? this.operand0.assess(validator).intersect(this.operand1.assess(validator)) :
			(this.operator === Operator.OR)  ? this.operand0.assess(validator).union    (this.operand1.assess(validator)) :
			(() => { throw new Error(`Operator ${ Operator[this.operator] } not found.`) })()
		)
	}
}
/**
 * A sematic node representing an expression.
 * Known subclasses:
 * - ASTNodeConstant
 * - ASTNodeVariable
 * - ASTNodeTemplate
 * - ASTNodeTuple
 * - ASTNodeRecord
 * - ASTNodeSet
 * - ASTNodeMapping
 * - ASTNodeAccess
 * - ASTNodeOperation
 */
export abstract class ASTNodeExpression extends ASTNodeSolid implements Buildable {
	/**
	 * Construct a new ASTNodeExpression from a source text and optionally a configuration.
	 * The source text must parse successfully.
	 * @param src    the source text
	 * @param config the configuration
	 * @returns      a new ASTNodeExpression representing the given source
	 */
	static fromSource(src: string, config: SolidConfig = CONFIG_DEFAULT): ASTNodeExpression {
		const statement: ASTNodeStatement = ASTNodeStatement.fromSource(src, config);
		assert.ok(statement instanceof ASTNodeStatementExpression);
		assert.ok(statement.expr, 'semantic statement should have 1 child');
		return statement.expr;
	}
	private typed?: SolidType;
	private assessed?: SolidObject | null;
	private built?: INST.InstructionExpression;
	/**
	 * Determine whether this expression should build to a float-type instruction.
	 * @return Should the built instruction be type-coerced into a floating-point number?
	 */
	abstract shouldFloat(validator: Validator): boolean;
	/**
	 * @final
	 */
	override typeCheck(validator: Validator): void {
		this.type(validator); // assert does not throw
	}
	/**
	 * @param to_float Should the returned instruction be type-coerced into a floating-point number?
	 * @final
	 */
	build(builder: Builder, to_float?: boolean): INST.InstructionExpression {
		if (!this.built) {
			const assessed: SolidObject | null = (builder.config.compilerOptions.constantFolding) ? this.assess(builder.validator) : null;
			this.built = (!!assessed) ? INST.InstructionConst.fromAssessment(assessed, to_float) : this.build_do(builder, to_float);
		}
		return this.built;
	}
	protected abstract build_do(builder: Builder, to_float?: boolean): INST.InstructionExpression;
	/**
	 * The Type of this expression.
	 * @param validator stores validation and configuration information
	 * @return the compile-time type of this node
	 * @final
	 */
	type(validator: Validator): SolidType {
		if (!this.typed) {
			this.typed = this.type_do(validator); // type-check first, to re-throw any TypeErrors
			if (validator.config.compilerOptions.constantFolding) {
				let assessed: SolidObject | null = null;
				try {
					assessed = this.assess(validator);
				} catch (err) {
					if (err instanceof ErrorCode) {
						// ignore evaluation errors such as VoidError, NanError, etc.
						return SolidType.NEVER;
					} else {
						throw err;
					}
				}
				if (!!assessed) {
					this.typed = new SolidTypeConstant(assessed);
				};
			};
		};
		return this.typed;
	}
	protected abstract type_do(validator: Validator): SolidType;
	/**
	 * Assess the value of this node at compile-time, if possible.
	 * If {@link SolidConfig|constant folding} is off, this should not be called.
	 * @param validator stores validation and configuration information
	 * @return the computed value of this node, or an abrupt completion if the value cannot be computed by the compiler
	 * @final
	 */
	assess(validator: Validator): SolidObject | null {
		return this.assessed ||= this.assess_do(validator);
	}
	protected abstract assess_do(validator: Validator): SolidObject | null;
}
export class ASTNodeConstant extends ASTNodeExpression {
	static override fromSource(src: string, config: SolidConfig = CONFIG_DEFAULT): ASTNodeConstant {
		const expression: ASTNodeExpression = ASTNodeExpression.fromSource(src, config);
		assert.ok(expression instanceof ASTNodeConstant);
		return expression;
	}
	private readonly value: SolidObject;
	constructor (start_node: TOKEN.TokenKeyword | TOKEN.TokenNumber | TOKEN.TokenString | TOKEN.TokenTemplate) {
		const value: SolidObject = (
			(start_node instanceof TOKEN.TokenKeyword) ?
				(start_node.source === Keyword.NULL)  ? SolidNull.NULL :
				(start_node.source === Keyword.FALSE) ? SolidBoolean.FALSE :
				(start_node.source === Keyword.TRUE)  ? SolidBoolean.TRUE :
				(() => { throw new Error(`ASTNodeConstant.constructor did not expect the keyword \`${ start_node.source }\`.`); })()
			: (start_node instanceof TOKEN.TokenNumber) ?
				start_node.isFloat
					? new Float64(start_node.cook())
					: new Int16(BigInt(start_node.cook()))
			: /* (start_node instanceof TOKEN.TokenString) */ (Dev.supports('literalString-cook')) ? new SolidString(start_node.cook()) : (() => { throw new Error('`literalString-cook` not yet supported.'); })()
		);
		super(start_node, {value})
		this.value = value
	}
	override shouldFloat(_validator: Validator): boolean {
		return this.value instanceof Float64
	}
	protected override build_do(builder: Builder, to_float: boolean = false): INST.InstructionConst {
		return INST.InstructionConst.fromAssessment(this.assess(builder.validator), to_float);
	}
	protected override type_do(_validator: Validator): SolidType {
		return new SolidTypeConstant(this.value);
	}
	protected override assess_do(_validator: Validator): SolidObject {
		if (this.value instanceof SolidString && !Dev.supports('stringConstant-assess')) {
			throw new Error('`stringConstant-assess` not yet supported.');
		};
		return this.value;
	}
}
export class ASTNodeVariable extends ASTNodeExpression {
	static override fromSource(src: string, config: SolidConfig = CONFIG_DEFAULT): ASTNodeVariable {
		const expression: ASTNodeExpression = ASTNodeExpression.fromSource(src, config);
		assert.ok(expression instanceof ASTNodeVariable);
		return expression;
	}
	readonly id: bigint;
	constructor (start_node: TOKEN.TokenIdentifier) {
		super(start_node, {id: start_node.cook()})
		this.id = start_node.cook()!;
	}
	override shouldFloat(validator: Validator): boolean {
		return this.type(validator).isSubtypeOf(Float64);
	}
	override varCheck(validator: Validator): void {
		if (!validator.hasSymbol(this.id)) {
			throw new ReferenceError01(this);
		};
		if (validator.getSymbolInfo(this.id)! instanceof SymbolStructureType) {
			throw new ReferenceError03(this, SymbolKind.TYPE, SymbolKind.VALUE);
			// TODO: When Type objects are allowed as runtime values, this should be removed and checked by the type checker (`this#typeCheck`).
		};
	}
	protected override build_do(builder: Builder, to_float: boolean = false): INST.InstructionGlobalGet {
		return new INST.InstructionGlobalGet(this.id, to_float || this.shouldFloat(builder.validator));
	}
	protected override type_do(validator: Validator): SolidType {
		if (validator.hasSymbol(this.id)) {
			const symbol: SymbolStructure = validator.getSymbolInfo(this.id)!;
			if (symbol instanceof SymbolStructureVar) {
				return symbol.type;
			};
		};
		return SolidType.NEVER;
	}
	protected override assess_do(validator: Validator): SolidObject | null {
		if (validator.hasSymbol(this.id)) {
			const symbol: SymbolStructure = validator.getSymbolInfo(this.id)!;
			if (symbol instanceof SymbolStructureVar && !symbol.unfixed) {
				return symbol.value;
			};
		};
		return null;
	}
}
export class ASTNodeTemplate extends ASTNodeExpression {
	static override fromSource(src: string, config: SolidConfig = CONFIG_DEFAULT): ASTNodeTemplate {
		const expression: ASTNodeExpression = ASTNodeExpression.fromSource(src, config);
		assert.ok(expression instanceof ASTNodeTemplate);
		return expression;
	}
	constructor(
		start_node: ParseNode,
		override readonly children: // FIXME spread types
			| readonly [ASTNodeConstant]
			| readonly [ASTNodeConstant,                                                           ASTNodeConstant]
			| readonly [ASTNodeConstant, ASTNodeExpression,                                        ASTNodeConstant]
			// | readonly [ASTNodeConstant,                    ...ASTNodeTemplatePartialChildrenType, ASTNodeConstant]
			// | readonly [ASTNodeConstant, ASTNodeExpression, ...ASTNodeTemplatePartialChildrenType, ASTNodeConstant]
			| readonly ASTNodeExpression[]
		,
	) {
		super(start_node, {}, children)
	}
	override shouldFloat(_validator: Validator): boolean {
		throw new Error('ASTNodeTemplate#shouldFloat not yet supported.');
	}
	protected override build_do(_builder: Builder): INST.InstructionExpression {
		throw new Error('ASTNodeTemplate#build_do not yet supported.');
	}
	protected override type_do(_validator: Validator): SolidType {
		return SolidString
	}
	protected override assess_do(validator: Validator): SolidString | null {
		const assesses: (SolidObject | null)[] = [...this.children].map((expr) => expr.assess(validator));
		return (assesses.includes(null))
			? null
			: (assesses as SolidObject[])
				.map((value) => value.toSolidString())
				.reduce((a, b) => a.concatenate(b));
	}
}
export class ASTNodeTuple extends ASTNodeExpression {
	static override fromSource(src: string, config: SolidConfig = CONFIG_DEFAULT): ASTNodeTuple {
		const expression: ASTNodeExpression = ASTNodeExpression.fromSource(src, config);
		assert.ok(expression instanceof ASTNodeTuple);
		return expression;
	}
	constructor (
		start_node: PARSER.ParseNodeTupleLiteral,
		override readonly children: readonly ASTNodeExpression[],
	) {
		super(start_node, {}, children);
	}
	override shouldFloat(_validator: Validator): boolean {
		throw 'ASTNodeTuple#shouldFloat not yet supported.';
	}
	protected override build_do(builder: Builder): INST.InstructionExpression {
		throw builder && 'ASTNodeTuple#build_do not yet supported.';
	}
	protected override type_do(validator: Validator): SolidType {
<<<<<<< HEAD
		return new SolidTypeTuple(mapAggregated(this.children, (c) => c.type(validator)));
=======
		return SolidTypeTuple.fromTypes(this.children.map((c) => c.type(validator)));
>>>>>>> 788a0b75
	}
	protected override assess_do(validator: Validator): SolidObject | null {
		const items: readonly (SolidObject | null)[] = this.children.map((c) => c.assess(validator));
		return (items.includes(null))
			? null
			: new SolidTuple(items as SolidObject[]);
	}
}
export class ASTNodeRecord extends ASTNodeExpression {
	static override fromSource(src: string, config: SolidConfig = CONFIG_DEFAULT): ASTNodeRecord {
		const expression: ASTNodeExpression = ASTNodeExpression.fromSource(src, config);
		assert.ok(expression instanceof ASTNodeRecord);
		return expression;
	}
	constructor (
		start_node: PARSER.ParseNodeRecordLiteral,
		override readonly children: Readonly<NonemptyArray<ASTNodeProperty>>,
	) {
		super(start_node, {}, children);
	}
	override shouldFloat(_validator: Validator): boolean {
		throw 'ASTNodeRecord#shouldFloat not yet supported.';
	}
	protected override build_do(builder: Builder): INST.InstructionExpression {
		throw builder && 'ASTNodeRecord#build_do not yet supported.';
	}
	protected override type_do(validator: Validator): SolidType {
<<<<<<< HEAD
		return new SolidTypeRecord(new Map(mapAggregated(this.children, (c) => [
=======
		return SolidTypeRecord.fromTypes(new Map(this.children.map((c) => [
>>>>>>> 788a0b75
			c.key.id,
			c.value.type(validator),
		])));
	}
	protected override assess_do(validator: Validator): SolidObject | null {
		const properties: ReadonlyMap<bigint, SolidObject | null> = new Map(this.children.map((c) => [
			c.key.id,
			c.value.assess(validator),
		]));
		return ([...properties].map((p) => p[1]).includes(null))
			? null
			: new SolidRecord(properties as ReadonlyMap<bigint, SolidObject>);
	}
}
export class ASTNodeSet extends ASTNodeExpression {
	static override fromSource(src: string, config: SolidConfig = CONFIG_DEFAULT): ASTNodeSet {
		const expression: ASTNodeExpression = ASTNodeExpression.fromSource(src, config);
		assert.ok(expression instanceof ASTNodeSet);
		return expression;
	}
	constructor (
		start_node: PARSER.ParseNodeTupleLiteral,
		override readonly children: readonly ASTNodeExpression[],
	) {
		super(start_node, {}, children);
	}
	override shouldFloat(_validator: Validator): boolean {
		throw 'ASTNodeSet#shouldFloat not yet supported.';
	}
	protected override build_do(builder: Builder): INST.InstructionExpression {
		throw builder && 'ASTNodeSet#build_do not yet supported.';
	}
	protected override type_do(validator: Validator): SolidType {
		this.children.forEach((c) => c.typeCheck(validator)); // TODO: use forEachAggregated
		return new SolidTypeSet(
			(this.children.length)
				? SolidType.unionAll(this.children.map((c) => c.type(validator)))
				: SolidType.NEVER,
		);
	}
	protected override assess_do(validator: Validator): SolidObject | null {
		const elements: readonly (SolidObject | null)[] = this.children.map((c) => c.assess(validator));
		return (elements.includes(null))
			? null
			: new SolidSet(new Set(elements as SolidObject[]));
	}
}
export class ASTNodeMapping extends ASTNodeExpression {
	static override fromSource(src: string, config: SolidConfig = CONFIG_DEFAULT): ASTNodeMapping {
		const expression: ASTNodeExpression = ASTNodeExpression.fromSource(src, config);
		assert.ok(expression instanceof ASTNodeMapping);
		return expression;
	}
	constructor (
		start_node: PARSER.ParseNodeMappingLiteral,
		override readonly children: Readonly<NonemptyArray<ASTNodeCase>>,
	) {
		super(start_node, {}, children);
	}
	override shouldFloat(_validator: Validator): boolean {
		throw 'ASTNodeMapping#shouldFloat not yet supported.';
	}
	protected override build_do(builder: Builder): INST.InstructionExpression {
		throw builder && 'ASTNodeMapping#build_do not yet supported.';
	}
	protected override type_do(validator: Validator): SolidType {
		this.children.forEach((c) => c.typeCheck(validator)); // TODO: use forEachAggregated
		return new SolidTypeMapping(
			SolidType.unionAll(this.children.map((c) => c.antecedent.type(validator))),
			SolidType.unionAll(this.children.map((c) => c.consequent.type(validator))),
		);
	}
	protected override assess_do(validator: Validator): SolidObject | null {
		const cases: ReadonlyMap<SolidObject | null, SolidObject | null> = new Map(this.children.map((c) => [
			c.antecedent.assess(validator),
			c.consequent.assess(validator),
		]));
		return ([...cases].some((c) => c[0] === null || c[1] === null))
			? null
			: new SolidMapping(cases as ReadonlyMap<SolidObject, SolidObject>);
	}
}
export class ASTNodeAccess extends ASTNodeExpression {
	static override fromSource(src: string, config: SolidConfig = CONFIG_DEFAULT): ASTNodeAccess {
		const expression: ASTNodeExpression = ASTNodeExpression.fromSource(src, config);
		assert.ok(expression instanceof ASTNodeAccess);
		return expression;
	}
	private readonly optional: boolean = this.kind === Operator.OPTDOT;
	// private readonly claim:    boolean = this.kind === Operator.CLAIMDOT;
	constructor (
		start_node: PARSER.ParseNodeExpressionCompound,
		readonly kind:     ValidAccessOperator,
		readonly base:     ASTNodeExpression,
		readonly accessor: ASTNodeIndex | ASTNodeKey | ASTNodeExpression,
	) {
		super(start_node, {kind}, [base, accessor]);
	}
	override shouldFloat(_validator: Validator): boolean {
		throw 'ASTNodeAccess#shouldFloat not yet supported.';
	}
	protected override build_do(builder: Builder): INST.InstructionExpression {
		throw builder && 'ASTNodeAccess#build_do not yet supported.';
	}
	protected override type_do(validator: Validator): SolidType {
		this.children.forEach((c) => c.typeCheck(validator)); // TODO: use forEachAggregated
		let base_type: SolidType = this.base.type(validator);
		if (base_type instanceof SolidTypeIntersection || base_type instanceof SolidTypeUnion) {
			base_type = base_type.combineTuplesOrRecords();
		}
		return (
			(this.optional && base_type.isSubtypeOf(SolidNull)) ? base_type :
			(this.optional && SolidNull.isSubtypeOf(base_type)) ? this.type_do_do(base_type.subtract(SolidNull), validator).union(SolidNull) :
			this.type_do_do(base_type, validator)
		);
	}
	private type_do_do(base_type: SolidType, validator: Validator): SolidType {
		function updateDynamicType(type: SolidType, access_kind: ValidAccessOperator): SolidType {
			return new Map([
				[Operator.OPTDOT,   () => type.union(SolidNull)],
				[Operator.CLAIMDOT, () => type.subtract(SolidType.VOID)],
			]).get(access_kind)?.() || type;
		}
		if (this.accessor instanceof ASTNodeIndex) {
			const accessor_type:  SolidTypeConstant = this.accessor.value.type(validator) as SolidTypeConstant;
			const accessor_value: Int16             = accessor_type.value as Int16;
			return (
				(base_type instanceof SolidTypeConstant && base_type.value instanceof SolidTuple) ? base_type.value.toType().get(accessor_value, this.kind, this.accessor) :
				(base_type instanceof SolidTypeTuple)                                             ? base_type               .get(accessor_value, this.kind, this.accessor) :
				(() => { throw new TypeError04('index', base_type, this.accessor); })()
			);
		} else if (this.accessor instanceof ASTNodeKey) {
			return (
				(base_type instanceof SolidTypeConstant && base_type.value instanceof SolidRecord) ? base_type.value.toType().get(this.accessor.id, this.kind, this.accessor) :
				(base_type instanceof SolidTypeRecord)                                             ? base_type               .get(this.accessor.id, this.kind, this.accessor) :
				(() => { throw new TypeError04('property', base_type, this.accessor); })()
			);
		} else /* (this.accessor instanceof ASTNodeExpression) */ {
			const accessor_type: SolidType = this.accessor.type(validator);
			function throwWrongSubtypeError(accessor: ASTNodeExpression, supertype: SolidType): never {
				throw new TypeError02(accessor_type, supertype, accessor.line_index, accessor.col_index);
			}
			if (base_type instanceof SolidTypeConstant && base_type.value instanceof SolidTuple || base_type instanceof SolidTypeTuple) {
				const base_type_tuple: SolidTypeTuple = (base_type instanceof SolidTypeConstant && base_type.value instanceof SolidTuple)
					? base_type.value.toType()
					: (base_type as SolidTypeTuple);
				return (accessor_type instanceof SolidTypeConstant && accessor_type.value instanceof Int16)
					? base_type_tuple.get(accessor_type.value, this.kind, this.accessor)
					: (accessor_type.isSubtypeOf(Int16))
						? updateDynamicType(base_type_tuple.itemTypes(), this.kind)
						: throwWrongSubtypeError(this.accessor, Int16);
			} else if (base_type instanceof SolidTypeConstant && base_type.value instanceof SolidSet || base_type instanceof SolidTypeSet) {
				const base_type_set: SolidTypeSet = (base_type instanceof SolidTypeConstant && base_type.value instanceof SolidSet)
					? base_type.value.toType()
					: (base_type as SolidTypeSet);
				return (accessor_type.isSubtypeOf(base_type_set.types))
					? updateDynamicType(base_type_set.types, this.kind)
					: throwWrongSubtypeError(this.accessor, base_type_set.types);
			} else if (base_type instanceof SolidTypeConstant && base_type.value instanceof SolidMapping || base_type instanceof SolidTypeMapping) {
				const base_type_mapping: SolidTypeMapping = (base_type instanceof SolidTypeConstant && base_type.value instanceof SolidMapping)
					? base_type.value.toType()
					: (base_type as SolidTypeMapping);
				return (accessor_type.isSubtypeOf(base_type_mapping.antecedenttypes))
					? updateDynamicType(base_type_mapping.consequenttypes, this.kind)
					: throwWrongSubtypeError(this.accessor, base_type_mapping.antecedenttypes);
			} else {
				throw new TypeError01(this);
			}
		}
	}
	protected override assess_do(validator: Validator): SolidObject | null {
		const base_value: SolidObject | null = this.base.assess(validator);
		if (base_value === null) {
			return null;
		}
		if (this.optional && base_value.equal(SolidNull.NULL)) {
			return base_value;
		}
		if (this.accessor instanceof ASTNodeIndex) {
			return (base_value as SolidTuple).get(this.accessor.value.assess(validator) as Int16, this.optional, this.accessor);
		} else if (this.accessor instanceof ASTNodeKey) {
			return (base_value as SolidRecord).get(this.accessor.id, this.optional, this.accessor);
		} else /* (this.accessor instanceof ASTNodeExpression) */ {
			const accessor_value: SolidObject | null = this.accessor.assess(validator);
			if (accessor_value === null) {
				return null;
			}
			if (base_value instanceof SolidTuple) {
				return (base_value as SolidTuple).get(accessor_value as Int16, this.optional, this.accessor);
			} else if (base_value instanceof SolidSet) {
				return (base_value as SolidSet).get(accessor_value, this.optional, this.accessor);
			} else /* (base_value instanceof SolidMapping) */ {
				return (base_value as SolidMapping).get(accessor_value, this.optional, this.accessor);
			}
		}
	}
}
export abstract class ASTNodeOperation extends ASTNodeExpression {
	static override fromSource(src: string, config: SolidConfig = CONFIG_DEFAULT): ASTNodeOperation {
		const expression: ASTNodeExpression = ASTNodeExpression.fromSource(src, config);
		assert.ok(expression instanceof ASTNodeOperation);
		return expression;
	}
	override readonly tagname: string = 'Operation' // TODO remove after refactoring tests using `#serialize`
	constructor(
		start_node: ParseNode,
		operator: Operator,
		override readonly children: Readonly<NonemptyArray<ASTNodeExpression>>,
	) {
		super(start_node, {operator}, children)
	}
}
export class ASTNodeOperationUnary extends ASTNodeOperation {
	static override fromSource(src: string, config: SolidConfig = CONFIG_DEFAULT): ASTNodeOperationUnary {
		const expression: ASTNodeExpression = ASTNodeExpression.fromSource(src, config);
		assert.ok(expression instanceof ASTNodeOperationUnary);
		return expression;
	}
	constructor(
		start_node: ParseNode,
		readonly operator: ValidOperatorUnary,
		readonly operand: ASTNodeExpression,
	) {
		super(start_node, operator, [operand]);
	}
	override shouldFloat(validator: Validator): boolean {
		return this.operand.shouldFloat(validator);
	}
	protected override build_do(builder: Builder, to_float: boolean = false): INST.InstructionUnop {
		const tofloat: boolean = to_float || this.shouldFloat(builder.validator);
		return new INST.InstructionUnop(
			this.operator,
			this.operand.build(builder, tofloat),
		)
	}
	protected override type_do(validator: Validator): SolidType {
		const t0: SolidType = this.operand.type(validator);
		return (
			(this.operator === Operator.NOT) ? (
				(t0.isSubtypeOf(SolidType.VOID.union(SolidNull).union(SolidBoolean.FALSETYPE))) ? SolidBoolean.TRUETYPE :
				(SolidType.VOID.isSubtypeOf(t0) || SolidNull.isSubtypeOf(t0) || SolidBoolean.FALSETYPE.isSubtypeOf(t0)) ? SolidBoolean :
				SolidBoolean.FALSETYPE
			) :
			(this.operator === Operator.EMP) ? SolidBoolean :
			/* (this.operator === Operator.NEG) */ (t0.isSubtypeOf(SolidNumber)) ? t0 : (() => { throw new TypeError01(this); })()
		);
	}
	protected override assess_do(validator: Validator): SolidObject | null {
		const assess0: SolidObject | null = this.operand.assess(validator);
		if (!assess0) {
			return assess0
		}
		return (
			(this.operator === Operator.NOT) ? SolidBoolean.fromBoolean(!assess0.isTruthy) :
			(this.operator === Operator.EMP) ? SolidBoolean.fromBoolean(!assess0.isTruthy || assess0.isEmpty) :
			(this.operator === Operator.NEG) ? this.foldNumeric(assess0 as SolidNumber<any>) :
			(() => { throw new ReferenceError(`Operator ${ Operator[this.operator] } not found.`) })()
		)
	}
	private foldNumeric<T extends SolidNumber<T>>(z: T): T {
		try {
			return new Map<Operator, (z: T) => T>([
				[Operator.AFF, (z) => z],
				[Operator.NEG, (z) => z.neg()],
			]).get(this.operator)!(z)
		} catch (err) {
			throw (err instanceof xjs.NaNError) ? new NanError01(this) : err;
		}
	}
}
export abstract class ASTNodeOperationBinary extends ASTNodeOperation {
	static override fromSource(src: string, config: SolidConfig = CONFIG_DEFAULT): ASTNodeOperationBinary {
		const expression: ASTNodeExpression = ASTNodeExpression.fromSource(src, config);
		assert.ok(expression instanceof ASTNodeOperationBinary);
		return expression;
	}
	constructor(
		start_node: ParseNode,
		readonly operator: ValidOperatorBinary,
		readonly operand0: ASTNodeExpression,
		readonly operand1: ASTNodeExpression,
	) {
		super(start_node, operator, [operand0, operand1]);
	}
	override shouldFloat(validator: Validator): boolean {
		return this.operand0.shouldFloat(validator) || this.operand1.shouldFloat(validator);
	}
	/**
	 * @final
	 */
	protected override type_do(validator: Validator): SolidType {
		forEachAggregated(this.children, (c) => c.typeCheck(validator));
		return this.type_do_do(
			this.operand0.type(validator),
			this.operand1.type(validator),
			validator.config.compilerOptions.intCoercion,
		)
	}
	protected abstract type_do_do(t0: SolidType, t1: SolidType, int_coercion: boolean): SolidType;
}
export class ASTNodeOperationBinaryArithmetic extends ASTNodeOperationBinary {
	static override fromSource(src: string, config: SolidConfig = CONFIG_DEFAULT): ASTNodeOperationBinaryArithmetic {
		const expression: ASTNodeExpression = ASTNodeExpression.fromSource(src, config);
		assert.ok(expression instanceof ASTNodeOperationBinaryArithmetic);
		return expression;
	}
	constructor (
		start_node: ParseNode,
		override readonly operator: ValidOperatorArithmetic,
		operand0: ASTNodeExpression,
		operand1: ASTNodeExpression,
	) {
		super(start_node, operator, operand0, operand1);
	}
	protected override build_do(builder: Builder, to_float: boolean = false): INST.InstructionBinopArithmetic {
		const tofloat: boolean = to_float || this.shouldFloat(builder.validator);
		return new INST.InstructionBinopArithmetic(
			this.operator,
			this.operand0.build(builder, tofloat),
			this.operand1.build(builder, tofloat),
		)
	}
	protected override type_do_do(t0: SolidType, t1: SolidType, int_coercion: boolean): SolidType {
		if (bothNumeric(t0, t1)) {
			if (int_coercion) {
				return (eitherFloats(t0, t1)) ? Float64 : Int16
			}
			if (bothFloats   (t0, t1)) { return Float64 }
			if (neitherFloats(t0, t1)) { return Int16 }
		}
		throw new TypeError01(this)
	}
	protected override assess_do(validator: Validator): SolidObject | null {
		const assess0: SolidObject | null = this.operand0.assess(validator);
		if (!assess0) {
			return assess0
		}
		const assess1: SolidObject | null = this.operand1.assess(validator);
		if (!assess1) {
			return assess1
		}
		if (this.operator === Operator.DIV && assess1 instanceof SolidNumber && assess1.eq0()) {
			throw new NanError02(this.operand1);
		}
		return (assess0 instanceof Int16 && assess1 instanceof Int16)
			? this.foldNumeric(assess0, assess1)
			: this.foldNumeric(
				(assess0 as SolidNumber).toFloat(),
				(assess1 as SolidNumber).toFloat(),
			);
	}
	private foldNumeric<T extends SolidNumber<T>>(x: T, y: T): T {
		try {
			return new Map<Operator, (x: T, y: T) => T>([
				[Operator.EXP, (x, y) => x.exp(y)],
				[Operator.MUL, (x, y) => x.times(y)],
				[Operator.DIV, (x, y) => x.divide(y)],
				[Operator.ADD, (x, y) => x.plus(y)],
				// [Operator.SUB, (x, y) => x.minus(y)],
			]).get(this.operator)!(x, y)
		} catch (err) {
			throw (err instanceof xjs.NaNError) ? new NanError01(this) : err;
		}
	}
}
export class ASTNodeOperationBinaryComparative extends ASTNodeOperationBinary {
	static override fromSource(src: string, config: SolidConfig = CONFIG_DEFAULT): ASTNodeOperationBinaryComparative {
		const expression: ASTNodeExpression = ASTNodeExpression.fromSource(src, config);
		assert.ok(expression instanceof ASTNodeOperationBinaryComparative);
		return expression;
	}
	constructor (
		start_node: ParseNode,
		override readonly operator: ValidOperatorComparative,
		operand0: ASTNodeExpression,
		operand1: ASTNodeExpression,
	) {
		super(start_node, operator, operand0, operand1);
		if ([Operator.IS, Operator.ISNT].includes(this.operator)) {
			throw new TypeError(`Operator ${ this.operator } not yet supported.`);
		}
	}
	protected override build_do(builder: Builder, to_float: boolean = false): INST.InstructionBinopComparative {
		const tofloat: boolean = to_float || this.shouldFloat(builder.validator);
		return new INST.InstructionBinopComparative(
			this.operator,
			this.operand0.build(builder, tofloat),
			this.operand1.build(builder, tofloat),
		)
	}
	protected override type_do_do(t0: SolidType, t1: SolidType, int_coercion: boolean): SolidType {
		if (bothNumeric(t0, t1) && (int_coercion || (
			bothFloats(t0, t1) || neitherFloats(t0, t1)
		))) {
			return SolidBoolean
		}
		throw new TypeError01(this)
	}
	protected override assess_do(validator: Validator): SolidObject | null {
		const assess0: SolidObject | null = this.operand0.assess(validator);
		if (!assess0) {
			return assess0
		}
		const assess1: SolidObject | null = this.operand1.assess(validator);
		if (!assess1) {
			return assess1
		}
		return (assess0 instanceof Int16 && assess1 instanceof Int16)
			? this.foldComparative(assess0, assess1)
			: this.foldComparative(
				(assess0 as SolidNumber).toFloat(),
				(assess1 as SolidNumber).toFloat(),
			);
	}
	private foldComparative<T extends SolidNumber<T>>(x: T, y: T): SolidBoolean {
		return SolidBoolean.fromBoolean(new Map<Operator, (x: T, y: T) => boolean>([
			[Operator.LT, (x, y) => x.lt(y)],
			[Operator.GT, (x, y) => y.lt(x)],
			[Operator.LE, (x, y) => x.equal(y) || x.lt(y)],
			[Operator.GE, (x, y) => x.equal(y) || y.lt(x)],
			// [Operator.NLT, (x, y) => !x.lt(y)],
			// [Operator.NGT, (x, y) => !y.lt(x)],
		]).get(this.operator)!(x, y))
	}
}
export class ASTNodeOperationBinaryEquality extends ASTNodeOperationBinary {
	static override fromSource(src: string, config: SolidConfig = CONFIG_DEFAULT): ASTNodeOperationBinaryEquality {
		const expression: ASTNodeExpression = ASTNodeExpression.fromSource(src, config);
		assert.ok(expression instanceof ASTNodeOperationBinaryEquality);
		return expression;
	}
	constructor (
		start_node: ParseNode,
		override readonly operator: ValidOperatorEquality,
		operand0: ASTNodeExpression,
		operand1: ASTNodeExpression,
	) {
		super(start_node, operator, operand0, operand1);
	}
	override shouldFloat(validator: Validator): boolean {
		return this.operator === Operator.EQ && super.shouldFloat(validator);
	}
	protected override build_do(builder: Builder, _to_float: boolean = false): INST.InstructionBinopEquality {
		const tofloat: boolean = builder.config.compilerOptions.intCoercion && this.shouldFloat(builder.validator);
		return new INST.InstructionBinopEquality(
			this.operator,
			this.operand0.build(builder, tofloat),
			this.operand1.build(builder, tofloat),
		)
	}
	protected override type_do_do(t0: SolidType, t1: SolidType, int_coercion: boolean): SolidType {
		// If `a` and `b` are of disjoint numeric types, then `a is b` will always return `false`.
		// If `a` and `b` are of disjoint numeric types, then `a == b` will return `false` when `intCoercion` is off.
		if (bothNumeric(t0, t1)) {
			if (oneFloats(t0, t1) && (this.operator === Operator.ID || !int_coercion)) {
				return SolidBoolean.FALSETYPE
			}
			return SolidBoolean
		}
		if (t0.intersect(t1).isBottomType) {
			return SolidBoolean.FALSETYPE
		}
		return SolidBoolean
	}
	protected override assess_do(validator: Validator): SolidObject | null {
		const assess0: SolidObject | null = this.operand0.assess(validator);
		if (!assess0) {
			return assess0
		}
		const assess1: SolidObject | null = this.operand1.assess(validator);
		if (!assess1) {
			return assess1
		}
		return this.foldEquality(assess0, assess1);
	}
	private foldEquality(x: SolidObject, y: SolidObject): SolidBoolean {
		return SolidBoolean.fromBoolean(new Map<Operator, (x: SolidObject, y: SolidObject) => boolean>([
			[Operator.ID, (x, y) => x.identical(y)],
			[Operator.EQ, (x, y) => x.equal(y)],
			// [Operator.ISNT, (x, y) => !x.identical(y)],
			// [Operator.NEQ,  (x, y) => !x.equal(y)],
		]).get(this.operator)!(x, y))
	}
}
export class ASTNodeOperationBinaryLogical extends ASTNodeOperationBinary {
	static override fromSource(src: string, config: SolidConfig = CONFIG_DEFAULT): ASTNodeOperationBinaryLogical {
		const expression: ASTNodeExpression = ASTNodeExpression.fromSource(src, config);
		assert.ok(expression instanceof ASTNodeOperationBinaryLogical);
		return expression;
	}
	constructor (
		start_node: ParseNode,
		override readonly operator: ValidOperatorLogical,
		operand0: ASTNodeExpression,
		operand1: ASTNodeExpression,
	) {
		super(start_node, operator, operand0, operand1);
	}
	protected override build_do(builder: Builder, to_float: boolean = false): INST.InstructionBinopLogical {
		const tofloat: boolean = to_float || this.shouldFloat(builder.validator);
		return new INST.InstructionBinopLogical(
			builder.varCount,
			this.operator,
			this.operand0.build(builder, tofloat),
			this.operand1.build(builder, tofloat),
		)
	}
	protected override type_do_do(t0: SolidType, t1: SolidType, _int_coercion: boolean): SolidType {
		const falsytypes: SolidType = SolidType.VOID.union(SolidNull).union(SolidBoolean.FALSETYPE);
		return (this.operator === Operator.AND)
			? (t0.isSubtypeOf(falsytypes))
				? t0
				: t0.intersect(falsytypes).union(t1)
			: (t0.isSubtypeOf(falsytypes))
				? t1
				: (SolidType.VOID.isSubtypeOf(t0) || SolidNull.isSubtypeOf(t0) || SolidBoolean.FALSETYPE.isSubtypeOf(t0))
					? t0.subtract(falsytypes).union(t1)
					: t0
	}
	protected override assess_do(validator: Validator): SolidObject | null {
		const assess0: SolidObject | null = this.operand0.assess(validator);
		if (!assess0) {
			return assess0
		}
		if (
			this.operator === Operator.AND && !assess0.isTruthy
			|| this.operator === Operator.OR && assess0.isTruthy
		) {
			return assess0;
		}
		return this.operand1.assess(validator);
	}
}
export class ASTNodeOperationTernary extends ASTNodeOperation {
	static override fromSource(src: string, config: SolidConfig = CONFIG_DEFAULT): ASTNodeOperationTernary {
		const expression: ASTNodeExpression = ASTNodeExpression.fromSource(src, config);
		assert.ok(expression instanceof ASTNodeOperationTernary);
		return expression;
	}
	constructor(
		start_node: ParseNode,
		readonly operator: Operator.COND,
		readonly operand0: ASTNodeExpression,
		readonly operand1: ASTNodeExpression,
		readonly operand2: ASTNodeExpression,
	) {
		super(start_node, operator, [operand0, operand1, operand2]);
	}
	override shouldFloat(validator: Validator): boolean {
		return this.operand1.shouldFloat(validator) || this.operand2.shouldFloat(validator);
	}
	protected override build_do(builder: Builder, to_float: boolean = false): INST.InstructionCond {
		const tofloat: boolean = to_float || this.shouldFloat(builder.validator);
		return new INST.InstructionCond(
			this.operand0.build(builder, false),
			this.operand1.build(builder, tofloat),
			this.operand2.build(builder, tofloat),
		)
	}
	protected override type_do(validator: Validator): SolidType {
		forEachAggregated(this.children, (c) => c.typeCheck(validator));
		const t0: SolidType = this.operand0.type(validator);
		const t1: SolidType = this.operand1.type(validator);
		const t2: SolidType = this.operand2.type(validator);
		return (t0.isSubtypeOf(SolidBoolean))
			? (t0 instanceof SolidTypeConstant)
				? (t0.value === SolidBoolean.FALSE)
					? t2 // If `a` is of type `false`, then `typeof (if a then b else c)` is `typeof c`.
					: t1 // If `a` is of type `true`,  then `typeof (if a then b else c)` is `typeof b`.
				: t1.union(t2)
			: (() => { throw new TypeError01(this) })()
	}
	protected override assess_do(validator: Validator): SolidObject | null {
		const assess0: SolidObject | null = this.operand0.assess(validator);
		if (!assess0) {
			return assess0
		}
		return (assess0 === SolidBoolean.TRUE)
			? this.operand1.assess(validator)
			: this.operand2.assess(validator);
	}
}
/**
 * A sematic node representing a statement.
 * There are 3 known subclasses:
 * - ASTNodeStatementExpression
 * - ASTNodeDeclaration
 * - ASTNodeAssignment
 */
export abstract class ASTNodeStatement extends ASTNodeSolid implements Buildable {
	/**
	 * Construct a new ASTNodeStatement from a source text and optionally a configuration.
	 * The source text must parse successfully.
	 * @param src    the source text
	 * @param config the configuration
	 * @returns      a new ASTNodeStatement representing the given source
	 */
	static fromSource(src: string, config: SolidConfig = CONFIG_DEFAULT): ASTNodeStatement {
		const goal: ASTNodeGoal = ASTNodeGoal.fromSource(src, config);
		assert.strictEqual(goal.children.length, 1, 'semantic goal should have 1 child');
		return goal.children[0];
	}
	abstract build(builder: Builder): Instruction;
}
export class ASTNodeStatementExpression extends ASTNodeStatement {
	static override fromSource(src: string, config: SolidConfig = CONFIG_DEFAULT): ASTNodeStatementExpression {
		const statement: ASTNodeStatement = ASTNodeStatement.fromSource(src, config);
		assert.ok(statement instanceof ASTNodeStatementExpression);
		return statement;
	}
	constructor(
		start_node: ParseNode,
		readonly expr?: ASTNodeExpression,
	) {
		super(start_node, {}, (expr) ? [expr] : void 0);
	}
	override build(builder: Builder): INST.InstructionNone | INST.InstructionStatement {
		return (this.expr)
			? new INST.InstructionStatement(builder.stmtCount, this.expr.build(builder))
			: new INST.InstructionNone();
	}
}
/**
 * A sematic node representing a declaration.
 * There are 2 known subclasses:
 * - ASTNodeDeclarationType
 * - ASTNodeDeclarationVariable
 */
export type ASTNodeDeclaration =
	| ASTNodeDeclarationType
	| ASTNodeDeclarationVariable
export class ASTNodeDeclarationType extends ASTNodeStatement {
	static override fromSource(src: string, config: SolidConfig = CONFIG_DEFAULT): ASTNodeDeclarationType {
		const statement: ASTNodeStatement = ASTNodeStatement.fromSource(src, config);
		assert.ok(statement instanceof ASTNodeDeclarationType);
		return statement;
	}
	constructor (
		start_node: ParseNode,
		readonly variable: ASTNodeTypeAlias,
		readonly value:    ASTNodeType,
	) {
		super(start_node, {}, [variable, value]);
	}
	override varCheck(validator: Validator): void {
		if (validator.hasSymbol(this.variable.id)) {
			throw new AssignmentError01(this.variable);
		};
		this.value.varCheck(validator);
		validator.addSymbol(new SymbolStructureType(
			this.variable.id,
			this.variable.line_index,
			this.variable.col_index,
			this.variable.source,
			() => this.value.assess(validator),
		));
	}
	override typeCheck(validator: Validator): void {
		return validator.getSymbolInfo(this.variable.id)?.assess();
	}
	override build(_builder: Builder): INST.InstructionNone {
		return new INST.InstructionNone();
	}
}
export class ASTNodeDeclarationVariable extends ASTNodeStatement {
	static override fromSource(src: string, config: SolidConfig = CONFIG_DEFAULT): ASTNodeDeclarationVariable {
		const statement: ASTNodeStatement = ASTNodeStatement.fromSource(src, config);
		assert.ok(statement instanceof ASTNodeDeclarationVariable);
		return statement;
	}
	constructor (
		start_node: ParseNode,
		readonly unfixed: boolean,
		readonly variable: ASTNodeVariable,
		readonly type:     ASTNodeType,
		readonly value:    ASTNodeExpression,
	) {
		super(start_node, {unfixed}, [variable, type, value]);
	}
	override varCheck(validator: Validator): void {
		const variable: ASTNodeVariable = this.variable;
		if (validator.hasSymbol(variable.id)) {
			throw new AssignmentError01(variable);
		};
		forEachAggregated([
			this.type,
			this.value,
		], (c) => c.varCheck(validator));
		validator.addSymbol(new SymbolStructureVar(
			variable.id,
			variable.line_index,
			variable.col_index,
			variable.source,
			this.unfixed,
			() => this.type.assess(validator),
			(validator.config.compilerOptions.constantFolding && !this.unfixed)
				? () => this.value.assess(validator)
				: null,
		));
	}
	override typeCheck(validator: Validator): void {
		this.value.typeCheck(validator);
		typeCheckAssignment(
			this,
			this.type.assess(validator),
			this.value.type(validator),
			validator,
		);
		return validator.getSymbolInfo(this.variable.id)?.assess();
	}
	override build(builder: Builder): INST.InstructionNone | INST.InstructionDeclareGlobal {
		const tofloat: boolean = this.type.assess(builder.validator).isSubtypeOf(Float64) || this.value.shouldFloat(builder.validator);
		const assess: SolidObject | null = this.variable.assess(builder.validator);
		return (builder.validator.config.compilerOptions.constantFolding && !this.unfixed && assess)
			? new INST.InstructionNone()
			: new INST.InstructionDeclareGlobal(this.variable.id, this.unfixed, this.value.build(builder, tofloat))
		;
	}
}
export class ASTNodeAssignment extends ASTNodeStatement {
	static override fromSource(src: string, config: SolidConfig = CONFIG_DEFAULT): ASTNodeAssignment {
		const statement: ASTNodeStatement = ASTNodeStatement.fromSource(src, config);
		assert.ok(statement instanceof ASTNodeAssignment);
		return statement;
	}
	constructor (
		start_node: ParseNode,
		readonly assignee: ASTNodeVariable,
		readonly assigned: ASTNodeExpression,
	) {
		super(start_node, {}, [assignee, assigned]);
	}
	override varCheck(validator: Validator): void {
		forEachAggregated(this.children, (c) => c.varCheck(validator));
		const variable: ASTNodeVariable = this.assignee;
		if (!(validator.getSymbolInfo(variable.id) as SymbolStructureVar).unfixed) {
			throw new AssignmentError10(variable);
		};
	}
	override typeCheck(validator: Validator): void {
		this.assigned.typeCheck(validator);
		return typeCheckAssignment(
			this,
			this.assignee.type(validator),
			this.assigned.type(validator),
			validator,
		);
	}
	override build(builder: Builder): INST.InstructionStatement {
		const tofloat: boolean = this.assignee.type(builder.validator).isSubtypeOf(Float64) || this.assigned.shouldFloat(builder.validator);
		return new INST.InstructionStatement(
			builder.stmtCount,
			new INST.InstructionGlobalSet(this.assignee.id, this.assigned.build(builder, tofloat)),
		);
	}
}
export class ASTNodeGoal extends ASTNodeSolid implements Buildable {
	/**
	 * Construct a new ASTNodeGoal from a source text and optionally a configuration.
	 * The source text must parse successfully.
	 * @param src    the source text
	 * @param config the configuration
	 * @returns      a new ASTNodeGoal representing the given source
	 */
	static fromSource(src: string, config: SolidConfig = CONFIG_DEFAULT): ASTNodeGoal {
		return Decorator.decorate(new Parser(src, config).parse());
	}
	constructor(
		start_node: ParseNode,
		override readonly children: readonly ASTNodeStatement[],
	) {
		super(start_node, {}, children)
	}
	build(builder: Builder): INST.InstructionNone | INST.InstructionModule {
		return (!this.children.length)
			? new INST.InstructionNone()
			: new INST.InstructionModule([
				...Builder.IMPORTS,
				...(this.children as readonly ASTNodeStatement[]).map((child) => child.build(builder)),
			])
	}
}



interface Buildable extends ASTNodeSolid {
	/**
	 * Give directions to the runtime code builder.
	 * @param builder the builder to direct
	 * @return the directions to print
	 */
	build(builder: Builder): Instruction;
}<|MERGE_RESOLUTION|>--- conflicted
+++ resolved
@@ -740,11 +740,7 @@
 		throw builder && 'ASTNodeTuple#build_do not yet supported.';
 	}
 	protected override type_do(validator: Validator): SolidType {
-<<<<<<< HEAD
-		return new SolidTypeTuple(mapAggregated(this.children, (c) => c.type(validator)));
-=======
-		return SolidTypeTuple.fromTypes(this.children.map((c) => c.type(validator)));
->>>>>>> 788a0b75
+		return SolidTypeTuple.fromTypes(mapAggregated(this.children, (c) => c.type(validator)));
 	}
 	protected override assess_do(validator: Validator): SolidObject | null {
 		const items: readonly (SolidObject | null)[] = this.children.map((c) => c.assess(validator));
@@ -772,11 +768,7 @@
 		throw builder && 'ASTNodeRecord#build_do not yet supported.';
 	}
 	protected override type_do(validator: Validator): SolidType {
-<<<<<<< HEAD
-		return new SolidTypeRecord(new Map(mapAggregated(this.children, (c) => [
-=======
-		return SolidTypeRecord.fromTypes(new Map(this.children.map((c) => [
->>>>>>> 788a0b75
+		return SolidTypeRecord.fromTypes(new Map(mapAggregated(this.children, (c) => [
 			c.key.id,
 			c.value.type(validator),
 		])));
@@ -810,7 +802,7 @@
 		throw builder && 'ASTNodeSet#build_do not yet supported.';
 	}
 	protected override type_do(validator: Validator): SolidType {
-		this.children.forEach((c) => c.typeCheck(validator)); // TODO: use forEachAggregated
+		forEachAggregated(this.children, (c) => c.typeCheck(validator));
 		return new SolidTypeSet(
 			(this.children.length)
 				? SolidType.unionAll(this.children.map((c) => c.type(validator)))
@@ -843,7 +835,7 @@
 		throw builder && 'ASTNodeMapping#build_do not yet supported.';
 	}
 	protected override type_do(validator: Validator): SolidType {
-		this.children.forEach((c) => c.typeCheck(validator)); // TODO: use forEachAggregated
+		forEachAggregated(this.children, (c) => c.typeCheck(validator));
 		return new SolidTypeMapping(
 			SolidType.unionAll(this.children.map((c) => c.antecedent.type(validator))),
 			SolidType.unionAll(this.children.map((c) => c.consequent.type(validator))),
@@ -882,7 +874,7 @@
 		throw builder && 'ASTNodeAccess#build_do not yet supported.';
 	}
 	protected override type_do(validator: Validator): SolidType {
-		this.children.forEach((c) => c.typeCheck(validator)); // TODO: use forEachAggregated
+		forEachAggregated(this.children, (c) => c.typeCheck(validator));
 		let base_type: SolidType = this.base.type(validator);
 		if (base_type instanceof SolidTypeIntersection || base_type instanceof SolidTypeUnion) {
 			base_type = base_type.combineTuplesOrRecords();
