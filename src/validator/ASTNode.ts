--- conflicted
+++ resolved
@@ -333,31 +333,8 @@
 		return SolidType.UNKNOWN;
 	}
 }
-<<<<<<< HEAD
-export class ASTNodeTypeEmptyCollection extends ASTNodeType {
-	/** @overrides ASTNodeType */
-	static fromSource(src: string, config: SolidConfig = CONFIG_DEFAULT): ASTNodeTypeEmptyCollection {
-		const typ: ASTNodeType = ASTNodeType.fromSource(src, config);
-		assert.ok(typ instanceof ASTNodeTypeEmptyCollection);
-		return typ;
-	}
-	declare readonly children: readonly [];
-	constructor (
-		start_node: PARSER.ParseNodeTypeUnit,
-	) {
-		super(start_node);
-	}
-	@memoizeMethod
-	override assess(_validator: Validator): SolidType {
-		return new SolidTypeTuple().intersect(new SolidTypeRecord());
-	}
-}
-export class ASTNodeTypeList extends ASTNodeType {
-	static override fromSource(src: string, config: SolidConfig = CONFIG_DEFAULT): ASTNodeTypeList {
-=======
 export class ASTNodeTypeTuple extends ASTNodeType {
 	static override fromSource(src: string, config: SolidConfig = CONFIG_DEFAULT): ASTNodeTypeTuple {
->>>>>>> 164fee91
 		const typ: ASTNodeType = ASTNodeType.fromSource(src, config);
 		assert.ok(typ instanceof ASTNodeTypeTuple);
 		return typ;
@@ -477,7 +454,7 @@
 	protected static typeDeco(
 		_prototype: ASTNodeExpression,
 		_property_key: string,
-		descriptor: TypedPropertyDescriptor<(this: ASTNodeExpression, validator: Validator) => SolidLanguageType>,
+		descriptor: TypedPropertyDescriptor<(this: ASTNodeExpression, validator: Validator) => SolidType>,
 	): typeof descriptor {
 		const method = descriptor.value!;
 		descriptor.value = function (validator) {
@@ -685,51 +662,14 @@
 	override type(_validator: Validator): SolidType {
 		return SolidString
 	}
-<<<<<<< HEAD
 	@memoizeMethod
 	override assess(validator: Validator): SolidString | null {
-		const concat: string | null = [...this.children].map((expr) => {
-			const assessed: SolidObject | null = expr.assess(validator);
-			return assessed && assessed.toString();
-		}).reduce((accum, value) => ([accum, value].includes(null)) ? null : accum!.concat(value!), '');
-		return (concat === null) ? null : new SolidString(concat);
-	}
-}
-export class ASTNodeEmptyCollection extends ASTNodeExpression {
-	/** @overrides ASTNodeExpression */
-	static fromSource(src: string, config: SolidConfig = CONFIG_DEFAULT): ASTNodeEmptyCollection {
-		const expression: ASTNodeExpression = ASTNodeExpression.fromSource(src, config);
-		assert.ok(expression instanceof ASTNodeEmptyCollection);
-		return expression;
-	}
-	declare readonly children: readonly [];
-	constructor (start_node: PARSER.ParseNodeExpressionUnit) {
-		super(start_node);
-	}
-	override get shouldFloat(): boolean {
-		throw 'ASTNodeEmptyCollection#shouldFloat not yet supported.';
-	}
-	@ASTNodeExpression.buildDeco
-	override build(builder: Builder): INST.InstructionExpression {
-		throw builder && 'ASTNodeEmptyCollection#build not yet supported.';
-	}
-	@memoizeMethod
-	@ASTNodeExpression.typeDeco
-	override type(_validator: Validator): SolidType {
-		return new SolidTypeTuple().intersect(new SolidTypeRecord());
-	}
-	@memoizeMethod
-	override assess(_validator: Validator): SolidObject | null {
-		return null;
-=======
-	protected override assess_do(validator: Validator): SolidString | null {
 		const assesses: (SolidObject | null)[] = [...this.children].map((expr) => expr.assess(validator));
 		return (assesses.includes(null))
 			? null
 			: (assesses as SolidObject[])
 				.map((value) => value.toSolidString())
 				.reduce((a, b) => a.concatenate(b));
->>>>>>> 164fee91
 	}
 }
 export class ASTNodeTuple extends ASTNodeExpression {
@@ -747,26 +687,17 @@
 	override get shouldFloat(): boolean {
 		throw 'ASTNodeTuple#shouldFloat not yet supported.';
 	}
-<<<<<<< HEAD
 	@ASTNodeExpression.buildDeco
 	override build(builder: Builder): INST.InstructionExpression {
-		throw builder && 'ASTNodeList#build not yet supported.';
-=======
-	protected override build_do(builder: Builder): INST.InstructionExpression {
-		throw builder && 'ASTNodeTuple#build_do not yet supported.';
->>>>>>> 164fee91
+		throw builder && 'ASTNodeTuple#build not yet supported.';
 	}
 	@memoizeMethod
 	@ASTNodeExpression.typeDeco
 	override type(validator: Validator): SolidType {
 		return new SolidTypeTuple(mapAggregated(this.children, (c) => c.type(validator)));
 	}
-<<<<<<< HEAD
 	@memoizeMethod
 	override assess(validator: Validator): SolidObject | null {
-=======
-	protected override assess_do(validator: Validator): SolidObject | null {
->>>>>>> 164fee91
 		const items: readonly (SolidObject | null)[] = this.children.map((c) => c.assess(validator));
 		return (items.includes(null))
 			? null
@@ -800,12 +731,8 @@
 			c.children[1].type(validator),
 		])));
 	}
-<<<<<<< HEAD
 	@memoizeMethod
 	override assess(validator: Validator): SolidObject | null {
-=======
-	protected override assess_do(validator: Validator): SolidObject | null {
->>>>>>> 164fee91
 		const properties: ReadonlyMap<bigint, SolidObject | null> = new Map(this.children.map((c) => [
 			c.children[0].id,
 			c.children[1].assess(validator),
@@ -834,20 +761,13 @@
 	override build(builder: Builder): INST.InstructionExpression {
 		throw builder && 'ASTNodeMapping#build not yet supported.';
 	}
-<<<<<<< HEAD
 	@memoizeMethod
 	@ASTNodeExpression.typeDeco
 	override type(_validator: Validator): SolidType {
-		return SolidObject;
+		return SolidMapping;
 	}
 	@memoizeMethod
 	override assess(validator: Validator): SolidObject | null {
-=======
-	protected override type_do(_validator: Validator): SolidType {
-		return SolidMapping;
-	}
-	protected override assess_do(validator: Validator): SolidObject | null {
->>>>>>> 164fee91
 		const cases: ReadonlyMap<SolidObject | null, SolidObject | null> = new Map(this.children.map((c) => [
 			c.children[0].assess(validator),
 			c.children[1].assess(validator),
