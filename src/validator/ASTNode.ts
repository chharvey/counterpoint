--- conflicted
+++ resolved
@@ -7,31 +7,19 @@
 import * as assert from 'assert';
 import * as xjs from 'extrajs'
 import {
+	memoizeMethod,
+} from '../decorators.js';
+import {
 	SolidConfig,
 	CONFIG_DEFAULT,
 	Dev,
 } from '../core/index.js';
 import {
-<<<<<<< HEAD
-	memoizeMethod,
-} from '../decorators';
-import {
-	Operator,
-	ValidTypeOperator,
-	ValidOperatorUnary,
-	ValidOperatorBinary,
-	ValidOperatorArithmetic,
-	ValidOperatorComparative,
-	ValidOperatorEquality,
-	ValidOperatorLogical,
-} from '../enum/Operator.enum'
-=======
 	Keyword,
 	TOKEN,
 	PARSER,
 	ParserSolid as Parser,
 } from '../parser/index.js';
->>>>>>> 2964820f
 import {
 	SolidType,
 	SolidTypeConstant,
@@ -44,26 +32,10 @@
 	Int16,
 	Float64,
 	SolidString,
-<<<<<<< HEAD
 	SolidTuple,
 	SolidRecord,
 	SolidMapping,
-} from '../typer/';
-import {
-	Decorator,
-} from './Decorator';
-import {
-	Validator,
-} from './Validator';
-import {
-	SymbolKind,
-	SymbolStructure,
-	SymbolStructureVar,
-	SymbolStructureType,
-} from './SymbolStructure';
-=======
 } from '../typer/index.js';
->>>>>>> 2964820f
 import {
 	Builder,
 	Instruction,
@@ -474,15 +446,15 @@
 	 * @param   descriptor    the Property Descriptor of the prototype’s method
 	 * @returns               `descriptor`, with a new value that is the decorated method
 	 */
-	protected static buildDeco<T extends InstructionExpression>(
+	protected static buildDeco<T extends INST.InstructionExpression>(
 		_prototype: ASTNodeExpression,
 		_property_key: string,
-		descriptor: TypedPropertyDescriptor<(this: ASTNodeExpression, builder: Builder, to_float?: boolean) => InstructionConst | T>,
+		descriptor: TypedPropertyDescriptor<(this: ASTNodeExpression, builder: Builder, to_float?: boolean) => INST.InstructionConst | T>,
 	): typeof descriptor {
 		const method = descriptor.value!;
 		descriptor.value = function (builder, to_float = false) {
 			const assessed: SolidObject | null = (builder.config.compilerOptions.constantFolding) ? this.assess(builder.validator) : null;
-			return (!!assessed) ? InstructionConst.fromAssessment(assessed, to_float) : method.call(this, builder, to_float);
+			return (!!assessed) ? INST.InstructionConst.fromAssessment(assessed, to_float) : method.call(this, builder, to_float);
 		};
 		return descriptor;
 	}
@@ -513,15 +485,7 @@
 	/**
 	 * @param to_float Should the returned instruction be type-coerced into a floating-point number?
 	 */
-<<<<<<< HEAD
-	abstract override build(builder: Builder, to_float?: boolean): InstructionExpression;
-=======
-	override build(builder: Builder, to_float?: boolean): INST.InstructionExpression {
-		const assessed: SolidObject | null = (builder.config.compilerOptions.constantFolding) ? this.assess(builder.validator) : null;
-		return (!!assessed) ? INST.InstructionConst.fromAssessment(assessed, to_float) : this.build_do(builder, to_float);
-	}
-	protected abstract build_do(builder: Builder, to_float?: boolean): INST.InstructionExpression;
->>>>>>> 2964820f
+	abstract override build(builder: Builder, to_float?: boolean): INST.InstructionExpression;
 	/**
 	 * The Type of this expression.
 	 * @param validator stores validation and configuration information
@@ -561,14 +525,9 @@
 	override get shouldFloat(): boolean {
 		return this.value instanceof Float64
 	}
-<<<<<<< HEAD
 	@ASTNodeExpression.buildDeco
-	override build(builder: Builder, to_float: boolean = false): InstructionConst {
-		return InstructionConst.fromAssessment(this.assess(builder.validator), to_float);
-=======
-	protected override build_do(builder: Builder, to_float: boolean = false): INST.InstructionConst {
-		return INST.InstructionConst.fromAssessment(this.assess_do(builder.validator), to_float);
->>>>>>> 2964820f
+	override build(builder: Builder, to_float: boolean = false): INST.InstructionConst {
+		return INST.InstructionConst.fromAssessment(this.assess(builder.validator), to_float);
 	}
 	@memoizeMethod
 	@ASTNodeExpression.typeDeco
@@ -662,14 +621,9 @@
 	override get shouldFloat(): boolean {
 		throw new Error('ASTNodeTemplate#shouldFloat not yet supported.');
 	}
-<<<<<<< HEAD
 	@ASTNodeExpression.buildDeco
-	override build(_builder: Builder): InstructionExpression {
+	override build(_builder: Builder): INST.InstructionExpression {
 		throw new Error('ASTNodeTemplate#build not yet supported.');
-=======
-	protected override build_do(_builder: Builder): INST.InstructionExpression {
-		throw new Error('ASTNodeTemplate#build_do not yet supported.');
->>>>>>> 2964820f
 	}
 	@memoizeMethod
 	@ASTNodeExpression.typeDeco
@@ -699,14 +653,9 @@
 	override get shouldFloat(): boolean {
 		throw 'ASTNodeEmptyCollection#shouldFloat not yet supported.';
 	}
-<<<<<<< HEAD
 	@ASTNodeExpression.buildDeco
-	override build(builder: Builder): InstructionExpression {
+	override build(builder: Builder): INST.InstructionExpression {
 		throw builder && 'ASTNodeEmptyCollection#build not yet supported.';
-=======
-	protected override build_do(builder: Builder): INST.InstructionExpression {
-		throw builder && 'ASTNodeEmptyCollection#build_do not yet supported.';
->>>>>>> 2964820f
 	}
 	@memoizeMethod
 	@ASTNodeExpression.typeDeco
@@ -733,14 +682,9 @@
 	override get shouldFloat(): boolean {
 		throw 'ASTNodeList#shouldFloat not yet supported.';
 	}
-<<<<<<< HEAD
 	@ASTNodeExpression.buildDeco
-	override build(builder: Builder): InstructionExpression {
+	override build(builder: Builder): INST.InstructionExpression {
 		throw builder && 'ASTNodeList#build not yet supported.';
-=======
-	protected override build_do(builder: Builder): INST.InstructionExpression {
-		throw builder && 'ASTNodeList#build_do not yet supported.';
->>>>>>> 2964820f
 	}
 	@memoizeMethod
 	@ASTNodeExpression.typeDeco
@@ -770,14 +714,9 @@
 	override get shouldFloat(): boolean {
 		throw 'ASTNodeRecord#shouldFloat not yet supported.';
 	}
-<<<<<<< HEAD
 	@ASTNodeExpression.buildDeco
-	override build(builder: Builder): InstructionExpression {
+	override build(builder: Builder): INST.InstructionExpression {
 		throw builder && 'ASTNodeRecord#build not yet supported.';
-=======
-	protected override build_do(builder: Builder): INST.InstructionExpression {
-		throw builder && 'ASTNodeRecord#build_do not yet supported.';
->>>>>>> 2964820f
 	}
 	@memoizeMethod
 	@ASTNodeExpression.typeDeco
@@ -813,14 +752,9 @@
 	override get shouldFloat(): boolean {
 		throw 'ASTNodeMapping#shouldFloat not yet supported.';
 	}
-<<<<<<< HEAD
 	@ASTNodeExpression.buildDeco
-	override build(builder: Builder): InstructionExpression {
+	override build(builder: Builder): INST.InstructionExpression {
 		throw builder && 'ASTNodeMapping#build not yet supported.';
-=======
-	protected override build_do(builder: Builder): INST.InstructionExpression {
-		throw builder && 'ASTNodeMapping#build_do not yet supported.';
->>>>>>> 2964820f
 	}
 	@memoizeMethod
 	@ASTNodeExpression.typeDeco
@@ -869,12 +803,8 @@
 	override get shouldFloat(): boolean {
 		return this.children[0].shouldFloat
 	}
-<<<<<<< HEAD
 	@ASTNodeExpression.buildDeco
-	override build(builder: Builder, to_float: boolean = false): InstructionConst | InstructionUnop {
-=======
-	protected override build_do(builder: Builder, to_float: boolean = false): INST.InstructionUnop {
->>>>>>> 2964820f
+	override build(builder: Builder, to_float: boolean = false): INST.InstructionConst | INST.InstructionUnop {
 		const tofloat: boolean = to_float || this.shouldFloat
 		return new INST.InstructionUnop(
 			this.operator,
@@ -968,12 +898,8 @@
 	) {
 		super(start_node, operator, children)
 	}
-<<<<<<< HEAD
 	@ASTNodeExpression.buildDeco
-	override build(builder: Builder, to_float: boolean = false): InstructionConst | InstructionBinopArithmetic {
-=======
-	protected override build_do(builder: Builder, to_float: boolean = false): INST.InstructionBinopArithmetic {
->>>>>>> 2964820f
+	override build(builder: Builder, to_float: boolean = false): INST.InstructionConst | INST.InstructionBinopArithmetic {
 		const tofloat: boolean = to_float || this.shouldFloat
 		return new INST.InstructionBinopArithmetic(
 			this.operator,
@@ -1052,12 +978,8 @@
 			throw new TypeError(`Operator ${ this.operator } not yet supported.`);
 		}
 	}
-<<<<<<< HEAD
 	@ASTNodeExpression.buildDeco
-	override build(builder: Builder, to_float: boolean = false): InstructionConst | InstructionBinopComparative {
-=======
-	protected override build_do(builder: Builder, to_float: boolean = false): INST.InstructionBinopComparative {
->>>>>>> 2964820f
+	override build(builder: Builder, to_float: boolean = false): INST.InstructionConst | INST.InstructionBinopComparative {
 		const tofloat: boolean = to_float || this.shouldFloat
 		return new INST.InstructionBinopComparative(
 			this.operator,
@@ -1124,12 +1046,8 @@
 	override get shouldFloat(): boolean {
 		return this.operator === Operator.EQ && super.shouldFloat
 	}
-<<<<<<< HEAD
 	@ASTNodeExpression.buildDeco
-	override build(builder: Builder, _to_float: boolean = false): InstructionConst | InstructionBinopEquality {
-=======
-	protected override build_do(builder: Builder, _to_float: boolean = false): INST.InstructionBinopEquality {
->>>>>>> 2964820f
+	override build(builder: Builder, _to_float: boolean = false): INST.InstructionConst | INST.InstructionBinopEquality {
 		const tofloat: boolean = builder.config.compilerOptions.intCoercion && this.shouldFloat
 		return new INST.InstructionBinopEquality(
 			this.operator,
@@ -1186,12 +1104,8 @@
 	) {
 		super(start_node, operator, children)
 	}
-<<<<<<< HEAD
 	@ASTNodeExpression.buildDeco
-	override build(builder: Builder, to_float: boolean = false): InstructionConst | InstructionBinopLogical {
-=======
-	protected override build_do(builder: Builder, to_float: boolean = false): INST.InstructionBinopLogical {
->>>>>>> 2964820f
+	override build(builder: Builder, to_float: boolean = false): INST.InstructionConst | INST.InstructionBinopLogical {
 		const tofloat: boolean = to_float || this.shouldFloat
 		return new INST.InstructionBinopLogical(
 			builder.varCount,
@@ -1256,12 +1170,8 @@
 	override get shouldFloat(): boolean {
 		return this.children[1].shouldFloat || this.children[2].shouldFloat
 	}
-<<<<<<< HEAD
 	@ASTNodeExpression.buildDeco
-	override build(builder: Builder, to_float: boolean = false): InstructionConst | InstructionCond {
-=======
-	protected override build_do(builder: Builder, to_float: boolean = false): INST.InstructionCond {
->>>>>>> 2964820f
+	override build(builder: Builder, to_float: boolean = false): INST.InstructionConst | INST.InstructionCond {
 		const tofloat: boolean = to_float || this.shouldFloat
 		return new INST.InstructionCond(
 			this.children[0].build(builder, false),
