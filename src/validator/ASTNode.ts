import {
	Token,
	ParseNode,
	ASTNode,
	NonemptyArray,
} from '@chharvey/parser';
import * as assert from 'assert';
import * as xjs from 'extrajs'

import {
	SolidConfig,
	CONFIG_DEFAULT,
	Dev,
} from '../core/';
import {
	memoizeMethod,
} from '../decorators';
import {
	Operator,
	ValidTypeOperator,
	ValidOperatorUnary,
	ValidOperatorBinary,
	ValidOperatorArithmetic,
	ValidOperatorComparative,
	ValidOperatorEquality,
	ValidOperatorLogical,
} from '../enum/Operator.enum'
import {
	SolidType,
	SolidTypeConstant,
	SolidTypeTuple,
	SolidTypeRecord,
	SolidObject,
	SolidNull,
	SolidBoolean,
	SolidNumber,
	Int16,
	Float64,
	SolidString,
	SolidTuple,
	SolidRecord,
	SolidMapping,
} from '../typer/';
import {
	Decorator,
} from './Decorator';
import {
	Validator,
} from './Validator';
import {
	SymbolKind,
	SymbolStructure,
	SymbolStructureVar,
	SymbolStructureType,
} from './SymbolStructure';
import {
	Builder,
	Instruction,
	InstructionNone,
	InstructionExpression,
	InstructionConst,
	InstructionUnop,
	InstructionBinopArithmetic,
	InstructionBinopComparative,
	InstructionBinopEquality,
	InstructionBinopLogical,
	InstructionCond,
	InstructionStatement,
	InstructionModule,
	INST,
} from '../builder/'
import {
	ReferenceError01,
	ReferenceError03,
	AssignmentError01,
	AssignmentError10,
	TypeError01,
	TypeError03,
	NanError01,
	NanError02,
} from '../error/';
import {
	Keyword,
	TOKEN,
	PARSER,
	ParserSolid as Parser,
} from '../parser/';



function bothNumeric(t0: SolidType, t1: SolidType): boolean {
	return t0.isSubtypeOf(SolidNumber) && t1.isSubtypeOf(SolidNumber)
}
function eitherFloats(t0: SolidType, t1: SolidType): boolean {
	return t0.isSubtypeOf(Float64) || t1.isSubtypeOf(Float64)
}
function bothFloats(t0: SolidType, t1: SolidType): boolean {
	return t0.isSubtypeOf(Float64) && t1.isSubtypeOf(Float64)
}
function neitherFloats(t0: SolidType, t1: SolidType): boolean {
	return !eitherFloats(t0, t1)
}
function oneFloats(t0: SolidType, t1: SolidType): boolean {
	return !neitherFloats(t0, t1) && !bothFloats(t0, t1)
}



export abstract class ASTNodeSolid extends ASTNode {
	/**
	 * Construct a new ASTNodeSolid object.
	 *
	 * @param start_node - The initial node in the parse tree to which this ASTNode corresponds.
	 * @param children   - The set of child inputs that creates this ASTNode.
	 * @param attributes - Any other attributes to attach.
	 */
	constructor(
		start_node: Token|ParseNode,
		attributes: {[key: string]: unknown} = {},
		override readonly children: readonly ASTNodeSolid[] = [],
	) {
		super(start_node, attributes, children)
	}

	/**
	 * Perform definite assignment phase of semantic analysis:
	 * - Check that all variables have been assigned before being used.
	 * - Check that no varaible is declared more than once.
	 * - Check that fixed variables are not reassigned.
	 * @param validator a record of declared variable symbols
	 */
	varCheck(validator: Validator): void {
		return xjs.Array.forEachAggregated(this.children, (c) => c.varCheck(validator));
	}

	/**
	 * Type-check the node as part of semantic analysis.
	 * @param validator stores validation information
	 */
	typeCheck(validator: Validator): void {
		return xjs.Array.forEachAggregated(this.children, (c) => c.typeCheck(validator));
	}

	/**
	 * Give directions to the runtime code builder.
	 * @param builder the builder to direct
	 * @return the directions to print
	 */
	abstract build(builder: Builder): Instruction;
}



export class ASTNodeKey extends ASTNodeSolid {
	declare readonly children: readonly [];
	readonly id: bigint;
	constructor (start_node: TOKEN.TokenKeyword | TOKEN.TokenIdentifier) {
		super(start_node, {id: start_node.cook()});
		this.id = start_node.cook()!;
	}
	override build(builder: Builder): Instruction {
		throw builder && 'ASTNodeKey#build not yet supported.';
	}
}
export class ASTNodePropertyType extends ASTNodeSolid {
	constructor (
		start_node: PARSER.ParseNodePropertyType,
		override readonly children: readonly [ASTNodeKey, ASTNodeType],
	) {
		super(start_node, {}, children);
	}
	override build(builder: Builder): Instruction {
		throw builder && 'ASTNodePropertyType#build not yet supported.';
	}
}
export class ASTNodeProperty extends ASTNodeSolid {
	constructor (
		start_node: PARSER.ParseNodeProperty,
		override readonly children: readonly [ASTNodeKey, ASTNodeExpression],
	) {
		super(start_node, {}, children);
	}
	override build(builder: Builder): Instruction {
		throw builder && 'ASTNodeProperty#build not yet supported.';
	}
}
export class ASTNodeCase extends ASTNodeSolid {
	constructor (
		start_node: PARSER.ParseNodeCase,
		override readonly children: [ASTNodeExpression, ASTNodeExpression],
	) {
		super(start_node, {}, children);
	}
	override build(builder: Builder): Instruction {
		throw builder && 'ASTNodeCase#build not yet supported.';
	}
}
/**
 * A sematic node representing a type.
 * Known subclasses:
 * - ASTNodeTypeConstant
 * - ASTNodeTypeAlias
 * - ASTNodeTypeEmptyCollection
 * - ASTNodeTypeList
 * - ASTNodeTypeRecord
 * - ASTNodeTypeOperation
 */
export abstract class ASTNodeType extends ASTNodeSolid {
	/**
	 * Construct a new ASTNodeType from a source text and optionally a configuration.
	 * The source text must parse successfully.
	 * @param src    the source text
	 * @param config the configuration
	 * @returns      a new ASTNodeType representing the given source
	 */
	static fromSource(src: string, config: SolidConfig = CONFIG_DEFAULT): ASTNodeType {
		const statement: ASTNodeDeclarationType = ASTNodeDeclarationType.fromSource(`type T = ${ src };`, config);
		return statement.children[1];
	}
	/**
	 * @final
	 */
	override typeCheck(_validator: Validator): void {
		return; // no type-checking necessary
	}
	/**
	 * @final
	 */
	override build(_builder: Builder): InstructionNone {
		return new InstructionNone()
	}
	/**
	 * Assess the type-value of this node at compile-time.
	 * @param validator a record of declared variable symbols
	 * @returns the computed type-value of this node
	 */
	abstract assess(validator: Validator): SolidType;
}
export class ASTNodeTypeConstant extends ASTNodeType {
	static override fromSource(src: string, config: SolidConfig = CONFIG_DEFAULT): ASTNodeTypeConstant {
		const typ: ASTNodeType = ASTNodeType.fromSource(src, config);
		assert.ok(typ instanceof ASTNodeTypeConstant);
		return typ;
	}
	declare readonly children: readonly [];
	readonly value: SolidType;
	constructor (start_node: TOKEN.TokenKeyword | TOKEN.TokenNumber | TOKEN.TokenString) {
		const value: SolidType =
			(start_node instanceof TOKEN.TokenKeyword) ?
				(start_node.source === Keyword.BOOL)  ? SolidBoolean :
				(start_node.source === Keyword.FALSE) ? SolidBoolean.FALSETYPE :
				(start_node.source === Keyword.TRUE ) ? SolidBoolean.TRUETYPE :
				(start_node.source === Keyword.INT)   ? Int16 :
				(start_node.source === Keyword.FLOAT) ? Float64 :
				(start_node.source === Keyword.STR)   ? SolidString :
				(start_node.source === Keyword.OBJ)   ? SolidObject :
				SolidNull
			: (start_node instanceof TOKEN.TokenNumber) ?
				new SolidTypeConstant(
					start_node.isFloat
						? new Float64(start_node.cook())
						: new Int16(BigInt(start_node.cook()))
				)
			: SolidNull;
		super(start_node, {value});
		this.value = value
	}
<<<<<<< HEAD
	/** @implements ASTNodeType */
	@memoizeMethod
	assess(_validator: Validator): SolidType {
=======
	protected override assess_do(_validator: Validator): SolidType {
>>>>>>> 548453eb
		return this.value
	}
}
export class ASTNodeTypeAlias extends ASTNodeType {
	static override fromSource(src: string, config: SolidConfig = CONFIG_DEFAULT): ASTNodeTypeAlias {
		const typ: ASTNodeType = ASTNodeType.fromSource(src, config);
		assert.ok(typ instanceof ASTNodeTypeAlias);
		return typ;
	}
	declare readonly children: readonly [];
	readonly id: bigint;
	constructor (start_node: TOKEN.TokenIdentifier) {
		super(start_node, {id: start_node.cook()})
		this.id = start_node.cook()!;
	}
	override varCheck(validator: Validator): void {
		if (!validator.hasSymbol(this.id)) {
			throw new ReferenceError01(this);
		};
		if (validator.getSymbolInfo(this.id)! instanceof SymbolStructureVar) {
			throw new ReferenceError03(this, SymbolKind.VALUE, SymbolKind.TYPE);
		};
	}
<<<<<<< HEAD
	/** @implements ASTNodeType */
	@memoizeMethod
	assess(validator: Validator): SolidType {
=======
	protected override assess_do(validator: Validator): SolidType {
>>>>>>> 548453eb
		if (validator.hasSymbol(this.id)) {
			const symbol: SymbolStructure = validator.getSymbolInfo(this.id)!;
			if (symbol instanceof SymbolStructureType) {
				return symbol.value;
			};
		};
		return SolidType.UNKNOWN;
	}
}
export class ASTNodeTypeEmptyCollection extends ASTNodeType {
	/** @overrides ASTNodeType */
	static fromSource(src: string, config: SolidConfig = CONFIG_DEFAULT): ASTNodeTypeEmptyCollection {
		const typ: ASTNodeType = ASTNodeType.fromSource(src, config);
		assert.ok(typ instanceof ASTNodeTypeEmptyCollection);
		return typ;
	}
	declare readonly children: readonly [];
	constructor (
		start_node: PARSER.ParseNodeTypeUnit,
	) {
		super(start_node);
	}
<<<<<<< HEAD
	/** @implements ASTNodeType */
	@memoizeMethod
	assess(_validator: Validator): SolidType {
=======
	protected override assess_do(_validator: Validator): SolidType {
>>>>>>> 548453eb
		return new SolidTypeTuple().intersect(new SolidTypeRecord());
	}
}
export class ASTNodeTypeList extends ASTNodeType {
	static override fromSource(src: string, config: SolidConfig = CONFIG_DEFAULT): ASTNodeTypeList {
		const typ: ASTNodeType = ASTNodeType.fromSource(src, config);
		assert.ok(typ instanceof ASTNodeTypeList);
		return typ;
	}
	constructor (
		start_node: PARSER.ParseNodeTypeTupleLiteral,
		override readonly children: Readonly<NonemptyArray<ASTNodeType>>,
	) {
		super(start_node, {}, children);
	}
<<<<<<< HEAD
	/** @implements ASTNodeType */
	@memoizeMethod
	assess(validator: Validator): SolidType {
=======
	protected override assess_do(validator: Validator): SolidType {
>>>>>>> 548453eb
		return new SolidTypeTuple(this.children.map((c) => c.assess(validator)));
	}
}
export class ASTNodeTypeRecord extends ASTNodeType {
	static override fromSource(src: string, config: SolidConfig = CONFIG_DEFAULT): ASTNodeTypeRecord {
		const typ: ASTNodeType = ASTNodeType.fromSource(src, config);
		assert.ok(typ instanceof ASTNodeTypeRecord);
		return typ;
	}
	constructor (
		start_node: PARSER.ParseNodeTypeRecordLiteral,
		override readonly children: Readonly<NonemptyArray<ASTNodePropertyType>>,
	) {
		super(start_node, {}, children);
	}
<<<<<<< HEAD
	/** @implements ASTNodeType */
	@memoizeMethod
	assess(validator: Validator): SolidType {
=======
	protected override assess_do(validator: Validator): SolidType {
>>>>>>> 548453eb
		return new SolidTypeRecord(new Map(this.children.map((c) => [
			c.children[0].id,
			c.children[1].assess(validator),
		])));
	}
}
export abstract class ASTNodeTypeOperation extends ASTNodeType {
	static override fromSource(src: string, config: SolidConfig = CONFIG_DEFAULT): ASTNodeTypeOperation {
		const typ: ASTNodeType = ASTNodeType.fromSource(src, config);
		assert.ok(typ instanceof ASTNodeTypeOperation);
		return typ;
	}
	constructor (
		start_node: ParseNode,
		readonly operator: ValidTypeOperator,
		override readonly children: Readonly<NonemptyArray<ASTNodeType>>,
	) {
		super(start_node, {operator}, children)
	}
}
export class ASTNodeTypeOperationUnary extends ASTNodeTypeOperation {
	static override fromSource(src: string, config: SolidConfig = CONFIG_DEFAULT): ASTNodeTypeOperationUnary {
		const typ: ASTNodeTypeOperation = ASTNodeTypeOperation.fromSource(src, config);
		assert.ok(typ instanceof ASTNodeTypeOperationUnary);
		return typ;
	}
	constructor (
		start_node: ParseNode,
		operator: ValidTypeOperator,
		override readonly children: readonly [ASTNodeType],
	) {
		super(start_node, operator, children)
	}
<<<<<<< HEAD
	/** @implements ASTNodeType */
	@memoizeMethod
	assess(validator: Validator): SolidType {
=======
	protected override assess_do(validator: Validator): SolidType {
>>>>>>> 548453eb
		return (this.operator === Operator.ORNULL)
			? this.children[0].assess(validator).union(SolidNull)
			: (() => { throw new Error(`Operator ${ Operator[this.operator] } not found.`) })()
	}
}
export class ASTNodeTypeOperationBinary extends ASTNodeTypeOperation {
	static override fromSource(src: string, config: SolidConfig = CONFIG_DEFAULT): ASTNodeTypeOperationBinary {
		const typ: ASTNodeTypeOperation = ASTNodeTypeOperation.fromSource(src, config);
		assert.ok(typ instanceof ASTNodeTypeOperationBinary);
		return typ;
	}
	constructor (
		start_node: ParseNode,
		operator: ValidTypeOperator,
		override readonly children: readonly [ASTNodeType, ASTNodeType],
	) {
		super(start_node, operator, children)
	}
<<<<<<< HEAD
	/** @implements ASTNodeType */
	@memoizeMethod
	assess(validator: Validator): SolidType {
=======
	protected override assess_do(validator: Validator): SolidType {
>>>>>>> 548453eb
		return (
			(this.operator === Operator.AND) ? this.children[0].assess(validator).intersect(this.children[1].assess(validator)) :
			(this.operator === Operator.OR)  ? this.children[0].assess(validator).union    (this.children[1].assess(validator)) :
			(() => { throw new Error(`Operator ${ Operator[this.operator] } not found.`) })()
		)
	}
}
/**
 * A sematic node representing an expression.
 * Known subclasses:
 * - ASTNodeConstant
 * - ASTNodeVariable
 * - ASTNodeTemplate
 * - ASTNodeEmptyCollection
 * - ASTNodeList
 * - ASTNodeRecord
 * - ASTNodeMapping
 * - ASTNodeOperation
 */
export abstract class ASTNodeExpression extends ASTNodeSolid {
	/**
	 * Decorator for {@link ASTNodeExpression#type} method and any overrides.
	 * Type-checks and re-throws any type errors first,
	 * then computes assessed value (if applicable), and if successful,
	 * returns a constant type equal to that assessed value.
	 * @param   _prototype    the prototype that has the method to be decorated
	 * @param   _property_key the name of the method to be decorated
	 * @param   descriptor    the Property Descriptor of the prototype’s method
	 * @returns               `descriptor`, with a new value that is the decorated method
	 */
	protected static typeDeco(
		_prototype: ASTNodeExpression,
		_property_key: string,
		descriptor: TypedPropertyDescriptor<(this: ASTNodeExpression, validator: Validator) => SolidLanguageType>,
	): typeof descriptor {
		const method = descriptor.value!;
		descriptor.value = function (validator) {
			const typed: SolidType = method.call(this, validator); // type-check first, to re-throw any TypeErrors
			if (validator.config.compilerOptions.constantFolding) {
				const assessed: SolidObject | null = this.assess(validator);
				if (!!assessed) {
					return new SolidTypeConstant(assessed);
				};
			};
			return typed;
		};
		return descriptor;
	}
	/**
	 * Decorator for {@link ASTNodeExpression#build} method and any overrides.
	 * First tries to compute the assessed value, and if successful, builds the assessed value.
	 * Otherwise builds this node.
	 * @param   _prototype    the prototype that has the method to be decorated
	 * @param   _property_key the name of the method to be decorated
	 * @param   descriptor    the Property Descriptor of the prototype’s method
	 * @returns               `descriptor`, with a new value that is the decorated method
	 */
	protected static buildDeco<T extends InstructionExpression>(
		_prototype: ASTNodeExpression,
		_property_key: string,
		descriptor: TypedPropertyDescriptor<(this: ASTNodeExpression, builder: Builder, to_float?: boolean) => InstructionConst | T>,
	): typeof descriptor {
		const method = descriptor.value!;
		descriptor.value = function (builder, to_float = false) {
			const assessed: SolidObject | null = (builder.config.compilerOptions.constantFolding) ? this.assess(builder.validator) : null;
			return (!!assessed) ? InstructionConst.fromAssessment(assessed, to_float) : method.call(this, builder, to_float);
		};
		return descriptor;
	}
	/**
	 * Construct a new ASTNodeExpression from a source text and optionally a configuration.
	 * The source text must parse successfully.
	 * @param src    the source text
	 * @param config the configuration
	 * @returns      a new ASTNodeExpression representing the given source
	 */
	static fromSource(src: string, config: SolidConfig = CONFIG_DEFAULT): ASTNodeExpression {
		const statement: ASTNodeStatement = ASTNodeStatement.fromSource(src, config);
		assert.ok(statement instanceof ASTNodeStatementExpression);
		assert.strictEqual(statement.children.length, 1, 'semantic statement should have 1 child');
		return statement.children[0]!;
	}
	/**
	 * Determine whether this expression should build to a float-type instruction.
	 * @return Should the built instruction be type-coerced into a floating-point number?
	 */
	abstract get shouldFloat(): boolean;
	/**
	 * @final
	 */
	override typeCheck(validator: Validator): void {
		this.type(validator); // assert does not throw
	}
	/**
<<<<<<< HEAD
	 * @overrides ASTNodeSolid
=======
>>>>>>> 548453eb
	 * @param to_float Should the returned instruction be type-coerced into a floating-point number?
	 */
<<<<<<< HEAD
	abstract build(builder: Builder, to_float?: boolean): InstructionExpression;
=======
	override build(builder: Builder, to_float?: boolean): InstructionExpression {
		const assessed: SolidObject | null = (builder.config.compilerOptions.constantFolding) ? this.assess(builder.validator) : null;
		return (!!assessed) ? InstructionConst.fromAssessment(assessed, to_float) : this.build_do(builder, to_float);
	}
	protected abstract build_do(builder: Builder, to_float?: boolean): InstructionExpression;
>>>>>>> 548453eb
	/**
	 * The Type of this expression.
	 * @param validator stores validation and configuration information
	 * @return the compile-time type of this node
	 */
	abstract type(validator: Validator): SolidType;
	/**
	 * Assess the value of this node at compile-time, if possible.
	 * If {@link SolidConfig|constant folding} is off, this should not be called.
	 * @param validator stores validation and configuration information
	 * @return the computed value of this node, or an abrupt completion if the value cannot be computed by the compiler
	 */
	abstract assess(validator: Validator): SolidObject | null;
}
export class ASTNodeConstant extends ASTNodeExpression {
	static override fromSource(src: string, config: SolidConfig = CONFIG_DEFAULT): ASTNodeConstant {
		const expression: ASTNodeExpression = ASTNodeExpression.fromSource(src, config);
		assert.ok(expression instanceof ASTNodeConstant);
		return expression;
	}
	declare readonly children: readonly [];
	readonly value: SolidObject;
	constructor (start_node: TOKEN.TokenKeyword | TOKEN.TokenNumber | TOKEN.TokenString | TOKEN.TokenTemplate) {
		const value: SolidObject =
			(start_node instanceof TOKEN.TokenKeyword) ?
				(start_node.source === Keyword.FALSE) ? SolidBoolean.FALSE :
				(start_node.source === Keyword.TRUE ) ? SolidBoolean.TRUE  :
				SolidNull.NULL
			:
			(start_node instanceof TOKEN.TokenNumber) ?
				start_node.isFloat ? new Float64(start_node.cook()) : new Int16(BigInt(start_node.cook()))
			:
			(Dev.supports('literalString-cook')) ? new SolidString(start_node.cook()) : (() => { throw new Error('`literalString-cook` not yet supported.'); })();
		super(start_node, {value})
		this.value = value
	}
	override get shouldFloat(): boolean {
		return this.value instanceof Float64
	}
<<<<<<< HEAD
	/** @implements ASTNodeExpression */
	@ASTNodeExpression.buildDeco
	build(builder: Builder, to_float: boolean = false): InstructionConst {
		return InstructionConst.fromAssessment(this.assess(builder.validator), to_float);
	}
	/** @implements ASTNodeExpression */
	@memoizeMethod
	@ASTNodeExpression.typeDeco
	type(validator: Validator): SolidType {
=======
	protected override build_do(builder: Builder, to_float: boolean = false): InstructionConst {
		return InstructionConst.fromAssessment(this.assess_do(builder.validator), to_float);
	}
	protected override type_do(validator: Validator): SolidType {
>>>>>>> 548453eb
		// No need to call `this.assess(validator)` and then unwrap again; just use `this.value`.
		return (validator.config.compilerOptions.constantFolding) ? new SolidTypeConstant(this.value) :
		(this.value instanceof SolidNull)    ? SolidNull :
		(this.value instanceof SolidBoolean) ? SolidBoolean :
		(this.value instanceof Int16)        ? Int16 :
		(this.value instanceof Float64)      ? Float64 :
		(Dev.supports('stringConstant-assess') && this.value instanceof SolidString)  ? SolidString :
		SolidObject
	}
<<<<<<< HEAD
	/** @implements ASTNodeExpression */
	@memoizeMethod
	assess(_validator: Validator): SolidObject {
=======
	protected override assess_do(_validator: Validator): SolidObject {
>>>>>>> 548453eb
		if (this.value instanceof SolidString && !Dev.supports('stringConstant-assess')) {
			throw new Error('`stringConstant-assess` not yet supported.');
		};
		return this.value;
	}
}
export class ASTNodeVariable extends ASTNodeExpression {
	static override fromSource(src: string, config: SolidConfig = CONFIG_DEFAULT): ASTNodeVariable {
		const expression: ASTNodeExpression = ASTNodeExpression.fromSource(src, config);
		assert.ok(expression instanceof ASTNodeVariable);
		return expression;
	}
	declare readonly children: readonly [];
	readonly id: bigint;
	constructor (start_node: TOKEN.TokenIdentifier) {
		super(start_node, {id: start_node.cook()})
		this.id = start_node.cook()!;
	}
	override get shouldFloat(): boolean {
		return this.type(new Validator()).isSubtypeOf(Float64);
	}
	override varCheck(validator: Validator): void {
		if (!validator.hasSymbol(this.id)) {
			throw new ReferenceError01(this);
		};
		if (validator.getSymbolInfo(this.id)! instanceof SymbolStructureType) {
			throw new ReferenceError03(this, SymbolKind.TYPE, SymbolKind.VALUE);
			// TODO: When Type objects are allowed as runtime values, this should be removed and checked by the type checker (`this#typeCheck`).
		};
	}
<<<<<<< HEAD
	/** @implements ASTNodeExpression */
	@ASTNodeExpression.buildDeco
	build(_builder: Builder, to_float: boolean = false): INST.InstructionExpression {
		return new INST.InstructionGlobalGet(this.id, to_float || this.shouldFloat);
	}
	/** @implements ASTNodeExpression */
	@memoizeMethod
	@ASTNodeExpression.typeDeco
	type(validator: Validator): SolidType {
=======
	protected override build_do(_builder: Builder, to_float: boolean = false): INST.InstructionGlobalGet {
		return new INST.InstructionGlobalGet(this.id, to_float || this.shouldFloat);
	}
	protected override type_do(validator: Validator): SolidType {
>>>>>>> 548453eb
		if (validator.hasSymbol(this.id)) {
			const symbol: SymbolStructure = validator.getSymbolInfo(this.id)!;
			if (symbol instanceof SymbolStructureVar) {
				return symbol.type;
			};
		};
		return SolidType.UNKNOWN;
	}
<<<<<<< HEAD
	/** @implements ASTNodeExpression */
	@memoizeMethod
	assess(validator: Validator): SolidObject | null {
=======
	protected override assess_do(validator: Validator): SolidObject | null {
>>>>>>> 548453eb
		if (validator.hasSymbol(this.id)) {
			const symbol: SymbolStructure = validator.getSymbolInfo(this.id)!;
			if (symbol instanceof SymbolStructureVar && !symbol.unfixed) {
				return symbol.value;
			};
		};
		return null;
	}
}
export class ASTNodeTemplate extends ASTNodeExpression {
	static override fromSource(src: string, config: SolidConfig = CONFIG_DEFAULT): ASTNodeTemplate {
		const expression: ASTNodeExpression = ASTNodeExpression.fromSource(src, config);
		assert.ok(expression instanceof ASTNodeTemplate);
		return expression;
	}
	constructor(
		start_node: ParseNode,
		override readonly children: // FIXME spread types
			| readonly [ASTNodeConstant]
			| readonly [ASTNodeConstant,                                                           ASTNodeConstant]
			| readonly [ASTNodeConstant, ASTNodeExpression,                                        ASTNodeConstant]
			// | readonly [ASTNodeConstant,                    ...ASTNodeTemplatePartialChildrenType, ASTNodeConstant]
			// | readonly [ASTNodeConstant, ASTNodeExpression, ...ASTNodeTemplatePartialChildrenType, ASTNodeConstant]
			| readonly ASTNodeExpression[]
		,
	) {
		super(start_node, {}, children)
	}
	override get shouldFloat(): boolean {
		throw new Error('ASTNodeTemplate#shouldFloat not yet supported.');
	}
<<<<<<< HEAD
	/** @implements ASTNodeExpression */
	@ASTNodeExpression.buildDeco
	build(_builder: Builder): InstructionExpression {
		throw new Error('ASTNodeTemplate#build not yet supported.');
	}
	/** @implements ASTNodeExpression */
	@memoizeMethod
	@ASTNodeExpression.typeDeco
	type(_validator: Validator): SolidType {
		return SolidString
	}
	/** @implements ASTNodeExpression */
	@memoizeMethod
	assess(validator: Validator): SolidString | null {
=======
	protected override build_do(_builder: Builder): InstructionExpression {
		throw new Error('ASTNodeTemplate#build_do not yet supported.');
	}
	protected override type_do(_validator: Validator): SolidType {
		return SolidString
	}
	protected override assess_do(validator: Validator): SolidString | null {
>>>>>>> 548453eb
		const concat: string | null = [...this.children].map((expr) => {
			const assessed: SolidObject | null = expr.assess(validator);
			return assessed && assessed.toString();
		}).reduce((accum, value) => ([accum, value].includes(null)) ? null : accum!.concat(value!), '');
		return (concat === null) ? null : new SolidString(concat);
	}
}
export class ASTNodeEmptyCollection extends ASTNodeExpression {
	/** @overrides ASTNodeExpression */
	static fromSource(src: string, config: SolidConfig = CONFIG_DEFAULT): ASTNodeEmptyCollection {
		const expression: ASTNodeExpression = ASTNodeExpression.fromSource(src, config);
		assert.ok(expression instanceof ASTNodeEmptyCollection);
		return expression;
	}
	declare readonly children: readonly [];
	constructor (start_node: PARSER.ParseNodeExpressionUnit) {
		super(start_node);
	}
	override get shouldFloat(): boolean {
		throw 'ASTNodeEmptyCollection#shouldFloat not yet supported.';
	}
<<<<<<< HEAD
	/** @implements ASTNodeExpression */
	@ASTNodeExpression.buildDeco
	build(builder: Builder): InstructionExpression {
		throw builder && 'ASTNodeEmptyCollection#build not yet supported.';
	}
	/** @implements ASTNodeExpression */
	@memoizeMethod
	@ASTNodeExpression.typeDeco
	type(_validator: Validator): SolidType {
		return new SolidTypeTuple().intersect(new SolidTypeRecord());
	}
	/** @implements ASTNodeExpression */
	@memoizeMethod
	assess(_validator: Validator): SolidObject | null {
		return null;
=======
	protected override build_do(builder: Builder): InstructionExpression {
		throw builder && 'ASTNodeEmptyCollection#build_do not yet supported.';
	}
	protected override type_do(_validator: Validator): SolidType {
		return new SolidTypeTuple().intersect(new SolidTypeRecord());
>>>>>>> 548453eb
	}
	protected override assess_do(): SolidObject | null {
		throw 'ASTNodeEmptyCollection#assess_do not yet supported.';
	}
}
export class ASTNodeList extends ASTNodeExpression {
	static override fromSource(src: string, config: SolidConfig = CONFIG_DEFAULT): ASTNodeList {
		const expression: ASTNodeExpression = ASTNodeExpression.fromSource(src, config);
		assert.ok(expression instanceof ASTNodeList);
		return expression;
	}
	constructor (
		start_node: PARSER.ParseNodeListLiteral,
		override readonly children: Readonly<NonemptyArray<ASTNodeExpression>>,
	) {
		super(start_node, {}, children);
	}
	override get shouldFloat(): boolean {
		throw 'ASTNodeList#shouldFloat not yet supported.';
	}
<<<<<<< HEAD
	/** @implements ASTNodeExpression */
	@ASTNodeExpression.buildDeco
	build(builder: Builder): InstructionExpression {
		throw builder && 'ASTNodeList#build not yet supported.';
	}
	/** @implements ASTNodeExpression */
	@memoizeMethod
	@ASTNodeExpression.typeDeco
	type(validator: Validator): SolidType {
		return new SolidTypeTuple(this.children.map((c) => c.type(validator)));
	}
	/** @implements ASTNodeExpression */
	@memoizeMethod
	assess(validator: Validator): SolidObject | null {
		const items: readonly (SolidObject | null)[] = this.children.map((c) => c.assess(validator));
		return (items.includes(null))
			? null
			: new SolidTuple<SolidObject>(items as SolidObject[]);
=======
	protected override build_do(builder: Builder): InstructionExpression {
		throw builder && 'ASTNodeList#build_do not yet supported.';
	}
	protected override type_do(validator: Validator): SolidType {
		return new SolidTypeTuple(this.children.map((c) => c.type(validator)));
>>>>>>> 548453eb
	}
	protected override assess_do(): SolidObject | null {
		throw 'ASTNodeList#assess_do not yet supported.';
	}
}
export class ASTNodeRecord extends ASTNodeExpression {
	static override fromSource(src: string, config: SolidConfig = CONFIG_DEFAULT): ASTNodeRecord {
		const expression: ASTNodeExpression = ASTNodeExpression.fromSource(src, config);
		assert.ok(expression instanceof ASTNodeRecord);
		return expression;
	}
	constructor (
		start_node: PARSER.ParseNodeRecordLiteral,
		override readonly children: Readonly<NonemptyArray<ASTNodeProperty>>,
	) {
		super(start_node, {}, children);
	}
	override get shouldFloat(): boolean {
		throw 'ASTNodeRecord#shouldFloat not yet supported.';
	}
<<<<<<< HEAD
	/** @implements ASTNodeExpression */
	@ASTNodeExpression.buildDeco
	build(builder: Builder): InstructionExpression {
		throw builder && 'ASTNodeRecord#build not yet supported.';
	}
	/** @implements ASTNodeExpression */
	@memoizeMethod
	@ASTNodeExpression.typeDeco
	type(validator: Validator): SolidType {
=======
	protected override build_do(builder: Builder): InstructionExpression {
		throw builder && 'ASTNodeRecord#build_do not yet supported.';
	}
	protected override type_do(validator: Validator): SolidType {
>>>>>>> 548453eb
		return new SolidTypeRecord(new Map(this.children.map((c) => [
			c.children[0].id,
			c.children[1].type(validator),
		])));
	}
<<<<<<< HEAD
	/** @implements ASTNodeExpression */
	@memoizeMethod
	assess(validator: Validator): SolidObject | null {
		const properties: ReadonlyMap<bigint, SolidObject | null> = new Map(this.children.map((c) => [
			c.children[0].id,
			c.children[1].assess(validator),
		]));
		return ([...properties].map((p) => p[1]).includes(null))
			? null
			: new SolidRecord<SolidObject>(properties as ReadonlyMap<bigint, SolidObject>);
=======
	protected override assess_do(): SolidObject | null {
		throw 'ASTNodeRecord#assess_do not yet supported.';
>>>>>>> 548453eb
	}
}
export class ASTNodeMapping extends ASTNodeExpression {
	static override fromSource(src: string, config: SolidConfig = CONFIG_DEFAULT): ASTNodeMapping {
		const expression: ASTNodeExpression = ASTNodeExpression.fromSource(src, config);
		assert.ok(expression instanceof ASTNodeMapping);
		return expression;
	}
	constructor (
		start_node: PARSER.ParseNodeMappingLiteral,
		override readonly children: Readonly<NonemptyArray<ASTNodeCase>>,
	) {
		super(start_node, {}, children);
	}
	override get shouldFloat(): boolean {
		throw 'ASTNodeMapping#shouldFloat not yet supported.';
	}
<<<<<<< HEAD
	/** @implements ASTNodeExpression */
	@ASTNodeExpression.buildDeco
	build(builder: Builder): InstructionExpression {
		throw builder && 'ASTNodeMapping#build not yet supported.';
	}
	/** @implements ASTNodeExpression */
	@memoizeMethod
	@ASTNodeExpression.typeDeco
	type(_validator: Validator): SolidType {
		return SolidObject;
	}
	/** @implements ASTNodeExpression */
	@memoizeMethod
	assess(validator: Validator): SolidObject | null {
		const cases: ReadonlyMap<SolidObject | null, SolidObject | null> = new Map(this.children.map((c) => [
			c.children[0].assess(validator),
			c.children[1].assess(validator),
		]));
		return ([...cases].some((c) => c[0] === null || c[1] === null))
			? null
			: new SolidMapping<SolidObject, SolidObject>(cases as ReadonlyMap<SolidObject, SolidObject>);
=======
	protected override build_do(builder: Builder): InstructionExpression {
		throw builder && 'ASTNodeMapping#build_do not yet supported.';
	}
	protected override type_do(_validator: Validator): SolidType {
		return SolidObject;
>>>>>>> 548453eb
	}
	protected override assess_do(): SolidObject | null {
		throw 'ASTNodeMapping#assess_do not yet supported.';
	}
}
export abstract class ASTNodeOperation extends ASTNodeExpression {
	static override fromSource(src: string, config: SolidConfig = CONFIG_DEFAULT): ASTNodeOperation {
		const expression: ASTNodeExpression = ASTNodeExpression.fromSource(src, config);
		assert.ok(expression instanceof ASTNodeOperation);
		return expression;
	}
	override readonly tagname: string = 'Operation' // TODO remove after refactoring tests using `#serialize`
	constructor(
		start_node: ParseNode,
		operator: Operator,
		override readonly children: Readonly<NonemptyArray<ASTNodeExpression>>,
	) {
		super(start_node, {operator}, children)
	}
}
export class ASTNodeOperationUnary extends ASTNodeOperation {
	static override fromSource(src: string, config: SolidConfig = CONFIG_DEFAULT): ASTNodeOperationUnary {
		const expression: ASTNodeExpression = ASTNodeExpression.fromSource(src, config);
		assert.ok(expression instanceof ASTNodeOperationUnary);
		return expression;
	}
	constructor(
		start_node: ParseNode,
		readonly operator: ValidOperatorUnary,
		override readonly children: readonly [ASTNodeExpression],
	) {
		super(start_node, operator, children)
	}
	override get shouldFloat(): boolean {
		return this.children[0].shouldFloat
	}
<<<<<<< HEAD
	/** @implements ASTNodeExpression */
	@ASTNodeExpression.buildDeco
	build(builder: Builder, to_float: boolean = false): InstructionConst | InstructionUnop {
=======
	protected override build_do(builder: Builder, to_float: boolean = false): InstructionUnop {
>>>>>>> 548453eb
		const tofloat: boolean = to_float || this.shouldFloat
		return new InstructionUnop(
			this.operator,
			this.children[0].build(builder, tofloat),
		)
	}
<<<<<<< HEAD
	/** @implements ASTNodeExpression */
	@memoizeMethod
	@ASTNodeExpression.typeDeco
	type(validator: Validator): SolidType {
=======
	protected override type_do(validator: Validator): SolidType {
>>>>>>> 548453eb
		const t0: SolidType = this.children[0].type(validator);
		return (
			(this.operator === Operator.NOT) ? (
				(t0.isSubtypeOf(SolidNull.union(SolidBoolean.FALSETYPE))) ? SolidBoolean.TRUETYPE :
				(SolidNull.isSubtypeOf(t0) || SolidBoolean.FALSETYPE.isSubtypeOf(t0)) ? SolidBoolean :
				SolidBoolean.FALSETYPE
			) :
			(this.operator === Operator.EMP) ? SolidBoolean :
			/* (this.operator === Operator.NEG) */ (t0.isSubtypeOf(SolidNumber)) ? t0 : (() => { throw new TypeError01(this); })()
		);
	}
<<<<<<< HEAD
	/** @implements ASTNodeExpression */
	@memoizeMethod
	assess(validator: Validator): SolidObject | null {
=======
	protected override assess_do(validator: Validator): SolidObject | null {
>>>>>>> 548453eb
		const assess0: SolidObject | null = this.children[0].assess(validator);
		if (!assess0) {
			return assess0
		}
		const v0: SolidObject = assess0;
		return (
			(this.operator === Operator.NOT) ? v0.isTruthy.not :
			(this.operator === Operator.EMP) ? v0.isTruthy.not.or(v0.isEmpty) :
			(this.operator === Operator.NEG) ? this.foldNumeric(v0 as SolidNumber<any>) :
			(() => { throw new ReferenceError(`Operator ${ Operator[this.operator] } not found.`) })()
		)
	}
	private foldNumeric<T extends SolidNumber<T>>(z: T): T {
		try {
			return new Map<Operator, (z: T) => T>([
				[Operator.AFF, (z) => z],
				[Operator.NEG, (z) => z.neg()],
			]).get(this.operator)!(z)
		} catch (err) {
			if (err instanceof xjs.NaNError) {
				throw new NanError01(this)
			} else {
				throw err
			}
		}
	}
}
export abstract class ASTNodeOperationBinary extends ASTNodeOperation {
	static override fromSource(src: string, config: SolidConfig = CONFIG_DEFAULT): ASTNodeOperationBinary {
		const expression: ASTNodeExpression = ASTNodeExpression.fromSource(src, config);
		assert.ok(expression instanceof ASTNodeOperationBinary);
		return expression;
	}
	constructor(
		start_node: ParseNode,
		readonly operator: ValidOperatorBinary,
		override readonly children: readonly [ASTNodeExpression, ASTNodeExpression],
	) {
		super(start_node, operator, children)
	}
	override get shouldFloat(): boolean {
		return this.children[0].shouldFloat || this.children[1].shouldFloat
	}
	/**
	 * @final
	 */
<<<<<<< HEAD
	@memoizeMethod
	@ASTNodeExpression.typeDeco
	type(validator: Validator): SolidType {
		xjs.Array.forEachAggregated(this.children, (c) => c.typeCheck(validator));
		return this.type_do(
=======
	protected override type_do(validator: Validator): SolidType {
		return this.type_do_do(
>>>>>>> 548453eb
			this.children[0].type(validator),
			this.children[1].type(validator),
			validator.config.compilerOptions.intCoercion,
		)
	}
	protected abstract type_do(t0: SolidType, t1: SolidType, int_coercion: boolean): SolidType;
}
export class ASTNodeOperationBinaryArithmetic extends ASTNodeOperationBinary {
	static override fromSource(src: string, config: SolidConfig = CONFIG_DEFAULT): ASTNodeOperationBinaryArithmetic {
		const expression: ASTNodeExpression = ASTNodeExpression.fromSource(src, config);
		assert.ok(expression instanceof ASTNodeOperationBinaryArithmetic);
		return expression;
	}
	constructor (
		start_node: ParseNode,
		override readonly operator: ValidOperatorArithmetic,
		children: readonly [ASTNodeExpression, ASTNodeExpression],
	) {
		super(start_node, operator, children)
	}
<<<<<<< HEAD
	/** @implements ASTNodeExpression */
	@ASTNodeExpression.buildDeco
	build(builder: Builder, to_float: boolean = false): InstructionConst | InstructionBinopArithmetic {
=======
	protected override build_do(builder: Builder, to_float: boolean = false): InstructionBinopArithmetic {
>>>>>>> 548453eb
		const tofloat: boolean = to_float || this.shouldFloat
		return new InstructionBinopArithmetic(
			this.operator,
			this.children[0].build(builder, tofloat),
			this.children[1].build(builder, tofloat),
		)
	}
<<<<<<< HEAD
	/** @implements ASTNodeOperationBinary */
	protected type_do(t0: SolidType, t1: SolidType, int_coercion: boolean): SolidType {
=======
	protected override type_do_do(t0: SolidType, t1: SolidType, int_coercion: boolean): SolidType {
>>>>>>> 548453eb
		if (bothNumeric(t0, t1)) {
			if (int_coercion) {
				return (eitherFloats(t0, t1)) ? Float64 : Int16
			}
			if (bothFloats   (t0, t1)) { return Float64 }
			if (neitherFloats(t0, t1)) { return Int16 }
		}
		throw new TypeError01(this)
	}
<<<<<<< HEAD
	/** @implements ASTNodeExpression */
	@memoizeMethod
	assess(validator: Validator): SolidObject | null {
=======
	protected override assess_do(validator: Validator): SolidObject | null {
>>>>>>> 548453eb
		const assess0: SolidObject | null = this.children[0].assess(validator);
		if (!assess0) {
			return assess0
		}
		const assess1: SolidObject | null = this.children[1].assess(validator);
		if (!assess1) {
			return assess1
		}
		const [v0, v1]: [SolidObject, SolidObject] = [assess0, assess1];
		if (this.operator === Operator.DIV && v1 instanceof SolidNumber && v1.eq0()) {
			throw new NanError02(this.children[1])
		}
		if (!(v0 instanceof SolidNumber) || !(v1 instanceof SolidNumber)) {
			// using an internal TypeError, not a SolidTypeError, as it should already be valid per `this#type`
			throw new TypeError('Both operands must be of type `SolidNumber`.')
		}
		return (
			(v0 instanceof Int16 && v1 instanceof Int16)
				? this.foldNumeric(v0, v1)
				: this.foldNumeric(
					(v0 as SolidNumber).toFloat(),
					(v1 as SolidNumber).toFloat(),
				)
		)
	}
	private foldNumeric<T extends SolidNumber<T>>(x: T, y: T): T {
		try {
			return new Map<Operator, (x: T, y: T) => T>([
				[Operator.EXP, (x, y) => x.exp(y)],
				[Operator.MUL, (x, y) => x.times(y)],
				[Operator.DIV, (x, y) => x.divide(y)],
				[Operator.ADD, (x, y) => x.plus(y)],
				// [Operator.SUB, (x, y) => x.minus(y)],
			]).get(this.operator)!(x, y)
		} catch (err) {
			if (err instanceof xjs.NaNError) {
				throw new NanError01(this)
			} else {
				throw err
			}
		}
	}
}
export class ASTNodeOperationBinaryComparative extends ASTNodeOperationBinary {
	static override fromSource(src: string, config: SolidConfig = CONFIG_DEFAULT): ASTNodeOperationBinaryComparative {
		const expression: ASTNodeExpression = ASTNodeExpression.fromSource(src, config);
		assert.ok(expression instanceof ASTNodeOperationBinaryComparative);
		return expression;
	}
	constructor (
		start_node: ParseNode,
		override readonly operator: ValidOperatorComparative,
		children: readonly [ASTNodeExpression, ASTNodeExpression],
	) {
		super(start_node, operator, children)
		if ([Operator.IS, Operator.ISNT].includes(this.operator)) {
			throw new TypeError(`Operator ${ this.operator } not yet supported.`);
		}
	}
<<<<<<< HEAD
	/** @implements ASTNodeExpression */
	@ASTNodeExpression.buildDeco
	build(builder: Builder, to_float: boolean = false): InstructionConst | InstructionBinopComparative {
=======
	protected override build_do(builder: Builder, to_float: boolean = false): InstructionBinopComparative {
>>>>>>> 548453eb
		const tofloat: boolean = to_float || this.shouldFloat
		return new InstructionBinopComparative(
			this.operator,
			this.children[0].build(builder, tofloat),
			this.children[1].build(builder, tofloat),
		)
	}
<<<<<<< HEAD
	/** @implements ASTNodeOperationBinary */
	protected type_do(t0: SolidType, t1: SolidType, int_coercion: boolean): SolidType {
=======
	protected override type_do_do(t0: SolidType, t1: SolidType, int_coercion: boolean): SolidType {
>>>>>>> 548453eb
		if (bothNumeric(t0, t1) && (int_coercion || (
			bothFloats(t0, t1) || neitherFloats(t0, t1)
		))) {
			return SolidBoolean
		}
		throw new TypeError01(this)
	}
<<<<<<< HEAD
	/** @implements ASTNodeExpression */
	@memoizeMethod
	assess(validator: Validator): SolidObject | null {
=======
	protected override assess_do(validator: Validator): SolidObject | null {
>>>>>>> 548453eb
		const assess0: SolidObject | null = this.children[0].assess(validator);
		if (!assess0) {
			return assess0
		}
		const assess1: SolidObject | null = this.children[1].assess(validator);
		if (!assess1) {
			return assess1
		}
		const [v0, v1]: [SolidObject, SolidObject] = [assess0, assess1];
		if (!(v0 instanceof SolidNumber) || !(v1 instanceof SolidNumber)) {
			// using an internal TypeError, not a SolidTypeError, as it should already be valid per `this#type`
			throw new TypeError('Both operands must be of type `SolidNumber`.')
		}
		return (
			(v0 instanceof Int16 && v1 instanceof Int16)
				? this.foldComparative(v0, v1)
				: this.foldComparative(
					(v0 as SolidNumber).toFloat(),
					(v1 as SolidNumber).toFloat(),
				)
		)
	}
	private foldComparative<T extends SolidNumber<T>>(x: T, y: T): SolidBoolean {
		return SolidBoolean.fromBoolean(new Map<Operator, (x: T, y: T) => boolean>([
			[Operator.LT, (x, y) => x.lt(y)],
			[Operator.GT, (x, y) => y.lt(x)],
			[Operator.LE, (x, y) => x.equal(y) || x.lt(y)],
			[Operator.GE, (x, y) => x.equal(y) || y.lt(x)],
			// [Operator.NLT, (x, y) => !x.lt(y)],
			// [Operator.NGT, (x, y) => !y.lt(x)],
		]).get(this.operator)!(x, y))
	}
}
export class ASTNodeOperationBinaryEquality extends ASTNodeOperationBinary {
	static override fromSource(src: string, config: SolidConfig = CONFIG_DEFAULT): ASTNodeOperationBinaryEquality {
		const expression: ASTNodeExpression = ASTNodeExpression.fromSource(src, config);
		assert.ok(expression instanceof ASTNodeOperationBinaryEquality);
		return expression;
	}
	constructor (
		start_node: ParseNode,
		override readonly operator: ValidOperatorEquality,
		children: readonly [ASTNodeExpression, ASTNodeExpression],
	) {
		super(start_node, operator, children)
	}
	override get shouldFloat(): boolean {
		return this.operator === Operator.EQ && super.shouldFloat
	}
<<<<<<< HEAD
	/** @implements ASTNodeExpression */
	@ASTNodeExpression.buildDeco
	build(builder: Builder, _to_float: boolean = false): InstructionConst | InstructionBinopEquality {
=======
	protected override build_do(builder: Builder, _to_float: boolean = false): InstructionBinopEquality {
>>>>>>> 548453eb
		const tofloat: boolean = builder.config.compilerOptions.intCoercion && this.shouldFloat
		return new InstructionBinopEquality(
			this.operator,
			this.children[0].build(builder, tofloat),
			this.children[1].build(builder, tofloat),
		)
	}
<<<<<<< HEAD
	/** @implements ASTNodeOperationBinary */
	protected type_do(t0: SolidType, t1: SolidType, int_coercion: boolean): SolidType {
=======
	protected override type_do_do(t0: SolidType, t1: SolidType, int_coercion: boolean): SolidType {
>>>>>>> 548453eb
		// If `a` and `b` are of disjoint numeric types, then `a is b` will always return `false`.
		// If `a` and `b` are of disjoint numeric types, then `a == b` will return `false` when `intCoercion` is off.
		if (bothNumeric(t0, t1)) {
			if (oneFloats(t0, t1) && (this.operator === Operator.ID || !int_coercion)) {
				return SolidBoolean.FALSETYPE
			}
			return SolidBoolean
		}
		if (t0.intersect(t1).isEmpty) {
			return SolidBoolean.FALSETYPE
		}
		return SolidBoolean
	}
<<<<<<< HEAD
	/** @implements ASTNodeExpression */
	@memoizeMethod
	assess(validator: Validator): SolidObject | null {
=======
	protected override assess_do(validator: Validator): SolidObject | null {
>>>>>>> 548453eb
		const assess0: SolidObject | null = this.children[0].assess(validator);
		if (!assess0) {
			return assess0
		}
		const assess1: SolidObject | null = this.children[1].assess(validator);
		if (!assess1) {
			return assess1
		}
		const [v0, v1]: [SolidObject, SolidObject] = [assess0, assess1];
		return this.foldEquality(v0, v1);
	}
	private foldEquality(x: SolidObject, y: SolidObject): SolidBoolean {
		return SolidBoolean.fromBoolean(new Map<Operator, (x: SolidObject, y: SolidObject) => boolean>([
			[Operator.ID, (x, y) => x.identical(y)],
			[Operator.EQ, (x, y) => x.equal(y)],
			// [Operator.ISNT, (x, y) => !x.identical(y)],
			// [Operator.NEQ,  (x, y) => !x.equal(y)],
		]).get(this.operator)!(x, y))
	}
}
export class ASTNodeOperationBinaryLogical extends ASTNodeOperationBinary {
	static override fromSource(src: string, config: SolidConfig = CONFIG_DEFAULT): ASTNodeOperationBinaryLogical {
		const expression: ASTNodeExpression = ASTNodeExpression.fromSource(src, config);
		assert.ok(expression instanceof ASTNodeOperationBinaryLogical);
		return expression;
	}
	constructor (
		start_node: ParseNode,
		override readonly operator: ValidOperatorLogical,
		children: readonly [ASTNodeExpression, ASTNodeExpression],
	) {
		super(start_node, operator, children)
	}
<<<<<<< HEAD
	/** @implements ASTNodeExpression */
	@ASTNodeExpression.buildDeco
	build(builder: Builder, to_float: boolean = false): InstructionConst | InstructionBinopLogical {
=======
	protected override build_do(builder: Builder, to_float: boolean = false): InstructionBinopLogical {
>>>>>>> 548453eb
		const tofloat: boolean = to_float || this.shouldFloat
		return new InstructionBinopLogical(
			builder.varCount,
			this.operator,
			this.children[0].build(builder, tofloat),
			this.children[1].build(builder, tofloat),
		)
	}
<<<<<<< HEAD
	/** @implements ASTNodeOperationBinary */
	protected type_do(t0: SolidType, t1: SolidType, _int_coercion: boolean): SolidType {
=======
	protected override type_do_do(t0: SolidType, t1: SolidType, _int_coercion: boolean): SolidType {
>>>>>>> 548453eb
		const null_union_false: SolidType = SolidNull.union(SolidBoolean.FALSETYPE);
		function truthifyType(t: SolidType): SolidType {
			const values: Set<SolidObject> = new Set(t.values);
			values.delete(SolidNull.NULL);
			values.delete(SolidBoolean.FALSE);
			return [...values].map<SolidType>((v) => new SolidTypeConstant(v)).reduce((a, b) => a.union(b));
		}
		return (this.operator === Operator.AND)
			? (t0.isSubtypeOf(null_union_false))
				? t0
				: (SolidNull.isSubtypeOf(t0))
					? (SolidBoolean.FALSETYPE.isSubtypeOf(t0))
						? null_union_false.union(t1)
						: SolidNull.union(t1)
					: (SolidBoolean.FALSETYPE.isSubtypeOf(t0))
						? SolidBoolean.FALSETYPE.union(t1)
						: t1
			: (t0.isSubtypeOf(null_union_false))
				? t1
				: (SolidNull.isSubtypeOf(t0) || SolidBoolean.FALSETYPE.isSubtypeOf(t0))
					? truthifyType(t0).union(t1)
					: t0
	}
<<<<<<< HEAD
	/** @implements ASTNodeExpression */
	@memoizeMethod
	assess(validator: Validator): SolidObject | null {
=======
	protected override assess_do(validator: Validator): SolidObject | null {
>>>>>>> 548453eb
		const assess0: SolidObject | null = this.children[0].assess(validator);
		if (!assess0) {
			return assess0
		}
		const v0: SolidObject = assess0;
		if (
			this.operator === Operator.AND && !v0.isTruthy.value ||
			this.operator === Operator.OR  &&  v0.isTruthy.value
		) {
			return v0;
		}
		return this.children[1].assess(validator);
	}
}
export class ASTNodeOperationTernary extends ASTNodeOperation {
	static override fromSource(src: string, config: SolidConfig = CONFIG_DEFAULT): ASTNodeOperationTernary {
		const expression: ASTNodeExpression = ASTNodeExpression.fromSource(src, config);
		assert.ok(expression instanceof ASTNodeOperationTernary);
		return expression;
	}
	constructor(
		start_node: ParseNode,
		readonly operator: Operator.COND,
		override readonly children: readonly [ASTNodeExpression, ASTNodeExpression, ASTNodeExpression],
	) {
		super(start_node, operator, children)
	}
	override get shouldFloat(): boolean {
		return this.children[1].shouldFloat || this.children[2].shouldFloat
	}
<<<<<<< HEAD
	/** @implements ASTNodeExpression */
	@ASTNodeExpression.buildDeco
	build(builder: Builder, to_float: boolean = false): InstructionConst | InstructionCond {
=======
	protected override build_do(builder: Builder, to_float: boolean = false): InstructionCond {
>>>>>>> 548453eb
		const tofloat: boolean = to_float || this.shouldFloat
		return new InstructionCond(
			this.children[0].build(builder, false),
			this.children[1].build(builder, tofloat),
			this.children[2].build(builder, tofloat),
		)
	}
<<<<<<< HEAD
	/** @implements ASTNodeExpression */
	@memoizeMethod
	@ASTNodeExpression.typeDeco
	type(validator: Validator): SolidType {
		xjs.Array.forEachAggregated(this.children, (c) => c.typeCheck(validator));
=======
	protected override type_do(validator: Validator): SolidType {
		// If `a` is of type `false`, then `typeof (if a then b else c)` is `typeof c`.
		// If `a` is of type `true`,  then `typeof (if a then b else c)` is `typeof b`.
>>>>>>> 548453eb
		const t0: SolidType = this.children[0].type(validator);
		const t1: SolidType = this.children[1].type(validator);
		const t2: SolidType = this.children[2].type(validator);
		return (t0.isSubtypeOf(SolidBoolean))
			? (t0 instanceof SolidTypeConstant)
				? (t0.value === SolidBoolean.FALSE)
					? t2 // If `a` is of type `false`, then `typeof (if a then b else c)` is `typeof c`.
					: t1 // If `a` is of type `true`,  then `typeof (if a then b else c)` is `typeof b`.
				: t1.union(t2)
			: (() => { throw new TypeError01(this) })()
	}
<<<<<<< HEAD
	/** @implements ASTNodeExpression */
	@memoizeMethod
	assess(validator: Validator): SolidObject | null {
=======
	protected override assess_do(validator: Validator): SolidObject | null {
>>>>>>> 548453eb
		const assess0: SolidObject | null = this.children[0].assess(validator);
		if (!assess0) {
			return assess0
		}
		return (assess0 === SolidBoolean.TRUE)
			? this.children[1].assess(validator)
			: this.children[2].assess(validator)
	}
}
/**
 * A sematic node representing a statement.
 * There are 3 known subclasses:
 * - ASTNodeStatementExpression
 * - ASTNodeDeclaration
 * - ASTNodeAssignment
 */
export abstract class ASTNodeStatement extends ASTNodeSolid {
	/**
	 * Construct a new ASTNodeStatement from a source text and optionally a configuration.
	 * The source text must parse successfully.
	 * @param src    the source text
	 * @param config the configuration
	 * @returns      a new ASTNodeStatement representing the given source
	 */
	static fromSource(src: string, config: SolidConfig = CONFIG_DEFAULT): ASTNodeStatement {
		const goal: ASTNodeGoal = ASTNodeGoal.fromSource(src, config);
		assert.strictEqual(goal.children.length, 1, 'semantic goal should have 1 child');
		return goal.children[0];
	}
}
export class ASTNodeStatementExpression extends ASTNodeStatement {
	static override fromSource(src: string, config: SolidConfig = CONFIG_DEFAULT): ASTNodeStatementExpression {
		const statement: ASTNodeStatement = ASTNodeStatement.fromSource(src, config);
		assert.ok(statement instanceof ASTNodeStatementExpression);
		return statement;
	}
	constructor(
		start_node: ParseNode,
		override readonly children:
			| readonly []
			| readonly [ASTNodeExpression]
		,
	) {
		super(start_node, {}, children)
	}
	override build(builder: Builder): InstructionNone | InstructionStatement {
		return (!this.children.length)
			? new InstructionNone()
			: new InstructionStatement(builder.stmtCount, this.children[0].build(builder))
	}
}
/**
 * A sematic node representing a declaration.
 * There are 2 known subclasses:
 * - ASTNodeDeclarationType
 * - ASTNodeDeclarationVariable
 */
export type ASTNodeDeclaration =
	| ASTNodeDeclarationType
	| ASTNodeDeclarationVariable
export class ASTNodeDeclarationType extends ASTNodeStatement {
	static override fromSource(src: string, config: SolidConfig = CONFIG_DEFAULT): ASTNodeDeclarationType {
		const statement: ASTNodeStatement = ASTNodeStatement.fromSource(src, config);
		assert.ok(statement instanceof ASTNodeDeclarationType);
		return statement;
	}
	constructor (
		start_node: ParseNode,
		override readonly children: readonly [ASTNodeTypeAlias, ASTNodeType],
	) {
		super(start_node, {}, children);
	}
	override varCheck(validator: Validator): void {
		const variable: ASTNodeTypeAlias = this.children[0];
		if (validator.hasSymbol(variable.id)) {
			throw new AssignmentError01(variable);
		};
		this.children[1].varCheck(validator);
		validator.addSymbol(new SymbolStructureType(
			variable.id,
			variable.line_index,
			variable.col_index,
			variable.source,
			() => this.children[1].assess(validator),
		));
	}
	override typeCheck(validator: Validator): void {
		return validator.getSymbolInfo(this.children[0].id)?.assess();
	}
	override build(_builder: Builder): INST.InstructionNone {
		return new INST.InstructionNone();
	}
}
export class ASTNodeDeclarationVariable extends ASTNodeStatement {
	static override fromSource(src: string, config: SolidConfig = CONFIG_DEFAULT): ASTNodeDeclarationVariable {
		const statement: ASTNodeStatement = ASTNodeStatement.fromSource(src, config);
		assert.ok(statement instanceof ASTNodeDeclarationVariable);
		return statement;
	}
	constructor (
		start_node: ParseNode,
		readonly unfixed: boolean,
		override readonly children: readonly [ASTNodeVariable, ASTNodeType, ASTNodeExpression],
	) {
		super(start_node, {unfixed}, children)
	}
	override varCheck(validator: Validator): void {
		const variable: ASTNodeVariable = this.children[0];
		if (validator.hasSymbol(variable.id)) {
			throw new AssignmentError01(variable);
		};
		xjs.Array.forEachAggregated([
			this.children[1],
			this.children[2],
		], (c) => c.varCheck(validator));
		validator.addSymbol(new SymbolStructureVar(
			variable.id,
			variable.line_index,
			variable.col_index,
			variable.source,
			this.unfixed,
			() => this.children[1].assess(validator),
			(validator.config.compilerOptions.constantFolding && !this.unfixed)
				? () => this.children[2].assess(validator)
				: null,
		));
	}
	override typeCheck(validator: Validator): void {
		this.children[2].typeCheck(validator);
		const assignee_type: SolidType = this.children[1].assess(validator);
		const assigned_type: SolidType = this.children[2].type(validator);
		if (
			assigned_type.isSubtypeOf(assignee_type) ||
			validator.config.compilerOptions.intCoercion && assigned_type.isSubtypeOf(Int16) && Float64.isSubtypeOf(assignee_type)
		) {
		} else {
			throw new TypeError03(this, assignee_type, assigned_type)
		}
		return validator.getSymbolInfo(this.children[0].id)?.assess();
	}
	override build(builder: Builder): INST.InstructionNone | INST.InstructionDeclareGlobal {
		const tofloat: boolean = this.children[2].type(builder.validator).isSubtypeOf(Float64) || this.children[2].shouldFloat;
		const assess: SolidObject | null = this.children[0].assess(builder.validator);
		return (builder.validator.config.compilerOptions.constantFolding && !this.unfixed && assess)
			? new INST.InstructionNone()
			: new INST.InstructionDeclareGlobal(this.children[0].id, this.unfixed, this.children[2].build(builder, tofloat))
		;
	}
}
export class ASTNodeAssignment extends ASTNodeStatement {
	static override fromSource(src: string, config: SolidConfig = CONFIG_DEFAULT): ASTNodeAssignment {
		const statement: ASTNodeStatement = ASTNodeStatement.fromSource(src, config);
		assert.ok(statement instanceof ASTNodeAssignment);
		return statement;
	}
	constructor (
		start_node: ParseNode,
		override readonly children: readonly [ASTNodeVariable, ASTNodeExpression],
	) {
		super(start_node, {}, children)
	}
	override varCheck(validator: Validator): void {
		xjs.Array.forEachAggregated(this.children, (c) => c.varCheck(validator));
		const variable: ASTNodeVariable = this.children[0];
		if (!(validator.getSymbolInfo(variable.id) as SymbolStructureVar).unfixed) {
			throw new AssignmentError10(variable);
		};
	}
	override typeCheck(validator: Validator): void {
		this.children[1].typeCheck(validator);
		const assignee_type: SolidType = this.children[0].type(validator);
		const assigned_type: SolidType = this.children[1].type(validator);
		if (
			assigned_type.isSubtypeOf(assignee_type) ||
			validator.config.compilerOptions.intCoercion && assigned_type.isSubtypeOf(Int16) && Float64.isSubtypeOf(assignee_type)
		) {
		} else {
			throw new TypeError03(this, assignee_type, assigned_type);
		};
	}
	override build(builder: Builder): INST.InstructionStatement {
		const tofloat: boolean = this.children[1].type(builder.validator).isSubtypeOf(Float64) || this.children[1].shouldFloat;
		return new INST.InstructionStatement(
			builder.stmtCount,
			new INST.InstructionGlobalSet(this.children[0].id, this.children[1].build(builder, tofloat)),
		);
	}
}
export class ASTNodeGoal extends ASTNodeSolid {
	/**
	 * Construct a new ASTNodeGoal from a source text and optionally a configuration.
	 * The source text must parse successfully.
	 * @param src    the source text
	 * @param config the configuration
	 * @returns      a new ASTNodeGoal representing the given source
	 */
	static fromSource(src: string, config: SolidConfig = CONFIG_DEFAULT): ASTNodeGoal {
		return Decorator.decorate(new Parser(src, config).parse());
	}
	constructor(
		start_node: ParseNode,
		override readonly children: readonly ASTNodeStatement[],
	) {
		super(start_node, {}, children)
	}
	override build(builder: Builder): InstructionNone | InstructionModule {
		return (!this.children.length)
			? new InstructionNone()
			: new InstructionModule([
				...Builder.IMPORTS,
				...(this.children as readonly ASTNodeStatement[]).map((child) => child.build(builder)),
			])
	}
}<|MERGE_RESOLUTION|>--- conflicted
+++ resolved
@@ -265,13 +265,8 @@
 		super(start_node, {value});
 		this.value = value
 	}
-<<<<<<< HEAD
-	/** @implements ASTNodeType */
-	@memoizeMethod
-	assess(_validator: Validator): SolidType {
-=======
-	protected override assess_do(_validator: Validator): SolidType {
->>>>>>> 548453eb
+	@memoizeMethod
+	override assess(_validator: Validator): SolidType {
 		return this.value
 	}
 }
@@ -295,13 +290,8 @@
 			throw new ReferenceError03(this, SymbolKind.VALUE, SymbolKind.TYPE);
 		};
 	}
-<<<<<<< HEAD
-	/** @implements ASTNodeType */
-	@memoizeMethod
-	assess(validator: Validator): SolidType {
-=======
-	protected override assess_do(validator: Validator): SolidType {
->>>>>>> 548453eb
+	@memoizeMethod
+	override assess(validator: Validator): SolidType {
 		if (validator.hasSymbol(this.id)) {
 			const symbol: SymbolStructure = validator.getSymbolInfo(this.id)!;
 			if (symbol instanceof SymbolStructureType) {
@@ -324,13 +314,8 @@
 	) {
 		super(start_node);
 	}
-<<<<<<< HEAD
-	/** @implements ASTNodeType */
-	@memoizeMethod
-	assess(_validator: Validator): SolidType {
-=======
-	protected override assess_do(_validator: Validator): SolidType {
->>>>>>> 548453eb
+	@memoizeMethod
+	override assess(_validator: Validator): SolidType {
 		return new SolidTypeTuple().intersect(new SolidTypeRecord());
 	}
 }
@@ -346,13 +331,8 @@
 	) {
 		super(start_node, {}, children);
 	}
-<<<<<<< HEAD
-	/** @implements ASTNodeType */
-	@memoizeMethod
-	assess(validator: Validator): SolidType {
-=======
-	protected override assess_do(validator: Validator): SolidType {
->>>>>>> 548453eb
+	@memoizeMethod
+	override assess(validator: Validator): SolidType {
 		return new SolidTypeTuple(this.children.map((c) => c.assess(validator)));
 	}
 }
@@ -368,13 +348,8 @@
 	) {
 		super(start_node, {}, children);
 	}
-<<<<<<< HEAD
-	/** @implements ASTNodeType */
-	@memoizeMethod
-	assess(validator: Validator): SolidType {
-=======
-	protected override assess_do(validator: Validator): SolidType {
->>>>>>> 548453eb
+	@memoizeMethod
+	override assess(validator: Validator): SolidType {
 		return new SolidTypeRecord(new Map(this.children.map((c) => [
 			c.children[0].id,
 			c.children[1].assess(validator),
@@ -408,13 +383,8 @@
 	) {
 		super(start_node, operator, children)
 	}
-<<<<<<< HEAD
-	/** @implements ASTNodeType */
-	@memoizeMethod
-	assess(validator: Validator): SolidType {
-=======
-	protected override assess_do(validator: Validator): SolidType {
->>>>>>> 548453eb
+	@memoizeMethod
+	override assess(validator: Validator): SolidType {
 		return (this.operator === Operator.ORNULL)
 			? this.children[0].assess(validator).union(SolidNull)
 			: (() => { throw new Error(`Operator ${ Operator[this.operator] } not found.`) })()
@@ -433,13 +403,8 @@
 	) {
 		super(start_node, operator, children)
 	}
-<<<<<<< HEAD
-	/** @implements ASTNodeType */
-	@memoizeMethod
-	assess(validator: Validator): SolidType {
-=======
-	protected override assess_do(validator: Validator): SolidType {
->>>>>>> 548453eb
+	@memoizeMethod
+	override assess(validator: Validator): SolidType {
 		return (
 			(this.operator === Operator.AND) ? this.children[0].assess(validator).intersect(this.children[1].assess(validator)) :
 			(this.operator === Operator.OR)  ? this.children[0].assess(validator).union    (this.children[1].assess(validator)) :
@@ -534,21 +499,9 @@
 		this.type(validator); // assert does not throw
 	}
 	/**
-<<<<<<< HEAD
-	 * @overrides ASTNodeSolid
-=======
->>>>>>> 548453eb
 	 * @param to_float Should the returned instruction be type-coerced into a floating-point number?
 	 */
-<<<<<<< HEAD
-	abstract build(builder: Builder, to_float?: boolean): InstructionExpression;
-=======
-	override build(builder: Builder, to_float?: boolean): InstructionExpression {
-		const assessed: SolidObject | null = (builder.config.compilerOptions.constantFolding) ? this.assess(builder.validator) : null;
-		return (!!assessed) ? InstructionConst.fromAssessment(assessed, to_float) : this.build_do(builder, to_float);
-	}
-	protected abstract build_do(builder: Builder, to_float?: boolean): InstructionExpression;
->>>>>>> 548453eb
+	abstract override build(builder: Builder, to_float?: boolean): InstructionExpression;
 	/**
 	 * The Type of this expression.
 	 * @param validator stores validation and configuration information
@@ -588,22 +541,13 @@
 	override get shouldFloat(): boolean {
 		return this.value instanceof Float64
 	}
-<<<<<<< HEAD
-	/** @implements ASTNodeExpression */
 	@ASTNodeExpression.buildDeco
-	build(builder: Builder, to_float: boolean = false): InstructionConst {
+	override build(builder: Builder, to_float: boolean = false): InstructionConst {
 		return InstructionConst.fromAssessment(this.assess(builder.validator), to_float);
 	}
-	/** @implements ASTNodeExpression */
 	@memoizeMethod
 	@ASTNodeExpression.typeDeco
-	type(validator: Validator): SolidType {
-=======
-	protected override build_do(builder: Builder, to_float: boolean = false): InstructionConst {
-		return InstructionConst.fromAssessment(this.assess_do(builder.validator), to_float);
-	}
-	protected override type_do(validator: Validator): SolidType {
->>>>>>> 548453eb
+	override type(validator: Validator): SolidType {
 		// No need to call `this.assess(validator)` and then unwrap again; just use `this.value`.
 		return (validator.config.compilerOptions.constantFolding) ? new SolidTypeConstant(this.value) :
 		(this.value instanceof SolidNull)    ? SolidNull :
@@ -613,13 +557,8 @@
 		(Dev.supports('stringConstant-assess') && this.value instanceof SolidString)  ? SolidString :
 		SolidObject
 	}
-<<<<<<< HEAD
-	/** @implements ASTNodeExpression */
-	@memoizeMethod
-	assess(_validator: Validator): SolidObject {
-=======
-	protected override assess_do(_validator: Validator): SolidObject {
->>>>>>> 548453eb
+	@memoizeMethod
+	override assess(_validator: Validator): SolidObject {
 		if (this.value instanceof SolidString && !Dev.supports('stringConstant-assess')) {
 			throw new Error('`stringConstant-assess` not yet supported.');
 		};
@@ -650,22 +589,13 @@
 			// TODO: When Type objects are allowed as runtime values, this should be removed and checked by the type checker (`this#typeCheck`).
 		};
 	}
-<<<<<<< HEAD
-	/** @implements ASTNodeExpression */
 	@ASTNodeExpression.buildDeco
-	build(_builder: Builder, to_float: boolean = false): INST.InstructionExpression {
+	override build(_builder: Builder, to_float: boolean = false): INST.InstructionExpression {
 		return new INST.InstructionGlobalGet(this.id, to_float || this.shouldFloat);
 	}
-	/** @implements ASTNodeExpression */
 	@memoizeMethod
 	@ASTNodeExpression.typeDeco
-	type(validator: Validator): SolidType {
-=======
-	protected override build_do(_builder: Builder, to_float: boolean = false): INST.InstructionGlobalGet {
-		return new INST.InstructionGlobalGet(this.id, to_float || this.shouldFloat);
-	}
-	protected override type_do(validator: Validator): SolidType {
->>>>>>> 548453eb
+	override type(validator: Validator): SolidType {
 		if (validator.hasSymbol(this.id)) {
 			const symbol: SymbolStructure = validator.getSymbolInfo(this.id)!;
 			if (symbol instanceof SymbolStructureVar) {
@@ -674,13 +604,8 @@
 		};
 		return SolidType.UNKNOWN;
 	}
-<<<<<<< HEAD
-	/** @implements ASTNodeExpression */
-	@memoizeMethod
-	assess(validator: Validator): SolidObject | null {
-=======
-	protected override assess_do(validator: Validator): SolidObject | null {
->>>>>>> 548453eb
+	@memoizeMethod
+	override assess(validator: Validator): SolidObject | null {
 		if (validator.hasSymbol(this.id)) {
 			const symbol: SymbolStructure = validator.getSymbolInfo(this.id)!;
 			if (symbol instanceof SymbolStructureVar && !symbol.unfixed) {
@@ -712,30 +637,17 @@
 	override get shouldFloat(): boolean {
 		throw new Error('ASTNodeTemplate#shouldFloat not yet supported.');
 	}
-<<<<<<< HEAD
-	/** @implements ASTNodeExpression */
 	@ASTNodeExpression.buildDeco
-	build(_builder: Builder): InstructionExpression {
+	override build(_builder: Builder): InstructionExpression {
 		throw new Error('ASTNodeTemplate#build not yet supported.');
 	}
-	/** @implements ASTNodeExpression */
 	@memoizeMethod
 	@ASTNodeExpression.typeDeco
-	type(_validator: Validator): SolidType {
+	override type(_validator: Validator): SolidType {
 		return SolidString
 	}
-	/** @implements ASTNodeExpression */
-	@memoizeMethod
-	assess(validator: Validator): SolidString | null {
-=======
-	protected override build_do(_builder: Builder): InstructionExpression {
-		throw new Error('ASTNodeTemplate#build_do not yet supported.');
-	}
-	protected override type_do(_validator: Validator): SolidType {
-		return SolidString
-	}
-	protected override assess_do(validator: Validator): SolidString | null {
->>>>>>> 548453eb
+	@memoizeMethod
+	override assess(validator: Validator): SolidString | null {
 		const concat: string | null = [...this.children].map((expr) => {
 			const assessed: SolidObject | null = expr.assess(validator);
 			return assessed && assessed.toString();
@@ -757,32 +669,18 @@
 	override get shouldFloat(): boolean {
 		throw 'ASTNodeEmptyCollection#shouldFloat not yet supported.';
 	}
-<<<<<<< HEAD
-	/** @implements ASTNodeExpression */
 	@ASTNodeExpression.buildDeco
-	build(builder: Builder): InstructionExpression {
+	override build(builder: Builder): InstructionExpression {
 		throw builder && 'ASTNodeEmptyCollection#build not yet supported.';
 	}
-	/** @implements ASTNodeExpression */
 	@memoizeMethod
 	@ASTNodeExpression.typeDeco
-	type(_validator: Validator): SolidType {
+	override type(_validator: Validator): SolidType {
 		return new SolidTypeTuple().intersect(new SolidTypeRecord());
 	}
-	/** @implements ASTNodeExpression */
-	@memoizeMethod
-	assess(_validator: Validator): SolidObject | null {
+	@memoizeMethod
+	override assess(_validator: Validator): SolidObject | null {
 		return null;
-=======
-	protected override build_do(builder: Builder): InstructionExpression {
-		throw builder && 'ASTNodeEmptyCollection#build_do not yet supported.';
-	}
-	protected override type_do(_validator: Validator): SolidType {
-		return new SolidTypeTuple().intersect(new SolidTypeRecord());
->>>>>>> 548453eb
-	}
-	protected override assess_do(): SolidObject | null {
-		throw 'ASTNodeEmptyCollection#assess_do not yet supported.';
 	}
 }
 export class ASTNodeList extends ASTNodeExpression {
@@ -800,35 +698,21 @@
 	override get shouldFloat(): boolean {
 		throw 'ASTNodeList#shouldFloat not yet supported.';
 	}
-<<<<<<< HEAD
-	/** @implements ASTNodeExpression */
 	@ASTNodeExpression.buildDeco
-	build(builder: Builder): InstructionExpression {
+	override build(builder: Builder): InstructionExpression {
 		throw builder && 'ASTNodeList#build not yet supported.';
 	}
-	/** @implements ASTNodeExpression */
 	@memoizeMethod
 	@ASTNodeExpression.typeDeco
-	type(validator: Validator): SolidType {
+	override type(validator: Validator): SolidType {
 		return new SolidTypeTuple(this.children.map((c) => c.type(validator)));
 	}
-	/** @implements ASTNodeExpression */
-	@memoizeMethod
-	assess(validator: Validator): SolidObject | null {
+	@memoizeMethod
+	override assess(validator: Validator): SolidObject | null {
 		const items: readonly (SolidObject | null)[] = this.children.map((c) => c.assess(validator));
 		return (items.includes(null))
 			? null
 			: new SolidTuple<SolidObject>(items as SolidObject[]);
-=======
-	protected override build_do(builder: Builder): InstructionExpression {
-		throw builder && 'ASTNodeList#build_do not yet supported.';
-	}
-	protected override type_do(validator: Validator): SolidType {
-		return new SolidTypeTuple(this.children.map((c) => c.type(validator)));
->>>>>>> 548453eb
-	}
-	protected override assess_do(): SolidObject | null {
-		throw 'ASTNodeList#assess_do not yet supported.';
 	}
 }
 export class ASTNodeRecord extends ASTNodeExpression {
@@ -846,31 +730,20 @@
 	override get shouldFloat(): boolean {
 		throw 'ASTNodeRecord#shouldFloat not yet supported.';
 	}
-<<<<<<< HEAD
-	/** @implements ASTNodeExpression */
 	@ASTNodeExpression.buildDeco
-	build(builder: Builder): InstructionExpression {
+	override build(builder: Builder): InstructionExpression {
 		throw builder && 'ASTNodeRecord#build not yet supported.';
 	}
-	/** @implements ASTNodeExpression */
 	@memoizeMethod
 	@ASTNodeExpression.typeDeco
-	type(validator: Validator): SolidType {
-=======
-	protected override build_do(builder: Builder): InstructionExpression {
-		throw builder && 'ASTNodeRecord#build_do not yet supported.';
-	}
-	protected override type_do(validator: Validator): SolidType {
->>>>>>> 548453eb
+	override type(validator: Validator): SolidType {
 		return new SolidTypeRecord(new Map(this.children.map((c) => [
 			c.children[0].id,
 			c.children[1].type(validator),
 		])));
 	}
-<<<<<<< HEAD
-	/** @implements ASTNodeExpression */
-	@memoizeMethod
-	assess(validator: Validator): SolidObject | null {
+	@memoizeMethod
+	override assess(validator: Validator): SolidObject | null {
 		const properties: ReadonlyMap<bigint, SolidObject | null> = new Map(this.children.map((c) => [
 			c.children[0].id,
 			c.children[1].assess(validator),
@@ -878,10 +751,6 @@
 		return ([...properties].map((p) => p[1]).includes(null))
 			? null
 			: new SolidRecord<SolidObject>(properties as ReadonlyMap<bigint, SolidObject>);
-=======
-	protected override assess_do(): SolidObject | null {
-		throw 'ASTNodeRecord#assess_do not yet supported.';
->>>>>>> 548453eb
 	}
 }
 export class ASTNodeMapping extends ASTNodeExpression {
@@ -899,21 +768,17 @@
 	override get shouldFloat(): boolean {
 		throw 'ASTNodeMapping#shouldFloat not yet supported.';
 	}
-<<<<<<< HEAD
-	/** @implements ASTNodeExpression */
 	@ASTNodeExpression.buildDeco
-	build(builder: Builder): InstructionExpression {
+	override build(builder: Builder): InstructionExpression {
 		throw builder && 'ASTNodeMapping#build not yet supported.';
 	}
-	/** @implements ASTNodeExpression */
 	@memoizeMethod
 	@ASTNodeExpression.typeDeco
-	type(_validator: Validator): SolidType {
+	override type(_validator: Validator): SolidType {
 		return SolidObject;
 	}
-	/** @implements ASTNodeExpression */
-	@memoizeMethod
-	assess(validator: Validator): SolidObject | null {
+	@memoizeMethod
+	override assess(validator: Validator): SolidObject | null {
 		const cases: ReadonlyMap<SolidObject | null, SolidObject | null> = new Map(this.children.map((c) => [
 			c.children[0].assess(validator),
 			c.children[1].assess(validator),
@@ -921,16 +786,6 @@
 		return ([...cases].some((c) => c[0] === null || c[1] === null))
 			? null
 			: new SolidMapping<SolidObject, SolidObject>(cases as ReadonlyMap<SolidObject, SolidObject>);
-=======
-	protected override build_do(builder: Builder): InstructionExpression {
-		throw builder && 'ASTNodeMapping#build_do not yet supported.';
-	}
-	protected override type_do(_validator: Validator): SolidType {
-		return SolidObject;
->>>>>>> 548453eb
-	}
-	protected override assess_do(): SolidObject | null {
-		throw 'ASTNodeMapping#assess_do not yet supported.';
 	}
 }
 export abstract class ASTNodeOperation extends ASTNodeExpression {
@@ -964,27 +819,17 @@
 	override get shouldFloat(): boolean {
 		return this.children[0].shouldFloat
 	}
-<<<<<<< HEAD
-	/** @implements ASTNodeExpression */
 	@ASTNodeExpression.buildDeco
-	build(builder: Builder, to_float: boolean = false): InstructionConst | InstructionUnop {
-=======
-	protected override build_do(builder: Builder, to_float: boolean = false): InstructionUnop {
->>>>>>> 548453eb
+	override build(builder: Builder, to_float: boolean = false): InstructionConst | InstructionUnop {
 		const tofloat: boolean = to_float || this.shouldFloat
 		return new InstructionUnop(
 			this.operator,
 			this.children[0].build(builder, tofloat),
 		)
 	}
-<<<<<<< HEAD
-	/** @implements ASTNodeExpression */
 	@memoizeMethod
 	@ASTNodeExpression.typeDeco
-	type(validator: Validator): SolidType {
-=======
-	protected override type_do(validator: Validator): SolidType {
->>>>>>> 548453eb
+	override type(validator: Validator): SolidType {
 		const t0: SolidType = this.children[0].type(validator);
 		return (
 			(this.operator === Operator.NOT) ? (
@@ -996,13 +841,8 @@
 			/* (this.operator === Operator.NEG) */ (t0.isSubtypeOf(SolidNumber)) ? t0 : (() => { throw new TypeError01(this); })()
 		);
 	}
-<<<<<<< HEAD
-	/** @implements ASTNodeExpression */
-	@memoizeMethod
-	assess(validator: Validator): SolidObject | null {
-=======
-	protected override assess_do(validator: Validator): SolidObject | null {
->>>>>>> 548453eb
+	@memoizeMethod
+	override assess(validator: Validator): SolidObject | null {
 		const assess0: SolidObject | null = this.children[0].assess(validator);
 		if (!assess0) {
 			return assess0
@@ -1049,16 +889,11 @@
 	/**
 	 * @final
 	 */
-<<<<<<< HEAD
 	@memoizeMethod
 	@ASTNodeExpression.typeDeco
-	type(validator: Validator): SolidType {
+	override type(validator: Validator): SolidType {
 		xjs.Array.forEachAggregated(this.children, (c) => c.typeCheck(validator));
 		return this.type_do(
-=======
-	protected override type_do(validator: Validator): SolidType {
-		return this.type_do_do(
->>>>>>> 548453eb
 			this.children[0].type(validator),
 			this.children[1].type(validator),
 			validator.config.compilerOptions.intCoercion,
@@ -1079,13 +914,8 @@
 	) {
 		super(start_node, operator, children)
 	}
-<<<<<<< HEAD
-	/** @implements ASTNodeExpression */
 	@ASTNodeExpression.buildDeco
-	build(builder: Builder, to_float: boolean = false): InstructionConst | InstructionBinopArithmetic {
-=======
-	protected override build_do(builder: Builder, to_float: boolean = false): InstructionBinopArithmetic {
->>>>>>> 548453eb
+	override build(builder: Builder, to_float: boolean = false): InstructionConst | InstructionBinopArithmetic {
 		const tofloat: boolean = to_float || this.shouldFloat
 		return new InstructionBinopArithmetic(
 			this.operator,
@@ -1093,12 +923,7 @@
 			this.children[1].build(builder, tofloat),
 		)
 	}
-<<<<<<< HEAD
-	/** @implements ASTNodeOperationBinary */
-	protected type_do(t0: SolidType, t1: SolidType, int_coercion: boolean): SolidType {
-=======
-	protected override type_do_do(t0: SolidType, t1: SolidType, int_coercion: boolean): SolidType {
->>>>>>> 548453eb
+	protected override type_do(t0: SolidType, t1: SolidType, int_coercion: boolean): SolidType {
 		if (bothNumeric(t0, t1)) {
 			if (int_coercion) {
 				return (eitherFloats(t0, t1)) ? Float64 : Int16
@@ -1108,13 +933,8 @@
 		}
 		throw new TypeError01(this)
 	}
-<<<<<<< HEAD
-	/** @implements ASTNodeExpression */
-	@memoizeMethod
-	assess(validator: Validator): SolidObject | null {
-=======
-	protected override assess_do(validator: Validator): SolidObject | null {
->>>>>>> 548453eb
+	@memoizeMethod
+	override assess(validator: Validator): SolidObject | null {
 		const assess0: SolidObject | null = this.children[0].assess(validator);
 		if (!assess0) {
 			return assess0
@@ -1174,13 +994,8 @@
 			throw new TypeError(`Operator ${ this.operator } not yet supported.`);
 		}
 	}
-<<<<<<< HEAD
-	/** @implements ASTNodeExpression */
 	@ASTNodeExpression.buildDeco
-	build(builder: Builder, to_float: boolean = false): InstructionConst | InstructionBinopComparative {
-=======
-	protected override build_do(builder: Builder, to_float: boolean = false): InstructionBinopComparative {
->>>>>>> 548453eb
+	override build(builder: Builder, to_float: boolean = false): InstructionConst | InstructionBinopComparative {
 		const tofloat: boolean = to_float || this.shouldFloat
 		return new InstructionBinopComparative(
 			this.operator,
@@ -1188,12 +1003,7 @@
 			this.children[1].build(builder, tofloat),
 		)
 	}
-<<<<<<< HEAD
-	/** @implements ASTNodeOperationBinary */
-	protected type_do(t0: SolidType, t1: SolidType, int_coercion: boolean): SolidType {
-=======
-	protected override type_do_do(t0: SolidType, t1: SolidType, int_coercion: boolean): SolidType {
->>>>>>> 548453eb
+	protected override type_do(t0: SolidType, t1: SolidType, int_coercion: boolean): SolidType {
 		if (bothNumeric(t0, t1) && (int_coercion || (
 			bothFloats(t0, t1) || neitherFloats(t0, t1)
 		))) {
@@ -1201,13 +1011,8 @@
 		}
 		throw new TypeError01(this)
 	}
-<<<<<<< HEAD
-	/** @implements ASTNodeExpression */
-	@memoizeMethod
-	assess(validator: Validator): SolidObject | null {
-=======
-	protected override assess_do(validator: Validator): SolidObject | null {
->>>>>>> 548453eb
+	@memoizeMethod
+	override assess(validator: Validator): SolidObject | null {
 		const assess0: SolidObject | null = this.children[0].assess(validator);
 		if (!assess0) {
 			return assess0
@@ -1257,13 +1062,8 @@
 	override get shouldFloat(): boolean {
 		return this.operator === Operator.EQ && super.shouldFloat
 	}
-<<<<<<< HEAD
-	/** @implements ASTNodeExpression */
 	@ASTNodeExpression.buildDeco
-	build(builder: Builder, _to_float: boolean = false): InstructionConst | InstructionBinopEquality {
-=======
-	protected override build_do(builder: Builder, _to_float: boolean = false): InstructionBinopEquality {
->>>>>>> 548453eb
+	override build(builder: Builder, _to_float: boolean = false): InstructionConst | InstructionBinopEquality {
 		const tofloat: boolean = builder.config.compilerOptions.intCoercion && this.shouldFloat
 		return new InstructionBinopEquality(
 			this.operator,
@@ -1271,12 +1071,7 @@
 			this.children[1].build(builder, tofloat),
 		)
 	}
-<<<<<<< HEAD
-	/** @implements ASTNodeOperationBinary */
-	protected type_do(t0: SolidType, t1: SolidType, int_coercion: boolean): SolidType {
-=======
-	protected override type_do_do(t0: SolidType, t1: SolidType, int_coercion: boolean): SolidType {
->>>>>>> 548453eb
+	protected override type_do(t0: SolidType, t1: SolidType, int_coercion: boolean): SolidType {
 		// If `a` and `b` are of disjoint numeric types, then `a is b` will always return `false`.
 		// If `a` and `b` are of disjoint numeric types, then `a == b` will return `false` when `intCoercion` is off.
 		if (bothNumeric(t0, t1)) {
@@ -1290,13 +1085,8 @@
 		}
 		return SolidBoolean
 	}
-<<<<<<< HEAD
-	/** @implements ASTNodeExpression */
-	@memoizeMethod
-	assess(validator: Validator): SolidObject | null {
-=======
-	protected override assess_do(validator: Validator): SolidObject | null {
->>>>>>> 548453eb
+	@memoizeMethod
+	override assess(validator: Validator): SolidObject | null {
 		const assess0: SolidObject | null = this.children[0].assess(validator);
 		if (!assess0) {
 			return assess0
@@ -1330,13 +1120,8 @@
 	) {
 		super(start_node, operator, children)
 	}
-<<<<<<< HEAD
-	/** @implements ASTNodeExpression */
 	@ASTNodeExpression.buildDeco
-	build(builder: Builder, to_float: boolean = false): InstructionConst | InstructionBinopLogical {
-=======
-	protected override build_do(builder: Builder, to_float: boolean = false): InstructionBinopLogical {
->>>>>>> 548453eb
+	override build(builder: Builder, to_float: boolean = false): InstructionConst | InstructionBinopLogical {
 		const tofloat: boolean = to_float || this.shouldFloat
 		return new InstructionBinopLogical(
 			builder.varCount,
@@ -1345,12 +1130,7 @@
 			this.children[1].build(builder, tofloat),
 		)
 	}
-<<<<<<< HEAD
-	/** @implements ASTNodeOperationBinary */
-	protected type_do(t0: SolidType, t1: SolidType, _int_coercion: boolean): SolidType {
-=======
-	protected override type_do_do(t0: SolidType, t1: SolidType, _int_coercion: boolean): SolidType {
->>>>>>> 548453eb
+	protected override type_do(t0: SolidType, t1: SolidType, _int_coercion: boolean): SolidType {
 		const null_union_false: SolidType = SolidNull.union(SolidBoolean.FALSETYPE);
 		function truthifyType(t: SolidType): SolidType {
 			const values: Set<SolidObject> = new Set(t.values);
@@ -1374,13 +1154,8 @@
 					? truthifyType(t0).union(t1)
 					: t0
 	}
-<<<<<<< HEAD
-	/** @implements ASTNodeExpression */
-	@memoizeMethod
-	assess(validator: Validator): SolidObject | null {
-=======
-	protected override assess_do(validator: Validator): SolidObject | null {
->>>>>>> 548453eb
+	@memoizeMethod
+	override assess(validator: Validator): SolidObject | null {
 		const assess0: SolidObject | null = this.children[0].assess(validator);
 		if (!assess0) {
 			return assess0
@@ -1411,13 +1186,8 @@
 	override get shouldFloat(): boolean {
 		return this.children[1].shouldFloat || this.children[2].shouldFloat
 	}
-<<<<<<< HEAD
-	/** @implements ASTNodeExpression */
 	@ASTNodeExpression.buildDeco
-	build(builder: Builder, to_float: boolean = false): InstructionConst | InstructionCond {
-=======
-	protected override build_do(builder: Builder, to_float: boolean = false): InstructionCond {
->>>>>>> 548453eb
+	override build(builder: Builder, to_float: boolean = false): InstructionConst | InstructionCond {
 		const tofloat: boolean = to_float || this.shouldFloat
 		return new InstructionCond(
 			this.children[0].build(builder, false),
@@ -1425,17 +1195,10 @@
 			this.children[2].build(builder, tofloat),
 		)
 	}
-<<<<<<< HEAD
-	/** @implements ASTNodeExpression */
 	@memoizeMethod
 	@ASTNodeExpression.typeDeco
-	type(validator: Validator): SolidType {
+	override type(validator: Validator): SolidType {
 		xjs.Array.forEachAggregated(this.children, (c) => c.typeCheck(validator));
-=======
-	protected override type_do(validator: Validator): SolidType {
-		// If `a` is of type `false`, then `typeof (if a then b else c)` is `typeof c`.
-		// If `a` is of type `true`,  then `typeof (if a then b else c)` is `typeof b`.
->>>>>>> 548453eb
 		const t0: SolidType = this.children[0].type(validator);
 		const t1: SolidType = this.children[1].type(validator);
 		const t2: SolidType = this.children[2].type(validator);
@@ -1447,13 +1210,8 @@
 				: t1.union(t2)
 			: (() => { throw new TypeError01(this) })()
 	}
-<<<<<<< HEAD
-	/** @implements ASTNodeExpression */
-	@memoizeMethod
-	assess(validator: Validator): SolidObject | null {
-=======
-	protected override assess_do(validator: Validator): SolidObject | null {
->>>>>>> 548453eb
+	@memoizeMethod
+	override assess(validator: Validator): SolidObject | null {
 		const assess0: SolidObject | null = this.children[0].assess(validator);
 		if (!assess0) {
 			return assess0
