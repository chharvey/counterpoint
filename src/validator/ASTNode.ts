import {
	Token,
	ParseNode,
	ASTNode,
	NonemptyArray,
} from '@chharvey/parser';
import * as assert from 'assert';
import * as xjs from 'extrajs'
import {
	SolidConfig,
	CONFIG_DEFAULT,
	Dev,
} from '../core/index.js';
import {
	Keyword,
	TOKEN,
	PARSER,
	ParserSolid as Parser,
} from '../parser/index.js';
import {
	SolidType,
	SolidTypeIntersection,
	SolidTypeUnion,
	SolidTypeConstant,
	SolidTypeTuple,
	SolidTypeRecord,
	SolidTypeMapping,
	SolidObject,
	SolidNull,
	SolidBoolean,
	SolidNumber,
	Int16,
	Float64,
	SolidString,
	SolidTuple,
	SolidRecord,
	SolidMapping,
} from '../typer/index.js';
import {
	Builder,
	Instruction,
	INST,
} from '../builder/index.js';
import {
	ReferenceError01,
	ReferenceError03,
	AssignmentError01,
	AssignmentError10,
	TypeError01,
	TypeError02,
	TypeError03,
	TypeError04,
	NanError01,
	NanError02,
} from '../error/index.js';
import {
	Operator,
	ValidTypeOperator,
	ValidOperatorUnary,
	ValidOperatorBinary,
	ValidOperatorArithmetic,
	ValidOperatorComparative,
	ValidOperatorEquality,
	ValidOperatorLogical,
} from './Operator.js';
import {Decorator} from './Decorator.js';
import {Validator} from './Validator.js';
import {
	SymbolKind,
	SymbolStructure,
	SymbolStructureVar,
	SymbolStructureType,
} from './SymbolStructure.js';



function bothNumeric(t0: SolidType, t1: SolidType): boolean {
	return t0.isSubtypeOf(SolidNumber) && t1.isSubtypeOf(SolidNumber)
}
function eitherFloats(t0: SolidType, t1: SolidType): boolean {
	return t0.isSubtypeOf(Float64) || t1.isSubtypeOf(Float64)
}
function bothFloats(t0: SolidType, t1: SolidType): boolean {
	return t0.isSubtypeOf(Float64) && t1.isSubtypeOf(Float64)
}
function neitherFloats(t0: SolidType, t1: SolidType): boolean {
	return !eitherFloats(t0, t1)
}
function oneFloats(t0: SolidType, t1: SolidType): boolean {
	return !neitherFloats(t0, t1) && !bothFloats(t0, t1)
}



export abstract class ASTNodeSolid extends ASTNode {
	/**
	 * Construct a new ASTNodeSolid object.
	 *
	 * @param start_node - The initial node in the parse tree to which this ASTNode corresponds.
	 * @param children   - The set of child inputs that creates this ASTNode.
	 * @param attributes - Any other attributes to attach.
	 */
	constructor(
		start_node: Token|ParseNode,
		attributes: {[key: string]: unknown} = {},
		override readonly children: readonly ASTNodeSolid[] = [],
	) {
		super(start_node, attributes, children)
	}

	/**
	 * Perform definite assignment phase of semantic analysis:
	 * - Check that all variables have been assigned before being used.
	 * - Check that no varaible is declared more than once.
	 * - Check that fixed variables are not reassigned.
	 * @param validator a record of declared variable symbols
	 */
	varCheck(validator: Validator): void {
		return this.children.forEach((c) => c.varCheck(validator));
	}

	/**
	 * Type-check the node as part of semantic analysis.
	 * @param validator stores validation information
	 */
	typeCheck(validator: Validator): void {
		return this.children.forEach((c) => c.typeCheck(validator));
	}

	/**
	 * Give directions to the runtime code builder.
	 * @param builder the builder to direct
	 * @return the directions to print
	 */
	abstract build(builder: Builder): Instruction;
}



export class ASTNodeKey extends ASTNodeSolid {
	declare readonly children: readonly [];
	readonly id: bigint;
	constructor (start_node: TOKEN.TokenKeyword | TOKEN.TokenIdentifier) {
		super(start_node, {id: start_node.cook()});
		this.id = start_node.cook()!;
	}
	override build(builder: Builder): Instruction {
		throw builder && 'ASTNodeKey#build not yet supported.';
	}
}
export class ASTNodeItemType extends ASTNodeSolid {
	constructor (
		start_node:
			| PARSER.ParseNodeEntryType
			| PARSER.ParseNodeEntryType_Optional
		,
		readonly optional: boolean,
		override readonly children: readonly [ASTNodeType],
	) {
		super(start_node, {optional}, children);
	}
	/** @implements ASTNodeSolid */
	build(builder: Builder): Instruction {
		throw builder && 'ASTNodeItemType#build not yet supported.';
	}
}
export class ASTNodePropertyType extends ASTNodeSolid {
	constructor (
		start_node:
			| PARSER.ParseNodeEntryType_Named
			| PARSER.ParseNodeEntryType_Named_Optional
		,
		readonly optional: boolean,
		override readonly children: readonly [ASTNodeKey, ASTNodeType],
	) {
		super(start_node, {optional}, children);
	}
	override build(builder: Builder): Instruction {
		throw builder && 'ASTNodePropertyType#build not yet supported.';
	}
}
export class ASTNodeIndex extends ASTNodeSolid {
	constructor (
		start_node: PARSER.ParseNodePropertyAccess,
		override readonly children: readonly [ASTNodeConstant],
	) {
		super(start_node, {}, children);
	}
	override build(builder: Builder): Instruction {
		throw builder && 'ASTNodeIndex#build not yet supported.';
	}
}
export class ASTNodeProperty extends ASTNodeSolid {
	constructor (
		start_node: PARSER.ParseNodeProperty,
		override readonly children: readonly [ASTNodeKey, ASTNodeExpression],
	) {
		super(start_node, {}, children);
	}
	override build(builder: Builder): Instruction {
		throw builder && 'ASTNodeProperty#build not yet supported.';
	}
}
export class ASTNodeCase extends ASTNodeSolid {
	constructor (
		start_node: PARSER.ParseNodeCase,
		override readonly children: [ASTNodeExpression, ASTNodeExpression],
	) {
		super(start_node, {}, children);
	}
	override build(builder: Builder): Instruction {
		throw builder && 'ASTNodeCase#build not yet supported.';
	}
}
/**
 * A sematic node representing a type.
 * Known subclasses:
 * - ASTNodeTypeConstant
 * - ASTNodeTypeAlias
 * - ASTNodeTypeTuple
 * - ASTNodeTypeRecord
 * - ASTNodeTypeOperation
 */
export abstract class ASTNodeType extends ASTNodeSolid {
	/**
	 * Construct a new ASTNodeType from a source text and optionally a configuration.
	 * The source text must parse successfully.
	 * @param src    the source text
	 * @param config the configuration
	 * @returns      a new ASTNodeType representing the given source
	 */
	static fromSource(src: string, config: SolidConfig = CONFIG_DEFAULT): ASTNodeType {
		const statement: ASTNodeDeclarationType = ASTNodeDeclarationType.fromSource(`type T = ${ src };`, config);
		return statement.children[1];
	}
	private assessed?: SolidType;
	/**
	 * @final
	 */
	override typeCheck(_validator: Validator): void {
		return; // no type-checking necessary
	}
	/**
	 * @final
	 */
	override build(_builder: Builder): INST.InstructionNone {
		return new INST.InstructionNone();
	}
	/**
	 * Assess the type-value of this node at compile-time.
	 * @param validator a record of declared variable symbols
	 * @returns the computed type-value of this node
	 * @final
	 */
	assess(validator: Validator): SolidType {
		return this.assessed ||= this.assess_do(validator);
	}
	protected abstract assess_do(validator: Validator): SolidType;
}
export class ASTNodeTypeConstant extends ASTNodeType {
	static override fromSource(src: string, config: SolidConfig = CONFIG_DEFAULT): ASTNodeTypeConstant {
		const typ: ASTNodeType = ASTNodeType.fromSource(src, config);
		assert.ok(typ instanceof ASTNodeTypeConstant);
		return typ;
	}
	declare readonly children: readonly [];
	private readonly value: SolidType;
	constructor (start_node: TOKEN.TokenKeyword | TOKEN.TokenNumber | TOKEN.TokenString) {
		const value: SolidType = (
			(start_node instanceof TOKEN.TokenKeyword) ?
				(start_node.source === Keyword.VOID)  ? SolidType.VOID :
				(start_node.source === Keyword.NULL)  ? SolidNull :
				(start_node.source === Keyword.BOOL)  ? SolidBoolean :
				(start_node.source === Keyword.FALSE) ? SolidBoolean.FALSETYPE :
				(start_node.source === Keyword.TRUE ) ? SolidBoolean.TRUETYPE :
				(start_node.source === Keyword.INT)   ? Int16 :
				(start_node.source === Keyword.FLOAT) ? Float64 :
				(start_node.source === Keyword.STR)   ? SolidString :
				(start_node.source === Keyword.OBJ)   ? SolidObject :
				(() => { throw new Error(`ASTNodeTypeConstant.constructor did not expect the keyword \`${ start_node.source }\`.`); })()
			: (start_node instanceof TOKEN.TokenNumber) ?
				new SolidTypeConstant(
					start_node.isFloat
						? new Float64(start_node.cook())
						: new Int16(BigInt(start_node.cook()))
				)
			: /* (start_node instanceof TOKEN.TokenString) */ new SolidTypeConstant(new SolidString(start_node.cook()))
		);
		super(start_node, {value});
		this.value = value
	}
	protected override assess_do(_validator: Validator): SolidType {
		return this.value
	}
}
export class ASTNodeTypeAlias extends ASTNodeType {
	static override fromSource(src: string, config: SolidConfig = CONFIG_DEFAULT): ASTNodeTypeAlias {
		const typ: ASTNodeType = ASTNodeType.fromSource(src, config);
		assert.ok(typ instanceof ASTNodeTypeAlias);
		return typ;
	}
	declare readonly children: readonly [];
	readonly id: bigint;
	constructor (start_node: TOKEN.TokenIdentifier) {
		super(start_node, {id: start_node.cook()})
		this.id = start_node.cook()!;
	}
	override varCheck(validator: Validator): void {
		if (!validator.hasSymbol(this.id)) {
			throw new ReferenceError01(this);
		};
		if (validator.getSymbolInfo(this.id)! instanceof SymbolStructureVar) {
			throw new ReferenceError03(this, SymbolKind.VALUE, SymbolKind.TYPE);
		};
	}
	protected override assess_do(validator: Validator): SolidType {
		if (validator.hasSymbol(this.id)) {
			const symbol: SymbolStructure = validator.getSymbolInfo(this.id)!;
			if (symbol instanceof SymbolStructureType) {
				return symbol.value;
			};
		};
		return SolidType.UNKNOWN;
	}
}
export class ASTNodeTypeTuple extends ASTNodeType {
	static override fromSource(src: string, config: SolidConfig = CONFIG_DEFAULT): ASTNodeTypeTuple {
		const typ: ASTNodeType = ASTNodeType.fromSource(src, config);
		assert.ok(typ instanceof ASTNodeTypeTuple);
		return typ;
	}
	constructor (
		start_node: PARSER.ParseNodeTypeTupleLiteral,
		override readonly children: readonly ASTNodeItemType[],
	) {
		super(start_node, {}, children);
	}
	protected override assess_do(validator: Validator): SolidType {
		return new SolidTypeTuple(this.children.map((c) => ({
			type:     c.children[0].assess(validator),
			optional: c.optional,
		})));
	}
}
export class ASTNodeTypeRecord extends ASTNodeType {
	static override fromSource(src: string, config: SolidConfig = CONFIG_DEFAULT): ASTNodeTypeRecord {
		const typ: ASTNodeType = ASTNodeType.fromSource(src, config);
		assert.ok(typ instanceof ASTNodeTypeRecord);
		return typ;
	}
	constructor (
		start_node: PARSER.ParseNodeTypeRecordLiteral,
		override readonly children: Readonly<NonemptyArray<ASTNodePropertyType>>,
	) {
		super(start_node, {}, children);
	}
	protected override assess_do(validator: Validator): SolidType {
		return new SolidTypeRecord(new Map(this.children.map((c) => [
			c.children[0].id,
			{
				type:     c.children[1].assess(validator),
				optional: c.optional,
			},
		])));
	}
}
export abstract class ASTNodeTypeOperation extends ASTNodeType {
	static override fromSource(src: string, config: SolidConfig = CONFIG_DEFAULT): ASTNodeTypeOperation {
		const typ: ASTNodeType = ASTNodeType.fromSource(src, config);
		assert.ok(typ instanceof ASTNodeTypeOperation);
		return typ;
	}
	constructor (
		start_node: ParseNode,
		readonly operator: ValidTypeOperator,
		override readonly children: Readonly<NonemptyArray<ASTNodeType>>,
	) {
		super(start_node, {operator}, children)
	}
}
export class ASTNodeTypeOperationUnary extends ASTNodeTypeOperation {
	static override fromSource(src: string, config: SolidConfig = CONFIG_DEFAULT): ASTNodeTypeOperationUnary {
		const typ: ASTNodeTypeOperation = ASTNodeTypeOperation.fromSource(src, config);
		assert.ok(typ instanceof ASTNodeTypeOperationUnary);
		return typ;
	}
	constructor (
		start_node: ParseNode,
		operator: ValidTypeOperator,
		override readonly children: readonly [ASTNodeType],
	) {
		super(start_node, operator, children)
		if ([Operator.OREXCP].includes(this.operator)) {
			throw new TypeError(`Operator ${ this.operator } not yet supported.`);
		}
	}
	protected override assess_do(validator: Validator): SolidType {
		return (this.operator === Operator.ORNULL)
			? this.children[0].assess(validator).union(SolidNull)
			: (() => { throw new Error(`Operator ${ Operator[this.operator] } not found.`) })()
	}
}
export class ASTNodeTypeOperationBinary extends ASTNodeTypeOperation {
	static override fromSource(src: string, config: SolidConfig = CONFIG_DEFAULT): ASTNodeTypeOperationBinary {
		const typ: ASTNodeTypeOperation = ASTNodeTypeOperation.fromSource(src, config);
		assert.ok(typ instanceof ASTNodeTypeOperationBinary);
		return typ;
	}
	constructor (
		start_node: ParseNode,
		operator: ValidTypeOperator,
		override readonly children: readonly [ASTNodeType, ASTNodeType],
	) {
		super(start_node, operator, children)
	}
	protected override assess_do(validator: Validator): SolidType {
		return (
			(this.operator === Operator.AND) ? this.children[0].assess(validator).intersect(this.children[1].assess(validator)) :
			(this.operator === Operator.OR)  ? this.children[0].assess(validator).union    (this.children[1].assess(validator)) :
			(() => { throw new Error(`Operator ${ Operator[this.operator] } not found.`) })()
		)
	}
}
/**
 * A sematic node representing an expression.
 * Known subclasses:
 * - ASTNodeConstant
 * - ASTNodeVariable
 * - ASTNodeTemplate
 * - ASTNodeTuple
 * - ASTNodeRecord
 * - ASTNodeMapping
 * - ASTNodeAccess
 * - ASTNodeOperation
 */
export abstract class ASTNodeExpression extends ASTNodeSolid {
	/**
	 * Construct a new ASTNodeExpression from a source text and optionally a configuration.
	 * The source text must parse successfully.
	 * @param src    the source text
	 * @param config the configuration
	 * @returns      a new ASTNodeExpression representing the given source
	 */
	static fromSource(src: string, config: SolidConfig = CONFIG_DEFAULT): ASTNodeExpression {
		const statement: ASTNodeStatement = ASTNodeStatement.fromSource(src, config);
		assert.ok(statement instanceof ASTNodeStatementExpression);
		assert.strictEqual(statement.children.length, 1, 'semantic statement should have 1 child');
		return statement.children[0]!;
	}
	private typed?: SolidType;
	private assessed?: SolidObject | null;
	/**
	 * Determine whether this expression should build to a float-type instruction.
	 * @return Should the built instruction be type-coerced into a floating-point number?
	 */
	abstract get shouldFloat(): boolean;
	/**
	 * @final
	 */
	override typeCheck(validator: Validator): void {
		this.type(validator); // assert does not throw
	}
	/**
	 * @param to_float Should the returned instruction be type-coerced into a floating-point number?
	 * @final
	 */
	override build(builder: Builder, to_float?: boolean): INST.InstructionExpression {
		const assessed: SolidObject | null = (builder.config.compilerOptions.constantFolding) ? this.assess(builder.validator) : null;
		return (!!assessed) ? INST.InstructionConst.fromAssessment(assessed, to_float) : this.build_do(builder, to_float);
	}
	protected abstract build_do(builder: Builder, to_float?: boolean): INST.InstructionExpression;
	/**
	 * The Type of this expression.
	 * @param validator stores validation and configuration information
	 * @return the compile-time type of this node
	 * @final
	 */
	type(validator: Validator): SolidType {
		if (!this.typed) {
			this.typed = this.type_do(validator); // type-check first, to re-throw any TypeErrors
			if (validator.config.compilerOptions.constantFolding) {
				let assessed: SolidObject | null = null;
				try {
					assessed = this.assess(validator);
				} catch {
					// ignore evaluation errors such as VoidError, NanError, etc.
				}
				if (!!assessed) {
					this.typed = new SolidTypeConstant(assessed);
				};
			};
		};
		return this.typed;
	}
	protected abstract type_do(validator: Validator): SolidType;
	/**
	 * Assess the value of this node at compile-time, if possible.
	 * If {@link SolidConfig|constant folding} is off, this should not be called.
	 * @param validator stores validation and configuration information
	 * @return the computed value of this node, or an abrupt completion if the value cannot be computed by the compiler
	 * @final
	 */
	assess(validator: Validator): SolidObject | null {
		return this.assessed ||= this.assess_do(validator);
	}
	protected abstract assess_do(validator: Validator): SolidObject | null;
}
export class ASTNodeConstant extends ASTNodeExpression {
	static override fromSource(src: string, config: SolidConfig = CONFIG_DEFAULT): ASTNodeConstant {
		const expression: ASTNodeExpression = ASTNodeExpression.fromSource(src, config);
		assert.ok(expression instanceof ASTNodeConstant);
		return expression;
	}
	declare readonly children: readonly [];
	private readonly value: SolidObject;
	constructor (start_node: TOKEN.TokenKeyword | TOKEN.TokenNumber | TOKEN.TokenString | TOKEN.TokenTemplate) {
		const value: SolidObject =
			(start_node instanceof TOKEN.TokenKeyword) ?
				(start_node.source === Keyword.FALSE) ? SolidBoolean.FALSE :
				(start_node.source === Keyword.TRUE ) ? SolidBoolean.TRUE  :
				SolidNull.NULL
			:
			(start_node instanceof TOKEN.TokenNumber) ?
				start_node.isFloat ? new Float64(start_node.cook()) : new Int16(BigInt(start_node.cook()))
			:
			(Dev.supports('literalString-cook')) ? new SolidString(start_node.cook()) : (() => { throw new Error('`literalString-cook` not yet supported.'); })();
		super(start_node, {value})
		this.value = value
	}
	override get shouldFloat(): boolean {
		return this.value instanceof Float64
	}
	protected override build_do(builder: Builder, to_float: boolean = false): INST.InstructionConst {
		return INST.InstructionConst.fromAssessment(this.assess_do(builder.validator), to_float);
	}
	protected override type_do(validator: Validator): SolidType {
		// No need to call `this.assess(validator)` and then unwrap again; just use `this.value`.
		return (validator.config.compilerOptions.constantFolding) ? new SolidTypeConstant(this.value) :
		(this.value instanceof SolidNull)    ? SolidNull :
		(this.value instanceof SolidBoolean) ? SolidBoolean :
		(this.value instanceof Int16)        ? Int16 :
		(this.value instanceof Float64)      ? Float64 :
		(Dev.supports('stringConstant-assess') && this.value instanceof SolidString)  ? SolidString :
		SolidObject
	}
	protected override assess_do(_validator: Validator): SolidObject {
		if (this.value instanceof SolidString && !Dev.supports('stringConstant-assess')) {
			throw new Error('`stringConstant-assess` not yet supported.');
		};
		return this.value;
	}
}
export class ASTNodeVariable extends ASTNodeExpression {
	static override fromSource(src: string, config: SolidConfig = CONFIG_DEFAULT): ASTNodeVariable {
		const expression: ASTNodeExpression = ASTNodeExpression.fromSource(src, config);
		assert.ok(expression instanceof ASTNodeVariable);
		return expression;
	}
	declare readonly children: readonly [];
	readonly id: bigint;
	constructor (start_node: TOKEN.TokenIdentifier) {
		super(start_node, {id: start_node.cook()})
		this.id = start_node.cook()!;
	}
	override get shouldFloat(): boolean {
		return this.type(new Validator()).isSubtypeOf(Float64);
	}
	override varCheck(validator: Validator): void {
		if (!validator.hasSymbol(this.id)) {
			throw new ReferenceError01(this);
		};
		if (validator.getSymbolInfo(this.id)! instanceof SymbolStructureType) {
			throw new ReferenceError03(this, SymbolKind.TYPE, SymbolKind.VALUE);
			// TODO: When Type objects are allowed as runtime values, this should be removed and checked by the type checker (`this#typeCheck`).
		};
	}
	protected override build_do(_builder: Builder, to_float: boolean = false): INST.InstructionGlobalGet {
		return new INST.InstructionGlobalGet(this.id, to_float || this.shouldFloat);
	}
	protected override type_do(validator: Validator): SolidType {
		if (validator.hasSymbol(this.id)) {
			const symbol: SymbolStructure = validator.getSymbolInfo(this.id)!;
			if (symbol instanceof SymbolStructureVar) {
				return symbol.type;
			};
		};
		return SolidType.UNKNOWN;
	}
	protected override assess_do(validator: Validator): SolidObject | null {
		if (validator.hasSymbol(this.id)) {
			const symbol: SymbolStructure = validator.getSymbolInfo(this.id)!;
			if (symbol instanceof SymbolStructureVar && !symbol.unfixed) {
				return symbol.value;
			};
		};
		return null;
	}
}
export class ASTNodeTemplate extends ASTNodeExpression {
	static override fromSource(src: string, config: SolidConfig = CONFIG_DEFAULT): ASTNodeTemplate {
		const expression: ASTNodeExpression = ASTNodeExpression.fromSource(src, config);
		assert.ok(expression instanceof ASTNodeTemplate);
		return expression;
	}
	constructor(
		start_node: ParseNode,
		override readonly children: // FIXME spread types
			| readonly [ASTNodeConstant]
			| readonly [ASTNodeConstant,                                                           ASTNodeConstant]
			| readonly [ASTNodeConstant, ASTNodeExpression,                                        ASTNodeConstant]
			// | readonly [ASTNodeConstant,                    ...ASTNodeTemplatePartialChildrenType, ASTNodeConstant]
			// | readonly [ASTNodeConstant, ASTNodeExpression, ...ASTNodeTemplatePartialChildrenType, ASTNodeConstant]
			| readonly ASTNodeExpression[]
		,
	) {
		super(start_node, {}, children)
	}
	override get shouldFloat(): boolean {
		throw new Error('ASTNodeTemplate#shouldFloat not yet supported.');
	}
	protected override build_do(_builder: Builder): INST.InstructionExpression {
		throw new Error('ASTNodeTemplate#build_do not yet supported.');
	}
	protected override type_do(_validator: Validator): SolidType {
		return SolidString
	}
	protected override assess_do(validator: Validator): SolidString | null {
		const assesses: (SolidObject | null)[] = [...this.children].map((expr) => expr.assess(validator));
		return (assesses.includes(null))
			? null
			: (assesses as SolidObject[])
				.map((value) => value.toSolidString())
				.reduce((a, b) => a.concatenate(b));
	}
}
export class ASTNodeTuple extends ASTNodeExpression {
	static override fromSource(src: string, config: SolidConfig = CONFIG_DEFAULT): ASTNodeTuple {
		const expression: ASTNodeExpression = ASTNodeExpression.fromSource(src, config);
		assert.ok(expression instanceof ASTNodeTuple);
		return expression;
	}
	constructor (
		start_node: PARSER.ParseNodeTupleLiteral,
		override readonly children: readonly ASTNodeExpression[],
	) {
		super(start_node, {}, children);
	}
	override get shouldFloat(): boolean {
		throw 'ASTNodeTuple#shouldFloat not yet supported.';
	}
	protected override build_do(builder: Builder): INST.InstructionExpression {
		throw builder && 'ASTNodeTuple#build_do not yet supported.';
	}
	protected override type_do(validator: Validator): SolidType {
		return SolidTypeTuple.fromTypes(this.children.map((c) => c.type(validator)));
	}
	protected override assess_do(validator: Validator): SolidObject | null {
		const items: readonly (SolidObject | null)[] = this.children.map((c) => c.assess(validator));
		return (items.includes(null))
			? null
			: new SolidTuple(items as SolidObject[]);
	}
}
export class ASTNodeRecord extends ASTNodeExpression {
	static override fromSource(src: string, config: SolidConfig = CONFIG_DEFAULT): ASTNodeRecord {
		const expression: ASTNodeExpression = ASTNodeExpression.fromSource(src, config);
		assert.ok(expression instanceof ASTNodeRecord);
		return expression;
	}
	constructor (
		start_node: PARSER.ParseNodeRecordLiteral,
		override readonly children: Readonly<NonemptyArray<ASTNodeProperty>>,
	) {
		super(start_node, {}, children);
	}
	override get shouldFloat(): boolean {
		throw 'ASTNodeRecord#shouldFloat not yet supported.';
	}
	protected override build_do(builder: Builder): INST.InstructionExpression {
		throw builder && 'ASTNodeRecord#build_do not yet supported.';
	}
	protected override type_do(validator: Validator): SolidType {
		return SolidTypeRecord.fromTypes(new Map(this.children.map((c) => [
			c.children[0].id,
			c.children[1].type(validator),
		])));
	}
	protected override assess_do(validator: Validator): SolidObject | null {
		const properties: ReadonlyMap<bigint, SolidObject | null> = new Map(this.children.map((c) => [
			c.children[0].id,
			c.children[1].assess(validator),
		]));
		return ([...properties].map((p) => p[1]).includes(null))
			? null
			: new SolidRecord(properties as ReadonlyMap<bigint, SolidObject>);
	}
}
export class ASTNodeMapping extends ASTNodeExpression {
	static override fromSource(src: string, config: SolidConfig = CONFIG_DEFAULT): ASTNodeMapping {
		const expression: ASTNodeExpression = ASTNodeExpression.fromSource(src, config);
		assert.ok(expression instanceof ASTNodeMapping);
		return expression;
	}
	constructor (
		start_node: PARSER.ParseNodeMappingLiteral,
		override readonly children: Readonly<NonemptyArray<ASTNodeCase>>,
	) {
		super(start_node, {}, children);
	}
	override get shouldFloat(): boolean {
		throw 'ASTNodeMapping#shouldFloat not yet supported.';
	}
	protected override build_do(builder: Builder): INST.InstructionExpression {
		throw builder && 'ASTNodeMapping#build_do not yet supported.';
	}
	protected override type_do(validator: Validator): SolidType {
		this.children.forEach((c) => c.typeCheck(validator)); // TODO: use forEachAggregated
		return new SolidTypeMapping(
			this.children.map((c) => c.children[0].type(validator)).reduce((a, b) => a.union(b)),
			this.children.map((c) => c.children[1].type(validator)).reduce((a, b) => a.union(b)),
		);
	}
	protected override assess_do(validator: Validator): SolidObject | null {
		const cases: ReadonlyMap<SolidObject | null, SolidObject | null> = new Map(this.children.map((c) => [
			c.children[0].assess(validator),
			c.children[1].assess(validator),
		]));
		return ([...cases].some((c) => c[0] === null || c[1] === null))
			? null
			: new SolidMapping(cases as ReadonlyMap<SolidObject, SolidObject>);
	}
}
export class ASTNodeAccess extends ASTNodeExpression {
	static override fromSource(src: string, config: SolidConfig = CONFIG_DEFAULT): ASTNodeAccess {
		const expression: ASTNodeExpression = ASTNodeExpression.fromSource(src, config);
		assert.ok(expression instanceof ASTNodeAccess);
		return expression;
	}
	constructor (
		start_node: PARSER.ParseNodeExpressionCompound,
		override readonly children: readonly [ASTNodeExpression, ASTNodeIndex | ASTNodeKey | ASTNodeExpression],
	) {
		super(start_node, {}, children);
	}
	override get shouldFloat(): boolean {
		throw 'ASTNodeAccess#shouldFloat not yet supported.';
	}
	protected override build_do(builder: Builder): INST.InstructionExpression {
		throw builder && 'ASTNodeAccess#build_do not yet supported.';
	}
	protected override type_do(validator: Validator): SolidType {
		this.children.forEach((c) => c.typeCheck(validator)); // TODO: use forEachAggregated
		const base: ASTNodeExpression = this.children[0];
		const accessor: ASTNodeIndex | ASTNodeKey | ASTNodeExpression = this.children[1];
<<<<<<< HEAD
		let base_type: SolidType = base.type(validator);
		if (base_type instanceof SolidTypeIntersection || base_type instanceof SolidTypeUnion) {
			base_type = base_type.combineTuplesOrRecords();
		}
=======
		const base_type: SolidType = base.type(validator);
>>>>>>> 0952f98c
		if (accessor instanceof ASTNodeIndex) {
			const accessor_type: SolidType = accessor.children[0].type(validator);
			return (
				(base_type instanceof SolidTypeConstant && base_type.value instanceof SolidTuple) ? (
					(accessor_type instanceof SolidTypeConstant && accessor_type.value instanceof Int16)
						? base_type.value.toType().get(accessor_type.value, accessor)
						: base_type.value.toType().itemTypes()
				) :
				(base_type instanceof SolidTypeTuple) ? (
					(accessor_type instanceof SolidTypeConstant && accessor_type.value instanceof Int16)
						? base_type.get(accessor_type.value, accessor)
						: base_type.itemTypes()
				) :
				(() => { throw new TypeError04('index', base_type, accessor); })()
			);
		} else if (accessor instanceof ASTNodeKey) {
			return (
				(base_type instanceof SolidTypeConstant && base_type.value instanceof SolidRecord) ? base_type.value.toType().get(accessor.id, accessor) :
				(base_type instanceof SolidTypeRecord) ? base_type.get(accessor.id, accessor) :
				(() => { throw new TypeError04('property', base_type, accessor); })()
			);
		} else /* (accessor instanceof ASTNodeExpression) */ {
			const accessor_type: SolidType = accessor.type(validator);
			function throwWrongSubtypeError(accessor: ASTNodeExpression, supertype: SolidType): never {
				throw new TypeError02(accessor_type, supertype, accessor.line_index, accessor.col_index);
			}
			return (
				(base_type instanceof SolidTypeConstant && base_type.value instanceof SolidTuple) ? (
					(accessor_type instanceof SolidTypeConstant && accessor_type.value instanceof Int16) ? base_type.value.toType().get(accessor_type.value, accessor) :
					(accessor_type.isSubtypeOf(Int16))                                                   ? base_type.value.toType().itemTypes() :
					throwWrongSubtypeError(accessor, Int16)
				) :
				(base_type instanceof SolidTypeTuple) ? (
					(accessor_type instanceof SolidTypeConstant && accessor_type.value instanceof Int16) ? base_type.get(accessor_type.value, accessor) :
					(accessor_type.isSubtypeOf(Int16))                                                   ? base_type.itemTypes() :
					throwWrongSubtypeError(accessor, Int16)
				) :
				(base_type instanceof SolidTypeConstant && base_type.value instanceof SolidMapping) ? (
					(accessor_type.isSubtypeOf(base_type.value.toType().antecedenttypes))
						? base_type.value.toType().consequenttypes
						: throwWrongSubtypeError(accessor, base_type.value.toType().antecedenttypes)
				) :
				(base_type instanceof SolidTypeMapping) ? (
					(accessor_type.isSubtypeOf(base_type.antecedenttypes))
						? base_type.consequenttypes
						: throwWrongSubtypeError(accessor, base_type.antecedenttypes)
				) :
				(() => { throw new TypeError01(this); })()
			);
		}
	}
	protected override assess_do(validator: Validator): SolidObject | null {
		const base: ASTNodeExpression = this.children[0];
		const accessor: ASTNodeIndex | ASTNodeKey | ASTNodeExpression = this.children[1];
		const base_value: SolidObject | null = base.assess(validator);
		if (base_value === null) {
			return null;
		}
		if (accessor instanceof ASTNodeIndex) {
			return (base_value as SolidTuple).get(accessor.children[0].assess(validator) as Int16, accessor);
		} else if (accessor instanceof ASTNodeKey) {
			return (base_value as SolidRecord).get(accessor.id, accessor);
		} else /* (accessor instanceof ASTNodeExpression) */ {
			const accessor_value: SolidObject | null = accessor.assess(validator);
			if (accessor_value === null) {
				return null;
			}
			if (base_value instanceof SolidTuple) {
				return base_value.get(accessor_value as Int16, accessor);
			} else /* (base_value instanceof SolidMapping) */ {
				return (base_value as SolidMapping).get(accessor_value, accessor);
			}
		}
	}
}
export abstract class ASTNodeOperation extends ASTNodeExpression {
	static override fromSource(src: string, config: SolidConfig = CONFIG_DEFAULT): ASTNodeOperation {
		const expression: ASTNodeExpression = ASTNodeExpression.fromSource(src, config);
		assert.ok(expression instanceof ASTNodeOperation);
		return expression;
	}
	override readonly tagname: string = 'Operation' // TODO remove after refactoring tests using `#serialize`
	constructor(
		start_node: ParseNode,
		operator: Operator,
		override readonly children: Readonly<NonemptyArray<ASTNodeExpression>>,
	) {
		super(start_node, {operator}, children)
	}
}
export class ASTNodeOperationUnary extends ASTNodeOperation {
	static override fromSource(src: string, config: SolidConfig = CONFIG_DEFAULT): ASTNodeOperationUnary {
		const expression: ASTNodeExpression = ASTNodeExpression.fromSource(src, config);
		assert.ok(expression instanceof ASTNodeOperationUnary);
		return expression;
	}
	constructor(
		start_node: ParseNode,
		readonly operator: ValidOperatorUnary,
		override readonly children: readonly [ASTNodeExpression],
	) {
		super(start_node, operator, children)
	}
	override get shouldFloat(): boolean {
		return this.children[0].shouldFloat
	}
	protected override build_do(builder: Builder, to_float: boolean = false): INST.InstructionUnop {
		const tofloat: boolean = to_float || this.shouldFloat
		return new INST.InstructionUnop(
			this.operator,
			this.children[0].build(builder, tofloat),
		)
	}
	protected override type_do(validator: Validator): SolidType {
		const t0: SolidType = this.children[0].type(validator);
		return (
			(this.operator === Operator.NOT) ? (
				(t0.isSubtypeOf(SolidNull.union(SolidBoolean.FALSETYPE))) ? SolidBoolean.TRUETYPE :
				(SolidNull.isSubtypeOf(t0) || SolidBoolean.FALSETYPE.isSubtypeOf(t0)) ? SolidBoolean :
				SolidBoolean.FALSETYPE
			) :
			(this.operator === Operator.EMP) ? SolidBoolean :
			/* (this.operator === Operator.NEG) */ (t0.isSubtypeOf(SolidNumber)) ? t0 : (() => { throw new TypeError01(this); })()
		);
	}
	protected override assess_do(validator: Validator): SolidObject | null {
		const assess0: SolidObject | null = this.children[0].assess(validator);
		if (!assess0) {
			return assess0
		}
		const v0: SolidObject = assess0;
		return (
			(this.operator === Operator.NOT) ? v0.isTruthy.not :
			(this.operator === Operator.EMP) ? v0.isTruthy.not.or(v0.isEmpty) :
			(this.operator === Operator.NEG) ? this.foldNumeric(v0 as SolidNumber<any>) :
			(() => { throw new ReferenceError(`Operator ${ Operator[this.operator] } not found.`) })()
		)
	}
	private foldNumeric<T extends SolidNumber<T>>(z: T): T {
		try {
			return new Map<Operator, (z: T) => T>([
				[Operator.AFF, (z) => z],
				[Operator.NEG, (z) => z.neg()],
			]).get(this.operator)!(z)
		} catch (err) {
			if (err instanceof xjs.NaNError) {
				throw new NanError01(this)
			} else {
				throw err
			}
		}
	}
}
export abstract class ASTNodeOperationBinary extends ASTNodeOperation {
	static override fromSource(src: string, config: SolidConfig = CONFIG_DEFAULT): ASTNodeOperationBinary {
		const expression: ASTNodeExpression = ASTNodeExpression.fromSource(src, config);
		assert.ok(expression instanceof ASTNodeOperationBinary);
		return expression;
	}
	constructor(
		start_node: ParseNode,
		readonly operator: ValidOperatorBinary,
		override readonly children: readonly [ASTNodeExpression, ASTNodeExpression],
	) {
		super(start_node, operator, children)
	}
	override get shouldFloat(): boolean {
		return this.children[0].shouldFloat || this.children[1].shouldFloat
	}
	/**
	 * @final
	 */
	protected override type_do(validator: Validator): SolidType {
		return this.type_do_do(
			this.children[0].type(validator),
			this.children[1].type(validator),
			validator.config.compilerOptions.intCoercion,
		)
	}
	protected abstract type_do_do(t0: SolidType, t1: SolidType, int_coercion: boolean): SolidType;
}
export class ASTNodeOperationBinaryArithmetic extends ASTNodeOperationBinary {
	static override fromSource(src: string, config: SolidConfig = CONFIG_DEFAULT): ASTNodeOperationBinaryArithmetic {
		const expression: ASTNodeExpression = ASTNodeExpression.fromSource(src, config);
		assert.ok(expression instanceof ASTNodeOperationBinaryArithmetic);
		return expression;
	}
	constructor (
		start_node: ParseNode,
		override readonly operator: ValidOperatorArithmetic,
		children: readonly [ASTNodeExpression, ASTNodeExpression],
	) {
		super(start_node, operator, children)
	}
	protected override build_do(builder: Builder, to_float: boolean = false): INST.InstructionBinopArithmetic {
		const tofloat: boolean = to_float || this.shouldFloat
		return new INST.InstructionBinopArithmetic(
			this.operator,
			this.children[0].build(builder, tofloat),
			this.children[1].build(builder, tofloat),
		)
	}
	protected override type_do_do(t0: SolidType, t1: SolidType, int_coercion: boolean): SolidType {
		if (bothNumeric(t0, t1)) {
			if (int_coercion) {
				return (eitherFloats(t0, t1)) ? Float64 : Int16
			}
			if (bothFloats   (t0, t1)) { return Float64 }
			if (neitherFloats(t0, t1)) { return Int16 }
		}
		throw new TypeError01(this)
	}
	protected override assess_do(validator: Validator): SolidObject | null {
		const assess0: SolidObject | null = this.children[0].assess(validator);
		if (!assess0) {
			return assess0
		}
		const assess1: SolidObject | null = this.children[1].assess(validator);
		if (!assess1) {
			return assess1
		}
		const [v0, v1]: [SolidObject, SolidObject] = [assess0, assess1];
		if (this.operator === Operator.DIV && v1 instanceof SolidNumber && v1.eq0()) {
			throw new NanError02(this.children[1])
		}
		if (!(v0 instanceof SolidNumber) || !(v1 instanceof SolidNumber)) {
			// using an internal TypeError, not a SolidTypeError, as it should already be valid per `this#type`
			throw new TypeError('Both operands must be of type `SolidNumber`.')
		}
		return (
			(v0 instanceof Int16 && v1 instanceof Int16)
				? this.foldNumeric(v0, v1)
				: this.foldNumeric(
					(v0 as SolidNumber).toFloat(),
					(v1 as SolidNumber).toFloat(),
				)
		)
	}
	private foldNumeric<T extends SolidNumber<T>>(x: T, y: T): T {
		try {
			return new Map<Operator, (x: T, y: T) => T>([
				[Operator.EXP, (x, y) => x.exp(y)],
				[Operator.MUL, (x, y) => x.times(y)],
				[Operator.DIV, (x, y) => x.divide(y)],
				[Operator.ADD, (x, y) => x.plus(y)],
				// [Operator.SUB, (x, y) => x.minus(y)],
			]).get(this.operator)!(x, y)
		} catch (err) {
			if (err instanceof xjs.NaNError) {
				throw new NanError01(this)
			} else {
				throw err
			}
		}
	}
}
export class ASTNodeOperationBinaryComparative extends ASTNodeOperationBinary {
	static override fromSource(src: string, config: SolidConfig = CONFIG_DEFAULT): ASTNodeOperationBinaryComparative {
		const expression: ASTNodeExpression = ASTNodeExpression.fromSource(src, config);
		assert.ok(expression instanceof ASTNodeOperationBinaryComparative);
		return expression;
	}
	constructor (
		start_node: ParseNode,
		override readonly operator: ValidOperatorComparative,
		children: readonly [ASTNodeExpression, ASTNodeExpression],
	) {
		super(start_node, operator, children)
		if ([Operator.IS, Operator.ISNT].includes(this.operator)) {
			throw new TypeError(`Operator ${ this.operator } not yet supported.`);
		}
	}
	protected override build_do(builder: Builder, to_float: boolean = false): INST.InstructionBinopComparative {
		const tofloat: boolean = to_float || this.shouldFloat
		return new INST.InstructionBinopComparative(
			this.operator,
			this.children[0].build(builder, tofloat),
			this.children[1].build(builder, tofloat),
		)
	}
	protected override type_do_do(t0: SolidType, t1: SolidType, int_coercion: boolean): SolidType {
		if (bothNumeric(t0, t1) && (int_coercion || (
			bothFloats(t0, t1) || neitherFloats(t0, t1)
		))) {
			return SolidBoolean
		}
		throw new TypeError01(this)
	}
	protected override assess_do(validator: Validator): SolidObject | null {
		const assess0: SolidObject | null = this.children[0].assess(validator);
		if (!assess0) {
			return assess0
		}
		const assess1: SolidObject | null = this.children[1].assess(validator);
		if (!assess1) {
			return assess1
		}
		const [v0, v1]: [SolidObject, SolidObject] = [assess0, assess1];
		if (!(v0 instanceof SolidNumber) || !(v1 instanceof SolidNumber)) {
			// using an internal TypeError, not a SolidTypeError, as it should already be valid per `this#type`
			throw new TypeError('Both operands must be of type `SolidNumber`.')
		}
		return (
			(v0 instanceof Int16 && v1 instanceof Int16)
				? this.foldComparative(v0, v1)
				: this.foldComparative(
					(v0 as SolidNumber).toFloat(),
					(v1 as SolidNumber).toFloat(),
				)
		)
	}
	private foldComparative<T extends SolidNumber<T>>(x: T, y: T): SolidBoolean {
		return SolidBoolean.fromBoolean(new Map<Operator, (x: T, y: T) => boolean>([
			[Operator.LT, (x, y) => x.lt(y)],
			[Operator.GT, (x, y) => y.lt(x)],
			[Operator.LE, (x, y) => x.equal(y) || x.lt(y)],
			[Operator.GE, (x, y) => x.equal(y) || y.lt(x)],
			// [Operator.NLT, (x, y) => !x.lt(y)],
			// [Operator.NGT, (x, y) => !y.lt(x)],
		]).get(this.operator)!(x, y))
	}
}
export class ASTNodeOperationBinaryEquality extends ASTNodeOperationBinary {
	static override fromSource(src: string, config: SolidConfig = CONFIG_DEFAULT): ASTNodeOperationBinaryEquality {
		const expression: ASTNodeExpression = ASTNodeExpression.fromSource(src, config);
		assert.ok(expression instanceof ASTNodeOperationBinaryEquality);
		return expression;
	}
	constructor (
		start_node: ParseNode,
		override readonly operator: ValidOperatorEquality,
		children: readonly [ASTNodeExpression, ASTNodeExpression],
	) {
		super(start_node, operator, children)
	}
	override get shouldFloat(): boolean {
		return this.operator === Operator.EQ && super.shouldFloat
	}
	protected override build_do(builder: Builder, _to_float: boolean = false): INST.InstructionBinopEquality {
		const tofloat: boolean = builder.config.compilerOptions.intCoercion && this.shouldFloat
		return new INST.InstructionBinopEquality(
			this.operator,
			this.children[0].build(builder, tofloat),
			this.children[1].build(builder, tofloat),
		)
	}
	protected override type_do_do(t0: SolidType, t1: SolidType, int_coercion: boolean): SolidType {
		// If `a` and `b` are of disjoint numeric types, then `a is b` will always return `false`.
		// If `a` and `b` are of disjoint numeric types, then `a == b` will return `false` when `intCoercion` is off.
		if (bothNumeric(t0, t1)) {
			if (oneFloats(t0, t1) && (this.operator === Operator.ID || !int_coercion)) {
				return SolidBoolean.FALSETYPE
			}
			return SolidBoolean
		}
		if (t0.intersect(t1).isEmpty) {
			return SolidBoolean.FALSETYPE
		}
		return SolidBoolean
	}
	protected override assess_do(validator: Validator): SolidObject | null {
		const assess0: SolidObject | null = this.children[0].assess(validator);
		if (!assess0) {
			return assess0
		}
		const assess1: SolidObject | null = this.children[1].assess(validator);
		if (!assess1) {
			return assess1
		}
		const [v0, v1]: [SolidObject, SolidObject] = [assess0, assess1];
		return this.foldEquality(v0, v1);
	}
	private foldEquality(x: SolidObject, y: SolidObject): SolidBoolean {
		return SolidBoolean.fromBoolean(new Map<Operator, (x: SolidObject, y: SolidObject) => boolean>([
			[Operator.ID, (x, y) => x.identical(y)],
			[Operator.EQ, (x, y) => x.equal(y)],
			// [Operator.ISNT, (x, y) => !x.identical(y)],
			// [Operator.NEQ,  (x, y) => !x.equal(y)],
		]).get(this.operator)!(x, y))
	}
}
export class ASTNodeOperationBinaryLogical extends ASTNodeOperationBinary {
	static override fromSource(src: string, config: SolidConfig = CONFIG_DEFAULT): ASTNodeOperationBinaryLogical {
		const expression: ASTNodeExpression = ASTNodeExpression.fromSource(src, config);
		assert.ok(expression instanceof ASTNodeOperationBinaryLogical);
		return expression;
	}
	constructor (
		start_node: ParseNode,
		override readonly operator: ValidOperatorLogical,
		children: readonly [ASTNodeExpression, ASTNodeExpression],
	) {
		super(start_node, operator, children)
	}
	protected override build_do(builder: Builder, to_float: boolean = false): INST.InstructionBinopLogical {
		const tofloat: boolean = to_float || this.shouldFloat
		return new INST.InstructionBinopLogical(
			builder.varCount,
			this.operator,
			this.children[0].build(builder, tofloat),
			this.children[1].build(builder, tofloat),
		)
	}
	protected override type_do_do(t0: SolidType, t1: SolidType, _int_coercion: boolean): SolidType {
		const null_union_false: SolidType = SolidNull.union(SolidBoolean.FALSETYPE);
		function truthifyType(t: SolidType): SolidType {
			const values: Set<SolidObject> = new Set(t.values);
			values.delete(SolidNull.NULL);
			values.delete(SolidBoolean.FALSE);
			return [...values].map<SolidType>((v) => new SolidTypeConstant(v)).reduce((a, b) => a.union(b));
		}
		return (this.operator === Operator.AND)
			? (t0.isSubtypeOf(null_union_false))
				? t0
				: (SolidNull.isSubtypeOf(t0))
					? (SolidBoolean.FALSETYPE.isSubtypeOf(t0))
						? null_union_false.union(t1)
						: SolidNull.union(t1)
					: (SolidBoolean.FALSETYPE.isSubtypeOf(t0))
						? SolidBoolean.FALSETYPE.union(t1)
						: t1
			: (t0.isSubtypeOf(null_union_false))
				? t1
				: (SolidNull.isSubtypeOf(t0) || SolidBoolean.FALSETYPE.isSubtypeOf(t0))
					? truthifyType(t0).union(t1)
					: t0
	}
	protected override assess_do(validator: Validator): SolidObject | null {
		const assess0: SolidObject | null = this.children[0].assess(validator);
		if (!assess0) {
			return assess0
		}
		const v0: SolidObject = assess0;
		if (
			this.operator === Operator.AND && !v0.isTruthy.value ||
			this.operator === Operator.OR  &&  v0.isTruthy.value
		) {
			return v0;
		}
		return this.children[1].assess(validator);
	}
}
export class ASTNodeOperationTernary extends ASTNodeOperation {
	static override fromSource(src: string, config: SolidConfig = CONFIG_DEFAULT): ASTNodeOperationTernary {
		const expression: ASTNodeExpression = ASTNodeExpression.fromSource(src, config);
		assert.ok(expression instanceof ASTNodeOperationTernary);
		return expression;
	}
	constructor(
		start_node: ParseNode,
		readonly operator: Operator.COND,
		override readonly children: readonly [ASTNodeExpression, ASTNodeExpression, ASTNodeExpression],
	) {
		super(start_node, operator, children)
	}
	override get shouldFloat(): boolean {
		return this.children[1].shouldFloat || this.children[2].shouldFloat
	}
	protected override build_do(builder: Builder, to_float: boolean = false): INST.InstructionCond {
		const tofloat: boolean = to_float || this.shouldFloat
		return new INST.InstructionCond(
			this.children[0].build(builder, false),
			this.children[1].build(builder, tofloat),
			this.children[2].build(builder, tofloat),
		)
	}
	protected override type_do(validator: Validator): SolidType {
		// If `a` is of type `false`, then `typeof (if a then b else c)` is `typeof c`.
		// If `a` is of type `true`,  then `typeof (if a then b else c)` is `typeof b`.
		const t0: SolidType = this.children[0].type(validator);
		const t1: SolidType = this.children[1].type(validator);
		const t2: SolidType = this.children[2].type(validator);
		return (t0.isSubtypeOf(SolidBoolean))
			? (t0 instanceof SolidTypeConstant)
				? (t0.value === SolidBoolean.FALSE) ? t2 : t1
				: t1.union(t2)
			: (() => { throw new TypeError01(this) })()
	}
	protected override assess_do(validator: Validator): SolidObject | null {
		const assess0: SolidObject | null = this.children[0].assess(validator);
		if (!assess0) {
			return assess0
		}
		return (assess0 === SolidBoolean.TRUE)
			? this.children[1].assess(validator)
			: this.children[2].assess(validator)
	}
}
/**
 * A sematic node representing a statement.
 * There are 3 known subclasses:
 * - ASTNodeStatementExpression
 * - ASTNodeDeclaration
 * - ASTNodeAssignment
 */
export abstract class ASTNodeStatement extends ASTNodeSolid {
	/**
	 * Construct a new ASTNodeStatement from a source text and optionally a configuration.
	 * The source text must parse successfully.
	 * @param src    the source text
	 * @param config the configuration
	 * @returns      a new ASTNodeStatement representing the given source
	 */
	static fromSource(src: string, config: SolidConfig = CONFIG_DEFAULT): ASTNodeStatement {
		const goal: ASTNodeGoal = ASTNodeGoal.fromSource(src, config);
		assert.strictEqual(goal.children.length, 1, 'semantic goal should have 1 child');
		return goal.children[0];
	}
}
export class ASTNodeStatementExpression extends ASTNodeStatement {
	static override fromSource(src: string, config: SolidConfig = CONFIG_DEFAULT): ASTNodeStatementExpression {
		const statement: ASTNodeStatement = ASTNodeStatement.fromSource(src, config);
		assert.ok(statement instanceof ASTNodeStatementExpression);
		return statement;
	}
	constructor(
		start_node: ParseNode,
		override readonly children:
			| readonly []
			| readonly [ASTNodeExpression]
		,
	) {
		super(start_node, {}, children)
	}
	override build(builder: Builder): INST.InstructionNone | INST.InstructionStatement {
		return (!this.children.length)
			? new INST.InstructionNone()
			: new INST.InstructionStatement(builder.stmtCount, this.children[0].build(builder));
	}
}
/**
 * A sematic node representing a declaration.
 * There are 2 known subclasses:
 * - ASTNodeDeclarationType
 * - ASTNodeDeclarationVariable
 */
export type ASTNodeDeclaration =
	| ASTNodeDeclarationType
	| ASTNodeDeclarationVariable
export class ASTNodeDeclarationType extends ASTNodeStatement {
	static override fromSource(src: string, config: SolidConfig = CONFIG_DEFAULT): ASTNodeDeclarationType {
		const statement: ASTNodeStatement = ASTNodeStatement.fromSource(src, config);
		assert.ok(statement instanceof ASTNodeDeclarationType);
		return statement;
	}
	constructor (
		start_node: ParseNode,
		override readonly children: readonly [ASTNodeTypeAlias, ASTNodeType],
	) {
		super(start_node, {}, children);
	}
	override varCheck(validator: Validator): void {
		const variable: ASTNodeTypeAlias = this.children[0];
		if (validator.hasSymbol(variable.id)) {
			throw new AssignmentError01(variable);
		};
		this.children[1].varCheck(validator);
		validator.addSymbol(new SymbolStructureType(
			variable.id,
			variable.line_index,
			variable.col_index,
			variable.source,
			() => this.children[1].assess(validator),
		));
	}
	override typeCheck(validator: Validator): void {
		this.children[1].typeCheck(validator);
		return validator.getSymbolInfo(this.children[0].id)?.assess();
	}
	override build(_builder: Builder): INST.InstructionNone {
		return new INST.InstructionNone();
	}
}
export class ASTNodeDeclarationVariable extends ASTNodeStatement {
	static override fromSource(src: string, config: SolidConfig = CONFIG_DEFAULT): ASTNodeDeclarationVariable {
		const statement: ASTNodeStatement = ASTNodeStatement.fromSource(src, config);
		assert.ok(statement instanceof ASTNodeDeclarationVariable);
		return statement;
	}
	constructor (
		start_node: ParseNode,
		readonly unfixed: boolean,
		override readonly children: readonly [ASTNodeVariable, ASTNodeType, ASTNodeExpression],
	) {
		super(start_node, {unfixed}, children)
	}
	override varCheck(validator: Validator): void {
		const variable: ASTNodeVariable = this.children[0];
		if (validator.hasSymbol(variable.id)) {
			throw new AssignmentError01(variable);
		};
		this.children[1].varCheck(validator);
		this.children[2].varCheck(validator);
		validator.addSymbol(new SymbolStructureVar(
			variable.id,
			variable.line_index,
			variable.col_index,
			variable.source,
			this.unfixed,
			() => this.children[1].assess(validator),
			(validator.config.compilerOptions.constantFolding && !this.unfixed)
				? () => this.children[2].assess(validator)
				: null,
		));
	}
	override typeCheck(validator: Validator): void {
		this.children[1].typeCheck(validator);
		this.children[2].typeCheck(validator);
		const assignee_type: SolidType = this.children[1].assess(validator);
		const assigned_type: SolidType = this.children[2].type(validator);
		if (
			assigned_type.isSubtypeOf(assignee_type) ||
			validator.config.compilerOptions.intCoercion && assigned_type.isSubtypeOf(Int16) && Float64.isSubtypeOf(assignee_type)
		) {
		} else {
			throw new TypeError03(this, assignee_type, assigned_type)
		}
		return validator.getSymbolInfo(this.children[0].id)?.assess();
	}
	override build(builder: Builder): INST.InstructionNone | INST.InstructionDeclareGlobal {
		const tofloat: boolean = this.children[2].type(builder.validator).isSubtypeOf(Float64) || this.children[2].shouldFloat;
		const assess: SolidObject | null = this.children[0].assess(builder.validator);
		return (builder.validator.config.compilerOptions.constantFolding && !this.unfixed && assess)
			? new INST.InstructionNone()
			: new INST.InstructionDeclareGlobal(this.children[0].id, this.unfixed, this.children[2].build(builder, tofloat))
		;
	}
}
export class ASTNodeAssignment extends ASTNodeStatement {
	static override fromSource(src: string, config: SolidConfig = CONFIG_DEFAULT): ASTNodeAssignment {
		const statement: ASTNodeStatement = ASTNodeStatement.fromSource(src, config);
		assert.ok(statement instanceof ASTNodeAssignment);
		return statement;
	}
	constructor (
		start_node: ParseNode,
		override readonly children: readonly [ASTNodeVariable, ASTNodeExpression],
	) {
		super(start_node, {}, children)
	}
	override varCheck(validator: Validator): void {
		this.children.forEach((c) => c.varCheck(validator));
		const variable: ASTNodeVariable = this.children[0];
		if (!(validator.getSymbolInfo(variable.id) as SymbolStructureVar).unfixed) {
			throw new AssignmentError10(variable);
		};
	}
	override typeCheck(validator: Validator): void {
		this.children[1].typeCheck(validator);
		const assignee_type: SolidType = this.children[0].type(validator);
		const assigned_type: SolidType = this.children[1].type(validator);
		if (
			assigned_type.isSubtypeOf(assignee_type) ||
			validator.config.compilerOptions.intCoercion && assigned_type.isSubtypeOf(Int16) && Float64.isSubtypeOf(assignee_type)
		) {
		} else {
			throw new TypeError03(this, assignee_type, assigned_type);
		};
	}
	override build(builder: Builder): INST.InstructionStatement {
		const tofloat: boolean = this.children[1].type(builder.validator).isSubtypeOf(Float64) || this.children[1].shouldFloat;
		return new INST.InstructionStatement(
			builder.stmtCount,
			new INST.InstructionGlobalSet(this.children[0].id, this.children[1].build(builder, tofloat)),
		);
	}
}
export class ASTNodeGoal extends ASTNodeSolid {
	/**
	 * Construct a new ASTNodeGoal from a source text and optionally a configuration.
	 * The source text must parse successfully.
	 * @param src    the source text
	 * @param config the configuration
	 * @returns      a new ASTNodeGoal representing the given source
	 */
	static fromSource(src: string, config: SolidConfig = CONFIG_DEFAULT): ASTNodeGoal {
		return Decorator.decorate(new Parser(src, config).parse());
	}
	constructor(
		start_node: ParseNode,
		override readonly children: readonly ASTNodeStatement[],
	) {
		super(start_node, {}, children)
	}
	override build(builder: Builder): INST.InstructionNone | INST.InstructionModule {
		return (!this.children.length)
			? new INST.InstructionNone()
			: new INST.InstructionModule([
				...Builder.IMPORTS,
				...(this.children as readonly ASTNodeStatement[]).map((child) => child.build(builder)),
			])
	}
}<|MERGE_RESOLUTION|>--- conflicted
+++ resolved
@@ -752,14 +752,10 @@
 		this.children.forEach((c) => c.typeCheck(validator)); // TODO: use forEachAggregated
 		const base: ASTNodeExpression = this.children[0];
 		const accessor: ASTNodeIndex | ASTNodeKey | ASTNodeExpression = this.children[1];
-<<<<<<< HEAD
 		let base_type: SolidType = base.type(validator);
 		if (base_type instanceof SolidTypeIntersection || base_type instanceof SolidTypeUnion) {
 			base_type = base_type.combineTuplesOrRecords();
 		}
-=======
-		const base_type: SolidType = base.type(validator);
->>>>>>> 0952f98c
 		if (accessor instanceof ASTNodeIndex) {
 			const accessor_type: SolidType = accessor.children[0].type(validator);
 			return (
