--- conflicted
+++ resolved
@@ -28,19 +28,14 @@
 import {
 	SolidTypeTuple,
 	SolidTypeRecord,
-<<<<<<< HEAD
 	SolidTuple,
 	SolidRecord,
 	SolidMapping,
 } from '../typer/';
 import {
-=======
-} from '../typer/';
-import {
 	Decorator,
 } from './Decorator';
 import {
->>>>>>> 43889aa9
 	Validator,
 } from './Validator';
 import {
@@ -217,8 +212,6 @@
  * - ASTNodeTypeOperation
  */
 export abstract class ASTNodeType extends ASTNodeSolid {
-<<<<<<< HEAD
-=======
 	/**
 	 * Construct a new ASTNodeType from a source text and optionally a configuration.
 	 * The source text must parse successfully.
@@ -230,8 +223,6 @@
 		const statement: ASTNodeDeclarationType = ASTNodeDeclarationType.fromSource(`type T = ${ src };`, config);
 		return statement.children[1];
 	}
-	private assessed: SolidLanguageType | null = null
->>>>>>> 43889aa9
 	/**
 	 * @overrides ASTNodeSolid
 	 * @final
@@ -254,15 +245,12 @@
 	abstract assess(validator: Validator): SolidLanguageType;
 }
 export class ASTNodeTypeConstant extends ASTNodeType {
-<<<<<<< HEAD
-=======
 	/** @overrides ASTNodeType */
 	static fromSource(src: string, config: SolidConfig = CONFIG_DEFAULT): ASTNodeTypeConstant {
 		const typ: ASTNodeType = ASTNodeType.fromSource(src, config);
 		assert.ok(typ instanceof ASTNodeTypeConstant);
 		return typ;
 	}
->>>>>>> 43889aa9
 	declare readonly children: readonly [];
 	readonly value: SolidLanguageType;
 	constructor (start_node: TOKEN.TokenKeyword | TOKEN.TokenNumber | TOKEN.TokenString) {
@@ -293,15 +281,12 @@
 	}
 }
 export class ASTNodeTypeAlias extends ASTNodeType {
-<<<<<<< HEAD
-=======
 	/** @overrides ASTNodeType */
 	static fromSource(src: string, config: SolidConfig = CONFIG_DEFAULT): ASTNodeTypeAlias {
 		const typ: ASTNodeType = ASTNodeType.fromSource(src, config);
 		assert.ok(typ instanceof ASTNodeTypeAlias);
 		return typ;
 	}
->>>>>>> 43889aa9
 	declare readonly children: readonly [];
 	readonly id: bigint;
 	constructor (start_node: TOKEN.TokenIdentifier) {
@@ -330,6 +315,12 @@
 	}
 }
 export class ASTNodeTypeEmptyCollection extends ASTNodeType {
+	/** @overrides ASTNodeType */
+	static fromSource(src: string, config: SolidConfig = CONFIG_DEFAULT): ASTNodeTypeEmptyCollection {
+		const typ: ASTNodeType = ASTNodeType.fromSource(src, config);
+		assert.ok(typ instanceof ASTNodeTypeEmptyCollection);
+		return typ;
+	}
 	declare readonly children: readonly [];
 	constructor (
 		start_node: PARSER.ParseNodeTypeUnit,
@@ -337,12 +328,8 @@
 		super(start_node);
 	}
 	/** @implements ASTNodeType */
-<<<<<<< HEAD
 	@memoizeMethod
 	assess(_validator: Validator): SolidLanguageType {
-=======
-	protected assess_do(_validator: Validator): SolidLanguageType {
->>>>>>> 43889aa9
 		return new SolidTypeTuple().intersect(new SolidTypeRecord());
 	}
 }
@@ -360,12 +347,8 @@
 		super(start_node, {}, children);
 	}
 	/** @implements ASTNodeType */
-<<<<<<< HEAD
 	@memoizeMethod
 	assess(validator: Validator): SolidLanguageType {
-=======
-	protected assess_do(validator: Validator): SolidLanguageType {
->>>>>>> 43889aa9
 		return new SolidTypeTuple(this.children.map((c) => c.assess(validator)));
 	}
 }
@@ -383,12 +366,8 @@
 		super(start_node, {}, children);
 	}
 	/** @implements ASTNodeType */
-<<<<<<< HEAD
 	@memoizeMethod
 	assess(validator: Validator): SolidLanguageType {
-=======
-	protected assess_do(validator: Validator): SolidLanguageType {
->>>>>>> 43889aa9
 		return new SolidTypeRecord(new Map(this.children.map((c) => [
 			c.children[0].id,
 			c.children[1].assess(validator),
@@ -470,7 +449,6 @@
  */
 export abstract class ASTNodeExpression extends ASTNodeSolid {
 	/**
-<<<<<<< HEAD
 	 * Decorator for {@link ASTNodeExpression#type} method and any overrides.
 	 * Type-checks and re-throws any type errors first,
 	 * then computes assessed value (if applicable), and if successful,
@@ -519,7 +497,7 @@
 		};
 		return descriptor;
 	}
-=======
+	/**
 	 * Construct a new ASTNodeExpression from a source text and optionally a configuration.
 	 * The source text must parse successfully.
 	 * @param src    the source text
@@ -532,8 +510,6 @@
 		assert.strictEqual(statement.children.length, 1, 'semantic statement should have 1 child');
 		return statement.children[0]!;
 	}
-	private assessed?: SolidObject | null;
->>>>>>> 43889aa9
 	/**
 	 * Determine whether this expression should build to a float-type instruction.
 	 * @return Should the built instruction be type-coerced into a floating-point number?
@@ -566,15 +542,12 @@
 	abstract assess(validator: Validator): SolidObject | null;
 }
 export class ASTNodeConstant extends ASTNodeExpression {
-<<<<<<< HEAD
-=======
 	/** @overrides ASTNodeExpression */
 	static fromSource(src: string, config: SolidConfig = CONFIG_DEFAULT): ASTNodeConstant {
 		const expression: ASTNodeExpression = ASTNodeExpression.fromSource(src, config);
 		assert.ok(expression instanceof ASTNodeConstant);
 		return expression;
 	}
->>>>>>> 43889aa9
 	declare readonly children: readonly [];
 	readonly value: SolidObject;
 	constructor (start_node: TOKEN.TokenKeyword | TOKEN.TokenNumber | TOKEN.TokenString | TOKEN.TokenTemplate) {
@@ -623,15 +596,12 @@
 	}
 }
 export class ASTNodeVariable extends ASTNodeExpression {
-<<<<<<< HEAD
-=======
 	/** @overrides ASTNodeExpression */
 	static fromSource(src: string, config: SolidConfig = CONFIG_DEFAULT): ASTNodeVariable {
 		const expression: ASTNodeExpression = ASTNodeExpression.fromSource(src, config);
 		assert.ok(expression instanceof ASTNodeVariable);
 		return expression;
 	}
->>>>>>> 43889aa9
 	declare readonly children: readonly [];
 	readonly id: bigint;
 	constructor (start_node: TOKEN.TokenIdentifier) {
@@ -727,6 +697,12 @@
 	}
 }
 export class ASTNodeEmptyCollection extends ASTNodeExpression {
+	/** @overrides ASTNodeExpression */
+	static fromSource(src: string, config: SolidConfig = CONFIG_DEFAULT): ASTNodeEmptyCollection {
+		const expression: ASTNodeExpression = ASTNodeExpression.fromSource(src, config);
+		assert.ok(expression instanceof ASTNodeEmptyCollection);
+		return expression;
+	}
 	declare readonly children: readonly [];
 	constructor (start_node: PARSER.ParseNodeExpressionUnit) {
 		super(start_node);
@@ -747,14 +723,9 @@
 		return new SolidTypeTuple().intersect(new SolidTypeRecord());
 	}
 	/** @implements ASTNodeExpression */
-<<<<<<< HEAD
 	@memoizeMethod
 	assess(_validator: Validator): SolidObject | null {
 		return null;
-=======
-	protected type_do(_validator: Validator): SolidLanguageType {
-		return new SolidTypeTuple().intersect(new SolidTypeRecord());
->>>>>>> 43889aa9
 	}
 }
 export class ASTNodeList extends ASTNodeExpression {
@@ -786,17 +757,12 @@
 		return new SolidTypeTuple(this.children.map((c) => c.type(validator)));
 	}
 	/** @implements ASTNodeExpression */
-<<<<<<< HEAD
 	@memoizeMethod
 	assess(validator: Validator): SolidObject | null {
 		const items: readonly (SolidObject | null)[] = this.children.map((c) => c.assess(validator));
 		return (items.includes(null))
 			? null
 			: new SolidTuple<SolidObject>(items as SolidObject[]);
-=======
-	protected type_do(validator: Validator): SolidLanguageType {
-		return new SolidTypeTuple(this.children.map((c) => c.type(validator)));
->>>>>>> 43889aa9
 	}
 }
 export class ASTNodeRecord extends ASTNodeExpression {
@@ -831,7 +797,6 @@
 		])));
 	}
 	/** @implements ASTNodeExpression */
-<<<<<<< HEAD
 	@memoizeMethod
 	assess(validator: Validator): SolidObject | null {
 		const properties: ReadonlyMap<bigint, SolidObject | null> = new Map(this.children.map((c) => [
@@ -841,13 +806,6 @@
 		return ([...properties].map((p) => p[1]).includes(null))
 			? null
 			: new SolidRecord<SolidObject>(properties as ReadonlyMap<bigint, SolidObject>);
-=======
-	protected type_do(validator: Validator): SolidLanguageType {
-		return new SolidTypeRecord(new Map(this.children.map((c) => [
-			c.children[0].id,
-			c.children[1].type(validator),
-		])));
->>>>>>> 43889aa9
 	}
 }
 export class ASTNodeMapping extends ASTNodeExpression {
@@ -879,7 +837,6 @@
 		return SolidObject;
 	}
 	/** @implements ASTNodeExpression */
-<<<<<<< HEAD
 	@memoizeMethod
 	assess(validator: Validator): SolidObject | null {
 		const cases: ReadonlyMap<SolidObject | null, SolidObject | null> = new Map(this.children.map((c) => [
@@ -889,10 +846,6 @@
 		return ([...cases].some((c) => c[0] === null || c[1] === null))
 			? null
 			: new SolidMapping<SolidObject, SolidObject>(cases as ReadonlyMap<SolidObject, SolidObject>);
-=======
-	protected type_do(_validator: Validator): SolidLanguageType {
-		return SolidObject;
->>>>>>> 43889aa9
 	}
 }
 export abstract class ASTNodeOperation extends ASTNodeExpression {
@@ -1001,17 +954,11 @@
 	 * @implements ASTNodeExpression
 	 * @final
 	 */
-<<<<<<< HEAD
 	@memoizeMethod
 	@ASTNodeExpression.typeDeco
 	type(validator: Validator): SolidLanguageType {
 		xjs.Array.forEachAggregated(this.children, (c) => c.typeCheck(validator));
 		return this.type_do(
-=======
-	protected type_do(validator: Validator): SolidLanguageType {
-		xjs.Array.forEachAggregated(this.children, (c) => c.typeCheck(validator));
-		return this.type_do_do(
->>>>>>> 43889aa9
 			this.children[0].type(validator),
 			this.children[1].type(validator),
 			validator.config.compilerOptions.intCoercion,
@@ -1331,13 +1278,9 @@
 		)
 	}
 	/** @implements ASTNodeExpression */
-<<<<<<< HEAD
 	@memoizeMethod
 	@ASTNodeExpression.typeDeco
 	type(validator: Validator): SolidLanguageType {
-=======
-	protected type_do(validator: Validator): SolidLanguageType {
->>>>>>> 43889aa9
 		xjs.Array.forEachAggregated(this.children, (c) => c.typeCheck(validator));
 		const t0: SolidLanguageType = this.children[0].type(validator);
 		const t1: SolidLanguageType = this.children[1].type(validator);
