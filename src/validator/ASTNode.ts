import {
	Token,
	ParseNode,
	ASTNode,
	NonemptyArray,
} from '@chharvey/parser';
import * as assert from 'assert';
import * as xjs from 'extrajs'
import {
	memoizeMethod,
} from '../decorators.js';
import {
	SolidConfig,
	CONFIG_DEFAULT,
	Dev,
} from '../core/index.js';
import {
	Keyword,
	TOKEN,
	PARSER,
	ParserSolid as Parser,
} from '../parser/index.js';
import {
	SolidType,
	SolidTypeConstant,
	SolidTypeTuple,
	SolidTypeRecord,
	SolidObject,
	SolidNull,
	SolidBoolean,
	SolidNumber,
	Int16,
	Float64,
	SolidString,
	SolidTuple,
	SolidRecord,
	SolidMapping,
} from '../typer/index.js';
import {
	Builder,
	Instruction,
	INST,
} from '../builder/index.js';
import {
	ReferenceError01,
	ReferenceError03,
	AssignmentError01,
	AssignmentError10,
	TypeError01,
	TypeError03,
	NanError01,
	NanError02,
} from '../error/index.js';
import {
	Operator,
	ValidTypeOperator,
	ValidOperatorUnary,
	ValidOperatorBinary,
	ValidOperatorArithmetic,
	ValidOperatorComparative,
	ValidOperatorEquality,
	ValidOperatorLogical,
} from './Operator.js';
import {Decorator} from './Decorator.js';
import {Validator} from './Validator.js';
import {
	SymbolKind,
	SymbolStructure,
	SymbolStructureVar,
	SymbolStructureType,
} from './SymbolStructure.js';



function bothNumeric(t0: SolidType, t1: SolidType): boolean {
	return t0.isSubtypeOf(SolidNumber) && t1.isSubtypeOf(SolidNumber)
}
function eitherFloats(t0: SolidType, t1: SolidType): boolean {
	return t0.isSubtypeOf(Float64) || t1.isSubtypeOf(Float64)
}
function bothFloats(t0: SolidType, t1: SolidType): boolean {
	return t0.isSubtypeOf(Float64) && t1.isSubtypeOf(Float64)
}
function neitherFloats(t0: SolidType, t1: SolidType): boolean {
	return !eitherFloats(t0, t1)
}
function oneFloats(t0: SolidType, t1: SolidType): boolean {
	return !neitherFloats(t0, t1) && !bothFloats(t0, t1)
}
/** Implementation of `xjs.Array.forEachAggregated` until it is released. */
function forEachAggregated<T>(array: readonly T[], callback: (item: T) => void): void {
	const errors: readonly Error[] = array.flatMap((it) => {
		try {
			callback(it);
			return [];
		} catch (err) {
			return (
				(err instanceof AggregateError) ? err.errors :
				(err instanceof Error) ? [err] :
				[new Error(`${ err }`)]
			);
		}
	});
	if (errors.length) {
		throw (errors.length === 1)
			? errors[0]
			: new AggregateError(errors, errors.map((err) => err.message).join('\n'));
	}
}
/** Implementation of `xjs.Array.mapAggregated` until it is released. */
function mapAggregated<T, U>(array: readonly T[], callback: (item: T) => U): U[] {
	const successes: U[]     = [];
	const errors:    Error[] = [];
	array.forEach((it) => {
		let success: U;
		try {
			success = callback(it);
		} catch (err) {
			errors.push(...(
				(err instanceof AggregateError) ? err.errors :
				(err instanceof Error) ? [err] :
				[new Error(`${ err }`)]
			));
			return;
		}
		successes.push(success);
	});
	if (errors.length) {
		throw (errors.length === 1)
			? errors[0]
			: new AggregateError(errors, errors.map((err) => err.message).join('\n'));
	} else {
		return successes;
	}
}



export abstract class ASTNodeSolid extends ASTNode {
	/**
	 * Construct a new ASTNodeSolid object.
	 *
	 * @param start_node - The initial node in the parse tree to which this ASTNode corresponds.
	 * @param children   - The set of child inputs that creates this ASTNode.
	 * @param attributes - Any other attributes to attach.
	 */
	constructor(
		start_node: Token|ParseNode,
		attributes: {[key: string]: unknown} = {},
		override readonly children: readonly ASTNodeSolid[] = [],
	) {
		super(start_node, attributes, children)
	}

	/**
	 * Perform definite assignment phase of semantic analysis:
	 * - Check that all variables have been assigned before being used.
	 * - Check that no varaible is declared more than once.
	 * - Check that fixed variables are not reassigned.
	 * @param validator a record of declared variable symbols
	 */
	varCheck(validator: Validator): void {
<<<<<<< HEAD
		return xjs.Array.forEachAggregated(this.children, (c) => c.varCheck(validator));
=======
		return forEachAggregated(this.children, (c) => c.varCheck(validator));
>>>>>>> 1f7e86f4
	}

	/**
	 * Type-check the node as part of semantic analysis.
	 * @param validator stores validation information
	 */
	typeCheck(validator: Validator): void {
<<<<<<< HEAD
		return xjs.Array.forEachAggregated(this.children, (c) => c.typeCheck(validator));
=======
		return forEachAggregated(this.children, (c) => c.typeCheck(validator));
>>>>>>> 1f7e86f4
	}

	/**
	 * Give directions to the runtime code builder.
	 * @param builder the builder to direct
	 * @return the directions to print
	 */
	abstract build(builder: Builder): Instruction;
}



export class ASTNodeKey extends ASTNodeSolid {
	declare readonly children: readonly [];
	readonly id: bigint;
	constructor (start_node: TOKEN.TokenKeyword | TOKEN.TokenIdentifier) {
		super(start_node, {id: start_node.cook()});
		this.id = start_node.cook()!;
	}
	override build(builder: Builder): Instruction {
		throw builder && 'ASTNodeKey#build not yet supported.';
	}
}
export class ASTNodePropertyType extends ASTNodeSolid {
	constructor (
		start_node: PARSER.ParseNodePropertyType,
		override readonly children: readonly [ASTNodeKey, ASTNodeType],
	) {
		super(start_node, {}, children);
	}
	override build(builder: Builder): Instruction {
		throw builder && 'ASTNodePropertyType#build not yet supported.';
	}
}
export class ASTNodeProperty extends ASTNodeSolid {
	constructor (
		start_node: PARSER.ParseNodeProperty,
		override readonly children: readonly [ASTNodeKey, ASTNodeExpression],
	) {
		super(start_node, {}, children);
	}
	override build(builder: Builder): Instruction {
		throw builder && 'ASTNodeProperty#build not yet supported.';
	}
}
export class ASTNodeCase extends ASTNodeSolid {
	constructor (
		start_node: PARSER.ParseNodeCase,
		override readonly children: [ASTNodeExpression, ASTNodeExpression],
	) {
		super(start_node, {}, children);
	}
	override build(builder: Builder): Instruction {
		throw builder && 'ASTNodeCase#build not yet supported.';
	}
}
/**
 * A sematic node representing a type.
 * Known subclasses:
 * - ASTNodeTypeConstant
 * - ASTNodeTypeAlias
 * - ASTNodeTypeEmptyCollection
 * - ASTNodeTypeList
 * - ASTNodeTypeRecord
 * - ASTNodeTypeOperation
 */
export abstract class ASTNodeType extends ASTNodeSolid {
	/**
	 * Construct a new ASTNodeType from a source text and optionally a configuration.
	 * The source text must parse successfully.
	 * @param src    the source text
	 * @param config the configuration
	 * @returns      a new ASTNodeType representing the given source
	 */
	static fromSource(src: string, config: SolidConfig = CONFIG_DEFAULT): ASTNodeType {
		const statement: ASTNodeDeclarationType = ASTNodeDeclarationType.fromSource(`type T = ${ src };`, config);
		return statement.children[1];
	}
	/**
	 * @final
	 */
	override typeCheck(_validator: Validator): void {
		return; // no type-checking necessary
	}
	/**
	 * @final
	 */
	override build(_builder: Builder): INST.InstructionNone {
		return new INST.InstructionNone();
	}
	/**
	 * Assess the type-value of this node at compile-time.
	 * @param validator a record of declared variable symbols
	 * @returns the computed type-value of this node
	 */
	abstract assess(validator: Validator): SolidType;
}
export class ASTNodeTypeConstant extends ASTNodeType {
	static override fromSource(src: string, config: SolidConfig = CONFIG_DEFAULT): ASTNodeTypeConstant {
		const typ: ASTNodeType = ASTNodeType.fromSource(src, config);
		assert.ok(typ instanceof ASTNodeTypeConstant);
		return typ;
	}
	declare readonly children: readonly [];
	readonly value: SolidType;
	constructor (start_node: TOKEN.TokenKeyword | TOKEN.TokenNumber | TOKEN.TokenString) {
		const value: SolidType =
			(start_node instanceof TOKEN.TokenKeyword) ?
				(start_node.source === Keyword.BOOL)  ? SolidBoolean :
				(start_node.source === Keyword.FALSE) ? SolidBoolean.FALSETYPE :
				(start_node.source === Keyword.TRUE ) ? SolidBoolean.TRUETYPE :
				(start_node.source === Keyword.INT)   ? Int16 :
				(start_node.source === Keyword.FLOAT) ? Float64 :
				(start_node.source === Keyword.STR)   ? SolidString :
				(start_node.source === Keyword.OBJ)   ? SolidObject :
				SolidNull
			: (start_node instanceof TOKEN.TokenNumber) ?
				new SolidTypeConstant(
					start_node.isFloat
						? new Float64(start_node.cook())
						: new Int16(BigInt(start_node.cook()))
				)
			: SolidNull;
		super(start_node, {value});
		this.value = value
	}
	@memoizeMethod
	override assess(_validator: Validator): SolidType {
		return this.value
	}
}
export class ASTNodeTypeAlias extends ASTNodeType {
	static override fromSource(src: string, config: SolidConfig = CONFIG_DEFAULT): ASTNodeTypeAlias {
		const typ: ASTNodeType = ASTNodeType.fromSource(src, config);
		assert.ok(typ instanceof ASTNodeTypeAlias);
		return typ;
	}
	declare readonly children: readonly [];
	readonly id: bigint;
	constructor (start_node: TOKEN.TokenIdentifier) {
		super(start_node, {id: start_node.cook()})
		this.id = start_node.cook()!;
	}
	override varCheck(validator: Validator): void {
		if (!validator.hasSymbol(this.id)) {
			throw new ReferenceError01(this);
		};
		if (validator.getSymbolInfo(this.id)! instanceof SymbolStructureVar) {
			throw new ReferenceError03(this, SymbolKind.VALUE, SymbolKind.TYPE);
		};
	}
	@memoizeMethod
	override assess(validator: Validator): SolidType {
		if (validator.hasSymbol(this.id)) {
			const symbol: SymbolStructure = validator.getSymbolInfo(this.id)!;
			if (symbol instanceof SymbolStructureType) {
				return symbol.value;
			};
		};
		return SolidType.UNKNOWN;
	}
}
export class ASTNodeTypeEmptyCollection extends ASTNodeType {
	/** @overrides ASTNodeType */
	static fromSource(src: string, config: SolidConfig = CONFIG_DEFAULT): ASTNodeTypeEmptyCollection {
		const typ: ASTNodeType = ASTNodeType.fromSource(src, config);
		assert.ok(typ instanceof ASTNodeTypeEmptyCollection);
		return typ;
	}
	declare readonly children: readonly [];
	constructor (
		start_node: PARSER.ParseNodeTypeUnit,
	) {
		super(start_node);
	}
	@memoizeMethod
	override assess(_validator: Validator): SolidType {
		return new SolidTypeTuple().intersect(new SolidTypeRecord());
	}
}
export class ASTNodeTypeList extends ASTNodeType {
	static override fromSource(src: string, config: SolidConfig = CONFIG_DEFAULT): ASTNodeTypeList {
		const typ: ASTNodeType = ASTNodeType.fromSource(src, config);
		assert.ok(typ instanceof ASTNodeTypeList);
		return typ;
	}
	constructor (
		start_node: PARSER.ParseNodeTypeTupleLiteral,
		override readonly children: Readonly<NonemptyArray<ASTNodeType>>,
	) {
		super(start_node, {}, children);
	}
	@memoizeMethod
	override assess(validator: Validator): SolidType {
		return new SolidTypeTuple(this.children.map((c) => c.assess(validator)));
	}
}
export class ASTNodeTypeRecord extends ASTNodeType {
	static override fromSource(src: string, config: SolidConfig = CONFIG_DEFAULT): ASTNodeTypeRecord {
		const typ: ASTNodeType = ASTNodeType.fromSource(src, config);
		assert.ok(typ instanceof ASTNodeTypeRecord);
		return typ;
	}
	constructor (
		start_node: PARSER.ParseNodeTypeRecordLiteral,
		override readonly children: Readonly<NonemptyArray<ASTNodePropertyType>>,
	) {
		super(start_node, {}, children);
	}
	@memoizeMethod
	override assess(validator: Validator): SolidType {
		return new SolidTypeRecord(new Map(this.children.map((c) => [
			c.children[0].id,
			c.children[1].assess(validator),
		])));
	}
}
export abstract class ASTNodeTypeOperation extends ASTNodeType {
	static override fromSource(src: string, config: SolidConfig = CONFIG_DEFAULT): ASTNodeTypeOperation {
		const typ: ASTNodeType = ASTNodeType.fromSource(src, config);
		assert.ok(typ instanceof ASTNodeTypeOperation);
		return typ;
	}
	constructor (
		start_node: ParseNode,
		readonly operator: ValidTypeOperator,
		override readonly children: Readonly<NonemptyArray<ASTNodeType>>,
	) {
		super(start_node, {operator}, children)
	}
}
export class ASTNodeTypeOperationUnary extends ASTNodeTypeOperation {
	static override fromSource(src: string, config: SolidConfig = CONFIG_DEFAULT): ASTNodeTypeOperationUnary {
		const typ: ASTNodeTypeOperation = ASTNodeTypeOperation.fromSource(src, config);
		assert.ok(typ instanceof ASTNodeTypeOperationUnary);
		return typ;
	}
	constructor (
		start_node: ParseNode,
		operator: ValidTypeOperator,
		override readonly children: readonly [ASTNodeType],
	) {
		super(start_node, operator, children)
	}
	@memoizeMethod
	override assess(validator: Validator): SolidType {
		return (this.operator === Operator.ORNULL)
			? this.children[0].assess(validator).union(SolidNull)
			: (() => { throw new Error(`Operator ${ Operator[this.operator] } not found.`) })()
	}
}
export class ASTNodeTypeOperationBinary extends ASTNodeTypeOperation {
	static override fromSource(src: string, config: SolidConfig = CONFIG_DEFAULT): ASTNodeTypeOperationBinary {
		const typ: ASTNodeTypeOperation = ASTNodeTypeOperation.fromSource(src, config);
		assert.ok(typ instanceof ASTNodeTypeOperationBinary);
		return typ;
	}
	constructor (
		start_node: ParseNode,
		operator: ValidTypeOperator,
		override readonly children: readonly [ASTNodeType, ASTNodeType],
	) {
		super(start_node, operator, children)
	}
	@memoizeMethod
	override assess(validator: Validator): SolidType {
		return (
			(this.operator === Operator.AND) ? this.children[0].assess(validator).intersect(this.children[1].assess(validator)) :
			(this.operator === Operator.OR)  ? this.children[0].assess(validator).union    (this.children[1].assess(validator)) :
			(() => { throw new Error(`Operator ${ Operator[this.operator] } not found.`) })()
		)
	}
}
/**
 * A sematic node representing an expression.
 * Known subclasses:
 * - ASTNodeConstant
 * - ASTNodeVariable
 * - ASTNodeTemplate
 * - ASTNodeEmptyCollection
 * - ASTNodeList
 * - ASTNodeRecord
 * - ASTNodeMapping
 * - ASTNodeOperation
 */
export abstract class ASTNodeExpression extends ASTNodeSolid {
	/**
	 * Decorator for {@link ASTNodeExpression#type} method and any overrides.
	 * Type-checks and re-throws any type errors first,
	 * then computes assessed value (if applicable), and if successful,
	 * returns a constant type equal to that assessed value.
	 * @param   _prototype    the prototype that has the method to be decorated
	 * @param   _property_key the name of the method to be decorated
	 * @param   descriptor    the Property Descriptor of the prototype’s method
	 * @returns               `descriptor`, with a new value that is the decorated method
	 */
	protected static typeDeco(
		_prototype: ASTNodeExpression,
		_property_key: string,
		descriptor: TypedPropertyDescriptor<(this: ASTNodeExpression, validator: Validator) => SolidLanguageType>,
	): typeof descriptor {
		const method = descriptor.value!;
		descriptor.value = function (validator) {
			const typed: SolidType = method.call(this, validator); // type-check first, to re-throw any TypeErrors
			if (validator.config.compilerOptions.constantFolding) {
				const assessed: SolidObject | null = this.assess(validator);
				if (!!assessed) {
					return new SolidTypeConstant(assessed);
				};
			};
			return typed;
		};
		return descriptor;
	}
	/**
	 * Decorator for {@link ASTNodeExpression#build} method and any overrides.
	 * First tries to compute the assessed value, and if successful, builds the assessed value.
	 * Otherwise builds this node.
	 * @param   _prototype    the prototype that has the method to be decorated
	 * @param   _property_key the name of the method to be decorated
	 * @param   descriptor    the Property Descriptor of the prototype’s method
	 * @returns               `descriptor`, with a new value that is the decorated method
	 */
	protected static buildDeco<T extends INST.InstructionExpression>(
		_prototype: ASTNodeExpression,
		_property_key: string,
		descriptor: TypedPropertyDescriptor<(this: ASTNodeExpression, builder: Builder, to_float?: boolean) => INST.InstructionConst | T>,
	): typeof descriptor {
		const method = descriptor.value!;
		descriptor.value = function (builder, to_float = false) {
			const assessed: SolidObject | null = (builder.config.compilerOptions.constantFolding) ? this.assess(builder.validator) : null;
			return (!!assessed) ? INST.InstructionConst.fromAssessment(assessed, to_float) : method.call(this, builder, to_float);
		};
		return descriptor;
	}
	/**
	 * Construct a new ASTNodeExpression from a source text and optionally a configuration.
	 * The source text must parse successfully.
	 * @param src    the source text
	 * @param config the configuration
	 * @returns      a new ASTNodeExpression representing the given source
	 */
	static fromSource(src: string, config: SolidConfig = CONFIG_DEFAULT): ASTNodeExpression {
		const statement: ASTNodeStatement = ASTNodeStatement.fromSource(src, config);
		assert.ok(statement instanceof ASTNodeStatementExpression);
		assert.strictEqual(statement.children.length, 1, 'semantic statement should have 1 child');
		return statement.children[0]!;
	}
	/**
	 * Determine whether this expression should build to a float-type instruction.
	 * @return Should the built instruction be type-coerced into a floating-point number?
	 */
	abstract get shouldFloat(): boolean;
	/**
	 * @final
	 */
	override typeCheck(validator: Validator): void {
		this.type(validator); // assert does not throw
	}
	/**
	 * @param to_float Should the returned instruction be type-coerced into a floating-point number?
	 */
	abstract override build(builder: Builder, to_float?: boolean): INST.InstructionExpression;
	/**
	 * The Type of this expression.
	 * @param validator stores validation and configuration information
	 * @return the compile-time type of this node
	 */
	abstract type(validator: Validator): SolidType;
	/**
	 * Assess the value of this node at compile-time, if possible.
	 * If {@link SolidConfig|constant folding} is off, this should not be called.
	 * @param validator stores validation and configuration information
	 * @return the computed value of this node, or an abrupt completion if the value cannot be computed by the compiler
	 */
	abstract assess(validator: Validator): SolidObject | null;
}
export class ASTNodeConstant extends ASTNodeExpression {
	static override fromSource(src: string, config: SolidConfig = CONFIG_DEFAULT): ASTNodeConstant {
		const expression: ASTNodeExpression = ASTNodeExpression.fromSource(src, config);
		assert.ok(expression instanceof ASTNodeConstant);
		return expression;
	}
	declare readonly children: readonly [];
	readonly value: SolidObject;
	constructor (start_node: TOKEN.TokenKeyword | TOKEN.TokenNumber | TOKEN.TokenString | TOKEN.TokenTemplate) {
		const value: SolidObject =
			(start_node instanceof TOKEN.TokenKeyword) ?
				(start_node.source === Keyword.FALSE) ? SolidBoolean.FALSE :
				(start_node.source === Keyword.TRUE ) ? SolidBoolean.TRUE  :
				SolidNull.NULL
			:
			(start_node instanceof TOKEN.TokenNumber) ?
				start_node.isFloat ? new Float64(start_node.cook()) : new Int16(BigInt(start_node.cook()))
			:
			(Dev.supports('literalString-cook')) ? new SolidString(start_node.cook()) : (() => { throw new Error('`literalString-cook` not yet supported.'); })();
		super(start_node, {value})
		this.value = value
	}
	override get shouldFloat(): boolean {
		return this.value instanceof Float64
	}
	@ASTNodeExpression.buildDeco
	override build(builder: Builder, to_float: boolean = false): INST.InstructionConst {
		return INST.InstructionConst.fromAssessment(this.assess(builder.validator), to_float);
	}
	@memoizeMethod
	@ASTNodeExpression.typeDeco
	override type(validator: Validator): SolidType {
		// No need to call `this.assess(validator)` and then unwrap again; just use `this.value`.
		return (validator.config.compilerOptions.constantFolding) ? new SolidTypeConstant(this.value) :
		(this.value instanceof SolidNull)    ? SolidNull :
		(this.value instanceof SolidBoolean) ? SolidBoolean :
		(this.value instanceof Int16)        ? Int16 :
		(this.value instanceof Float64)      ? Float64 :
		(Dev.supports('stringConstant-assess') && this.value instanceof SolidString)  ? SolidString :
		SolidObject
	}
	@memoizeMethod
	override assess(_validator: Validator): SolidObject {
		if (this.value instanceof SolidString && !Dev.supports('stringConstant-assess')) {
			throw new Error('`stringConstant-assess` not yet supported.');
		};
		return this.value;
	}
}
export class ASTNodeVariable extends ASTNodeExpression {
	static override fromSource(src: string, config: SolidConfig = CONFIG_DEFAULT): ASTNodeVariable {
		const expression: ASTNodeExpression = ASTNodeExpression.fromSource(src, config);
		assert.ok(expression instanceof ASTNodeVariable);
		return expression;
	}
	declare readonly children: readonly [];
	readonly id: bigint;
	constructor (start_node: TOKEN.TokenIdentifier) {
		super(start_node, {id: start_node.cook()})
		this.id = start_node.cook()!;
	}
	override get shouldFloat(): boolean {
		return this.type(new Validator()).isSubtypeOf(Float64);
	}
	override varCheck(validator: Validator): void {
		if (!validator.hasSymbol(this.id)) {
			throw new ReferenceError01(this);
		};
		if (validator.getSymbolInfo(this.id)! instanceof SymbolStructureType) {
			throw new ReferenceError03(this, SymbolKind.TYPE, SymbolKind.VALUE);
			// TODO: When Type objects are allowed as runtime values, this should be removed and checked by the type checker (`this#typeCheck`).
		};
	}
	@ASTNodeExpression.buildDeco
	override build(_builder: Builder, to_float: boolean = false): INST.InstructionExpression {
		return new INST.InstructionGlobalGet(this.id, to_float || this.shouldFloat);
	}
	@memoizeMethod
	@ASTNodeExpression.typeDeco
	override type(validator: Validator): SolidType {
		if (validator.hasSymbol(this.id)) {
			const symbol: SymbolStructure = validator.getSymbolInfo(this.id)!;
			if (symbol instanceof SymbolStructureVar) {
				return symbol.type;
			};
		};
		return SolidType.UNKNOWN;
	}
	@memoizeMethod
	override assess(validator: Validator): SolidObject | null {
		if (validator.hasSymbol(this.id)) {
			const symbol: SymbolStructure = validator.getSymbolInfo(this.id)!;
			if (symbol instanceof SymbolStructureVar && !symbol.unfixed) {
				return symbol.value;
			};
		};
		return null;
	}
}
export class ASTNodeTemplate extends ASTNodeExpression {
	static override fromSource(src: string, config: SolidConfig = CONFIG_DEFAULT): ASTNodeTemplate {
		const expression: ASTNodeExpression = ASTNodeExpression.fromSource(src, config);
		assert.ok(expression instanceof ASTNodeTemplate);
		return expression;
	}
	constructor(
		start_node: ParseNode,
		override readonly children: // FIXME spread types
			| readonly [ASTNodeConstant]
			| readonly [ASTNodeConstant,                                                           ASTNodeConstant]
			| readonly [ASTNodeConstant, ASTNodeExpression,                                        ASTNodeConstant]
			// | readonly [ASTNodeConstant,                    ...ASTNodeTemplatePartialChildrenType, ASTNodeConstant]
			// | readonly [ASTNodeConstant, ASTNodeExpression, ...ASTNodeTemplatePartialChildrenType, ASTNodeConstant]
			| readonly ASTNodeExpression[]
		,
	) {
		super(start_node, {}, children)
	}
	override get shouldFloat(): boolean {
		throw new Error('ASTNodeTemplate#shouldFloat not yet supported.');
	}
	@ASTNodeExpression.buildDeco
	override build(_builder: Builder): INST.InstructionExpression {
		throw new Error('ASTNodeTemplate#build not yet supported.');
	}
	@memoizeMethod
	@ASTNodeExpression.typeDeco
	override type(_validator: Validator): SolidType {
		return SolidString
	}
	@memoizeMethod
	override assess(validator: Validator): SolidString | null {
		const concat: string | null = [...this.children].map((expr) => {
			const assessed: SolidObject | null = expr.assess(validator);
			return assessed && assessed.toString();
		}).reduce((accum, value) => ([accum, value].includes(null)) ? null : accum!.concat(value!), '');
		return (concat === null) ? null : new SolidString(concat);
	}
}
export class ASTNodeEmptyCollection extends ASTNodeExpression {
	/** @overrides ASTNodeExpression */
	static fromSource(src: string, config: SolidConfig = CONFIG_DEFAULT): ASTNodeEmptyCollection {
		const expression: ASTNodeExpression = ASTNodeExpression.fromSource(src, config);
		assert.ok(expression instanceof ASTNodeEmptyCollection);
		return expression;
	}
	declare readonly children: readonly [];
	constructor (start_node: PARSER.ParseNodeExpressionUnit) {
		super(start_node);
	}
	override get shouldFloat(): boolean {
		throw 'ASTNodeEmptyCollection#shouldFloat not yet supported.';
	}
	@ASTNodeExpression.buildDeco
	override build(builder: Builder): INST.InstructionExpression {
		throw builder && 'ASTNodeEmptyCollection#build not yet supported.';
	}
	@memoizeMethod
	@ASTNodeExpression.typeDeco
	override type(_validator: Validator): SolidType {
		return new SolidTypeTuple().intersect(new SolidTypeRecord());
	}
	@memoizeMethod
	override assess(_validator: Validator): SolidObject | null {
		return null;
	}
}
export class ASTNodeList extends ASTNodeExpression {
	static override fromSource(src: string, config: SolidConfig = CONFIG_DEFAULT): ASTNodeList {
		const expression: ASTNodeExpression = ASTNodeExpression.fromSource(src, config);
		assert.ok(expression instanceof ASTNodeList);
		return expression;
	}
	constructor (
		start_node: PARSER.ParseNodeListLiteral,
		override readonly children: Readonly<NonemptyArray<ASTNodeExpression>>,
	) {
		super(start_node, {}, children);
	}
	override get shouldFloat(): boolean {
		throw 'ASTNodeList#shouldFloat not yet supported.';
	}
	@ASTNodeExpression.buildDeco
	override build(builder: Builder): INST.InstructionExpression {
		throw builder && 'ASTNodeList#build not yet supported.';
	}
<<<<<<< HEAD
	@memoizeMethod
	@ASTNodeExpression.typeDeco
	override type(validator: Validator): SolidType {
		return new SolidTypeTuple(this.children.map((c) => c.type(validator)));
=======
	protected override type_do(validator: Validator): SolidType {
		return new SolidTypeTuple(mapAggregated(this.children, (c) => c.type(validator)));
>>>>>>> 1f7e86f4
	}
	@memoizeMethod
	override assess(validator: Validator): SolidObject | null {
		const items: readonly (SolidObject | null)[] = this.children.map((c) => c.assess(validator));
		return (items.includes(null))
			? null
			: new SolidTuple<SolidObject>(items as SolidObject[]);
	}
}
export class ASTNodeRecord extends ASTNodeExpression {
	static override fromSource(src: string, config: SolidConfig = CONFIG_DEFAULT): ASTNodeRecord {
		const expression: ASTNodeExpression = ASTNodeExpression.fromSource(src, config);
		assert.ok(expression instanceof ASTNodeRecord);
		return expression;
	}
	constructor (
		start_node: PARSER.ParseNodeRecordLiteral,
		override readonly children: Readonly<NonemptyArray<ASTNodeProperty>>,
	) {
		super(start_node, {}, children);
	}
	override get shouldFloat(): boolean {
		throw 'ASTNodeRecord#shouldFloat not yet supported.';
	}
	@ASTNodeExpression.buildDeco
	override build(builder: Builder): INST.InstructionExpression {
		throw builder && 'ASTNodeRecord#build not yet supported.';
	}
<<<<<<< HEAD
	@memoizeMethod
	@ASTNodeExpression.typeDeco
	override type(validator: Validator): SolidType {
		return new SolidTypeRecord(new Map(this.children.map((c) => [
=======
	protected override type_do(validator: Validator): SolidType {
		return new SolidTypeRecord(new Map(mapAggregated(this.children, (c) => [
>>>>>>> 1f7e86f4
			c.children[0].id,
			c.children[1].type(validator),
		])));
	}
	@memoizeMethod
	override assess(validator: Validator): SolidObject | null {
		const properties: ReadonlyMap<bigint, SolidObject | null> = new Map(this.children.map((c) => [
			c.children[0].id,
			c.children[1].assess(validator),
		]));
		return ([...properties].map((p) => p[1]).includes(null))
			? null
			: new SolidRecord<SolidObject>(properties as ReadonlyMap<bigint, SolidObject>);
	}
}
export class ASTNodeMapping extends ASTNodeExpression {
	static override fromSource(src: string, config: SolidConfig = CONFIG_DEFAULT): ASTNodeMapping {
		const expression: ASTNodeExpression = ASTNodeExpression.fromSource(src, config);
		assert.ok(expression instanceof ASTNodeMapping);
		return expression;
	}
	constructor (
		start_node: PARSER.ParseNodeMappingLiteral,
		override readonly children: Readonly<NonemptyArray<ASTNodeCase>>,
	) {
		super(start_node, {}, children);
	}
	override get shouldFloat(): boolean {
		throw 'ASTNodeMapping#shouldFloat not yet supported.';
	}
	@ASTNodeExpression.buildDeco
	override build(builder: Builder): INST.InstructionExpression {
		throw builder && 'ASTNodeMapping#build not yet supported.';
	}
	@memoizeMethod
	@ASTNodeExpression.typeDeco
	override type(_validator: Validator): SolidType {
		return SolidObject;
	}
	@memoizeMethod
	override assess(validator: Validator): SolidObject | null {
		const cases: ReadonlyMap<SolidObject | null, SolidObject | null> = new Map(this.children.map((c) => [
			c.children[0].assess(validator),
			c.children[1].assess(validator),
		]));
		return ([...cases].some((c) => c[0] === null || c[1] === null))
			? null
			: new SolidMapping<SolidObject, SolidObject>(cases as ReadonlyMap<SolidObject, SolidObject>);
	}
}
export abstract class ASTNodeOperation extends ASTNodeExpression {
	static override fromSource(src: string, config: SolidConfig = CONFIG_DEFAULT): ASTNodeOperation {
		const expression: ASTNodeExpression = ASTNodeExpression.fromSource(src, config);
		assert.ok(expression instanceof ASTNodeOperation);
		return expression;
	}
	override readonly tagname: string = 'Operation' // TODO remove after refactoring tests using `#serialize`
	constructor(
		start_node: ParseNode,
		operator: Operator,
		override readonly children: Readonly<NonemptyArray<ASTNodeExpression>>,
	) {
		super(start_node, {operator}, children)
	}
}
export class ASTNodeOperationUnary extends ASTNodeOperation {
	static override fromSource(src: string, config: SolidConfig = CONFIG_DEFAULT): ASTNodeOperationUnary {
		const expression: ASTNodeExpression = ASTNodeExpression.fromSource(src, config);
		assert.ok(expression instanceof ASTNodeOperationUnary);
		return expression;
	}
	constructor(
		start_node: ParseNode,
		readonly operator: ValidOperatorUnary,
		override readonly children: readonly [ASTNodeExpression],
	) {
		super(start_node, operator, children)
	}
	override get shouldFloat(): boolean {
		return this.children[0].shouldFloat
	}
	@ASTNodeExpression.buildDeco
	override build(builder: Builder, to_float: boolean = false): INST.InstructionConst | INST.InstructionUnop {
		const tofloat: boolean = to_float || this.shouldFloat
		return new INST.InstructionUnop(
			this.operator,
			this.children[0].build(builder, tofloat),
		)
	}
	@memoizeMethod
	@ASTNodeExpression.typeDeco
	override type(validator: Validator): SolidType {
		const t0: SolidType = this.children[0].type(validator);
		return (
			(this.operator === Operator.NOT) ? (
				(t0.isSubtypeOf(SolidNull.union(SolidBoolean.FALSETYPE))) ? SolidBoolean.TRUETYPE :
				(SolidNull.isSubtypeOf(t0) || SolidBoolean.FALSETYPE.isSubtypeOf(t0)) ? SolidBoolean :
				SolidBoolean.FALSETYPE
			) :
			(this.operator === Operator.EMP) ? SolidBoolean :
			/* (this.operator === Operator.NEG) */ (t0.isSubtypeOf(SolidNumber)) ? t0 : (() => { throw new TypeError01(this); })()
		);
	}
	@memoizeMethod
	override assess(validator: Validator): SolidObject | null {
		const assess0: SolidObject | null = this.children[0].assess(validator);
		if (!assess0) {
			return assess0
		}
		const v0: SolidObject = assess0;
		return (
			(this.operator === Operator.NOT) ? v0.isTruthy.not :
			(this.operator === Operator.EMP) ? v0.isTruthy.not.or(v0.isEmpty) :
			(this.operator === Operator.NEG) ? this.foldNumeric(v0 as SolidNumber<any>) :
			(() => { throw new ReferenceError(`Operator ${ Operator[this.operator] } not found.`) })()
		)
	}
	private foldNumeric<T extends SolidNumber<T>>(z: T): T {
		try {
			return new Map<Operator, (z: T) => T>([
				[Operator.AFF, (z) => z],
				[Operator.NEG, (z) => z.neg()],
			]).get(this.operator)!(z)
		} catch (err) {
			if (err instanceof xjs.NaNError) {
				throw new NanError01(this)
			} else {
				throw err
			}
		}
	}
}
export abstract class ASTNodeOperationBinary extends ASTNodeOperation {
	static override fromSource(src: string, config: SolidConfig = CONFIG_DEFAULT): ASTNodeOperationBinary {
		const expression: ASTNodeExpression = ASTNodeExpression.fromSource(src, config);
		assert.ok(expression instanceof ASTNodeOperationBinary);
		return expression;
	}
	constructor(
		start_node: ParseNode,
		readonly operator: ValidOperatorBinary,
		override readonly children: readonly [ASTNodeExpression, ASTNodeExpression],
	) {
		super(start_node, operator, children)
	}
	override get shouldFloat(): boolean {
		return this.children[0].shouldFloat || this.children[1].shouldFloat
	}
	/**
	 * @final
	 */
<<<<<<< HEAD
	@memoizeMethod
	@ASTNodeExpression.typeDeco
	override type(validator: Validator): SolidType {
		xjs.Array.forEachAggregated(this.children, (c) => c.typeCheck(validator));
		return this.type_do(
=======
	protected override type_do(validator: Validator): SolidType {
		forEachAggregated(this.children, (c) => c.typeCheck(validator));
		return this.type_do_do(
>>>>>>> 1f7e86f4
			this.children[0].type(validator),
			this.children[1].type(validator),
			validator.config.compilerOptions.intCoercion,
		)
	}
	protected abstract type_do(t0: SolidType, t1: SolidType, int_coercion: boolean): SolidType;
}
export class ASTNodeOperationBinaryArithmetic extends ASTNodeOperationBinary {
	static override fromSource(src: string, config: SolidConfig = CONFIG_DEFAULT): ASTNodeOperationBinaryArithmetic {
		const expression: ASTNodeExpression = ASTNodeExpression.fromSource(src, config);
		assert.ok(expression instanceof ASTNodeOperationBinaryArithmetic);
		return expression;
	}
	constructor (
		start_node: ParseNode,
		override readonly operator: ValidOperatorArithmetic,
		children: readonly [ASTNodeExpression, ASTNodeExpression],
	) {
		super(start_node, operator, children)
	}
	@ASTNodeExpression.buildDeco
	override build(builder: Builder, to_float: boolean = false): INST.InstructionConst | INST.InstructionBinopArithmetic {
		const tofloat: boolean = to_float || this.shouldFloat
		return new INST.InstructionBinopArithmetic(
			this.operator,
			this.children[0].build(builder, tofloat),
			this.children[1].build(builder, tofloat),
		)
	}
	protected override type_do(t0: SolidType, t1: SolidType, int_coercion: boolean): SolidType {
		if (bothNumeric(t0, t1)) {
			if (int_coercion) {
				return (eitherFloats(t0, t1)) ? Float64 : Int16
			}
			if (bothFloats   (t0, t1)) { return Float64 }
			if (neitherFloats(t0, t1)) { return Int16 }
		}
		throw new TypeError01(this)
	}
	@memoizeMethod
	override assess(validator: Validator): SolidObject | null {
		const assess0: SolidObject | null = this.children[0].assess(validator);
		if (!assess0) {
			return assess0
		}
		const assess1: SolidObject | null = this.children[1].assess(validator);
		if (!assess1) {
			return assess1
		}
		const [v0, v1]: [SolidObject, SolidObject] = [assess0, assess1];
		if (this.operator === Operator.DIV && v1 instanceof SolidNumber && v1.eq0()) {
			throw new NanError02(this.children[1])
		}
		if (!(v0 instanceof SolidNumber) || !(v1 instanceof SolidNumber)) {
			// using an internal TypeError, not a SolidTypeError, as it should already be valid per `this#type`
			throw new TypeError('Both operands must be of type `SolidNumber`.')
		}
		return (
			(v0 instanceof Int16 && v1 instanceof Int16)
				? this.foldNumeric(v0, v1)
				: this.foldNumeric(
					(v0 as SolidNumber).toFloat(),
					(v1 as SolidNumber).toFloat(),
				)
		)
	}
	private foldNumeric<T extends SolidNumber<T>>(x: T, y: T): T {
		try {
			return new Map<Operator, (x: T, y: T) => T>([
				[Operator.EXP, (x, y) => x.exp(y)],
				[Operator.MUL, (x, y) => x.times(y)],
				[Operator.DIV, (x, y) => x.divide(y)],
				[Operator.ADD, (x, y) => x.plus(y)],
				// [Operator.SUB, (x, y) => x.minus(y)],
			]).get(this.operator)!(x, y)
		} catch (err) {
			if (err instanceof xjs.NaNError) {
				throw new NanError01(this)
			} else {
				throw err
			}
		}
	}
}
export class ASTNodeOperationBinaryComparative extends ASTNodeOperationBinary {
	static override fromSource(src: string, config: SolidConfig = CONFIG_DEFAULT): ASTNodeOperationBinaryComparative {
		const expression: ASTNodeExpression = ASTNodeExpression.fromSource(src, config);
		assert.ok(expression instanceof ASTNodeOperationBinaryComparative);
		return expression;
	}
	constructor (
		start_node: ParseNode,
		override readonly operator: ValidOperatorComparative,
		children: readonly [ASTNodeExpression, ASTNodeExpression],
	) {
		super(start_node, operator, children)
		if ([Operator.IS, Operator.ISNT].includes(this.operator)) {
			throw new TypeError(`Operator ${ this.operator } not yet supported.`);
		}
	}
	@ASTNodeExpression.buildDeco
	override build(builder: Builder, to_float: boolean = false): INST.InstructionConst | INST.InstructionBinopComparative {
		const tofloat: boolean = to_float || this.shouldFloat
		return new INST.InstructionBinopComparative(
			this.operator,
			this.children[0].build(builder, tofloat),
			this.children[1].build(builder, tofloat),
		)
	}
	protected override type_do(t0: SolidType, t1: SolidType, int_coercion: boolean): SolidType {
		if (bothNumeric(t0, t1) && (int_coercion || (
			bothFloats(t0, t1) || neitherFloats(t0, t1)
		))) {
			return SolidBoolean
		}
		throw new TypeError01(this)
	}
	@memoizeMethod
	override assess(validator: Validator): SolidObject | null {
		const assess0: SolidObject | null = this.children[0].assess(validator);
		if (!assess0) {
			return assess0
		}
		const assess1: SolidObject | null = this.children[1].assess(validator);
		if (!assess1) {
			return assess1
		}
		const [v0, v1]: [SolidObject, SolidObject] = [assess0, assess1];
		if (!(v0 instanceof SolidNumber) || !(v1 instanceof SolidNumber)) {
			// using an internal TypeError, not a SolidTypeError, as it should already be valid per `this#type`
			throw new TypeError('Both operands must be of type `SolidNumber`.')
		}
		return (
			(v0 instanceof Int16 && v1 instanceof Int16)
				? this.foldComparative(v0, v1)
				: this.foldComparative(
					(v0 as SolidNumber).toFloat(),
					(v1 as SolidNumber).toFloat(),
				)
		)
	}
	private foldComparative<T extends SolidNumber<T>>(x: T, y: T): SolidBoolean {
		return SolidBoolean.fromBoolean(new Map<Operator, (x: T, y: T) => boolean>([
			[Operator.LT, (x, y) => x.lt(y)],
			[Operator.GT, (x, y) => y.lt(x)],
			[Operator.LE, (x, y) => x.equal(y) || x.lt(y)],
			[Operator.GE, (x, y) => x.equal(y) || y.lt(x)],
			// [Operator.NLT, (x, y) => !x.lt(y)],
			// [Operator.NGT, (x, y) => !y.lt(x)],
		]).get(this.operator)!(x, y))
	}
}
export class ASTNodeOperationBinaryEquality extends ASTNodeOperationBinary {
	static override fromSource(src: string, config: SolidConfig = CONFIG_DEFAULT): ASTNodeOperationBinaryEquality {
		const expression: ASTNodeExpression = ASTNodeExpression.fromSource(src, config);
		assert.ok(expression instanceof ASTNodeOperationBinaryEquality);
		return expression;
	}
	constructor (
		start_node: ParseNode,
		override readonly operator: ValidOperatorEquality,
		children: readonly [ASTNodeExpression, ASTNodeExpression],
	) {
		super(start_node, operator, children)
	}
	override get shouldFloat(): boolean {
		return this.operator === Operator.EQ && super.shouldFloat
	}
	@ASTNodeExpression.buildDeco
	override build(builder: Builder, _to_float: boolean = false): INST.InstructionConst | INST.InstructionBinopEquality {
		const tofloat: boolean = builder.config.compilerOptions.intCoercion && this.shouldFloat
		return new INST.InstructionBinopEquality(
			this.operator,
			this.children[0].build(builder, tofloat),
			this.children[1].build(builder, tofloat),
		)
	}
	protected override type_do(t0: SolidType, t1: SolidType, int_coercion: boolean): SolidType {
		// If `a` and `b` are of disjoint numeric types, then `a is b` will always return `false`.
		// If `a` and `b` are of disjoint numeric types, then `a == b` will return `false` when `intCoercion` is off.
		if (bothNumeric(t0, t1)) {
			if (oneFloats(t0, t1) && (this.operator === Operator.ID || !int_coercion)) {
				return SolidBoolean.FALSETYPE
			}
			return SolidBoolean
		}
		if (t0.intersect(t1).isEmpty) {
			return SolidBoolean.FALSETYPE
		}
		return SolidBoolean
	}
	@memoizeMethod
	override assess(validator: Validator): SolidObject | null {
		const assess0: SolidObject | null = this.children[0].assess(validator);
		if (!assess0) {
			return assess0
		}
		const assess1: SolidObject | null = this.children[1].assess(validator);
		if (!assess1) {
			return assess1
		}
		const [v0, v1]: [SolidObject, SolidObject] = [assess0, assess1];
		return this.foldEquality(v0, v1);
	}
	private foldEquality(x: SolidObject, y: SolidObject): SolidBoolean {
		return SolidBoolean.fromBoolean(new Map<Operator, (x: SolidObject, y: SolidObject) => boolean>([
			[Operator.ID, (x, y) => x.identical(y)],
			[Operator.EQ, (x, y) => x.equal(y)],
			// [Operator.ISNT, (x, y) => !x.identical(y)],
			// [Operator.NEQ,  (x, y) => !x.equal(y)],
		]).get(this.operator)!(x, y))
	}
}
export class ASTNodeOperationBinaryLogical extends ASTNodeOperationBinary {
	static override fromSource(src: string, config: SolidConfig = CONFIG_DEFAULT): ASTNodeOperationBinaryLogical {
		const expression: ASTNodeExpression = ASTNodeExpression.fromSource(src, config);
		assert.ok(expression instanceof ASTNodeOperationBinaryLogical);
		return expression;
	}
	constructor (
		start_node: ParseNode,
		override readonly operator: ValidOperatorLogical,
		children: readonly [ASTNodeExpression, ASTNodeExpression],
	) {
		super(start_node, operator, children)
	}
	@ASTNodeExpression.buildDeco
	override build(builder: Builder, to_float: boolean = false): INST.InstructionConst | INST.InstructionBinopLogical {
		const tofloat: boolean = to_float || this.shouldFloat
		return new INST.InstructionBinopLogical(
			builder.varCount,
			this.operator,
			this.children[0].build(builder, tofloat),
			this.children[1].build(builder, tofloat),
		)
	}
	protected override type_do(t0: SolidType, t1: SolidType, _int_coercion: boolean): SolidType {
		const null_union_false: SolidType = SolidNull.union(SolidBoolean.FALSETYPE);
		function truthifyType(t: SolidType): SolidType {
			const values: Set<SolidObject> = new Set(t.values);
			values.delete(SolidNull.NULL);
			values.delete(SolidBoolean.FALSE);
			return [...values].map<SolidType>((v) => new SolidTypeConstant(v)).reduce((a, b) => a.union(b));
		}
		return (this.operator === Operator.AND)
			? (t0.isSubtypeOf(null_union_false))
				? t0
				: (SolidNull.isSubtypeOf(t0))
					? (SolidBoolean.FALSETYPE.isSubtypeOf(t0))
						? null_union_false.union(t1)
						: SolidNull.union(t1)
					: (SolidBoolean.FALSETYPE.isSubtypeOf(t0))
						? SolidBoolean.FALSETYPE.union(t1)
						: t1
			: (t0.isSubtypeOf(null_union_false))
				? t1
				: (SolidNull.isSubtypeOf(t0) || SolidBoolean.FALSETYPE.isSubtypeOf(t0))
					? truthifyType(t0).union(t1)
					: t0
	}
	@memoizeMethod
	override assess(validator: Validator): SolidObject | null {
		const assess0: SolidObject | null = this.children[0].assess(validator);
		if (!assess0) {
			return assess0
		}
		const v0: SolidObject = assess0;
		if (
			this.operator === Operator.AND && !v0.isTruthy.value ||
			this.operator === Operator.OR  &&  v0.isTruthy.value
		) {
			return v0;
		}
		return this.children[1].assess(validator);
	}
}
export class ASTNodeOperationTernary extends ASTNodeOperation {
	static override fromSource(src: string, config: SolidConfig = CONFIG_DEFAULT): ASTNodeOperationTernary {
		const expression: ASTNodeExpression = ASTNodeExpression.fromSource(src, config);
		assert.ok(expression instanceof ASTNodeOperationTernary);
		return expression;
	}
	constructor(
		start_node: ParseNode,
		readonly operator: Operator.COND,
		override readonly children: readonly [ASTNodeExpression, ASTNodeExpression, ASTNodeExpression],
	) {
		super(start_node, operator, children)
	}
	override get shouldFloat(): boolean {
		return this.children[1].shouldFloat || this.children[2].shouldFloat
	}
	@ASTNodeExpression.buildDeco
	override build(builder: Builder, to_float: boolean = false): INST.InstructionConst | INST.InstructionCond {
		const tofloat: boolean = to_float || this.shouldFloat
		return new INST.InstructionCond(
			this.children[0].build(builder, false),
			this.children[1].build(builder, tofloat),
			this.children[2].build(builder, tofloat),
		)
	}
<<<<<<< HEAD
	@memoizeMethod
	@ASTNodeExpression.typeDeco
	override type(validator: Validator): SolidType {
		xjs.Array.forEachAggregated(this.children, (c) => c.typeCheck(validator));
=======
	protected override type_do(validator: Validator): SolidType {
		forEachAggregated(this.children, (c) => c.typeCheck(validator));
>>>>>>> 1f7e86f4
		const t0: SolidType = this.children[0].type(validator);
		const t1: SolidType = this.children[1].type(validator);
		const t2: SolidType = this.children[2].type(validator);
		return (t0.isSubtypeOf(SolidBoolean))
			? (t0 instanceof SolidTypeConstant)
				? (t0.value === SolidBoolean.FALSE)
					? t2 // If `a` is of type `false`, then `typeof (if a then b else c)` is `typeof c`.
					: t1 // If `a` is of type `true`,  then `typeof (if a then b else c)` is `typeof b`.
				: t1.union(t2)
			: (() => { throw new TypeError01(this) })()
	}
	@memoizeMethod
	override assess(validator: Validator): SolidObject | null {
		const assess0: SolidObject | null = this.children[0].assess(validator);
		if (!assess0) {
			return assess0
		}
		return (assess0 === SolidBoolean.TRUE)
			? this.children[1].assess(validator)
			: this.children[2].assess(validator)
	}
}
/**
 * A sematic node representing a statement.
 * There are 3 known subclasses:
 * - ASTNodeStatementExpression
 * - ASTNodeDeclaration
 * - ASTNodeAssignment
 */
export abstract class ASTNodeStatement extends ASTNodeSolid {
	/**
	 * Construct a new ASTNodeStatement from a source text and optionally a configuration.
	 * The source text must parse successfully.
	 * @param src    the source text
	 * @param config the configuration
	 * @returns      a new ASTNodeStatement representing the given source
	 */
	static fromSource(src: string, config: SolidConfig = CONFIG_DEFAULT): ASTNodeStatement {
		const goal: ASTNodeGoal = ASTNodeGoal.fromSource(src, config);
		assert.strictEqual(goal.children.length, 1, 'semantic goal should have 1 child');
		return goal.children[0];
	}
}
export class ASTNodeStatementExpression extends ASTNodeStatement {
	static override fromSource(src: string, config: SolidConfig = CONFIG_DEFAULT): ASTNodeStatementExpression {
		const statement: ASTNodeStatement = ASTNodeStatement.fromSource(src, config);
		assert.ok(statement instanceof ASTNodeStatementExpression);
		return statement;
	}
	constructor(
		start_node: ParseNode,
		override readonly children:
			| readonly []
			| readonly [ASTNodeExpression]
		,
	) {
		super(start_node, {}, children)
	}
	override build(builder: Builder): INST.InstructionNone | INST.InstructionStatement {
		return (!this.children.length)
			? new INST.InstructionNone()
			: new INST.InstructionStatement(builder.stmtCount, this.children[0].build(builder));
	}
}
/**
 * A sematic node representing a declaration.
 * There are 2 known subclasses:
 * - ASTNodeDeclarationType
 * - ASTNodeDeclarationVariable
 */
export type ASTNodeDeclaration =
	| ASTNodeDeclarationType
	| ASTNodeDeclarationVariable
export class ASTNodeDeclarationType extends ASTNodeStatement {
	static override fromSource(src: string, config: SolidConfig = CONFIG_DEFAULT): ASTNodeDeclarationType {
		const statement: ASTNodeStatement = ASTNodeStatement.fromSource(src, config);
		assert.ok(statement instanceof ASTNodeDeclarationType);
		return statement;
	}
	constructor (
		start_node: ParseNode,
		override readonly children: readonly [ASTNodeTypeAlias, ASTNodeType],
	) {
		super(start_node, {}, children);
	}
	override varCheck(validator: Validator): void {
		const variable: ASTNodeTypeAlias = this.children[0];
		if (validator.hasSymbol(variable.id)) {
			throw new AssignmentError01(variable);
		};
		this.children[1].varCheck(validator);
		validator.addSymbol(new SymbolStructureType(
			variable.id,
			variable.line_index,
			variable.col_index,
			variable.source,
			() => this.children[1].assess(validator),
		));
	}
	override typeCheck(validator: Validator): void {
		return validator.getSymbolInfo(this.children[0].id)?.assess();
	}
	override build(_builder: Builder): INST.InstructionNone {
		return new INST.InstructionNone();
	}
}
export class ASTNodeDeclarationVariable extends ASTNodeStatement {
	static override fromSource(src: string, config: SolidConfig = CONFIG_DEFAULT): ASTNodeDeclarationVariable {
		const statement: ASTNodeStatement = ASTNodeStatement.fromSource(src, config);
		assert.ok(statement instanceof ASTNodeDeclarationVariable);
		return statement;
	}
	constructor (
		start_node: ParseNode,
		readonly unfixed: boolean,
		override readonly children: readonly [ASTNodeVariable, ASTNodeType, ASTNodeExpression],
	) {
		super(start_node, {unfixed}, children)
	}
	override varCheck(validator: Validator): void {
		const variable: ASTNodeVariable = this.children[0];
		if (validator.hasSymbol(variable.id)) {
			throw new AssignmentError01(variable);
		};
<<<<<<< HEAD
		xjs.Array.forEachAggregated([
=======
		forEachAggregated([
>>>>>>> 1f7e86f4
			this.children[1],
			this.children[2],
		], (c) => c.varCheck(validator));
		validator.addSymbol(new SymbolStructureVar(
			variable.id,
			variable.line_index,
			variable.col_index,
			variable.source,
			this.unfixed,
			() => this.children[1].assess(validator),
			(validator.config.compilerOptions.constantFolding && !this.unfixed)
				? () => this.children[2].assess(validator)
				: null,
		));
	}
	override typeCheck(validator: Validator): void {
		this.children[2].typeCheck(validator);
		const assignee_type: SolidType = this.children[1].assess(validator);
		const assigned_type: SolidType = this.children[2].type(validator);
		if (
			assigned_type.isSubtypeOf(assignee_type) ||
			validator.config.compilerOptions.intCoercion && assigned_type.isSubtypeOf(Int16) && Float64.isSubtypeOf(assignee_type)
		) {
		} else {
			throw new TypeError03(this, assignee_type, assigned_type)
		}
		return validator.getSymbolInfo(this.children[0].id)?.assess();
	}
	override build(builder: Builder): INST.InstructionNone | INST.InstructionDeclareGlobal {
		const tofloat: boolean = this.children[2].type(builder.validator).isSubtypeOf(Float64) || this.children[2].shouldFloat;
		const assess: SolidObject | null = this.children[0].assess(builder.validator);
		return (builder.validator.config.compilerOptions.constantFolding && !this.unfixed && assess)
			? new INST.InstructionNone()
			: new INST.InstructionDeclareGlobal(this.children[0].id, this.unfixed, this.children[2].build(builder, tofloat))
		;
	}
}
export class ASTNodeAssignment extends ASTNodeStatement {
	static override fromSource(src: string, config: SolidConfig = CONFIG_DEFAULT): ASTNodeAssignment {
		const statement: ASTNodeStatement = ASTNodeStatement.fromSource(src, config);
		assert.ok(statement instanceof ASTNodeAssignment);
		return statement;
	}
	constructor (
		start_node: ParseNode,
		override readonly children: readonly [ASTNodeVariable, ASTNodeExpression],
	) {
		super(start_node, {}, children)
	}
	override varCheck(validator: Validator): void {
<<<<<<< HEAD
		xjs.Array.forEachAggregated(this.children, (c) => c.varCheck(validator));
=======
		forEachAggregated(this.children, (c) => c.varCheck(validator));
>>>>>>> 1f7e86f4
		const variable: ASTNodeVariable = this.children[0];
		if (!(validator.getSymbolInfo(variable.id) as SymbolStructureVar).unfixed) {
			throw new AssignmentError10(variable);
		};
	}
	override typeCheck(validator: Validator): void {
		this.children[1].typeCheck(validator);
		const assignee_type: SolidType = this.children[0].type(validator);
		const assigned_type: SolidType = this.children[1].type(validator);
		if (
			assigned_type.isSubtypeOf(assignee_type) ||
			validator.config.compilerOptions.intCoercion && assigned_type.isSubtypeOf(Int16) && Float64.isSubtypeOf(assignee_type)
		) {
		} else {
			throw new TypeError03(this, assignee_type, assigned_type);
		};
	}
	override build(builder: Builder): INST.InstructionStatement {
		const tofloat: boolean = this.children[1].type(builder.validator).isSubtypeOf(Float64) || this.children[1].shouldFloat;
		return new INST.InstructionStatement(
			builder.stmtCount,
			new INST.InstructionGlobalSet(this.children[0].id, this.children[1].build(builder, tofloat)),
		);
	}
}
export class ASTNodeGoal extends ASTNodeSolid {
	/**
	 * Construct a new ASTNodeGoal from a source text and optionally a configuration.
	 * The source text must parse successfully.
	 * @param src    the source text
	 * @param config the configuration
	 * @returns      a new ASTNodeGoal representing the given source
	 */
	static fromSource(src: string, config: SolidConfig = CONFIG_DEFAULT): ASTNodeGoal {
		return Decorator.decorate(new Parser(src, config).parse());
	}
	constructor(
		start_node: ParseNode,
		override readonly children: readonly ASTNodeStatement[],
	) {
		super(start_node, {}, children)
	}
	override build(builder: Builder): INST.InstructionNone | INST.InstructionModule {
		return (!this.children.length)
			? new INST.InstructionNone()
			: new INST.InstructionModule([
				...Builder.IMPORTS,
				...(this.children as readonly ASTNodeStatement[]).map((child) => child.build(builder)),
			])
	}
}<|MERGE_RESOLUTION|>--- conflicted
+++ resolved
@@ -160,11 +160,7 @@
 	 * @param validator a record of declared variable symbols
 	 */
 	varCheck(validator: Validator): void {
-<<<<<<< HEAD
-		return xjs.Array.forEachAggregated(this.children, (c) => c.varCheck(validator));
-=======
 		return forEachAggregated(this.children, (c) => c.varCheck(validator));
->>>>>>> 1f7e86f4
 	}
 
 	/**
@@ -172,11 +168,7 @@
 	 * @param validator stores validation information
 	 */
 	typeCheck(validator: Validator): void {
-<<<<<<< HEAD
-		return xjs.Array.forEachAggregated(this.children, (c) => c.typeCheck(validator));
-=======
 		return forEachAggregated(this.children, (c) => c.typeCheck(validator));
->>>>>>> 1f7e86f4
 	}
 
 	/**
@@ -740,15 +732,10 @@
 	override build(builder: Builder): INST.InstructionExpression {
 		throw builder && 'ASTNodeList#build not yet supported.';
 	}
-<<<<<<< HEAD
 	@memoizeMethod
 	@ASTNodeExpression.typeDeco
 	override type(validator: Validator): SolidType {
-		return new SolidTypeTuple(this.children.map((c) => c.type(validator)));
-=======
-	protected override type_do(validator: Validator): SolidType {
 		return new SolidTypeTuple(mapAggregated(this.children, (c) => c.type(validator)));
->>>>>>> 1f7e86f4
 	}
 	@memoizeMethod
 	override assess(validator: Validator): SolidObject | null {
@@ -777,15 +764,10 @@
 	override build(builder: Builder): INST.InstructionExpression {
 		throw builder && 'ASTNodeRecord#build not yet supported.';
 	}
-<<<<<<< HEAD
 	@memoizeMethod
 	@ASTNodeExpression.typeDeco
 	override type(validator: Validator): SolidType {
-		return new SolidTypeRecord(new Map(this.children.map((c) => [
-=======
-	protected override type_do(validator: Validator): SolidType {
 		return new SolidTypeRecord(new Map(mapAggregated(this.children, (c) => [
->>>>>>> 1f7e86f4
 			c.children[0].id,
 			c.children[1].type(validator),
 		])));
@@ -937,17 +919,11 @@
 	/**
 	 * @final
 	 */
-<<<<<<< HEAD
 	@memoizeMethod
 	@ASTNodeExpression.typeDeco
 	override type(validator: Validator): SolidType {
-		xjs.Array.forEachAggregated(this.children, (c) => c.typeCheck(validator));
+		forEachAggregated(this.children, (c) => c.typeCheck(validator));
 		return this.type_do(
-=======
-	protected override type_do(validator: Validator): SolidType {
-		forEachAggregated(this.children, (c) => c.typeCheck(validator));
-		return this.type_do_do(
->>>>>>> 1f7e86f4
 			this.children[0].type(validator),
 			this.children[1].type(validator),
 			validator.config.compilerOptions.intCoercion,
@@ -1249,15 +1225,10 @@
 			this.children[2].build(builder, tofloat),
 		)
 	}
-<<<<<<< HEAD
 	@memoizeMethod
 	@ASTNodeExpression.typeDeco
 	override type(validator: Validator): SolidType {
-		xjs.Array.forEachAggregated(this.children, (c) => c.typeCheck(validator));
-=======
-	protected override type_do(validator: Validator): SolidType {
 		forEachAggregated(this.children, (c) => c.typeCheck(validator));
->>>>>>> 1f7e86f4
 		const t0: SolidType = this.children[0].type(validator);
 		const t1: SolidType = this.children[1].type(validator);
 		const t2: SolidType = this.children[2].type(validator);
@@ -1382,11 +1353,7 @@
 		if (validator.hasSymbol(variable.id)) {
 			throw new AssignmentError01(variable);
 		};
-<<<<<<< HEAD
-		xjs.Array.forEachAggregated([
-=======
 		forEachAggregated([
->>>>>>> 1f7e86f4
 			this.children[1],
 			this.children[2],
 		], (c) => c.varCheck(validator));
@@ -1437,11 +1404,7 @@
 		super(start_node, {}, children)
 	}
 	override varCheck(validator: Validator): void {
-<<<<<<< HEAD
-		xjs.Array.forEachAggregated(this.children, (c) => c.varCheck(validator));
-=======
 		forEachAggregated(this.children, (c) => c.varCheck(validator));
->>>>>>> 1f7e86f4
 		const variable: ASTNodeVariable = this.children[0];
 		if (!(validator.getSymbolInfo(variable.id) as SymbolStructureVar).unfixed) {
 			throw new AssignmentError10(variable);
