import {
	Token,
	ParseNode,
	ASTNode,
	NonemptyArray,
} from '@chharvey/parser';
import * as assert from 'assert';
import * as xjs from 'extrajs'

import {
	SolidConfig,
	CONFIG_DEFAULT,
	Dev,
} from '../core/';
import {
	Operator,
	ValidTypeOperator,
	ValidOperatorUnary,
	ValidOperatorBinary,
	ValidOperatorArithmetic,
	ValidOperatorComparative,
	ValidOperatorEquality,
	ValidOperatorLogical,
} from '../enum/Operator.enum'
import {
	SolidTypeTuple,
	SolidTypeRecord,
} from '../typer/';
import {
	Decorator,
} from './Decorator';
import {
	Validator,
} from './Validator';
import {
	SymbolKind,
	SymbolStructure,
	SymbolStructureVar,
	SymbolStructureType,
} from './SymbolStructure';
import {
	SolidLanguageType,
	SolidTypeConstant,
} from './SolidLanguageType';
import {SolidObject}  from './SolidObject';
import {SolidNull}    from './SolidNull';
import {SolidBoolean} from './SolidBoolean';
import {SolidNumber}  from './SolidNumber';
import {Int16}        from './Int16';
import {Float64}      from './Float64';
import {SolidString}  from './SolidString';
import {
	Builder,
	Instruction,
	InstructionNone,
	InstructionExpression,
	InstructionConst,
	InstructionUnop,
	InstructionBinopArithmetic,
	InstructionBinopComparative,
	InstructionBinopEquality,
	InstructionBinopLogical,
	InstructionCond,
	InstructionStatement,
	InstructionModule,
	INST,
} from '../builder/'
import {
	ReferenceError01,
	ReferenceError03,
	AssignmentError01,
	AssignmentError10,
	TypeError01,
	TypeError03,
	NanError01,
	NanError02,
} from '../error/';
import {
	Keyword,
	TOKEN,
	PARSER,
	ParserSolid as Parser,
} from '../parser/';



function bothNumeric(t0: SolidLanguageType, t1: SolidLanguageType): boolean {
	return t0.isSubtypeOf(SolidNumber) && t1.isSubtypeOf(SolidNumber)
}
function eitherFloats(t0: SolidLanguageType, t1: SolidLanguageType): boolean {
	return t0.isSubtypeOf(Float64) || t1.isSubtypeOf(Float64)
}
function bothFloats(t0: SolidLanguageType, t1: SolidLanguageType): boolean {
	return t0.isSubtypeOf(Float64) && t1.isSubtypeOf(Float64)
}
function neitherFloats(t0: SolidLanguageType, t1: SolidLanguageType): boolean {
	return !eitherFloats(t0, t1)
}
function oneFloats(t0: SolidLanguageType, t1: SolidLanguageType): boolean {
	return !neitherFloats(t0, t1) && !bothFloats(t0, t1)
}



export abstract class ASTNodeSolid extends ASTNode {
	/**
	 * Construct a new ASTNodeSolid object.
	 *
	 * @param start_node - The initial node in the parse tree to which this ASTNode corresponds.
	 * @param children   - The set of child inputs that creates this ASTNode.
	 * @param attributes - Any other attributes to attach.
	 */
	constructor(
		start_node: Token|ParseNode,
		attributes: {[key: string]: unknown} = {},
		override readonly children: readonly ASTNodeSolid[] = [],
	) {
		super(start_node, attributes, children)
	}

	/**
	 * Perform definite assignment phase of semantic analysis:
	 * - Check that all variables have been assigned before being used.
	 * - Check that no varaible is declared more than once.
	 * - Check that fixed variables are not reassigned.
	 * @param validator a record of declared variable symbols
	 */
	varCheck(validator: Validator): void {
		return this.children.forEach((c) => c.varCheck(validator));
	}

	/**
	 * Type-check the node as part of semantic analysis.
	 * @param validator stores validation information
	 */
	typeCheck(validator: Validator): void {
		return this.children.forEach((c) => c.typeCheck(validator));
	}

	/**
	 * Give directions to the runtime code builder.
	 * @param builder the builder to direct
	 * @return the directions to print
	 */
	abstract build(builder: Builder): Instruction;
}



export class ASTNodeKey extends ASTNodeSolid {
	declare readonly children: readonly [];
	readonly id: bigint;
	constructor (start_node: TOKEN.TokenKeyword | TOKEN.TokenIdentifier) {
		super(start_node, {id: start_node.cook()});
		this.id = start_node.cook()!;
	}
	/** @implements ASTNodeSolid */
	build(builder: Builder): Instruction {
		throw builder && 'ASTNodeKey#build not yet supported.';
	}
}
export class ASTNodePropertyType extends ASTNodeSolid {
	constructor (
		start_node: PARSER.ParseNodePropertyType,
		override readonly children: readonly [ASTNodeKey, ASTNodeType],
	) {
		super(start_node, {}, children);
	}
	/** @implements ASTNodeSolid */
	build(builder: Builder): Instruction {
		throw builder && 'ASTNodePropertyType#build not yet supported.';
	}
}
export class ASTNodeProperty extends ASTNodeSolid {
	constructor (
		start_node: PARSER.ParseNodeProperty,
		override readonly children: readonly [ASTNodeKey, ASTNodeExpression],
	) {
		super(start_node, {}, children);
	}
	/** @implements ASTNodeSolid */
	build(builder: Builder): Instruction {
		throw builder && 'ASTNodeProperty#build not yet supported.';
	}
}
export class ASTNodeCase extends ASTNodeSolid {
	constructor (
		start_node: PARSER.ParseNodeCase,
		override readonly children: [ASTNodeExpression, ASTNodeExpression],
	) {
		super(start_node, {}, children);
	}
	/** @implements ASTNodeSolid */
	build(builder: Builder): Instruction {
		throw builder && 'ASTNodeCase#build not yet supported.';
	}
}
/**
 * A sematic node representing a type.
 * Known subclasses:
 * - ASTNodeTypeConstant
 * - ASTNodeTypeAlias
 * - ASTNodeTypeEmptyCollection
 * - ASTNodeTypeList
 * - ASTNodeTypeRecord
 * - ASTNodeTypeOperation
 */
export abstract class ASTNodeType extends ASTNodeSolid {
<<<<<<< HEAD
	/**
	 * Construct a new ASTNodeType from a source text and optionally a configuration.
	 * The source text must parse successfully.
	 * @param src    the source text
	 * @param config the configuration
	 * @returns      a new ASTNodeType representing the given source
	 */
	static fromSource(src: string, config: SolidConfig = CONFIG_DEFAULT): ASTNodeType {
		const statement: ASTNodeDeclarationType = ASTNodeDeclarationType.fromSource(`type T = ${ src };`, config);
		return statement.children[1];
	}
	private assessed: SolidLanguageType | null = null
=======
	private assessed?: SolidLanguageType;
>>>>>>> c7cda937
	/**
	 * @final
	 */
	override typeCheck(_validator: Validator): void {
		return; // no type-checking necessary
	}
	/**
	 * @implements ASTNodeSolid
	 * @final
	 */
	build(_builder: Builder): InstructionNone {
		return new InstructionNone()
	}
	/**
	 * Assess the type-value of this node at compile-time.
	 * @param validator a record of declared variable symbols
	 * @returns the computed type-value of this node
	 * @final
	 */
	assess(validator: Validator): SolidLanguageType {
		return this.assessed ||= this.assess_do(validator);
	}
	protected abstract assess_do(validator: Validator): SolidLanguageType
}
export class ASTNodeTypeConstant extends ASTNodeType {
	static override fromSource(src: string, config: SolidConfig = CONFIG_DEFAULT): ASTNodeTypeConstant {
		const typ: ASTNodeType = ASTNodeType.fromSource(src, config);
		assert.ok(typ instanceof ASTNodeTypeConstant);
		return typ;
	}
	declare readonly children: readonly [];
	readonly value: SolidLanguageType;
	constructor (start_node: TOKEN.TokenKeyword | TOKEN.TokenNumber | TOKEN.TokenString) {
		const value: SolidLanguageType =
			(start_node instanceof TOKEN.TokenKeyword) ?
				(start_node.source === Keyword.BOOL)  ? SolidBoolean :
				(start_node.source === Keyword.FALSE) ? SolidBoolean.FALSETYPE :
				(start_node.source === Keyword.TRUE ) ? SolidBoolean.TRUETYPE :
				(start_node.source === Keyword.INT)   ? Int16 :
				(start_node.source === Keyword.FLOAT) ? Float64 :
				(start_node.source === Keyword.STR)   ? SolidString :
				(start_node.source === Keyword.OBJ)   ? SolidObject :
				SolidNull
			: (start_node instanceof TOKEN.TokenNumber) ?
				new SolidTypeConstant(
					start_node.isFloat
						? new Float64(start_node.cook())
						: new Int16(BigInt(start_node.cook()))
				)
			: SolidNull;
		super(start_node, {value});
		this.value = value
	}
	/** @implements ASTNodeType */
	protected assess_do(_validator: Validator): SolidLanguageType {
		return this.value
	}
}
export class ASTNodeTypeAlias extends ASTNodeType {
	static override fromSource(src: string, config: SolidConfig = CONFIG_DEFAULT): ASTNodeTypeAlias {
		const typ: ASTNodeType = ASTNodeType.fromSource(src, config);
		assert.ok(typ instanceof ASTNodeTypeAlias);
		return typ;
	}
	declare readonly children: readonly [];
	readonly id: bigint;
	constructor (start_node: TOKEN.TokenIdentifier) {
		super(start_node, {id: start_node.cook()})
		this.id = start_node.cook()!;
	}
	override varCheck(validator: Validator): void {
		if (!validator.hasSymbol(this.id)) {
			throw new ReferenceError01(this);
		};
		if (validator.getSymbolInfo(this.id)! instanceof SymbolStructureVar) {
			throw new ReferenceError03(this, SymbolKind.VALUE, SymbolKind.TYPE);
		};
	}
	/** @implements ASTNodeType */
	protected assess_do(validator: Validator): SolidLanguageType {
		if (validator.hasSymbol(this.id)) {
			const symbol: SymbolStructure = validator.getSymbolInfo(this.id)!;
			if (symbol instanceof SymbolStructureType) {
				return symbol.value;
			};
		};
		return SolidLanguageType.UNKNOWN;
	}
}
export class ASTNodeTypeEmptyCollection extends ASTNodeType {
	declare readonly children: readonly [];
	constructor (
		start_node: PARSER.ParseNodeTypeUnit,
	) {
		super(start_node);
	}
	/** @implements ASTNodeType */
	protected assess_do(_validator: Validator): SolidLanguageType {
		return new SolidTypeTuple().intersect(new SolidTypeRecord());
	}
}
export class ASTNodeTypeList extends ASTNodeType {
	static override fromSource(src: string, config: SolidConfig = CONFIG_DEFAULT): ASTNodeTypeList {
		const typ: ASTNodeType = ASTNodeType.fromSource(src, config);
		assert.ok(typ instanceof ASTNodeTypeList);
		return typ;
	}
	constructor (
		start_node: PARSER.ParseNodeTypeTupleLiteral,
		override readonly children: Readonly<NonemptyArray<ASTNodeType>>,
	) {
		super(start_node, {}, children);
	}
	/** @implements ASTNodeType */
	protected assess_do(validator: Validator): SolidLanguageType {
		return new SolidTypeTuple(this.children.map((c) => c.assess(validator)));
	}
}
export class ASTNodeTypeRecord extends ASTNodeType {
	static override fromSource(src: string, config: SolidConfig = CONFIG_DEFAULT): ASTNodeTypeRecord {
		const typ: ASTNodeType = ASTNodeType.fromSource(src, config);
		assert.ok(typ instanceof ASTNodeTypeRecord);
		return typ;
	}
	constructor (
		start_node: PARSER.ParseNodeTypeRecordLiteral,
		override readonly children: Readonly<NonemptyArray<ASTNodePropertyType>>,
	) {
		super(start_node, {}, children);
	}
	/** @implements ASTNodeType */
	protected assess_do(validator: Validator): SolidLanguageType {
		return new SolidTypeRecord(new Map(this.children.map((c) => [
			c.children[0].id,
			c.children[1].assess(validator),
		])));
	}
}
export abstract class ASTNodeTypeOperation extends ASTNodeType {
	static override fromSource(src: string, config: SolidConfig = CONFIG_DEFAULT): ASTNodeTypeOperation {
		const typ: ASTNodeType = ASTNodeType.fromSource(src, config);
		assert.ok(typ instanceof ASTNodeTypeOperation);
		return typ;
	}
	constructor (
		start_node: ParseNode,
		readonly operator: ValidTypeOperator,
		override readonly children: Readonly<NonemptyArray<ASTNodeType>>,
	) {
		super(start_node, {operator}, children)
	}
}
export class ASTNodeTypeOperationUnary extends ASTNodeTypeOperation {
	static override fromSource(src: string, config: SolidConfig = CONFIG_DEFAULT): ASTNodeTypeOperationUnary {
		const typ: ASTNodeTypeOperation = ASTNodeTypeOperation.fromSource(src, config);
		assert.ok(typ instanceof ASTNodeTypeOperationUnary);
		return typ;
	}
	constructor (
		start_node: ParseNode,
		operator: ValidTypeOperator,
		override readonly children: readonly [ASTNodeType],
	) {
		super(start_node, operator, children)
	}
	/** @implements ASTNodeType */
	protected assess_do(validator: Validator): SolidLanguageType {
		return (this.operator === Operator.ORNULL)
			? this.children[0].assess(validator).union(SolidNull)
			: (() => { throw new Error(`Operator ${ Operator[this.operator] } not found.`) })()
	}
}
export class ASTNodeTypeOperationBinary extends ASTNodeTypeOperation {
	static override fromSource(src: string, config: SolidConfig = CONFIG_DEFAULT): ASTNodeTypeOperationBinary {
		const typ: ASTNodeTypeOperation = ASTNodeTypeOperation.fromSource(src, config);
		assert.ok(typ instanceof ASTNodeTypeOperationBinary);
		return typ;
	}
	constructor (
		start_node: ParseNode,
		operator: ValidTypeOperator,
		override readonly children: readonly [ASTNodeType, ASTNodeType],
	) {
		super(start_node, operator, children)
	}
	/** @implements ASTNodeType */
	protected assess_do(validator: Validator): SolidLanguageType {
		return (
			(this.operator === Operator.AND) ? this.children[0].assess(validator).intersect(this.children[1].assess(validator)) :
			(this.operator === Operator.OR)  ? this.children[0].assess(validator).union    (this.children[1].assess(validator)) :
			(() => { throw new Error(`Operator ${ Operator[this.operator] } not found.`) })()
		)
	}
}
/**
 * A sematic node representing an expression.
 * Known subclasses:
 * - ASTNodeConstant
 * - ASTNodeVariable
 * - ASTNodeTemplate
 * - ASTNodeEmptyCollection
 * - ASTNodeList
 * - ASTNodeRecord
 * - ASTNodeMapping
 * - ASTNodeOperation
 */
export abstract class ASTNodeExpression extends ASTNodeSolid {
<<<<<<< HEAD
	/**
	 * Construct a new ASTNodeExpression from a source text and optionally a configuration.
	 * The source text must parse successfully.
	 * @param src    the source text
	 * @param config the configuration
	 * @returns      a new ASTNodeExpression representing the given source
	 */
	static fromSource(src: string, config: SolidConfig = CONFIG_DEFAULT): ASTNodeExpression {
		const statement: ASTNodeStatement = ASTNodeStatement.fromSource(src, config);
		assert.ok(statement instanceof ASTNodeStatementExpression);
		assert.strictEqual(statement.children.length, 1, 'semantic statement should have 1 child');
		return statement.children[0]!;
	}
=======
	private typed?: SolidLanguageType;
>>>>>>> c7cda937
	private assessed?: SolidObject | null;
	/**
	 * Determine whether this expression should build to a float-type instruction.
	 * @return Should the built instruction be type-coerced into a floating-point number?
	 */
	abstract get shouldFloat(): boolean;
	/**
	 * @final
	 */
	override typeCheck(validator: Validator): void {
		this.type(validator); // assert does not throw
	}
	/**
	 * @implements ASTNodeSolid
	 * @param to_float Should the returned instruction be type-coerced into a floating-point number?
	 * @final
	 */
	build(builder: Builder, to_float?: boolean): InstructionExpression {
		const assessed: SolidObject | null = (builder.config.compilerOptions.constantFolding) ? this.assess(builder.validator) : null;
		return (!!assessed) ? InstructionConst.fromAssessment(assessed, to_float) : this.build_do(builder, to_float);
	}
	protected abstract build_do(builder: Builder, to_float?: boolean): InstructionExpression;
	/**
	 * The Type of this expression.
	 * @param validator stores validation and configuration information
	 * @return the compile-time type of this node
	 * @final
	 */
	type(validator: Validator): SolidLanguageType {
		if (this.typed === void 0) {
			this.typed = this.type_do(validator); // type-check first, to re-throw any TypeErrors
			if (validator.config.compilerOptions.constantFolding) {
				const assessed: SolidObject | null = this.assess(validator);
				if (!!assessed) {
					this.typed = new SolidTypeConstant(assessed);
				};
			};
		};
		return this.typed;
	}
	protected abstract type_do(validator: Validator): SolidLanguageType;
	/**
	 * Assess the value of this node at compile-time, if possible.
	 * If {@link SolidConfig|constant folding} is off, this should not be called.
	 * @param validator stores validation and configuration information
	 * @return the computed value of this node, or an abrupt completion if the value cannot be computed by the compiler
	 * @final
	 */
	assess(validator: Validator): SolidObject | null {
		return this.assessed ||= this.assess_do(validator);
	}
	protected abstract assess_do(validator: Validator): SolidObject | null;
}
export class ASTNodeConstant extends ASTNodeExpression {
	static override fromSource(src: string, config: SolidConfig = CONFIG_DEFAULT): ASTNodeConstant {
		const expression: ASTNodeExpression = ASTNodeExpression.fromSource(src, config);
		assert.ok(expression instanceof ASTNodeConstant);
		return expression;
	}
	declare readonly children: readonly [];
	readonly value: SolidObject;
	constructor (start_node: TOKEN.TokenKeyword | TOKEN.TokenNumber | TOKEN.TokenString | TOKEN.TokenTemplate) {
		const value: SolidObject =
			(start_node instanceof TOKEN.TokenKeyword) ?
				(start_node.source === Keyword.FALSE) ? SolidBoolean.FALSE :
				(start_node.source === Keyword.TRUE ) ? SolidBoolean.TRUE  :
				SolidNull.NULL
			:
			(start_node instanceof TOKEN.TokenNumber) ?
				start_node.isFloat ? new Float64(start_node.cook()) : new Int16(BigInt(start_node.cook()))
			:
			(Dev.supports('literalString-cook')) ? new SolidString(start_node.cook()) : (() => { throw new Error('`literalString-cook` not yet supported.'); })();
		super(start_node, {value})
		this.value = value
	}
	/** @implements ASTNodeExpression */
	get shouldFloat(): boolean {
		return this.value instanceof Float64
	}
	/** @implements ASTNodeExpression */
	protected build_do(builder: Builder, to_float: boolean = false): InstructionConst {
		return InstructionConst.fromAssessment(this.assess_do(builder.validator), to_float);
	}
	/** @implements ASTNodeExpression */
	protected type_do(validator: Validator): SolidLanguageType {
		// No need to call `this.assess(validator)` and then unwrap again; just use `this.value`.
		return (validator.config.compilerOptions.constantFolding) ? new SolidTypeConstant(this.value) :
		(this.value instanceof SolidNull)    ? SolidNull :
		(this.value instanceof SolidBoolean) ? SolidBoolean :
		(this.value instanceof Int16)        ? Int16 :
		(this.value instanceof Float64)      ? Float64 :
		(Dev.supports('stringConstant-assess') && this.value instanceof SolidString)  ? SolidString :
		SolidObject
	}
	/** @implements ASTNodeExpression */
	protected assess_do(_validator: Validator): SolidObject {
		if (this.value instanceof SolidString && !Dev.supports('stringConstant-assess')) {
			throw new Error('`stringConstant-assess` not yet supported.');
		};
		return this.value;
	}
}
export class ASTNodeVariable extends ASTNodeExpression {
	static override fromSource(src: string, config: SolidConfig = CONFIG_DEFAULT): ASTNodeVariable {
		const expression: ASTNodeExpression = ASTNodeExpression.fromSource(src, config);
		assert.ok(expression instanceof ASTNodeVariable);
		return expression;
	}
	declare readonly children: readonly [];
	readonly id: bigint;
	constructor (start_node: TOKEN.TokenIdentifier) {
		super(start_node, {id: start_node.cook()})
		this.id = start_node.cook()!;
	}
	/** @implements ASTNodeExpression */
	get shouldFloat(): boolean {
		return this.type(new Validator()).isSubtypeOf(Float64);
	}
	override varCheck(validator: Validator): void {
		if (!validator.hasSymbol(this.id)) {
			throw new ReferenceError01(this);
		};
		if (validator.getSymbolInfo(this.id)! instanceof SymbolStructureType) {
			throw new ReferenceError03(this, SymbolKind.TYPE, SymbolKind.VALUE);
			// TODO: When Type objects are allowed as runtime values, this should be removed and checked by the type checker (`this#typeCheck`).
		};
	}
	/** @implements ASTNodeExpression */
	protected build_do(_builder: Builder, to_float: boolean = false): INST.InstructionGlobalGet {
		return new INST.InstructionGlobalGet(this.id, to_float || this.shouldFloat);
	}
	/** @implements ASTNodeExpression */
	protected type_do(validator: Validator): SolidLanguageType {
		if (validator.hasSymbol(this.id)) {
			const symbol: SymbolStructure = validator.getSymbolInfo(this.id)!;
			if (symbol instanceof SymbolStructureVar) {
				return symbol.type;
			};
		};
		return SolidLanguageType.UNKNOWN;
	}
	/** @implements ASTNodeExpression */
	protected assess_do(validator: Validator): SolidObject | null {
		if (validator.hasSymbol(this.id)) {
			const symbol: SymbolStructure = validator.getSymbolInfo(this.id)!;
			if (symbol instanceof SymbolStructureVar && !symbol.unfixed) {
				return symbol.value;
			};
		};
		return null;
	}
}
export class ASTNodeTemplate extends ASTNodeExpression {
	static override fromSource(src: string, config: SolidConfig = CONFIG_DEFAULT): ASTNodeTemplate {
		const expression: ASTNodeExpression = ASTNodeExpression.fromSource(src, config);
		assert.ok(expression instanceof ASTNodeTemplate);
		return expression;
	}
	constructor(
		start_node: ParseNode,
		override readonly children: // FIXME spread types
			| readonly [ASTNodeConstant]
			| readonly [ASTNodeConstant,                                                           ASTNodeConstant]
			| readonly [ASTNodeConstant, ASTNodeExpression,                                        ASTNodeConstant]
			// | readonly [ASTNodeConstant,                    ...ASTNodeTemplatePartialChildrenType, ASTNodeConstant]
			// | readonly [ASTNodeConstant, ASTNodeExpression, ...ASTNodeTemplatePartialChildrenType, ASTNodeConstant]
			| readonly ASTNodeExpression[]
		,
	) {
		super(start_node, {}, children)
	}
	/** @implements ASTNodeExpression */
	get shouldFloat(): boolean {
		throw new Error('ASTNodeTemplate#shouldFloat not yet supported.');
	}
	/** @implements ASTNodeExpression */
	protected build_do(_builder: Builder): InstructionExpression {
		throw new Error('ASTNodeTemplate#build_do not yet supported.');
	}
	/** @implements ASTNodeExpression */
	protected type_do(_validator: Validator): SolidLanguageType {
		return SolidString
	}
	/** @implements ASTNodeExpression */
	protected assess_do(validator: Validator): SolidString | null {
		const concat: string | null = [...this.children].map((expr) => {
			const assessed: SolidObject | null = expr.assess(validator);
			return assessed && assessed.toString();
		}).reduce((accum, value) => ([accum, value].includes(null)) ? null : accum!.concat(value!), '');
		return (concat === null) ? null : new SolidString(concat);
	}
}
export class ASTNodeEmptyCollection extends ASTNodeExpression {
	declare readonly children: readonly [];
	constructor (start_node: PARSER.ParseNodeExpressionUnit) {
		super(start_node);
	}
	/** @implements ASTNodeExpression */
	get shouldFloat(): boolean {
		throw 'ASTNodeEmptyCollection#shouldFloat not yet supported.';
	}
	/** @implements ASTNodeExpression */
	protected build_do(builder: Builder): InstructionExpression {
		throw builder && 'ASTNodeEmptyCollection#build_do not yet supported.';
	}
	/** @implements ASTNodeExpression */
	protected assess_do(): SolidObject | null {
		throw 'ASTNodeEmptyCollection#assess_do not yet supported.';
	}
	/** @implements ASTNodeExpression */
	protected type_do(_validator: Validator): SolidLanguageType {
		return new SolidTypeTuple().intersect(new SolidTypeRecord());
	}
}
export class ASTNodeList extends ASTNodeExpression {
	static override fromSource(src: string, config: SolidConfig = CONFIG_DEFAULT): ASTNodeList {
		const expression: ASTNodeExpression = ASTNodeExpression.fromSource(src, config);
		assert.ok(expression instanceof ASTNodeList);
		return expression;
	}
	constructor (
		start_node: PARSER.ParseNodeListLiteral,
		override readonly children: Readonly<NonemptyArray<ASTNodeExpression>>,
	) {
		super(start_node, {}, children);
	}
	/** @implements ASTNodeExpression */
	get shouldFloat(): boolean {
		throw 'ASTNodeList#shouldFloat not yet supported.';
	}
	/** @implements ASTNodeExpression */
	protected build_do(builder: Builder): InstructionExpression {
		throw builder && 'ASTNodeList#build_do not yet supported.';
	}
	/** @implements ASTNodeExpression */
	protected assess_do(): SolidObject | null {
		throw 'ASTNodeList#assess_do not yet supported.';
	}
	/** @implements ASTNodeExpression */
	protected type_do(validator: Validator): SolidLanguageType {
		return new SolidTypeTuple(this.children.map((c) => c.type(validator)));
	}
}
export class ASTNodeRecord extends ASTNodeExpression {
	static override fromSource(src: string, config: SolidConfig = CONFIG_DEFAULT): ASTNodeRecord {
		const expression: ASTNodeExpression = ASTNodeExpression.fromSource(src, config);
		assert.ok(expression instanceof ASTNodeRecord);
		return expression;
	}
	constructor (
		start_node: PARSER.ParseNodeRecordLiteral,
		override readonly children: Readonly<NonemptyArray<ASTNodeProperty>>,
	) {
		super(start_node, {}, children);
	}
	/** @implements ASTNodeExpression */
	get shouldFloat(): boolean {
		throw 'ASTNodeRecord#shouldFloat not yet supported.';
	}
	/** @implements ASTNodeExpression */
	protected build_do(builder: Builder): InstructionExpression {
		throw builder && 'ASTNodeRecord#build_do not yet supported.';
	}
	/** @implements ASTNodeExpression */
	protected assess_do(): SolidObject | null {
		throw 'ASTNodeRecord#assess_do not yet supported.';
	}
	/** @implements ASTNodeExpression */
	protected type_do(validator: Validator): SolidLanguageType {
		return new SolidTypeRecord(new Map(this.children.map((c) => [
			c.children[0].id,
			c.children[1].type(validator),
		])));
	}
}
export class ASTNodeMapping extends ASTNodeExpression {
	static override fromSource(src: string, config: SolidConfig = CONFIG_DEFAULT): ASTNodeMapping {
		const expression: ASTNodeExpression = ASTNodeExpression.fromSource(src, config);
		assert.ok(expression instanceof ASTNodeMapping);
		return expression;
	}
	constructor (
		start_node: PARSER.ParseNodeMappingLiteral,
		override readonly children: Readonly<NonemptyArray<ASTNodeCase>>,
	) {
		super(start_node, {}, children);
	}
	/** @implements ASTNodeExpression */
	get shouldFloat(): boolean {
		throw 'ASTNodeMapping#shouldFloat not yet supported.';
	}
	/** @implements ASTNodeExpression */
	protected build_do(builder: Builder): InstructionExpression {
		throw builder && 'ASTNodeMapping#build_do not yet supported.';
	}
	/** @implements ASTNodeExpression */
	protected assess_do(): SolidObject | null {
		throw 'ASTNodeMapping#assess_do not yet supported.';
	}
	/** @implements ASTNodeExpression */
	protected type_do(_validator: Validator): SolidLanguageType {
		return SolidObject;
	}
}
export abstract class ASTNodeOperation extends ASTNodeExpression {
	static override fromSource(src: string, config: SolidConfig = CONFIG_DEFAULT): ASTNodeOperation {
		const expression: ASTNodeExpression = ASTNodeExpression.fromSource(src, config);
		assert.ok(expression instanceof ASTNodeOperation);
		return expression;
	}
	override readonly tagname: string = 'Operation' // TODO remove after refactoring tests using `#serialize`
	constructor(
		start_node: ParseNode,
		operator: Operator,
		override readonly children: Readonly<NonemptyArray<ASTNodeExpression>>,
	) {
		super(start_node, {operator}, children)
	}
}
export class ASTNodeOperationUnary extends ASTNodeOperation {
	static override fromSource(src: string, config: SolidConfig = CONFIG_DEFAULT): ASTNodeOperationUnary {
		const expression: ASTNodeExpression = ASTNodeExpression.fromSource(src, config);
		assert.ok(expression instanceof ASTNodeOperationUnary);
		return expression;
	}
	constructor(
		start_node: ParseNode,
		readonly operator: ValidOperatorUnary,
		override readonly children: readonly [ASTNodeExpression],
	) {
		super(start_node, operator, children)
	}
	/** @implements ASTNodeExpression */
	get shouldFloat(): boolean {
		return this.children[0].shouldFloat
	}
	/** @implements ASTNodeExpression */
	protected build_do(builder: Builder, to_float: boolean = false): InstructionUnop {
		const tofloat: boolean = to_float || this.shouldFloat
		return new InstructionUnop(
			this.operator,
			this.children[0].build(builder, tofloat),
		)
	}
	/** @implements ASTNodeExpression */
	protected type_do(validator: Validator): SolidLanguageType {
		const t0: SolidLanguageType = this.children[0].type(validator);
		return (
			(this.operator === Operator.NOT) ? (
				(t0.isSubtypeOf(SolidNull.union(SolidBoolean.FALSETYPE))) ? SolidBoolean.TRUETYPE :
				(SolidNull.isSubtypeOf(t0) || SolidBoolean.FALSETYPE.isSubtypeOf(t0)) ? SolidBoolean :
				SolidBoolean.FALSETYPE
			) :
			(this.operator === Operator.EMP) ? SolidBoolean :
			/* (this.operator === Operator.NEG) */ (t0.isSubtypeOf(SolidNumber)) ? t0 : (() => { throw new TypeError01(this); })()
		);
	}
	/** @implements ASTNodeExpression */
	protected assess_do(validator: Validator): SolidObject | null {
		const assess0: SolidObject | null = this.children[0].assess(validator);
		if (!assess0) {
			return assess0
		}
		const v0: SolidObject = assess0;
		return (
			(this.operator === Operator.NOT) ? v0.isTruthy.not :
			(this.operator === Operator.EMP) ? v0.isTruthy.not.or(v0.isEmpty) :
			(this.operator === Operator.NEG) ? this.foldNumeric(v0 as SolidNumber<any>) :
			(() => { throw new ReferenceError(`Operator ${ Operator[this.operator] } not found.`) })()
		)
	}
	private foldNumeric<T extends SolidNumber<T>>(z: T): T {
		try {
			return new Map<Operator, (z: T) => T>([
				[Operator.AFF, (z) => z],
				[Operator.NEG, (z) => z.neg()],
			]).get(this.operator)!(z)
		} catch (err) {
			if (err instanceof xjs.NaNError) {
				throw new NanError01(this)
			} else {
				throw err
			}
		}
	}
}
export abstract class ASTNodeOperationBinary extends ASTNodeOperation {
	static override fromSource(src: string, config: SolidConfig = CONFIG_DEFAULT): ASTNodeOperationBinary {
		const expression: ASTNodeExpression = ASTNodeExpression.fromSource(src, config);
		assert.ok(expression instanceof ASTNodeOperationBinary);
		return expression;
	}
	constructor(
		start_node: ParseNode,
		readonly operator: ValidOperatorBinary,
		override readonly children: readonly [ASTNodeExpression, ASTNodeExpression],
	) {
		super(start_node, operator, children)
	}
	/** @implements ASTNodeExpression */
	get shouldFloat(): boolean {
		return this.children[0].shouldFloat || this.children[1].shouldFloat
	}
	/**
	 * @implements ASTNodeExpression
	 * @final
	 */
	protected type_do(validator: Validator): SolidLanguageType {
		return this.type_do_do(
			this.children[0].type(validator),
			this.children[1].type(validator),
			validator.config.compilerOptions.intCoercion,
		)
	}
	protected abstract type_do_do(t0: SolidLanguageType, t1: SolidLanguageType, int_coercion: boolean): SolidLanguageType;
}
export class ASTNodeOperationBinaryArithmetic extends ASTNodeOperationBinary {
	static override fromSource(src: string, config: SolidConfig = CONFIG_DEFAULT): ASTNodeOperationBinaryArithmetic {
		const expression: ASTNodeExpression = ASTNodeExpression.fromSource(src, config);
		assert.ok(expression instanceof ASTNodeOperationBinaryArithmetic);
		return expression;
	}
	constructor (
		start_node: ParseNode,
		override readonly operator: ValidOperatorArithmetic,
		children: readonly [ASTNodeExpression, ASTNodeExpression],
	) {
		super(start_node, operator, children)
	}
	/** @implements ASTNodeExpression */
	protected build_do(builder: Builder, to_float: boolean = false): InstructionBinopArithmetic {
		const tofloat: boolean = to_float || this.shouldFloat
		return new InstructionBinopArithmetic(
			this.operator,
			this.children[0].build(builder, tofloat),
			this.children[1].build(builder, tofloat),
		)
	}
	/** @implements ASTNodeOperationBinary */
	protected type_do_do(t0: SolidLanguageType, t1: SolidLanguageType, int_coercion: boolean): SolidLanguageType {
		if (bothNumeric(t0, t1)) {
			if (int_coercion) {
				return (eitherFloats(t0, t1)) ? Float64 : Int16
			}
			if (bothFloats   (t0, t1)) { return Float64 }
			if (neitherFloats(t0, t1)) { return Int16 }
		}
		throw new TypeError01(this)
	}
	/** @implements ASTNodeExpression */
	protected assess_do(validator: Validator): SolidObject | null {
		const assess0: SolidObject | null = this.children[0].assess(validator);
		if (!assess0) {
			return assess0
		}
		const assess1: SolidObject | null = this.children[1].assess(validator);
		if (!assess1) {
			return assess1
		}
		const [v0, v1]: [SolidObject, SolidObject] = [assess0, assess1];
		if (this.operator === Operator.DIV && v1 instanceof SolidNumber && v1.eq0()) {
			throw new NanError02(this.children[1])
		}
		if (!(v0 instanceof SolidNumber) || !(v1 instanceof SolidNumber)) {
			// using an internal TypeError, not a SolidTypeError, as it should already be valid per `this#type`
			throw new TypeError('Both operands must be of type `SolidNumber`.')
		}
		return (
			(v0 instanceof Int16 && v1 instanceof Int16)
				? this.foldNumeric(v0, v1)
				: this.foldNumeric(
					(v0 as SolidNumber).toFloat(),
					(v1 as SolidNumber).toFloat(),
				)
		)
	}
	private foldNumeric<T extends SolidNumber<T>>(x: T, y: T): T {
		try {
			return new Map<Operator, (x: T, y: T) => T>([
				[Operator.EXP, (x, y) => x.exp(y)],
				[Operator.MUL, (x, y) => x.times(y)],
				[Operator.DIV, (x, y) => x.divide(y)],
				[Operator.ADD, (x, y) => x.plus(y)],
				// [Operator.SUB, (x, y) => x.minus(y)],
			]).get(this.operator)!(x, y)
		} catch (err) {
			if (err instanceof xjs.NaNError) {
				throw new NanError01(this)
			} else {
				throw err
			}
		}
	}
}
export class ASTNodeOperationBinaryComparative extends ASTNodeOperationBinary {
	static override fromSource(src: string, config: SolidConfig = CONFIG_DEFAULT): ASTNodeOperationBinaryComparative {
		const expression: ASTNodeExpression = ASTNodeExpression.fromSource(src, config);
		assert.ok(expression instanceof ASTNodeOperationBinaryComparative);
		return expression;
	}
	constructor (
		start_node: ParseNode,
		override readonly operator: ValidOperatorComparative,
		children: readonly [ASTNodeExpression, ASTNodeExpression],
	) {
		super(start_node, operator, children)
	}
	/** @implements ASTNodeExpression */
	protected build_do(builder: Builder, to_float: boolean = false): InstructionBinopComparative {
		const tofloat: boolean = to_float || this.shouldFloat
		return new InstructionBinopComparative(
			this.operator,
			this.children[0].build(builder, tofloat),
			this.children[1].build(builder, tofloat),
		)
	}
	/** @implements ASTNodeOperationBinary */
	protected type_do_do(t0: SolidLanguageType, t1: SolidLanguageType, int_coercion: boolean): SolidLanguageType {
		if (bothNumeric(t0, t1) && (int_coercion || (
			bothFloats(t0, t1) || neitherFloats(t0, t1)
		))) {
			return SolidBoolean
		}
		throw new TypeError01(this)
	}
	/** @implements ASTNodeExpression */
	protected assess_do(validator: Validator): SolidObject | null {
		const assess0: SolidObject | null = this.children[0].assess(validator);
		if (!assess0) {
			return assess0
		}
		const assess1: SolidObject | null = this.children[1].assess(validator);
		if (!assess1) {
			return assess1
		}
		const [v0, v1]: [SolidObject, SolidObject] = [assess0, assess1];
		if (!(v0 instanceof SolidNumber) || !(v1 instanceof SolidNumber)) {
			// using an internal TypeError, not a SolidTypeError, as it should already be valid per `this#type`
			throw new TypeError('Both operands must be of type `SolidNumber`.')
		}
		return (
			(v0 instanceof Int16 && v1 instanceof Int16)
				? this.foldComparative(v0, v1)
				: this.foldComparative(
					(v0 as SolidNumber).toFloat(),
					(v1 as SolidNumber).toFloat(),
				)
		)
	}
	private foldComparative<T extends SolidNumber<T>>(x: T, y: T): SolidBoolean {
		return SolidBoolean.fromBoolean(new Map<Operator, (x: T, y: T) => boolean>([
			[Operator.LT, (x, y) => x.lt(y)],
			[Operator.GT, (x, y) => y.lt(x)],
			[Operator.LE, (x, y) => x.equal(y) || x.lt(y)],
			[Operator.GE, (x, y) => x.equal(y) || y.lt(x)],
			// [Operator.NLT, (x, y) => !x.lt(y)],
			// [Operator.NGT, (x, y) => !y.lt(x)],
		]).get(this.operator)!(x, y))
	}
}
export class ASTNodeOperationBinaryEquality extends ASTNodeOperationBinary {
	static override fromSource(src: string, config: SolidConfig = CONFIG_DEFAULT): ASTNodeOperationBinaryEquality {
		const expression: ASTNodeExpression = ASTNodeExpression.fromSource(src, config);
		assert.ok(expression instanceof ASTNodeOperationBinaryEquality);
		return expression;
	}
	constructor (
		start_node: ParseNode,
		override readonly operator: ValidOperatorEquality,
		children: readonly [ASTNodeExpression, ASTNodeExpression],
	) {
		super(start_node, operator, children)
	}
	override get shouldFloat(): boolean {
		return this.operator === Operator.EQ && super.shouldFloat
	}
	/** @implements ASTNodeExpression */
	protected build_do(builder: Builder, _to_float: boolean = false): InstructionBinopEquality {
		const tofloat: boolean = builder.config.compilerOptions.intCoercion && this.shouldFloat
		return new InstructionBinopEquality(
			this.operator,
			this.children[0].build(builder, tofloat),
			this.children[1].build(builder, tofloat),
		)
	}
	/** @implements ASTNodeOperationBinary */
	protected type_do_do(t0: SolidLanguageType, t1: SolidLanguageType, int_coercion: boolean): SolidLanguageType {
		// If `a` and `b` are of disjoint numeric types, then `a is b` will always return `false`.
		// If `a` and `b` are of disjoint numeric types, then `a == b` will return `false` when `intCoercion` is off.
		if (bothNumeric(t0, t1)) {
			if (oneFloats(t0, t1) && (this.operator === Operator.IS || !int_coercion)) {
				return SolidBoolean.FALSETYPE
			}
			return SolidBoolean
		}
		if (t0.intersect(t1).isEmpty) {
			return SolidBoolean.FALSETYPE
		}
		return SolidBoolean
	}
	/** @implements ASTNodeExpression */
	protected assess_do(validator: Validator): SolidObject | null {
		const assess0: SolidObject | null = this.children[0].assess(validator);
		if (!assess0) {
			return assess0
		}
		const assess1: SolidObject | null = this.children[1].assess(validator);
		if (!assess1) {
			return assess1
		}
		const [v0, v1]: [SolidObject, SolidObject] = [assess0, assess1];
		return this.foldEquality(v0, v1);
	}
	private foldEquality(x: SolidObject, y: SolidObject): SolidBoolean {
		return SolidBoolean.fromBoolean(new Map<Operator, (x: SolidObject, y: SolidObject) => boolean>([
			[Operator.IS, (x, y) => x.identical(y)],
			[Operator.EQ, (x, y) => x.equal(y)],
			// [Operator.ISNT, (x, y) => !x.identical(y)],
			// [Operator.NEQ,  (x, y) => !x.equal(y)],
		]).get(this.operator)!(x, y))
	}
}
export class ASTNodeOperationBinaryLogical extends ASTNodeOperationBinary {
	static override fromSource(src: string, config: SolidConfig = CONFIG_DEFAULT): ASTNodeOperationBinaryLogical {
		const expression: ASTNodeExpression = ASTNodeExpression.fromSource(src, config);
		assert.ok(expression instanceof ASTNodeOperationBinaryLogical);
		return expression;
	}
	constructor (
		start_node: ParseNode,
		override readonly operator: ValidOperatorLogical,
		children: readonly [ASTNodeExpression, ASTNodeExpression],
	) {
		super(start_node, operator, children)
	}
	/** @implements ASTNodeExpression */
	protected build_do(builder: Builder, to_float: boolean = false): InstructionBinopLogical {
		const tofloat: boolean = to_float || this.shouldFloat
		return new InstructionBinopLogical(
			builder.varCount,
			this.operator,
			this.children[0].build(builder, tofloat),
			this.children[1].build(builder, tofloat),
		)
	}
	/** @implements ASTNodeOperationBinary */
	protected type_do_do(t0: SolidLanguageType, t1: SolidLanguageType, _int_coercion: boolean): SolidLanguageType {
		const null_union_false: SolidLanguageType = SolidNull.union(SolidBoolean.FALSETYPE);
		function truthifyType(t: SolidLanguageType): SolidLanguageType {
			const values: Set<SolidObject> = new Set(t.values);
			values.delete(SolidNull.NULL);
			values.delete(SolidBoolean.FALSE);
			return [...values].map<SolidLanguageType>((v) => new SolidTypeConstant(v)).reduce((a, b) => a.union(b));
		}
		return (this.operator === Operator.AND)
			? (t0.isSubtypeOf(null_union_false))
				? t0
				: (SolidNull.isSubtypeOf(t0))
					? (SolidBoolean.FALSETYPE.isSubtypeOf(t0))
						? null_union_false.union(t1)
						: SolidNull.union(t1)
					: (SolidBoolean.FALSETYPE.isSubtypeOf(t0))
						? SolidBoolean.FALSETYPE.union(t1)
						: t1
			: (t0.isSubtypeOf(null_union_false))
				? t1
				: (SolidNull.isSubtypeOf(t0) || SolidBoolean.FALSETYPE.isSubtypeOf(t0))
					? truthifyType(t0).union(t1)
					: t0
	}
	/** @implements ASTNodeExpression */
	protected assess_do(validator: Validator): SolidObject | null {
		const assess0: SolidObject | null = this.children[0].assess(validator);
		if (!assess0) {
			return assess0
		}
		const v0: SolidObject = assess0;
		if (
			this.operator === Operator.AND && !v0.isTruthy.value ||
			this.operator === Operator.OR  &&  v0.isTruthy.value
		) {
			return v0;
		}
		return this.children[1].assess(validator);
	}
}
export class ASTNodeOperationTernary extends ASTNodeOperation {
	static override fromSource(src: string, config: SolidConfig = CONFIG_DEFAULT): ASTNodeOperationTernary {
		const expression: ASTNodeExpression = ASTNodeExpression.fromSource(src, config);
		assert.ok(expression instanceof ASTNodeOperationTernary);
		return expression;
	}
	constructor(
		start_node: ParseNode,
		readonly operator: Operator.COND,
		override readonly children: readonly [ASTNodeExpression, ASTNodeExpression, ASTNodeExpression],
	) {
		super(start_node, operator, children)
	}
	/** @implements ASTNodeExpression */
	get shouldFloat(): boolean {
		return this.children[1].shouldFloat || this.children[2].shouldFloat
	}
	/** @implements ASTNodeExpression */
	protected build_do(builder: Builder, to_float: boolean = false): InstructionCond {
		const tofloat: boolean = to_float || this.shouldFloat
		return new InstructionCond(
			this.children[0].build(builder, false),
			this.children[1].build(builder, tofloat),
			this.children[2].build(builder, tofloat),
		)
	}
	/** @implements ASTNodeExpression */
	protected type_do(validator: Validator): SolidLanguageType {
		// If `a` is of type `false`, then `typeof (if a then b else c)` is `typeof c`.
		// If `a` is of type `true`,  then `typeof (if a then b else c)` is `typeof b`.
		const t0: SolidLanguageType = this.children[0].type(validator);
		const t1: SolidLanguageType = this.children[1].type(validator);
		const t2: SolidLanguageType = this.children[2].type(validator);
		return (t0.isSubtypeOf(SolidBoolean))
			? (t0 instanceof SolidTypeConstant)
				? (t0.value === SolidBoolean.FALSE) ? t2 : t1
				: t1.union(t2)
			: (() => { throw new TypeError01(this) })()
	}
	/** @implements ASTNodeExpression */
	protected assess_do(validator: Validator): SolidObject | null {
		const assess0: SolidObject | null = this.children[0].assess(validator);
		if (!assess0) {
			return assess0
		}
		return (assess0 === SolidBoolean.TRUE)
			? this.children[1].assess(validator)
			: this.children[2].assess(validator)
	}
}
/**
 * A sematic node representing a statement.
 * There are 3 known subclasses:
 * - ASTNodeStatementExpression
 * - ASTNodeDeclaration
 * - ASTNodeAssignment
 */
export abstract class ASTNodeStatement extends ASTNodeSolid {
	/**
	 * Construct a new ASTNodeStatement from a source text and optionally a configuration.
	 * The source text must parse successfully.
	 * @param src    the source text
	 * @param config the configuration
	 * @returns      a new ASTNodeStatement representing the given source
	 */
	static fromSource(src: string, config: SolidConfig = CONFIG_DEFAULT): ASTNodeStatement {
		const goal: ASTNodeGoal = ASTNodeGoal.fromSource(src, config);
		assert.strictEqual(goal.children.length, 1, 'semantic goal should have 1 child');
		return goal.children[0];
	}
}
export class ASTNodeStatementExpression extends ASTNodeStatement {
	static override fromSource(src: string, config: SolidConfig = CONFIG_DEFAULT): ASTNodeStatementExpression {
		const statement: ASTNodeStatement = ASTNodeStatement.fromSource(src, config);
		assert.ok(statement instanceof ASTNodeStatementExpression);
		return statement;
	}
	constructor(
		start_node: ParseNode,
		override readonly children:
			| readonly []
			| readonly [ASTNodeExpression]
		,
	) {
		super(start_node, {}, children)
	}
	/** @implements ASTNodeSolid */
	build(builder: Builder): InstructionNone | InstructionStatement {
		return (!this.children.length)
			? new InstructionNone()
			: new InstructionStatement(builder.stmtCount, this.children[0].build(builder))
	}
}
/**
 * A sematic node representing a declaration.
 * There are 2 known subclasses:
 * - ASTNodeDeclarationType
 * - ASTNodeDeclarationVariable
 */
export type ASTNodeDeclaration =
	| ASTNodeDeclarationType
	| ASTNodeDeclarationVariable
export class ASTNodeDeclarationType extends ASTNodeStatement {
	static override fromSource(src: string, config: SolidConfig = CONFIG_DEFAULT): ASTNodeDeclarationType {
		const statement: ASTNodeStatement = ASTNodeStatement.fromSource(src, config);
		assert.ok(statement instanceof ASTNodeDeclarationType);
		return statement;
	}
	constructor (
		start_node: ParseNode,
		override readonly children: readonly [ASTNodeTypeAlias, ASTNodeType],
	) {
		super(start_node, {}, children);
	}
	override varCheck(validator: Validator): void {
		const variable: ASTNodeTypeAlias = this.children[0];
		if (validator.hasSymbol(variable.id)) {
			throw new AssignmentError01(variable);
		};
		this.children[1].varCheck(validator);
		validator.addSymbol(new SymbolStructureType(
			variable.id,
			variable.line_index,
			variable.col_index,
			variable.source,
			() => this.children[1].assess(validator),
		));
	}
	override typeCheck(validator: Validator): void {
		this.children[1].typeCheck(validator);
		return validator.getSymbolInfo(this.children[0].id)?.assess();
	}
	/** @implements ASTNodeSolid */
	build(_builder: Builder): INST.InstructionNone {
		return new INST.InstructionNone();
	}
}
export class ASTNodeDeclarationVariable extends ASTNodeStatement {
	static override fromSource(src: string, config: SolidConfig = CONFIG_DEFAULT): ASTNodeDeclarationVariable {
		const statement: ASTNodeStatement = ASTNodeStatement.fromSource(src, config);
		assert.ok(statement instanceof ASTNodeDeclarationVariable);
		return statement;
	}
	constructor (
		start_node: ParseNode,
		readonly unfixed: boolean,
		override readonly children: readonly [ASTNodeVariable, ASTNodeType, ASTNodeExpression],
	) {
		super(start_node, {unfixed}, children)
	}
	override varCheck(validator: Validator): void {
		const variable: ASTNodeVariable = this.children[0];
		if (validator.hasSymbol(variable.id)) {
			throw new AssignmentError01(variable);
		};
		this.children[1].varCheck(validator);
		this.children[2].varCheck(validator);
		validator.addSymbol(new SymbolStructureVar(
			variable.id,
			variable.line_index,
			variable.col_index,
			variable.source,
			this.unfixed,
			() => this.children[1].assess(validator),
			(validator.config.compilerOptions.constantFolding && !this.unfixed)
				? () => this.children[2].assess(validator)
				: null,
		));
	}
	override typeCheck(validator: Validator): void {
		this.children[1].typeCheck(validator);
		this.children[2].typeCheck(validator);
		const assignee_type: SolidLanguageType = this.children[1].assess(validator);
		const assigned_type: SolidLanguageType = this.children[2].type(validator);
		if (
			assigned_type.isSubtypeOf(assignee_type) ||
			validator.config.compilerOptions.intCoercion && assigned_type.isSubtypeOf(Int16) && Float64.isSubtypeOf(assignee_type)
		) {
		} else {
			throw new TypeError03(this, assignee_type, assigned_type)
		}
		return validator.getSymbolInfo(this.children[0].id)?.assess();
	}
	/** @implements ASTNodeSolid */
	build(builder: Builder): INST.InstructionNone | INST.InstructionDeclareGlobal {
		const tofloat: boolean = this.children[2].type(builder.validator).isSubtypeOf(Float64) || this.children[2].shouldFloat;
		const assess: SolidObject | null = this.children[0].assess(builder.validator);
		return (builder.validator.config.compilerOptions.constantFolding && !this.unfixed && assess)
			? new INST.InstructionNone()
			: new INST.InstructionDeclareGlobal(this.children[0].id, this.unfixed, this.children[2].build(builder, tofloat))
		;
	}
}
export class ASTNodeAssignment extends ASTNodeStatement {
	static override fromSource(src: string, config: SolidConfig = CONFIG_DEFAULT): ASTNodeAssignment {
		const statement: ASTNodeStatement = ASTNodeStatement.fromSource(src, config);
		assert.ok(statement instanceof ASTNodeAssignment);
		return statement;
	}
	constructor (
		start_node: ParseNode,
		override readonly children: readonly [ASTNodeVariable, ASTNodeExpression],
	) {
		super(start_node, {}, children)
	}
	override varCheck(validator: Validator): void {
		this.children.forEach((c) => c.varCheck(validator));
		const variable: ASTNodeVariable = this.children[0];
		if (!(validator.getSymbolInfo(variable.id) as SymbolStructureVar).unfixed) {
			throw new AssignmentError10(variable);
		};
	}
	override typeCheck(validator: Validator): void {
		this.children[1].typeCheck(validator);
		const assignee_type: SolidLanguageType = this.children[0].type(validator);
		const assigned_type: SolidLanguageType = this.children[1].type(validator);
		if (
			assigned_type.isSubtypeOf(assignee_type) ||
			validator.config.compilerOptions.intCoercion && assigned_type.isSubtypeOf(Int16) && Float64.isSubtypeOf(assignee_type)
		) {
		} else {
			throw new TypeError03(this, assignee_type, assigned_type);
		};
	}
	/** @implements ASTNodeSolid */
	build(builder: Builder): INST.InstructionStatement {
		const tofloat: boolean = this.children[1].type(builder.validator).isSubtypeOf(Float64) || this.children[1].shouldFloat;
		return new INST.InstructionStatement(
			builder.stmtCount,
			new INST.InstructionGlobalSet(this.children[0].id, this.children[1].build(builder, tofloat)),
		);
	}
}
export class ASTNodeGoal extends ASTNodeSolid {
	/**
	 * Construct a new ASTNodeGoal from a source text and optionally a configuration.
	 * The source text must parse successfully.
	 * @param src    the source text
	 * @param config the configuration
	 * @returns      a new ASTNodeGoal representing the given source
	 */
	static fromSource(src: string, config: SolidConfig = CONFIG_DEFAULT): ASTNodeGoal {
		return Decorator.decorate(new Parser(src, config).parse());
	}
	constructor(
		start_node: ParseNode,
		override readonly children: readonly ASTNodeStatement[],
	) {
		super(start_node, {}, children)
	}
	/** @implements ASTNodeSolid */
	build(builder: Builder): InstructionNone | InstructionModule {
		return (!this.children.length)
			? new InstructionNone()
			: new InstructionModule([
				...Builder.IMPORTS,
				...(this.children as readonly ASTNodeStatement[]).map((child) => child.build(builder)),
			])
	}
}<|MERGE_RESOLUTION|>--- conflicted
+++ resolved
@@ -206,7 +206,6 @@
  * - ASTNodeTypeOperation
  */
 export abstract class ASTNodeType extends ASTNodeSolid {
-<<<<<<< HEAD
 	/**
 	 * Construct a new ASTNodeType from a source text and optionally a configuration.
 	 * The source text must parse successfully.
@@ -218,10 +217,7 @@
 		const statement: ASTNodeDeclarationType = ASTNodeDeclarationType.fromSource(`type T = ${ src };`, config);
 		return statement.children[1];
 	}
-	private assessed: SolidLanguageType | null = null
-=======
 	private assessed?: SolidLanguageType;
->>>>>>> c7cda937
 	/**
 	 * @final
 	 */
@@ -429,7 +425,6 @@
  * - ASTNodeOperation
  */
 export abstract class ASTNodeExpression extends ASTNodeSolid {
-<<<<<<< HEAD
 	/**
 	 * Construct a new ASTNodeExpression from a source text and optionally a configuration.
 	 * The source text must parse successfully.
@@ -443,9 +438,7 @@
 		assert.strictEqual(statement.children.length, 1, 'semantic statement should have 1 child');
 		return statement.children[0]!;
 	}
-=======
 	private typed?: SolidLanguageType;
->>>>>>> c7cda937
 	private assessed?: SolidObject | null;
 	/**
 	 * Determine whether this expression should build to a float-type instruction.
@@ -475,7 +468,7 @@
 	 * @final
 	 */
 	type(validator: Validator): SolidLanguageType {
-		if (this.typed === void 0) {
+		if (!this.typed) {
 			this.typed = this.type_do(validator); // type-check first, to re-throw any TypeErrors
 			if (validator.config.compilerOptions.constantFolding) {
 				const assessed: SolidObject | null = this.assess(validator);
