import {
	Token,
	ParseNode,
	ASTNode,
	NonemptyArray,
} from '@chharvey/parser';
import * as assert from 'assert';
import * as xjs from 'extrajs'

import {
	SolidConfig,
	CONFIG_DEFAULT,
	Dev,
} from '../core/';
import {
	Operator,
	ValidTypeOperator,
	ValidOperatorUnary,
	ValidOperatorBinary,
	ValidOperatorArithmetic,
	ValidOperatorComparative,
	ValidOperatorEquality,
	ValidOperatorLogical,
} from '../enum/Operator.enum'
import {
	SolidTypeTuple,
	SolidTypeRecord,
} from '../typer/';
import {
	Decorator,
} from './Decorator';
import {
	Validator,
} from './Validator';
import {
	SymbolKind,
	SymbolStructure,
	SymbolStructureVar,
	SymbolStructureType,
} from './SymbolStructure';
import {
	SolidLanguageType,
	SolidTypeConstant,
} from './SolidLanguageType';
import {SolidObject}  from './SolidObject';
import {SolidNull}    from './SolidNull';
import {SolidBoolean} from './SolidBoolean';
import {SolidNumber}  from './SolidNumber';
import {Int16}        from './Int16';
import {Float64}      from './Float64';
import {SolidString}  from './SolidString';
import {
	Builder,
	Instruction,
	InstructionNone,
	InstructionExpression,
	InstructionConst,
	InstructionUnop,
	InstructionBinopArithmetic,
	InstructionBinopComparative,
	InstructionBinopEquality,
	InstructionBinopLogical,
	InstructionCond,
	InstructionStatement,
	InstructionModule,
	INST,
} from '../builder/'
import {
	ReferenceError01,
	ReferenceError03,
	AssignmentError01,
	AssignmentError10,
	TypeError01,
	TypeError03,
	NanError01,
	NanError02,
} from '../error/';
import {
	Keyword,
	TOKEN,
	PARSER,
	ParserSolid as Parser,
} from '../parser/';



function bothNumeric(t0: SolidLanguageType, t1: SolidLanguageType): boolean {
	return t0.isSubtypeOf(SolidNumber) && t1.isSubtypeOf(SolidNumber)
}
function eitherFloats(t0: SolidLanguageType, t1: SolidLanguageType): boolean {
	return t0.isSubtypeOf(Float64) || t1.isSubtypeOf(Float64)
}
function bothFloats(t0: SolidLanguageType, t1: SolidLanguageType): boolean {
	return t0.isSubtypeOf(Float64) && t1.isSubtypeOf(Float64)
}
function neitherFloats(t0: SolidLanguageType, t1: SolidLanguageType): boolean {
	return !eitherFloats(t0, t1)
}
function oneFloats(t0: SolidLanguageType, t1: SolidLanguageType): boolean {
	return !neitherFloats(t0, t1) && !bothFloats(t0, t1)
}



export abstract class ASTNodeSolid extends ASTNode {
	/**
	 * Construct a new ASTNodeSolid object.
	 *
	 * @param start_node - The initial node in the parse tree to which this ASTNode corresponds.
	 * @param children   - The set of child inputs that creates this ASTNode.
	 * @param attributes - Any other attributes to attach.
	 */
	constructor(
		start_node: Token|ParseNode,
		attributes: {[key: string]: unknown} = {},
		readonly children: readonly ASTNodeSolid[] = [],
	) {
		super(start_node, attributes, children)
	}

	/**
	 * Perform definite assignment phase of semantic analysis:
	 * - Check that all variables have been assigned before being used.
	 * - Check that no varaible is declared more than once.
	 * - Check that fixed variables are not reassigned.
	 * @param validator a record of declared variable symbols
	 */
	varCheck(validator: Validator): void {
		return this.children.forEach((c) => c.varCheck(validator));
	}

	/**
	 * Type-check the node as part of semantic analysis.
	 * @param validator stores validation information
	 */
	typeCheck(validator: Validator): void {
		return this.children.forEach((c) => c.typeCheck(validator));
	}

	/**
	 * Give directions to the runtime code builder.
	 * @param builder the builder to direct
	 * @return the directions to print
	 */
	abstract build(builder: Builder): Instruction;
}



export class ASTNodeKey extends ASTNodeSolid {
	declare readonly children: readonly [];
	readonly id: bigint;
	constructor (start_node: TOKEN.TokenKeyword | TOKEN.TokenIdentifier) {
		super(start_node, {id: start_node.cook()});
		this.id = start_node.cook()!;
	}
	/** @implements ASTNodeSolid */
	build(builder: Builder): Instruction {
		throw builder && 'ASTNodeKey#build not yet supported.';
	}
}
export class ASTNodePropertyType extends ASTNodeSolid {
	constructor (
		start_node: PARSER.ParseNodePropertyType,
		readonly children: readonly [ASTNodeKey, ASTNodeType],
	) {
		super(start_node, {}, children);
	}
	/** @implements ASTNodeSolid */
<<<<<<< HEAD
	varCheck(validator: Validator): void {
		throw validator && 'ASTNodePropertyType#varCheck not yet supported.';
	}
	/** @implements ASTNodeSolid */
	typeCheck(validator: Validator): void {
		throw validator && 'ASTNodePropertyType#typeCheck not yet supported.';
	}
	/** @implements ASTNodeSolid */
	build(builder: Builder): Instruction {
		throw builder && 'ASTNodePropertyType#build not yet supported.';
	}
}
export class ASTNodeProperty extends ASTNodeSolid {
	constructor (
		start_node: PARSER.ParseNodeProperty,
		readonly children: readonly [ASTNodeKey, ASTNodeExpression],
	) {
		super(start_node, {}, children);
	}
	/** @implements ASTNodeSolid */
	varCheck(validator: Validator): void {
		throw validator && 'ASTNodeProperty#varCheck not yet supported.';
	}
	/** @implements ASTNodeSolid */
	typeCheck(validator: Validator): void {
		throw validator && 'ASTNodeProperty#typeCheck not yet supported.';
	}
	/** @implements ASTNodeSolid */
	build(builder: Builder): Instruction {
		throw builder && 'ASTNodeProperty#build not yet supported.';
	}
}
export class ASTNodeCase extends ASTNodeSolid {
	constructor (
		start_node: PARSER.ParseNodeCase,
		readonly children: [ASTNodeExpression, ASTNodeExpression],
	) {
		super(start_node, {}, children);
	}
	/** @implements ASTNodeSolid */
	varCheck(validator: Validator): void {
		throw validator && 'ASTNodeCase#varCheck not yet supported.';
	}
	/** @implements ASTNodeSolid */
	typeCheck(validator: Validator): void {
		throw validator && 'ASTNodeCase#typeCheck not yet supported.';
	}
	/** @implements ASTNodeSolid */
	build(builder: Builder): Instruction {
=======
	build(builder: Builder): Instruction {
		throw builder && 'ASTNodeTypeProperty#build not yet supported.';
	}
}
export class ASTNodeProperty extends ASTNodeSolid {
	constructor (
		start_node: PARSER.ParseNodeProperty,
		readonly children: readonly [ASTNodeKey, ASTNodeExpression],
	) {
		super(start_node, {}, children);
	}
	/** @implements ASTNodeSolid */
	build(builder: Builder): Instruction {
		throw builder && 'ASTNodeProperty#build not yet supported.';
	}
}
export class ASTNodeCase extends ASTNodeSolid {
	constructor (
		start_node: PARSER.ParseNodeCase,
		readonly children: [ASTNodeExpression, ASTNodeExpression],
	) {
		super(start_node, {}, children);
	}
	/** @implements ASTNodeSolid */
	build(builder: Builder): Instruction {
>>>>>>> 4f2d4bb4
		throw builder && 'ASTNodeCase#build not yet supported.';
	}
}
/**
 * A sematic node representing a type.
 * Known subclasses:
 * - ASTNodeTypeConstant
 * - ASTNodeTypeAlias
 * - ASTNodeTypeEmptyCollection
 * - ASTNodeTypeList
 * - ASTNodeTypeRecord
 * - ASTNodeTypeOperation
 */
export abstract class ASTNodeType extends ASTNodeSolid {
	private assessed: SolidLanguageType | null = null
	/**
	 * @overrides ASTNodeSolid
	 * @final
	 */
	typeCheck(_validator: Validator): void {
		return; // no type-checking necessary
	}
	/**
	 * @implements ASTNodeSolid
	 * @final
	 */
	build(_builder: Builder): InstructionNone {
		return new InstructionNone()
	}
	/**
	 * Assess the type-value of this node at compile-time.
	 * @param validator a record of declared variable symbols
	 * @returns the computed type-value of this node
	 * @final
	 */
	assess(validator: Validator): SolidLanguageType {
		this.assessed || (this.assessed = this.assess_do(validator)); // COMBAK `this.assessed ||= this.assess_do(validator)`
		return this.assessed
	}
	protected abstract assess_do(validator: Validator): SolidLanguageType
}
export class ASTNodeTypeConstant extends ASTNodeType {
	declare readonly children: readonly [];
	readonly value: SolidLanguageType;
	constructor (start_node: TOKEN.TokenKeyword | TOKEN.TokenNumber | TOKEN.TokenString) {
		const value: SolidLanguageType =
			(start_node instanceof TOKEN.TokenKeyword) ?
				(start_node.source === Keyword.BOOL)  ? SolidBoolean :
				(start_node.source === Keyword.FALSE) ? SolidBoolean.FALSETYPE :
				(start_node.source === Keyword.TRUE ) ? SolidBoolean.TRUETYPE :
				(start_node.source === Keyword.INT)   ? Int16 :
				(start_node.source === Keyword.FLOAT) ? Float64 :
				(start_node.source === Keyword.STR)   ? SolidString :
				(start_node.source === Keyword.OBJ)   ? SolidObject :
				SolidNull
			: (start_node instanceof TOKEN.TokenNumber) ?
				new SolidTypeConstant(
					start_node.isFloat
						? new Float64(start_node.cook())
						: new Int16(BigInt(start_node.cook()))
				)
			: SolidNull;
		super(start_node, {value});
		this.value = value
	}
	/** @implements ASTNodeType */
	protected assess_do(_validator: Validator): SolidLanguageType {
		return this.value
	}
}
export class ASTNodeTypeAlias extends ASTNodeType {
	declare readonly children: readonly [];
	readonly id: bigint;
	constructor (start_node: TOKEN.TokenIdentifier) {
		super(start_node, {id: start_node.cook()})
		this.id = start_node.cook()!;
	}
	/** @overrides ASTNodeSolid */
	varCheck(validator: Validator): void {
		if (!validator.hasSymbol(this.id)) {
			throw new ReferenceError01(this);
		};
		if (validator.getSymbolInfo(this.id)! instanceof SymbolStructureVar) {
			throw new ReferenceError03(this, SymbolKind.VALUE, SymbolKind.TYPE);
		};
	}
	/** @implements ASTNodeType */
	protected assess_do(validator: Validator): SolidLanguageType {
		if (validator.hasSymbol(this.id)) {
			const symbol: SymbolStructure = validator.getSymbolInfo(this.id)!;
			if (symbol instanceof SymbolStructureType) {
				return symbol.value;
			};
		};
		return SolidLanguageType.UNKNOWN;
	}
}
export class ASTNodeTypeEmptyCollection extends ASTNodeType {
	declare readonly children: readonly [];
	constructor (
		start_node: PARSER.ParseNodeTypeUnit,
	) {
		super(start_node);
	}
	/** @implements ASTNodeType */
	protected assess_do(_validator: Validator): SolidLanguageType {
		return new SolidTypeTuple().intersect(new SolidTypeRecord());
	}
}
export class ASTNodeTypeList extends ASTNodeType {
	constructor (
		start_node: PARSER.ParseNodeTypeTupleLiteral,
		readonly children: Readonly<NonemptyArray<ASTNodeType>>,
	) {
		super(start_node, {}, children);
	}
	/** @implements ASTNodeType */
	protected assess_do(validator: Validator): SolidLanguageType {
		return new SolidTypeTuple(this.children.map((c) => c.assess(validator)));
	}
}
export class ASTNodeTypeRecord extends ASTNodeType {
	constructor (
		start_node: PARSER.ParseNodeTypeRecordLiteral,
		readonly children: Readonly<NonemptyArray<ASTNodePropertyType>>,
	) {
		super(start_node, {}, children);
	}
	/** @implements ASTNodeType */
	protected assess_do(validator: Validator): SolidLanguageType {
		return new SolidTypeRecord(new Map(this.children.map((c) => [
			c.children[0].id,
			c.children[1].assess(validator),
		])));
	}
}
export abstract class ASTNodeTypeOperation extends ASTNodeType {
	constructor (
		start_node: ParseNode,
		readonly operator: ValidTypeOperator,
		readonly children: Readonly<NonemptyArray<ASTNodeType>>,
	) {
		super(start_node, {operator}, children)
	}
}
export class ASTNodeTypeOperationUnary extends ASTNodeTypeOperation {
	constructor (
		start_node: ParseNode,
		operator: ValidTypeOperator,
		readonly children: readonly [ASTNodeType],
	) {
		super(start_node, operator, children)
	}
	/** @implements ASTNodeType */
	protected assess_do(validator: Validator): SolidLanguageType {
		return (this.operator === Operator.ORNULL)
			? this.children[0].assess(validator).union(SolidNull)
			: (() => { throw new Error(`Operator ${ Operator[this.operator] } not found.`) })()
	}
}
export class ASTNodeTypeOperationBinary extends ASTNodeTypeOperation {
	constructor (
		start_node: ParseNode,
		operator: ValidTypeOperator,
		readonly children: readonly [ASTNodeType, ASTNodeType],
	) {
		super(start_node, operator, children)
	}
	/** @implements ASTNodeType */
	protected assess_do(validator: Validator): SolidLanguageType {
		return (
			(this.operator === Operator.AND) ? this.children[0].assess(validator).intersect(this.children[1].assess(validator)) :
			(this.operator === Operator.OR)  ? this.children[0].assess(validator).union    (this.children[1].assess(validator)) :
			(() => { throw new Error(`Operator ${ Operator[this.operator] } not found.`) })()
		)
	}
}
/**
 * A sematic node representing an expression.
 * Known subclasses:
 * - ASTNodeConstant
 * - ASTNodeVariable
 * - ASTNodeTemplate
 * - ASTNodeEmptyCollection
 * - ASTNodeList
 * - ASTNodeRecord
 * - ASTNodeMapping
 * - ASTNodeOperation
 */
export abstract class ASTNodeExpression extends ASTNodeSolid {
	/**
	 * Construct a new ASTNodeExpression from a source text and optionally a configuration.
	 * The source text must parse successfully.
	 * @param src    the source text
	 * @param config the configuration
	 * @returns      a new ASTNodeExpression representing the given source
	 */
	static fromSource(src: string, config: SolidConfig = CONFIG_DEFAULT): ASTNodeExpression {
		const statement: ASTNodeStatement = ASTNodeStatement.fromSource(src, config);
		assert.ok(statement instanceof ASTNodeStatementExpression);
		assert.strictEqual(statement.children.length, 1, 'semantic statement should have 1 child');
		return statement.children[0]!;
	}
	private assessed?: SolidObject | null;
	/**
	 * Determine whether this expression should build to a float-type instruction.
	 * @return Should the built instruction be type-coerced into a floating-point number?
	 */
	abstract get shouldFloat(): boolean;
	/**
	 * @overrides ASTNodeSolid
	 * @final
	 */
	typeCheck(validator: Validator): void {
		this.type(validator); // assert does not throw
	}
	/**
	 * @implements ASTNodeSolid
	 * @param to_float Should the returned instruction be type-coerced into a floating-point number?
	 * @final
	 */
	build(builder: Builder, to_float?: boolean): InstructionExpression {
		const assessed: SolidObject | null = (builder.config.compilerOptions.constantFolding) ? this.assess(builder.validator) : null;
		return (!!assessed) ? InstructionConst.fromAssessment(assessed, to_float) : this.build_do(builder, to_float);
	}
	protected abstract build_do(builder: Builder, to_float?: boolean): InstructionExpression;
	/**
	 * The Type of this expression.
	 * @param validator stores validation and configuration information
	 * @return the compile-time type of this node
	 * @final
	 */
	type(validator: Validator): SolidLanguageType {
		const type_: SolidLanguageType = this.type_do(validator); // type-check first, to re-throw any TypeErrors
		if (validator.config.compilerOptions.constantFolding) {
			const assessed: SolidObject | null = this.assess(validator);
			if (!!assessed) {
				return new SolidTypeConstant(assessed);
			}
		}
		return type_
	}
	protected abstract type_do(validator: Validator): SolidLanguageType;
	/**
	 * Assess the value of this node at compile-time, if possible.
	 * If {@link SolidConfig|constant folding} is off, this should not be called.
	 * @param validator stores validation and configuration information
	 * @return the computed value of this node, or an abrupt completion if the value cannot be computed by the compiler
	 * @final
	 */
	assess(validator: Validator): SolidObject | null {
		if (this.assessed === void 0) {
			this.assessed = this.assess_do(validator);
		}
		return this.assessed
	}
	protected abstract assess_do(validator: Validator): SolidObject | null;
}
export class ASTNodeConstant extends ASTNodeExpression {
	/** @overrides ASTNodeExpression */
	static fromSource(src: string, config: SolidConfig = CONFIG_DEFAULT): ASTNodeConstant {
		const expression: ASTNodeExpression = ASTNodeExpression.fromSource(src, config);
		assert.ok(expression instanceof ASTNodeConstant);
		return expression;
	}
	declare readonly children: readonly [];
	readonly value: SolidObject;
	constructor (start_node: TOKEN.TokenKeyword | TOKEN.TokenNumber | TOKEN.TokenString | TOKEN.TokenTemplate) {
		const value: SolidObject =
			(start_node instanceof TOKEN.TokenKeyword) ?
				(start_node.source === Keyword.FALSE) ? SolidBoolean.FALSE :
				(start_node.source === Keyword.TRUE ) ? SolidBoolean.TRUE  :
				SolidNull.NULL
			:
			(start_node instanceof TOKEN.TokenNumber) ?
				start_node.isFloat ? new Float64(start_node.cook()) : new Int16(BigInt(start_node.cook()))
			:
			(Dev.supports('literalString-cook')) ? new SolidString(start_node.cook()) : (() => { throw new Error('`literalString-cook` not yet supported.'); })();
		super(start_node, {value})
		this.value = value
	}
	/** @implements ASTNodeExpression */
	get shouldFloat(): boolean {
		return this.value instanceof Float64
	}
	/** @implements ASTNodeExpression */
	protected build_do(builder: Builder, to_float: boolean = false): InstructionConst {
		return InstructionConst.fromAssessment(this.assess_do(builder.validator), to_float);
	}
	/** @implements ASTNodeExpression */
	protected type_do(validator: Validator): SolidLanguageType {
		// No need to call `this.assess(validator)` and then unwrap again; just use `this.value`.
		return (validator.config.compilerOptions.constantFolding) ? new SolidTypeConstant(this.value) :
		(this.value instanceof SolidNull)    ? SolidNull :
		(this.value instanceof SolidBoolean) ? SolidBoolean :
		(this.value instanceof Int16)        ? Int16 :
		(this.value instanceof Float64)      ? Float64 :
		(Dev.supports('stringConstant-assess') && this.value instanceof SolidString)  ? SolidString :
		SolidObject
	}
	/** @implements ASTNodeExpression */
	protected assess_do(_validator: Validator): SolidObject {
		if (this.value instanceof SolidString && !Dev.supports('stringConstant-assess')) {
			throw new Error('`stringConstant-assess` not yet supported.');
		};
		return this.value;
	}
}
export class ASTNodeVariable extends ASTNodeExpression {
	/** @overrides ASTNodeExpression */
	static fromSource(src: string, config: SolidConfig = CONFIG_DEFAULT): ASTNodeVariable {
		const expression: ASTNodeExpression = ASTNodeExpression.fromSource(src, config);
		assert.ok(expression instanceof ASTNodeVariable);
		return expression;
	}
	declare readonly children: readonly [];
	readonly id: bigint;
	constructor (start_node: TOKEN.TokenIdentifier) {
		super(start_node, {id: start_node.cook()})
		this.id = start_node.cook()!;
	}
	/** @implements ASTNodeExpression */
	get shouldFloat(): boolean {
		return this.type(new Validator()).isSubtypeOf(Float64);
	}
	/** @overrides ASTNodeSolid */
	varCheck(validator: Validator): void {
		if (!validator.hasSymbol(this.id)) {
			throw new ReferenceError01(this);
		};
		if (validator.getSymbolInfo(this.id)! instanceof SymbolStructureType) {
			throw new ReferenceError03(this, SymbolKind.TYPE, SymbolKind.VALUE);
			// TODO: When Type objects are allowed as runtime values, this should be removed and checked by the type checker (`this#typeCheck`).
		};
	}
	/** @implements ASTNodeExpression */
	protected build_do(_builder: Builder, to_float: boolean = false): INST.InstructionGlobalGet {
		return new INST.InstructionGlobalGet(this.id, to_float || this.shouldFloat);
	}
	/** @implements ASTNodeExpression */
	protected type_do(validator: Validator): SolidLanguageType {
		if (validator.hasSymbol(this.id)) {
			const symbol: SymbolStructure = validator.getSymbolInfo(this.id)!;
			if (symbol instanceof SymbolStructureVar) {
				return symbol.type;
			};
		};
		return SolidLanguageType.UNKNOWN;
	}
	/** @implements ASTNodeExpression */
	protected assess_do(validator: Validator): SolidObject | null {
		if (validator.hasSymbol(this.id)) {
			const symbol: SymbolStructure = validator.getSymbolInfo(this.id)!;
			if (symbol instanceof SymbolStructureVar && !symbol.unfixed) {
				return symbol.value;
			};
		};
		return null;
	}
}
export class ASTNodeTemplate extends ASTNodeExpression {
	/** @overrides ASTNodeExpression */
	static fromSource(src: string, config: SolidConfig = CONFIG_DEFAULT): ASTNodeTemplate {
		const expression: ASTNodeExpression = ASTNodeExpression.fromSource(src, config);
		assert.ok(expression instanceof ASTNodeTemplate);
		return expression;
	}
	constructor(
		start_node: ParseNode,
		readonly children: // FIXME spread types
			| readonly [ASTNodeConstant]
			| readonly [ASTNodeConstant,                                                           ASTNodeConstant]
			| readonly [ASTNodeConstant, ASTNodeExpression,                                        ASTNodeConstant]
			// | readonly [ASTNodeConstant,                    ...ASTNodeTemplatePartialChildrenType, ASTNodeConstant]
			// | readonly [ASTNodeConstant, ASTNodeExpression, ...ASTNodeTemplatePartialChildrenType, ASTNodeConstant]
			| readonly ASTNodeExpression[]
		,
	) {
		super(start_node, {}, children)
	}
	/** @implements ASTNodeExpression */
	get shouldFloat(): boolean {
		throw new Error('ASTNodeTemplate#shouldFloat not yet supported.');
	}
	/** @implements ASTNodeExpression */
	protected build_do(_builder: Builder): InstructionExpression {
		throw new Error('ASTNodeTemplate#build_do not yet supported.');
	}
	/** @implements ASTNodeExpression */
	protected type_do(_validator: Validator): SolidLanguageType {
		return SolidString
	}
	/** @implements ASTNodeExpression */
	protected assess_do(validator: Validator): SolidString | null {
		const concat: string | null = [...this.children].map((expr) => {
			const assessed: SolidObject | null = expr.assess(validator);
			return assessed && assessed.toString();
		}).reduce((accum, value) => ([accum, value].includes(null)) ? null : accum!.concat(value!), '');
		return (concat === null) ? null : new SolidString(concat);
	}
}
export class ASTNodeEmptyCollection extends ASTNodeExpression {
	declare readonly children: readonly [];
	constructor (start_node: PARSER.ParseNodeExpressionUnit) {
		super(start_node);
	}
	/** @implements ASTNodeExpression */
	get shouldFloat(): boolean {
		throw 'ASTNodeEmptyCollection#shouldFloat not yet supported.';
	}
	/** @implements ASTNodeExpression */
	protected build_do(builder: Builder): InstructionExpression {
		throw builder && 'ASTNodeEmptyCollection#build_do not yet supported.';
	}
	/** @implements ASTNodeExpression */
	protected assess_do(): SolidObject | null {
		throw 'ASTNodeEmptyCollection#assess_do not yet supported.';
	}
	/** @implements ASTNodeExpression */
	protected type_do(_validator: Validator): SolidLanguageType {
		return new SolidTypeTuple().intersect(new SolidTypeRecord());
	}
}
export class ASTNodeList extends ASTNodeExpression {
	/** @overrides ASTNodeExpression */
	static fromSource(src: string, config: SolidConfig = CONFIG_DEFAULT): ASTNodeList {
		const expression: ASTNodeExpression = ASTNodeExpression.fromSource(src, config);
		assert.ok(expression instanceof ASTNodeList);
		return expression;
	}
	constructor (
		start_node: PARSER.ParseNodeListLiteral,
		readonly children: Readonly<NonemptyArray<ASTNodeExpression>>,
	) {
		super(start_node, {}, children);
	}
	/** @implements ASTNodeExpression */
	get shouldFloat(): boolean {
		throw 'ASTNodeList#shouldFloat not yet supported.';
	}
	/** @implements ASTNodeExpression */
	protected build_do(builder: Builder): InstructionExpression {
		throw builder && 'ASTNodeList#build_do not yet supported.';
	}
	/** @implements ASTNodeExpression */
	protected assess_do(): SolidObject | null {
		throw 'ASTNodeList#assess_do not yet supported.';
	}
	/** @implements ASTNodeExpression */
	protected type_do(validator: Validator): SolidLanguageType {
		return new SolidTypeTuple(this.children.map((c) => c.type(validator)));
	}
}
export class ASTNodeRecord extends ASTNodeExpression {
	/** @overrides ASTNodeExpression */
	static fromSource(src: string, config: SolidConfig = CONFIG_DEFAULT): ASTNodeRecord {
		const expression: ASTNodeExpression = ASTNodeExpression.fromSource(src, config);
		assert.ok(expression instanceof ASTNodeRecord);
		return expression;
	}
	constructor (
		start_node: PARSER.ParseNodeRecordLiteral,
		readonly children: Readonly<NonemptyArray<ASTNodeProperty>>,
	) {
		super(start_node, {}, children);
	}
	/** @implements ASTNodeExpression */
	get shouldFloat(): boolean {
		throw 'ASTNodeRecord#shouldFloat not yet supported.';
	}
	/** @implements ASTNodeExpression */
	protected build_do(builder: Builder): InstructionExpression {
		throw builder && 'ASTNodeRecord#build_do not yet supported.';
	}
	/** @implements ASTNodeExpression */
	protected assess_do(): SolidObject | null {
		throw 'ASTNodeRecord#assess_do not yet supported.';
	}
	/** @implements ASTNodeExpression */
	protected type_do(validator: Validator): SolidLanguageType {
		return new SolidTypeRecord(new Map(this.children.map((c) => [
			c.children[0].id,
			c.children[1].type(validator),
		])));
	}
}
export class ASTNodeMapping extends ASTNodeExpression {
	/** @overrides ASTNodeExpression */
	static fromSource(src: string, config: SolidConfig = CONFIG_DEFAULT): ASTNodeMapping {
		const expression: ASTNodeExpression = ASTNodeExpression.fromSource(src, config);
		assert.ok(expression instanceof ASTNodeMapping);
		return expression;
	}
	constructor (
		start_node: PARSER.ParseNodeMappingLiteral,
		readonly children: Readonly<NonemptyArray<ASTNodeCase>>,
	) {
		super(start_node, {}, children);
	}
	/** @implements ASTNodeExpression */
	get shouldFloat(): boolean {
		throw 'ASTNodeMapping#shouldFloat not yet supported.';
	}
	/** @implements ASTNodeExpression */
	protected build_do(builder: Builder): InstructionExpression {
		throw builder && 'ASTNodeMapping#build_do not yet supported.';
	}
	/** @implements ASTNodeExpression */
	protected assess_do(): SolidObject | null {
		throw 'ASTNodeMapping#assess_do not yet supported.';
	}
	/** @implements ASTNodeExpression */
	protected type_do(_validator: Validator): SolidLanguageType {
		return SolidObject;
	}
}
export abstract class ASTNodeOperation extends ASTNodeExpression {
	/** @overrides ASTNodeExpression */
	static fromSource(src: string, config: SolidConfig = CONFIG_DEFAULT): ASTNodeOperation {
		const expression: ASTNodeExpression = ASTNodeExpression.fromSource(src, config);
		assert.ok(expression instanceof ASTNodeOperation);
		return expression;
	}
	/** @override */
	readonly tagname: string = 'Operation' // TODO remove after refactoring tests using `#serialize`
	constructor(
		start_node: ParseNode,
		operator: Operator,
		readonly children: Readonly<NonemptyArray<ASTNodeExpression>>,
	) {
		super(start_node, {operator}, children)
	}
}
export class ASTNodeOperationUnary extends ASTNodeOperation {
	constructor(
		start_node: ParseNode,
		readonly operator: ValidOperatorUnary,
		readonly children: readonly [ASTNodeExpression],
	) {
		super(start_node, operator, children)
	}
	/** @implements ASTNodeExpression */
	get shouldFloat(): boolean {
		return this.children[0].shouldFloat
	}
	/** @implements ASTNodeExpression */
	protected build_do(builder: Builder, to_float: boolean = false): InstructionUnop {
		const tofloat: boolean = to_float || this.shouldFloat
		return new InstructionUnop(
			this.operator,
			this.children[0].build(builder, tofloat),
		)
	}
	/** @implements ASTNodeExpression */
	protected type_do(validator: Validator): SolidLanguageType {
		if ([Operator.NOT, Operator.EMP].includes(this.operator)) {
			return SolidBoolean
		}
		const t0: SolidLanguageType = this.children[0].type(validator);
		return (t0.isSubtypeOf(SolidNumber)) ? t0 : (() => { throw new TypeError01(this) })()
	}
	/** @implements ASTNodeExpression */
	protected assess_do(validator: Validator): SolidObject | null {
		const assess0: SolidObject | null = this.children[0].assess(validator);
		if (!assess0) {
			return assess0
		}
		const v0: SolidObject = assess0;
		return (
			(this.operator === Operator.NOT) ? v0.isTruthy.not :
			(this.operator === Operator.EMP) ? v0.isTruthy.not.or(v0.isEmpty) :
			(this.operator === Operator.NEG) ? this.foldNumeric(v0 as SolidNumber<any>) :
			(() => { throw new ReferenceError(`Operator ${ Operator[this.operator] } not found.`) })()
		)
	}
	private foldNumeric<T extends SolidNumber<T>>(z: T): T {
		try {
			return new Map<Operator, (z: T) => T>([
				[Operator.AFF, (z) => z],
				[Operator.NEG, (z) => z.neg()],
			]).get(this.operator)!(z)
		} catch (err) {
			if (err instanceof xjs.NaNError) {
				throw new NanError01(this)
			} else {
				throw err
			}
		}
	}
}
export abstract class ASTNodeOperationBinary extends ASTNodeOperation {
	constructor(
		start_node: ParseNode,
		readonly operator: ValidOperatorBinary,
		readonly children: readonly [ASTNodeExpression, ASTNodeExpression],
	) {
		super(start_node, operator, children)
	}
	/** @implements ASTNodeExpression */
	get shouldFloat(): boolean {
		return this.children[0].shouldFloat || this.children[1].shouldFloat
	}
	/**
	 * @implements ASTNodeExpression
	 * @final
	 */
	protected type_do(validator: Validator): SolidLanguageType {
		return this.type_do_do(
			this.children[0].type(validator),
			this.children[1].type(validator),
			validator.config.compilerOptions.intCoercion,
		)
	}
	protected abstract type_do_do(t0: SolidLanguageType, t1: SolidLanguageType, int_coercion: boolean): SolidLanguageType;
}
export class ASTNodeOperationBinaryArithmetic extends ASTNodeOperationBinary {
	constructor (
		start_node: ParseNode,
		readonly operator: ValidOperatorArithmetic,
		children: readonly [ASTNodeExpression, ASTNodeExpression],
	) {
		super(start_node, operator, children)
	}
	/** @implements ASTNodeExpression */
	protected build_do(builder: Builder, to_float: boolean = false): InstructionBinopArithmetic {
		const tofloat: boolean = to_float || this.shouldFloat
		return new InstructionBinopArithmetic(
			this.operator,
			this.children[0].build(builder, tofloat),
			this.children[1].build(builder, tofloat),
		)
	}
	/** @implements ASTNodeOperationBinary */
	protected type_do_do(t0: SolidLanguageType, t1: SolidLanguageType, int_coercion: boolean): SolidLanguageType {
		if (bothNumeric(t0, t1)) {
			if (int_coercion) {
				return (eitherFloats(t0, t1)) ? Float64 : Int16
			}
			if (bothFloats   (t0, t1)) { return Float64 }
			if (neitherFloats(t0, t1)) { return Int16 }
		}
		throw new TypeError01(this)
	}
	/** @implements ASTNodeExpression */
	protected assess_do(validator: Validator): SolidObject | null {
		const assess0: SolidObject | null = this.children[0].assess(validator);
		if (!assess0) {
			return assess0
		}
		const assess1: SolidObject | null = this.children[1].assess(validator);
		if (!assess1) {
			return assess1
		}
		const [v0, v1]: [SolidObject, SolidObject] = [assess0, assess1];
		if (this.operator === Operator.DIV && v1 instanceof SolidNumber && v1.eq0()) {
			throw new NanError02(this.children[1])
		}
		if (!(v0 instanceof SolidNumber) || !(v1 instanceof SolidNumber)) {
			// using an internal TypeError, not a SolidTypeError, as it should already be valid per `this#type`
			throw new TypeError('Both operands must be of type `SolidNumber`.')
		}
		return (
			(v0 instanceof Int16 && v1 instanceof Int16)
				? this.foldNumeric(v0, v1)
				: this.foldNumeric(
					(v0 as SolidNumber).toFloat(),
					(v1 as SolidNumber).toFloat(),
				)
		)
	}
	private foldNumeric<T extends SolidNumber<T>>(x: T, y: T): T {
		try {
			return new Map<Operator, (x: T, y: T) => T>([
				[Operator.EXP, (x, y) => x.exp(y)],
				[Operator.MUL, (x, y) => x.times(y)],
				[Operator.DIV, (x, y) => x.divide(y)],
				[Operator.ADD, (x, y) => x.plus(y)],
				// [Operator.SUB, (x, y) => x.minus(y)],
			]).get(this.operator)!(x, y)
		} catch (err) {
			if (err instanceof xjs.NaNError) {
				throw new NanError01(this)
			} else {
				throw err
			}
		}
	}
}
export class ASTNodeOperationBinaryComparative extends ASTNodeOperationBinary {
	constructor (
		start_node: ParseNode,
		readonly operator: ValidOperatorComparative,
		children: readonly [ASTNodeExpression, ASTNodeExpression],
	) {
		super(start_node, operator, children)
	}
	/** @implements ASTNodeExpression */
	protected build_do(builder: Builder, to_float: boolean = false): InstructionBinopComparative {
		const tofloat: boolean = to_float || this.shouldFloat
		return new InstructionBinopComparative(
			this.operator,
			this.children[0].build(builder, tofloat),
			this.children[1].build(builder, tofloat),
		)
	}
	/** @implements ASTNodeOperationBinary */
	protected type_do_do(t0: SolidLanguageType, t1: SolidLanguageType, int_coercion: boolean): SolidLanguageType {
		if (bothNumeric(t0, t1) && (int_coercion || (
			bothFloats(t0, t1) || neitherFloats(t0, t1)
		))) {
			return SolidBoolean
		}
		throw new TypeError01(this)
	}
	/** @implements ASTNodeExpression */
	protected assess_do(validator: Validator): SolidObject | null {
		const assess0: SolidObject | null = this.children[0].assess(validator);
		if (!assess0) {
			return assess0
		}
		const assess1: SolidObject | null = this.children[1].assess(validator);
		if (!assess1) {
			return assess1
		}
		const [v0, v1]: [SolidObject, SolidObject] = [assess0, assess1];
		if (!(v0 instanceof SolidNumber) || !(v1 instanceof SolidNumber)) {
			// using an internal TypeError, not a SolidTypeError, as it should already be valid per `this#type`
			throw new TypeError('Both operands must be of type `SolidNumber`.')
		}
		return (
			(v0 instanceof Int16 && v1 instanceof Int16)
				? this.foldComparative(v0, v1)
				: this.foldComparative(
					(v0 as SolidNumber).toFloat(),
					(v1 as SolidNumber).toFloat(),
				)
		)
	}
	private foldComparative<T extends SolidNumber<T>>(x: T, y: T): SolidBoolean {
		return SolidBoolean.fromBoolean(new Map<Operator, (x: T, y: T) => boolean>([
			[Operator.LT, (x, y) => x.lt(y)],
			[Operator.GT, (x, y) => y.lt(x)],
			[Operator.LE, (x, y) => x.equal(y) || x.lt(y)],
			[Operator.GE, (x, y) => x.equal(y) || y.lt(x)],
			// [Operator.NLT, (x, y) => !x.lt(y)],
			// [Operator.NGT, (x, y) => !y.lt(x)],
		]).get(this.operator)!(x, y))
	}
}
export class ASTNodeOperationBinaryEquality extends ASTNodeOperationBinary {
	constructor (
		start_node: ParseNode,
		readonly operator: ValidOperatorEquality,
		children: readonly [ASTNodeExpression, ASTNodeExpression],
	) {
		super(start_node, operator, children)
	}
	/** @override */
	get shouldFloat(): boolean {
		return this.operator === Operator.EQ && super.shouldFloat
	}
	/** @implements ASTNodeExpression */
	protected build_do(builder: Builder, _to_float: boolean = false): InstructionBinopEquality {
		const tofloat: boolean = builder.config.compilerOptions.intCoercion && this.shouldFloat
		return new InstructionBinopEquality(
			this.operator,
			this.children[0].build(builder, tofloat),
			this.children[1].build(builder, tofloat),
		)
	}
	/** @implements ASTNodeOperationBinary */
	protected type_do_do(t0: SolidLanguageType, t1: SolidLanguageType, int_coercion: boolean): SolidLanguageType {
		// If `a` and `b` are of disjoint numeric types, then `a is b` will always return `false`.
		// If `a` and `b` are of disjoint numeric types, then `a == b` will return `false` when `intCoercion` is off.
		if (bothNumeric(t0, t1)) {
			if (oneFloats(t0, t1) && (this.operator === Operator.IS || !int_coercion)) {
				return SolidBoolean.FALSETYPE
			}
			return SolidBoolean
		}
		if (t0.intersect(t1).isEmpty) {
			return SolidBoolean.FALSETYPE
		}
		return SolidBoolean
	}
	/** @implements ASTNodeExpression */
	protected assess_do(validator: Validator): SolidObject | null {
		const assess0: SolidObject | null = this.children[0].assess(validator);
		if (!assess0) {
			return assess0
		}
		const assess1: SolidObject | null = this.children[1].assess(validator);
		if (!assess1) {
			return assess1
		}
		const [v0, v1]: [SolidObject, SolidObject] = [assess0, assess1];
		return this.foldEquality(v0, v1);
	}
	private foldEquality(x: SolidObject, y: SolidObject): SolidBoolean {
		return SolidBoolean.fromBoolean(new Map<Operator, (x: SolidObject, y: SolidObject) => boolean>([
			[Operator.IS, (x, y) => x.identical(y)],
			[Operator.EQ, (x, y) => x.equal(y)],
			// [Operator.ISNT, (x, y) => !x.identical(y)],
			// [Operator.NEQ,  (x, y) => !x.equal(y)],
		]).get(this.operator)!(x, y))
	}
}
export class ASTNodeOperationBinaryLogical extends ASTNodeOperationBinary {
	constructor (
		start_node: ParseNode,
		readonly operator: ValidOperatorLogical,
		children: readonly [ASTNodeExpression, ASTNodeExpression],
	) {
		super(start_node, operator, children)
	}
	/** @implements ASTNodeExpression */
	protected build_do(builder: Builder, to_float: boolean = false): InstructionBinopLogical {
		const tofloat: boolean = to_float || this.shouldFloat
		return new InstructionBinopLogical(
			builder.varCount,
			this.operator,
			this.children[0].build(builder, tofloat),
			this.children[1].build(builder, tofloat),
		)
	}
	/** @implements ASTNodeOperationBinary */
	protected type_do_do(t0: SolidLanguageType, t1: SolidLanguageType, _int_coercion: boolean): SolidLanguageType {
		const null_union_false: SolidLanguageType = SolidNull.union(SolidBoolean.FALSETYPE);
		function truthifyType(t: SolidLanguageType): SolidLanguageType {
			const values: Set<SolidObject> = new Set(t.values);
			values.delete(SolidNull.NULL);
			values.delete(SolidBoolean.FALSE);
			return [...values].map<SolidLanguageType>((v) => new SolidTypeConstant(v)).reduce((a, b) => a.union(b));
		}
		return (this.operator === Operator.AND)
			? (t0.isSubtypeOf(null_union_false))
				? t0
				: (t0.includes(SolidNull.NULL))
					? (t0.includes(SolidBoolean.FALSE))
						? null_union_false.union(t1)
						: SolidNull.union(t1)
					: (t0.includes(SolidBoolean.FALSE))
						? SolidBoolean.FALSETYPE.union(t1)
						: t1
			: (t0.isSubtypeOf(null_union_false))
				? t1
				: (t0.includes(SolidNull.NULL) || t0.includes(SolidBoolean.FALSE))
					? truthifyType(t0).union(t1)
					: t0
	}
	/** @implements ASTNodeExpression */
	protected assess_do(validator: Validator): SolidObject | null {
		const assess0: SolidObject | null = this.children[0].assess(validator);
		if (!assess0) {
			return assess0
		}
		const v0: SolidObject = assess0;
		if (
			this.operator === Operator.AND && !v0.isTruthy.value ||
			this.operator === Operator.OR  &&  v0.isTruthy.value
		) {
			return v0;
		}
		return this.children[1].assess(validator);
	}
}
export class ASTNodeOperationTernary extends ASTNodeOperation {
	constructor(
		start_node: ParseNode,
		readonly operator: Operator.COND,
		readonly children: readonly [ASTNodeExpression, ASTNodeExpression, ASTNodeExpression],
	) {
		super(start_node, operator, children)
	}
	/** @implements ASTNodeExpression */
	get shouldFloat(): boolean {
		return this.children[1].shouldFloat || this.children[2].shouldFloat
	}
	/** @implements ASTNodeExpression */
	protected build_do(builder: Builder, to_float: boolean = false): InstructionCond {
		const tofloat: boolean = to_float || this.shouldFloat
		return new InstructionCond(
			this.children[0].build(builder, false),
			this.children[1].build(builder, tofloat),
			this.children[2].build(builder, tofloat),
		)
	}
	/** @implements ASTNodeExpression */
	protected type_do(validator: Validator): SolidLanguageType {
		// If `a` is of type `false`, then `typeof (if a then b else c)` is `typeof c`.
		// If `a` is of type `true`,  then `typeof (if a then b else c)` is `typeof b`.
		const t0: SolidLanguageType = this.children[0].type(validator);
		const t1: SolidLanguageType = this.children[1].type(validator);
		const t2: SolidLanguageType = this.children[2].type(validator);
		return (t0.isSubtypeOf(SolidBoolean))
			? (t0 instanceof SolidTypeConstant)
				? (t0.value === SolidBoolean.FALSE) ? t2 : t1
				: t1.union(t2)
			: (() => { throw new TypeError01(this) })()
	}
	/** @implements ASTNodeExpression */
	protected assess_do(validator: Validator): SolidObject | null {
		const assess0: SolidObject | null = this.children[0].assess(validator);
		if (!assess0) {
			return assess0
		}
		return (assess0 === SolidBoolean.TRUE)
			? this.children[1].assess(validator)
			: this.children[2].assess(validator)
	}
}
/**
 * A sematic node representing a statement.
 * There are 3 known subclasses:
 * - ASTNodeStatementExpression
 * - ASTNodeDeclaration
 * - ASTNodeAssignment
 */
export abstract class ASTNodeStatement extends ASTNodeSolid {
	/**
	 * Construct a new ASTNodeStatement from a source text and optionally a configuration.
	 * The source text must parse successfully.
	 * @param src    the source text
	 * @param config the configuration
	 * @returns      a new ASTNodeStatement representing the given source
	 */
	static fromSource(src: string, config: SolidConfig = CONFIG_DEFAULT): ASTNodeStatement {
		const goal: ASTNodeGoal = ASTNodeGoal.fromSource(src, config);
		assert.strictEqual(goal.children.length, 1, 'semantic goal should have 1 child');
		return goal.children[0];
	}
}
export class ASTNodeStatementExpression extends ASTNodeStatement {
	/** @overrides ASTNodeStatement */
	static fromSource(src: string, config: SolidConfig = CONFIG_DEFAULT): ASTNodeStatementExpression {
		const statement: ASTNodeStatement = ASTNodeStatement.fromSource(src, config);
		assert.ok(statement instanceof ASTNodeStatementExpression);
		return statement;
	}
	constructor(
		start_node: ParseNode,
		readonly children:
			| readonly []
			| readonly [ASTNodeExpression]
		,
	) {
		super(start_node, {}, children)
	}
	/** @implements ASTNodeSolid */
	build(builder: Builder): InstructionNone | InstructionStatement {
		return (!this.children.length)
			? new InstructionNone()
			: new InstructionStatement(builder.stmtCount, this.children[0].build(builder))
	}
}
/**
 * A sematic node representing a declaration.
 * There are 2 known subclasses:
 * - ASTNodeDeclarationType
 * - ASTNodeDeclarationVariable
 */
export type ASTNodeDeclaration =
	| ASTNodeDeclarationType
	| ASTNodeDeclarationVariable
export class ASTNodeDeclarationType extends ASTNodeStatement {
	/** @overrides ASTNodeStatement */
	static fromSource(src: string, config: SolidConfig = CONFIG_DEFAULT): ASTNodeDeclarationType {
		const statement: ASTNodeStatement = ASTNodeStatement.fromSource(src, config);
		assert.ok(statement instanceof ASTNodeDeclarationType);
		return statement;
	}
	constructor (
		start_node: ParseNode,
		readonly children: readonly [ASTNodeTypeAlias, ASTNodeType],
	) {
		super(start_node, {}, children);
	}
	/** @overrides ASTNodeSolid */
	varCheck(validator: Validator): void {
		const variable: ASTNodeTypeAlias = this.children[0];
		if (validator.hasSymbol(variable.id)) {
			throw new AssignmentError01(variable);
		};
		this.children[1].varCheck(validator);
		validator.addSymbol(new SymbolStructureType(
			variable.id,
			variable.line_index,
			variable.col_index,
			variable.source,
			() => this.children[1].assess(validator),
		));
	}
	/** @overrides ASTNodeSolid */
	typeCheck(validator: Validator): void {
		this.children[1].typeCheck(validator);
		return validator.getSymbolInfo(this.children[0].id)?.assess();
	}
	/** @implements ASTNodeSolid */
	build(_builder: Builder): INST.InstructionNone {
		return new INST.InstructionNone();
	}
}
export class ASTNodeDeclarationVariable extends ASTNodeStatement {
	/** @overrides ASTNodeStatement */
	static fromSource(src: string, config: SolidConfig = CONFIG_DEFAULT): ASTNodeDeclarationVariable {
		const statement: ASTNodeStatement = ASTNodeStatement.fromSource(src, config);
		assert.ok(statement instanceof ASTNodeDeclarationVariable);
		return statement;
	}
	constructor (
		start_node: ParseNode,
		readonly unfixed: boolean,
		readonly children: readonly [ASTNodeVariable, ASTNodeType, ASTNodeExpression],
	) {
		super(start_node, {unfixed}, children)
	}
	/** @overrides ASTNodeSolid */
	varCheck(validator: Validator): void {
		const variable: ASTNodeVariable = this.children[0];
		if (validator.hasSymbol(variable.id)) {
			throw new AssignmentError01(variable);
		};
		this.children[1].varCheck(validator);
		this.children[2].varCheck(validator);
		validator.addSymbol(new SymbolStructureVar(
			variable.id,
			variable.line_index,
			variable.col_index,
			variable.source,
			this.unfixed,
			() => this.children[1].assess(validator),
			(validator.config.compilerOptions.constantFolding && !this.unfixed)
				? () => this.children[2].assess(validator)
				: null,
		));
	}
	/** @overrides ASTNodeSolid */
	typeCheck(validator: Validator): void {
		this.children[1].typeCheck(validator);
		this.children[2].typeCheck(validator);
		const assignee_type: SolidLanguageType = this.children[1].assess(validator);
		const assigned_type: SolidLanguageType = this.children[2].type(validator);
		if (
			assigned_type.isSubtypeOf(assignee_type) ||
			validator.config.compilerOptions.intCoercion && assigned_type.isSubtypeOf(Int16) && Float64.isSubtypeOf(assignee_type)
		) {
		} else {
			throw new TypeError03(this, assignee_type, assigned_type)
		}
		return validator.getSymbolInfo(this.children[0].id)?.assess();
	}
	/** @implements ASTNodeSolid */
	build(builder: Builder): INST.InstructionNone | INST.InstructionDeclareGlobal {
		const tofloat: boolean = this.children[2].type(builder.validator).isSubtypeOf(Float64) || this.children[2].shouldFloat;
		const assess: SolidObject | null = this.children[0].assess(builder.validator);
		return (builder.validator.config.compilerOptions.constantFolding && !this.unfixed && assess)
			? new INST.InstructionNone()
			: new INST.InstructionDeclareGlobal(this.children[0].id, this.unfixed, this.children[2].build(builder, tofloat))
		;
	}
}
export class ASTNodeAssignment extends ASTNodeStatement {
	/** @overrides ASTNodeStatement */
	static fromSource(src: string, config: SolidConfig = CONFIG_DEFAULT): ASTNodeAssignment {
		const statement: ASTNodeStatement = ASTNodeStatement.fromSource(src, config);
		assert.ok(statement instanceof ASTNodeAssignment);
		return statement;
	}
	constructor (
		start_node: ParseNode,
		readonly children: readonly [ASTNodeVariable, ASTNodeExpression],
	) {
		super(start_node, {}, children)
	}
	/** @overrides ASTNodeSolid */
	varCheck(validator: Validator): void {
		this.children.forEach((c) => c.varCheck(validator));
		const variable: ASTNodeVariable = this.children[0];
		if (!(validator.getSymbolInfo(variable.id) as SymbolStructureVar).unfixed) {
			throw new AssignmentError10(variable);
		};
	}
	/** @overrides ASTNodeSolid */
	typeCheck(validator: Validator): void {
		this.children[1].typeCheck(validator);
		const assignee_type: SolidLanguageType = this.children[0].type(validator);
		const assigned_type: SolidLanguageType = this.children[1].type(validator);
		if (
			assigned_type.isSubtypeOf(assignee_type) ||
			validator.config.compilerOptions.intCoercion && assigned_type.isSubtypeOf(Int16) && Float64.isSubtypeOf(assignee_type)
		) {
		} else {
			throw new TypeError03(this, assignee_type, assigned_type);
		};
	}
	/** @implements ASTNodeSolid */
	build(builder: Builder): INST.InstructionStatement {
		const tofloat: boolean = this.children[1].type(builder.validator).isSubtypeOf(Float64) || this.children[1].shouldFloat;
		return new INST.InstructionStatement(
			builder.stmtCount,
			new INST.InstructionGlobalSet(this.children[0].id, this.children[1].build(builder, tofloat)),
		);
	}
}
export class ASTNodeGoal extends ASTNodeSolid {
	/**
	 * Construct a new ASTNodeGoal from a source text and optionally a configuration.
	 * The source text must parse successfully.
	 * @param src    the source text
	 * @param config the configuration
	 * @returns      a new ASTNodeGoal representing the given source
	 */
	static fromSource(src: string, config: SolidConfig = CONFIG_DEFAULT): ASTNodeGoal {
		return Decorator.decorate(new Parser(src, config).parse());
	}
	constructor(
		start_node: ParseNode,
		readonly children: readonly ASTNodeStatement[],
	) {
		super(start_node, {}, children)
	}
	/** @implements ASTNodeSolid */
	build(builder: Builder): InstructionNone | InstructionModule {
		return (!this.children.length)
			? new InstructionNone()
			: new InstructionModule([
				...Builder.IMPORTS,
				...(this.children as readonly ASTNodeStatement[]).map((child) => child.build(builder)),
			])
	}
}<|MERGE_RESOLUTION|>--- conflicted
+++ resolved
@@ -167,15 +167,6 @@
 		super(start_node, {}, children);
 	}
 	/** @implements ASTNodeSolid */
-<<<<<<< HEAD
-	varCheck(validator: Validator): void {
-		throw validator && 'ASTNodePropertyType#varCheck not yet supported.';
-	}
-	/** @implements ASTNodeSolid */
-	typeCheck(validator: Validator): void {
-		throw validator && 'ASTNodePropertyType#typeCheck not yet supported.';
-	}
-	/** @implements ASTNodeSolid */
 	build(builder: Builder): Instruction {
 		throw builder && 'ASTNodePropertyType#build not yet supported.';
 	}
@@ -186,14 +177,6 @@
 		readonly children: readonly [ASTNodeKey, ASTNodeExpression],
 	) {
 		super(start_node, {}, children);
-	}
-	/** @implements ASTNodeSolid */
-	varCheck(validator: Validator): void {
-		throw validator && 'ASTNodeProperty#varCheck not yet supported.';
-	}
-	/** @implements ASTNodeSolid */
-	typeCheck(validator: Validator): void {
-		throw validator && 'ASTNodeProperty#typeCheck not yet supported.';
 	}
 	/** @implements ASTNodeSolid */
 	build(builder: Builder): Instruction {
@@ -208,42 +191,7 @@
 		super(start_node, {}, children);
 	}
 	/** @implements ASTNodeSolid */
-	varCheck(validator: Validator): void {
-		throw validator && 'ASTNodeCase#varCheck not yet supported.';
-	}
-	/** @implements ASTNodeSolid */
-	typeCheck(validator: Validator): void {
-		throw validator && 'ASTNodeCase#typeCheck not yet supported.';
-	}
-	/** @implements ASTNodeSolid */
 	build(builder: Builder): Instruction {
-=======
-	build(builder: Builder): Instruction {
-		throw builder && 'ASTNodeTypeProperty#build not yet supported.';
-	}
-}
-export class ASTNodeProperty extends ASTNodeSolid {
-	constructor (
-		start_node: PARSER.ParseNodeProperty,
-		readonly children: readonly [ASTNodeKey, ASTNodeExpression],
-	) {
-		super(start_node, {}, children);
-	}
-	/** @implements ASTNodeSolid */
-	build(builder: Builder): Instruction {
-		throw builder && 'ASTNodeProperty#build not yet supported.';
-	}
-}
-export class ASTNodeCase extends ASTNodeSolid {
-	constructor (
-		start_node: PARSER.ParseNodeCase,
-		readonly children: [ASTNodeExpression, ASTNodeExpression],
-	) {
-		super(start_node, {}, children);
-	}
-	/** @implements ASTNodeSolid */
-	build(builder: Builder): Instruction {
->>>>>>> 4f2d4bb4
 		throw builder && 'ASTNodeCase#build not yet supported.';
 	}
 }
