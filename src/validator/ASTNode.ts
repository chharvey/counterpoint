--- conflicted
+++ resolved
@@ -761,15 +761,10 @@
 	override build(builder: Builder): INST.InstructionExpression {
 		throw builder && 'ASTNodeTuple#build not yet supported.';
 	}
-<<<<<<< HEAD
 	@memoizeMethod
 	@ASTNodeExpression.typeDeco
 	override type(validator: Validator): SolidType {
-		return SolidTypeTuple.fromTypes(mapAggregated(this.children, (c) => c.type(validator)));
-=======
-	protected override type_do(validator: Validator): SolidType {
 		return SolidTypeTuple.fromTypes(this.children.map((c) => c.type(validator)));
->>>>>>> f01a0e72
 	}
 	@memoizeMethod
 	override assess(validator: Validator): SolidObject | null {
@@ -799,15 +794,10 @@
 	override build(builder: Builder): INST.InstructionExpression {
 		throw builder && 'ASTNodeRecord#build not yet supported.';
 	}
-<<<<<<< HEAD
 	@memoizeMethod
 	@ASTNodeExpression.typeDeco
 	override type(validator: Validator): SolidType {
-		return SolidTypeRecord.fromTypes(new Map(mapAggregated(this.children, (c) => [
-=======
-	protected override type_do(validator: Validator): SolidType {
 		return SolidTypeRecord.fromTypes(new Map(this.children.map((c) => [
->>>>>>> f01a0e72
 			c.key.id,
 			c.value.type(validator),
 		])));
@@ -843,14 +833,9 @@
 	override build(builder: Builder): INST.InstructionExpression {
 		throw builder && 'ASTNodeSet#build_do not yet supported.';
 	}
-<<<<<<< HEAD
 	@memoizeMethod
 	@ASTNodeExpression.typeDeco
 	override type(validator: Validator): SolidType {
-		forEachAggregated(this.children, (c) => c.typeCheck(validator));
-=======
-	protected override type_do(validator: Validator): SolidType {
->>>>>>> f01a0e72
 		return new SolidTypeSet(
 			(this.children.length)
 				? SolidType.unionAll(this.children.map((c) => c.type(validator)))
@@ -885,14 +870,9 @@
 	override build(builder: Builder): INST.InstructionExpression {
 		throw builder && 'ASTNodeMapping#build not yet supported.';
 	}
-<<<<<<< HEAD
 	@memoizeMethod
 	@ASTNodeExpression.typeDeco
 	override type(validator: Validator): SolidType {
-		forEachAggregated(this.children, (c) => c.typeCheck(validator));
-=======
-	protected override type_do(validator: Validator): SolidType {
->>>>>>> f01a0e72
 		return new SolidTypeMapping(
 			SolidType.unionAll(this.children.map((c) => c.antecedent.type(validator))),
 			SolidType.unionAll(this.children.map((c) => c.consequent.type(validator))),
@@ -933,14 +913,9 @@
 	override build(builder: Builder): INST.InstructionExpression {
 		throw builder && 'ASTNodeAccess#build_do not yet supported.';
 	}
-<<<<<<< HEAD
 	@memoizeMethod
 	@ASTNodeExpression.typeDeco
 	override type(validator: Validator): SolidType {
-		forEachAggregated(this.children, (c) => c.typeCheck(validator));
-=======
-	protected override type_do(validator: Validator): SolidType {
->>>>>>> f01a0e72
 		let base_type: SolidType = this.base.type(validator);
 		if (base_type instanceof SolidTypeIntersection || base_type instanceof SolidTypeUnion) {
 			base_type = base_type.combineTuplesOrRecords();
@@ -1131,16 +1106,10 @@
 	/**
 	 * @final
 	 */
-<<<<<<< HEAD
 	@memoizeMethod
 	@ASTNodeExpression.typeDeco
 	override type(validator: Validator): SolidType {
-		forEachAggregated(this.children, (c) => c.typeCheck(validator));
 		return this.type_do(
-=======
-	protected override type_do(validator: Validator): SolidType {
-		return this.type_do_do(
->>>>>>> f01a0e72
 			this.operand0.type(validator),
 			this.operand1.type(validator),
 			validator.config.compilerOptions.intCoercion,
@@ -1421,14 +1390,9 @@
 			this.operand2.build(builder, tofloat),
 		)
 	}
-<<<<<<< HEAD
 	@memoizeMethod
 	@ASTNodeExpression.typeDeco
 	override type(validator: Validator): SolidType {
-		forEachAggregated(this.children, (c) => c.typeCheck(validator));
-=======
-	protected override type_do(validator: Validator): SolidType {
->>>>>>> f01a0e72
 		const t0: SolidType = this.operand0.type(validator);
 		const t1: SolidType = this.operand1.type(validator);
 		const t2: SolidType = this.operand2.type(validator);
