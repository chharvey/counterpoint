import {
	Token,
	ParseNode,
	ASTNode,
	NonemptyArray,
} from '@chharvey/parser';
import * as xjs from 'extrajs'

import {Dev} from '../core/';
import {
	memoizeMethod,
} from '../decorators';
import {
	Operator,
	ValidTypeOperator,
	ValidOperatorUnary,
	ValidOperatorBinary,
	ValidOperatorArithmetic,
	ValidOperatorComparative,
	ValidOperatorEquality,
	ValidOperatorLogical,
} from '../enum/Operator.enum'
import {
	Validator,
} from './Validator';
import {
	SymbolKind,
	SymbolStructure,
	SymbolStructureVar,
	SymbolStructureType,
} from './SymbolStructure';
import {
	SolidLanguageType,
	SolidTypeConstant,
} from './SolidLanguageType';
import {SolidObject}  from './SolidObject';
import {SolidNull}    from './SolidNull';
import {SolidBoolean} from './SolidBoolean';
import {SolidNumber}  from './SolidNumber';
import {Int16}        from './Int16';
import {Float64}      from './Float64';
import {SolidString}  from './SolidString';
import {
	Builder,
	Instruction,
	InstructionNone,
	InstructionExpression,
	InstructionConst,
	InstructionUnop,
	InstructionBinopArithmetic,
	InstructionBinopComparative,
	InstructionBinopEquality,
	InstructionBinopLogical,
	InstructionCond,
	InstructionStatement,
	InstructionModule,
	INST,
} from '../builder/'
import {
	ReferenceError01,
	ReferenceError03,
	AssignmentError01,
	AssignmentError10,
	TypeError01,
	TypeError03,
	NanError01,
	NanError02,
} from '../error/';
import {
	Keyword,
	TOKEN,
	PARSER,
} from '../parser/';



function bothNumeric(t0: SolidLanguageType, t1: SolidLanguageType): boolean {
	return t0.isSubtypeOf(SolidNumber) && t1.isSubtypeOf(SolidNumber)
}
function eitherFloats(t0: SolidLanguageType, t1: SolidLanguageType): boolean {
	return t0.isSubtypeOf(Float64) || t1.isSubtypeOf(Float64)
}
function bothFloats(t0: SolidLanguageType, t1: SolidLanguageType): boolean {
	return t0.isSubtypeOf(Float64) && t1.isSubtypeOf(Float64)
}
function neitherFloats(t0: SolidLanguageType, t1: SolidLanguageType): boolean {
	return !eitherFloats(t0, t1)
}
function oneFloats(t0: SolidLanguageType, t1: SolidLanguageType): boolean {
	return !neitherFloats(t0, t1) && !bothFloats(t0, t1)
}



export abstract class ASTNodeSolid extends ASTNode {
	/**
	 * Construct a new ASTNodeSolid object.
	 *
	 * @param start_node - The initial node in the parse tree to which this ASTNode corresponds.
	 * @param children   - The set of child inputs that creates this ASTNode.
	 * @param attributes - Any other attributes to attach.
	 */
	constructor(
		start_node: Token|ParseNode,
		attributes: {[key: string]: unknown} = {},
		readonly children: readonly ASTNodeSolid[] = [],
	) {
		super(start_node, attributes, children)
	}

	/**
	 * Perform definite assignment phase of semantic analysis:
	 * - Check that all variables have been assigned before being used.
	 * - Check that no varaible is declared more than once.
	 * - Check that fixed variables are not reassigned.
	 * @param validator a record of declared variable symbols
	 */
	varCheck(validator: Validator): void {
		return xjs.Array.forEachAggregated(this.children, (c) => c.varCheck(validator));
	}

	/**
	 * Type-check the node as part of semantic analysis.
	 * @param validator stores validation information
	 */
	typeCheck(validator: Validator): void {
		return xjs.Array.forEachAggregated(this.children, (c) => c.typeCheck(validator));
	}

	/**
	 * Give directions to the runtime code builder.
	 * @param builder the builder to direct
	 * @return the directions to print
	 */
	abstract build(builder: Builder): Instruction;
}



export class ASTNodeKey extends ASTNodeSolid {
	declare readonly children: readonly [];
	readonly id: bigint;
	constructor (start_node: TOKEN.TokenKeyword | TOKEN.TokenIdentifier) {
		super(start_node, {id: start_node.cook()});
		this.id = start_node.cook()!;
	}
	/** @implements ASTNodeSolid */
	build(builder: Builder): Instruction {
		throw builder && 'ASTNodeKey#build not yet supported.';
	}
}
export class ASTNodePropertyType extends ASTNodeSolid {
	constructor (
		start_node: PARSER.ParseNodePropertyType,
		readonly children: readonly [ASTNodeKey, ASTNodeType],
	) {
		super(start_node, {}, children);
	}
	/** @implements ASTNodeSolid */
	build(builder: Builder): Instruction {
		throw builder && 'ASTNodeTypeProperty#build not yet supported.';
	}
}
export class ASTNodeProperty extends ASTNodeSolid {
	constructor (
		start_node: PARSER.ParseNodeProperty,
		readonly children: readonly [ASTNodeKey, ASTNodeExpression],
	) {
		super(start_node, {}, children);
	}
	/** @implements ASTNodeSolid */
	build(builder: Builder): Instruction {
		throw builder && 'ASTNodeProperty#build not yet supported.';
	}
}
export class ASTNodeCase extends ASTNodeSolid {
	constructor (
		start_node: PARSER.ParseNodeCase,
		readonly children: [ASTNodeExpression, ASTNodeExpression],
	) {
		super(start_node, {}, children);
	}
	/** @implements ASTNodeSolid */
	build(builder: Builder): Instruction {
		throw builder && 'ASTNodeCase#build not yet supported.';
	}
}
/**
 * A sematic node representing a type.
 * Known subclasses:
 * - ASTNodeTypeConstant
 * - ASTNodeTypeAlias
 * - ASTNodeTypeEmptyCollection
 * - ASTNodeTypeList
 * - ASTNodeTypeRecord
 * - ASTNodeTypeOperation
 */
export abstract class ASTNodeType extends ASTNodeSolid {
	/**
	 * @overrides ASTNodeSolid
	 * @final
	 */
	typeCheck(_validator: Validator): void {
		return; // no type-checking necessary
	}
	/**
	 * @implements ASTNodeSolid
	 * @final
	 */
	build(_builder: Builder): InstructionNone {
		return new InstructionNone()
	}
	/**
	 * Assess the type-value of this node at compile-time.
	 * @param validator a record of declared variable symbols
	 * @returns the computed type-value of this node
	 */
	abstract assess(validator: Validator): SolidLanguageType;
}
export class ASTNodeTypeConstant extends ASTNodeType {
	declare readonly children: readonly [];
	readonly value: SolidLanguageType;
	constructor (start_node: TOKEN.TokenKeyword | TOKEN.TokenNumber | TOKEN.TokenString) {
		const value: SolidLanguageType =
			(start_node instanceof TOKEN.TokenKeyword) ?
				(start_node.source === Keyword.BOOL)  ? SolidBoolean :
				(start_node.source === Keyword.FALSE) ? SolidBoolean.FALSETYPE :
				(start_node.source === Keyword.TRUE ) ? SolidBoolean.TRUETYPE :
				(start_node.source === Keyword.INT)   ? Int16 :
				(start_node.source === Keyword.FLOAT) ? Float64 :
				(start_node.source === Keyword.STR)   ? SolidString :
				(start_node.source === Keyword.OBJ)   ? SolidObject :
				SolidNull
			: (start_node instanceof TOKEN.TokenNumber) ?
				new SolidTypeConstant(
					start_node.isFloat
						? new Float64(start_node.cook())
						: new Int16(BigInt(start_node.cook()))
				)
			: SolidNull;
		super(start_node, {value});
		this.value = value
	}
	/** @implements ASTNodeType */
	@memoizeMethod
	assess(_validator: Validator): SolidLanguageType {
		return this.value
	}
}
export class ASTNodeTypeAlias extends ASTNodeType {
	declare readonly children: readonly [];
	readonly id: bigint;
	constructor (start_node: TOKEN.TokenIdentifier) {
		super(start_node, {id: start_node.cook()})
		this.id = start_node.cook()!;
	}
	/** @overrides ASTNodeSolid */
	varCheck(validator: Validator): void {
		if (!validator.hasSymbol(this.id)) {
			throw new ReferenceError01(this);
		};
		if (validator.getSymbolInfo(this.id)! instanceof SymbolStructureVar) {
			throw new ReferenceError03(this, SymbolKind.VALUE, SymbolKind.TYPE);
		};
	}
	/** @implements ASTNodeType */
	@memoizeMethod
	assess(validator: Validator): SolidLanguageType {
		if (validator.hasSymbol(this.id)) {
			const symbol: SymbolStructure = validator.getSymbolInfo(this.id)!;
			if (symbol instanceof SymbolStructureType) {
				return symbol.value;
			};
		};
		return SolidLanguageType.UNKNOWN;
	}
}
export class ASTNodeTypeEmptyCollection extends ASTNodeType {
	declare readonly children: readonly [];
	constructor (
		start_node: PARSER.ParseNodeTypeUnit,
	) {
		super(start_node);
	}
	/** @implements ASTNodeType */
	@memoizeMethod
	assess(validator: Validator): SolidLanguageType {
		throw validator && 'ASTNodeTypeEmptyCollection#assess not yet supported.';
	}
}
export class ASTNodeTypeList extends ASTNodeType {
	constructor (
		start_node: PARSER.ParseNodeTypeTupleLiteral,
		readonly children: Readonly<NonemptyArray<ASTNodeType>>,
	) {
		super(start_node, {}, children);
	}
	/** @implements ASTNodeType */
	@memoizeMethod
	assess(validator: Validator): SolidLanguageType {
		throw validator && 'ASTNodeTypeList#assess not yet supported.';
	}
}
export class ASTNodeTypeRecord extends ASTNodeType {
	constructor (
		start_node: PARSER.ParseNodeTypeRecordLiteral,
		readonly children: Readonly<NonemptyArray<ASTNodePropertyType>>,
	) {
		super(start_node, {}, children);
	}
	/** @implements ASTNodeType */
	@memoizeMethod
	assess(validator: Validator): SolidLanguageType {
		throw validator && 'ASTNodeTypeRecord#assess not yet supported.';
	}
}
export abstract class ASTNodeTypeOperation extends ASTNodeType {
	constructor (
		start_node: ParseNode,
		readonly operator: ValidTypeOperator,
		readonly children: Readonly<NonemptyArray<ASTNodeType>>,
	) {
		super(start_node, {operator}, children)
	}
<<<<<<< HEAD
	/**
	 * @implements ASTNodeSolid
	 * @final
	 */
	varCheck(validator: Validator): void {
		return xjs.Array.forEachAggregated(this.children, (c) => c.varCheck(validator));
	}
=======
>>>>>>> 07bae35d
}
export class ASTNodeTypeOperationUnary extends ASTNodeTypeOperation {
	constructor (
		start_node: ParseNode,
		operator: ValidTypeOperator,
		readonly children: readonly [ASTNodeType],
	) {
		super(start_node, operator, children)
	}
	/** @implements ASTNodeType */
	@memoizeMethod
	assess(validator: Validator): SolidLanguageType {
		return (this.operator === Operator.ORNULL)
			? this.children[0].assess(validator).union(SolidNull)
			: (() => { throw new Error(`Operator ${ Operator[this.operator] } not found.`) })()
	}
}
export class ASTNodeTypeOperationBinary extends ASTNodeTypeOperation {
	constructor (
		start_node: ParseNode,
		operator: ValidTypeOperator,
		readonly children: readonly [ASTNodeType, ASTNodeType],
	) {
		super(start_node, operator, children)
	}
	/** @implements ASTNodeType */
	@memoizeMethod
	assess(validator: Validator): SolidLanguageType {
		return (
			(this.operator === Operator.AND) ? this.children[0].assess(validator).intersect(this.children[1].assess(validator)) :
			(this.operator === Operator.OR)  ? this.children[0].assess(validator).union    (this.children[1].assess(validator)) :
			(() => { throw new Error(`Operator ${ Operator[this.operator] } not found.`) })()
		)
	}
}
/**
 * A sematic node representing an expression.
 * Known subclasses:
 * - ASTNodeConstant
 * - ASTNodeVariable
 * - ASTNodeTemplate
 * - ASTNodeEmptyCollection
 * - ASTNodeList
 * - ASTNodeRecord
 * - ASTNodeMapping
 * - ASTNodeOperation
 */
export abstract class ASTNodeExpression extends ASTNodeSolid {
	/**
	 * Decorator for {@link ASTNodeExpression#type} method and any overrides.
	 * Type-checks and re-throws any type errors first,
	 * then computes assessed value (if applicable), and if successful,
	 * returns a constant type equal to that assessed value.
	 * @param   _prototype    the prototype that has the method to be decorated
	 * @param   _property_key the name of the method to be decorated
	 * @param   descriptor    the Property Descriptor of the prototype’s method
	 * @returns               `descriptor`, with a new value that is the decorated method
	 */
	protected static typeDeco(
		_prototype: ASTNodeExpression,
		_property_key: string,
		descriptor: TypedPropertyDescriptor<(this: ASTNodeExpression, validator: Validator) => SolidLanguageType>,
	): typeof descriptor {
		const method = descriptor.value!;
		descriptor.value = function (validator) {
			const typ: SolidLanguageType = method.call(this, validator); // type-check first, to re-throw any TypeErrors
			if (validator.config.compilerOptions.constantFolding) {
				const assessed: SolidObject | null = this.assess(validator);
				if (!!assessed) {
					return new SolidTypeConstant(assessed);
				}
			}
			return typ;
		};
		return descriptor;
	}
	/**
	 * Decorator for {@link ASTNodeExpression#build} method and any overrides.
	 * First tries to compute the assessed value, and if successful, builds the assessed value.
	 * Otherwise builds this node.
	 * @param   _prototype    the prototype that has the method to be decorated
	 * @param   _property_key the name of the method to be decorated
	 * @param   descriptor    the Property Descriptor of the prototype’s method
	 * @returns               `descriptor`, with a new value that is the decorated method
	 */
	protected static buildDeco<T extends InstructionExpression>(
		_prototype: ASTNodeExpression,
		_property_key: string,
		descriptor: TypedPropertyDescriptor<(this: ASTNodeExpression, builder: Builder, to_float?: boolean) => InstructionConst | T>,
	): typeof descriptor {
		const method = descriptor.value!;
		descriptor.value = function (builder, to_float = false) {
			const assessed: SolidObject | null = (builder.config.compilerOptions.constantFolding) ? this.assess(builder.validator) : null;
			return (!!assessed) ? InstructionConst.fromAssessment(assessed, to_float) : method.call(this, builder, to_float);
		};
		return descriptor;
	}
	/**
	 * Determine whether this expression should build to a float-type instruction.
	 * @return Should the built instruction be type-coerced into a floating-point number?
	 */
	abstract get shouldFloat(): boolean;
	/**
	 * @overrides ASTNodeSolid
	 * @final
	 */
	typeCheck(validator: Validator): void {
		this.type(validator); // assert does not throw
	}
	/**
	 * @overrides ASTNodeSolid
	 * @param to_float Should the returned instruction be type-coerced into a floating-point number?
	 */
	abstract build(builder: Builder, to_float?: boolean): InstructionExpression;
	/**
	 * The Type of this expression.
	 * @param validator stores validation and configuration information
	 * @return the compile-time type of this node
	 */
	abstract type(validator: Validator): SolidLanguageType;
	/**
	 * Assess the value of this node at compile-time, if possible.
	 * If {@link SolidConfig|constant folding} is off, this should not be called.
	 * @param validator stores validation and configuration information
	 * @return the computed value of this node, or an abrupt completion if the value cannot be computed by the compiler
	 */
	abstract assess(validator: Validator): SolidObject | null;
}
export class ASTNodeConstant extends ASTNodeExpression {
	declare readonly children: readonly [];
	readonly value: SolidObject;
	constructor (start_node: TOKEN.TokenKeyword | TOKEN.TokenNumber | TOKEN.TokenString | TOKEN.TokenTemplate) {
		const value: SolidObject =
			(start_node instanceof TOKEN.TokenKeyword) ?
				(start_node.source === Keyword.FALSE) ? SolidBoolean.FALSE :
				(start_node.source === Keyword.TRUE ) ? SolidBoolean.TRUE  :
				SolidNull.NULL
			:
			(start_node instanceof TOKEN.TokenNumber) ?
				start_node.isFloat ? new Float64(start_node.cook()) : new Int16(BigInt(start_node.cook()))
			:
			(Dev.supports('literalString-cook')) ? new SolidString(start_node.cook()) : (() => { throw new Error('`literalString-cook` not yet supported.'); })();
		super(start_node, {value})
		this.value = value
	}
	/** @implements ASTNodeExpression */
	get shouldFloat(): boolean {
		return this.value instanceof Float64
	}
	/** @implements ASTNodeExpression */
	@ASTNodeExpression.buildDeco
	build(builder: Builder, to_float: boolean = false): InstructionConst {
		return InstructionConst.fromAssessment(this.assess(builder.validator), to_float);
	}
	/** @implements ASTNodeExpression */
	@memoizeMethod
	@ASTNodeExpression.typeDeco
	type(validator: Validator): SolidLanguageType {
		// No need to call `this.assess(validator)` and then unwrap again; just use `this.value`.
		return (validator.config.compilerOptions.constantFolding) ? new SolidTypeConstant(this.value) :
		(this.value instanceof SolidNull)    ? SolidNull :
		(this.value instanceof SolidBoolean) ? SolidBoolean :
		(this.value instanceof Int16)        ? Int16 :
		(this.value instanceof Float64)      ? Float64 :
		(Dev.supports('stringConstant-assess') && this.value instanceof SolidString)  ? SolidString :
		SolidObject
	}
	/** @implements ASTNodeExpression */
	@memoizeMethod
	assess(_validator: Validator): SolidObject {
		if (this.value instanceof SolidString && !Dev.supports('stringConstant-assess')) {
			throw new Error('`stringConstant-assess` not yet supported.');
		};
		return this.value;
	}
}
export class ASTNodeVariable extends ASTNodeExpression {
	declare readonly children: readonly [];
	readonly id: bigint;
	constructor (start_node: TOKEN.TokenIdentifier) {
		super(start_node, {id: start_node.cook()})
		this.id = start_node.cook()!;
	}
	/** @implements ASTNodeExpression */
	get shouldFloat(): boolean {
		return this.type(new Validator()).isSubtypeOf(Float64);
	}
	/** @overrides ASTNodeSolid */
	varCheck(validator: Validator): void {
		if (!validator.hasSymbol(this.id)) {
			throw new ReferenceError01(this);
		};
		if (validator.getSymbolInfo(this.id)! instanceof SymbolStructureType) {
			throw new ReferenceError03(this, SymbolKind.TYPE, SymbolKind.VALUE);
			// TODO: When Type objects are allowed as runtime values, this should be removed and checked by the type checker (`this#typeCheck`).
		};
	}
	/** @implements ASTNodeExpression */
<<<<<<< HEAD
	@ASTNodeExpression.buildDeco
	build(_builder: Builder, to_float: boolean = false): InstructionExpression {
		return new INST.InstructionGet(this.id, to_float || this.shouldFloat);
=======
	protected build_do(_builder: Builder, to_float: boolean = false): INST.InstructionGlobalGet {
		return new INST.InstructionGlobalGet(this.id, to_float || this.shouldFloat);
>>>>>>> 07bae35d
	}
	/** @implements ASTNodeExpression */
	@memoizeMethod
	@ASTNodeExpression.typeDeco
	type(validator: Validator): SolidLanguageType {
		if (validator.hasSymbol(this.id)) {
			const symbol: SymbolStructure = validator.getSymbolInfo(this.id)!;
			if (symbol instanceof SymbolStructureVar) {
				return symbol.type;
			};
		};
		return SolidLanguageType.UNKNOWN;
	}
	/** @implements ASTNodeExpression */
	@memoizeMethod
	assess(validator: Validator): SolidObject | null {
		if (validator.hasSymbol(this.id)) {
			const symbol: SymbolStructure = validator.getSymbolInfo(this.id)!;
			if (symbol instanceof SymbolStructureVar && !symbol.unfixed) {
				return symbol.value;
			};
		};
		return null;
	}
}
export class ASTNodeTemplate extends ASTNodeExpression {
	constructor(
		start_node: ParseNode,
		readonly children: // FIXME spread types
			| readonly [ASTNodeConstant]
			| readonly [ASTNodeConstant,                                                           ASTNodeConstant]
			| readonly [ASTNodeConstant, ASTNodeExpression,                                        ASTNodeConstant]
			// | readonly [ASTNodeConstant,                    ...ASTNodeTemplatePartialChildrenType, ASTNodeConstant]
			// | readonly [ASTNodeConstant, ASTNodeExpression, ...ASTNodeTemplatePartialChildrenType, ASTNodeConstant]
			| readonly ASTNodeExpression[]
		,
	) {
		super(start_node, {}, children)
	}
	/** @implements ASTNodeExpression */
	get shouldFloat(): boolean {
		throw new Error('ASTNodeTemplate#shouldFloat not yet supported.');
	}
<<<<<<< HEAD
	/** @implements ASTNodeSolid */
	varCheck(validator: Validator): void {
		return xjs.Array.forEachAggregated(this.children, (c) => c.varCheck(validator));
	}
=======
>>>>>>> 07bae35d
	/** @implements ASTNodeExpression */
	@ASTNodeExpression.buildDeco
	build(_builder: Builder): InstructionExpression {
		throw new Error('ASTNodeTemplate#build not yet supported.');
	}
	/** @implements ASTNodeExpression */
	@memoizeMethod
	@ASTNodeExpression.typeDeco
	type(_validator: Validator): SolidLanguageType {
		return SolidString
	}
	/** @implements ASTNodeExpression */
<<<<<<< HEAD
	@memoizeMethod
	assess(validator: Validator): SolidString | null {
=======
	protected assess_do(validator: Validator): SolidString | null {
>>>>>>> 07bae35d
		const concat: string | null = [...this.children].map((expr) => {
			const assessed: SolidObject | null = expr.assess(validator);
			return assessed && assessed.toString();
		}).reduce((accum, value) => ([accum, value].includes(null)) ? null : accum!.concat(value!), '');
		return (concat === null) ? null : new SolidString(concat);
	}
}
export class ASTNodeEmptyCollection extends ASTNodeExpression {
	declare readonly children: readonly [];
	constructor (start_node: PARSER.ParseNodeExpressionUnit) {
		super(start_node);
	}
	/** @implements ASTNodeExpression */
	get shouldFloat(): boolean {
		throw 'ASTNodeEmptyCollection#shouldFloat not yet supported.';
	}
	/** @implements ASTNodeExpression */
	@ASTNodeExpression.buildDeco
	build(builder: Builder): InstructionExpression {
		throw builder && 'ASTNodeEmptyCollection#build not yet supported.';
	}
	/** @implements ASTNodeExpression */
	@memoizeMethod
	@ASTNodeExpression.typeDeco
	type(validator: Validator): SolidLanguageType {
		throw validator && 'ASTNodeEmptyCollection#type not yet supported.';
	}
	/** @implements ASTNodeExpression */
	@memoizeMethod
	assess(validator: Validator): SolidObject | null {
		throw validator && 'ASTNodeEmptyCollection#assess not yet supported.';
	}
}
export class ASTNodeList extends ASTNodeExpression {
	constructor (
		start_node: PARSER.ParseNodeListLiteral,
		readonly children: Readonly<NonemptyArray<ASTNodeExpression>>,
	) {
		super(start_node, {}, children);
	}
	/** @implements ASTNodeExpression */
	get shouldFloat(): boolean {
		throw 'ASTNodeList#shouldFloat not yet supported.';
	}
	/** @implements ASTNodeExpression */
	@ASTNodeExpression.buildDeco
	build(builder: Builder): InstructionExpression {
		throw builder && 'ASTNodeList#build not yet supported.';
	}
	/** @implements ASTNodeExpression */
	@memoizeMethod
	@ASTNodeExpression.typeDeco
	type(validator: Validator): SolidLanguageType {
		throw validator && 'ASTNodeList#type not yet supported.';
	}
	/** @implements ASTNodeExpression */
	@memoizeMethod
	assess(validator: Validator): SolidObject | null {
		throw validator && 'ASTNodeList#assess not yet supported.';
	}
}
export class ASTNodeRecord extends ASTNodeExpression {
	constructor (
		start_node: PARSER.ParseNodeRecordLiteral,
		readonly children: Readonly<NonemptyArray<ASTNodeProperty>>,
	) {
		super(start_node, {}, children);
	}
	/** @implements ASTNodeExpression */
	get shouldFloat(): boolean {
		throw 'ASTNodeRecord#shouldFloat not yet supported.';
	}
	/** @implements ASTNodeExpression */
	@ASTNodeExpression.buildDeco
	build(builder: Builder): InstructionExpression {
		throw builder && 'ASTNodeRecord#build not yet supported.';
	}
	/** @implements ASTNodeExpression */
	@memoizeMethod
	@ASTNodeExpression.typeDeco
	type(validator: Validator): SolidLanguageType {
		throw validator && 'ASTNodeRecord#type not yet supported.';
	}
	/** @implements ASTNodeExpression */
	@memoizeMethod
	assess(validator: Validator): SolidObject | null {
		throw validator && 'ASTNodeRecord#assess not yet supported.';
	}
}
export class ASTNodeMapping extends ASTNodeExpression {
	constructor (
		start_node: PARSER.ParseNodeMappingLiteral,
		readonly children: Readonly<NonemptyArray<ASTNodeCase>>,
	) {
		super(start_node, {}, children);
	}
	/** @implements ASTNodeExpression */
	get shouldFloat(): boolean {
		throw 'ASTNodeMapping#shouldFloat not yet supported.';
	}
	/** @implements ASTNodeExpression */
	@ASTNodeExpression.buildDeco
	build(builder: Builder): InstructionExpression {
		throw builder && 'ASTNodeMapping#build not yet supported.';
	}
	/** @implements ASTNodeExpression */
	@memoizeMethod
	@ASTNodeExpression.typeDeco
	type(validator: Validator): SolidLanguageType {
		throw validator && 'ASTNodeMapping#type not yet supported.';
	}
	/** @implements ASTNodeExpression */
	@memoizeMethod
	assess(validator: Validator): SolidObject | null {
		throw validator && 'ASTNodeMapping#assess not yet supported.';
	}
}
export abstract class ASTNodeOperation extends ASTNodeExpression {
	/** @override */
	readonly tagname: string = 'Operation' // TODO remove after refactoring tests using `#serialize`
	constructor(
		start_node: ParseNode,
		operator: Operator,
		readonly children: Readonly<NonemptyArray<ASTNodeExpression>>,
	) {
		super(start_node, {operator}, children)
	}
<<<<<<< HEAD
	/**
	 * @implements ASTNodeSolid
	 * @final
	 */
	varCheck(validator: Validator): void {
		return xjs.Array.forEachAggregated(this.children, (c) => c.varCheck(validator));
	}
=======
>>>>>>> 07bae35d
}
export class ASTNodeOperationUnary extends ASTNodeOperation {
	constructor(
		start_node: ParseNode,
		readonly operator: ValidOperatorUnary,
		readonly children: readonly [ASTNodeExpression],
	) {
		super(start_node, operator, children)
	}
	/** @implements ASTNodeExpression */
	get shouldFloat(): boolean {
		return this.children[0].shouldFloat
	}
	/** @implements ASTNodeExpression */
	@ASTNodeExpression.buildDeco
	build(builder: Builder, to_float: boolean = false): InstructionConst | InstructionUnop {
		const tofloat: boolean = to_float || this.shouldFloat
		return new InstructionUnop(
			this.operator,
			this.children[0].build(builder, tofloat),
		)
	}
	/** @implements ASTNodeExpression */
	@memoizeMethod
	@ASTNodeExpression.typeDeco
	type(validator: Validator): SolidLanguageType {
		if ([Operator.NOT, Operator.EMP].includes(this.operator)) {
			return SolidBoolean
		}
		const t0: SolidLanguageType = this.children[0].type(validator);
		return (t0.isSubtypeOf(SolidNumber)) ? t0 : (() => { throw new TypeError01(this) })()
	}
	/** @implements ASTNodeExpression */
	@memoizeMethod
	assess(validator: Validator): SolidObject | null {
		const assess0: SolidObject | null = this.children[0].assess(validator);
		if (!assess0) {
			return assess0
		}
		const v0: SolidObject = assess0;
		return (
			(this.operator === Operator.NOT) ? v0.isTruthy.not :
			(this.operator === Operator.EMP) ? v0.isTruthy.not.or(v0.isEmpty) :
			(this.operator === Operator.NEG) ? this.foldNumeric(v0 as SolidNumber<any>) :
			(() => { throw new ReferenceError(`Operator ${ Operator[this.operator] } not found.`) })()
		)
	}
	private foldNumeric<T extends SolidNumber<T>>(z: T): T {
		try {
			return new Map<Operator, (z: T) => T>([
				[Operator.AFF, (z) => z],
				[Operator.NEG, (z) => z.neg()],
			]).get(this.operator)!(z)
		} catch (err) {
			if (err instanceof xjs.NaNError) {
				throw new NanError01(this)
			} else {
				throw err
			}
		}
	}
}
export abstract class ASTNodeOperationBinary extends ASTNodeOperation {
	constructor(
		start_node: ParseNode,
		readonly operator: ValidOperatorBinary,
		readonly children: readonly [ASTNodeExpression, ASTNodeExpression],
	) {
		super(start_node, operator, children)
	}
	/** @implements ASTNodeExpression */
	get shouldFloat(): boolean {
		return this.children[0].shouldFloat || this.children[1].shouldFloat
	}
	/**
	 * @implements ASTNodeExpression
	 * @final
	 */
<<<<<<< HEAD
	@memoizeMethod
	@ASTNodeExpression.typeDeco
	type(validator: Validator): SolidLanguageType {
		xjs.Array.forEachAggregated(this.children, (c) => c.typeCheck(validator));
		return this.type_do(
=======
	protected type_do(validator: Validator): SolidLanguageType {
		xjs.Array.forEachAggregated(this.children, (c) => c.typeCheck(validator));
		return this.type_do_do(
>>>>>>> 07bae35d
			this.children[0].type(validator),
			this.children[1].type(validator),
			validator.config.compilerOptions.intCoercion,
		)
	}
	protected abstract type_do(t0: SolidLanguageType, t1: SolidLanguageType, int_coercion: boolean): SolidLanguageType;
}
export class ASTNodeOperationBinaryArithmetic extends ASTNodeOperationBinary {
	constructor (
		start_node: ParseNode,
		readonly operator: ValidOperatorArithmetic,
		children: readonly [ASTNodeExpression, ASTNodeExpression],
	) {
		super(start_node, operator, children)
	}
	/** @implements ASTNodeExpression */
	@ASTNodeExpression.buildDeco
	build(builder: Builder, to_float: boolean = false): InstructionConst | InstructionBinopArithmetic {
		const tofloat: boolean = to_float || this.shouldFloat
		return new InstructionBinopArithmetic(
			this.operator,
			this.children[0].build(builder, tofloat),
			this.children[1].build(builder, tofloat),
		)
	}
	/** @implements ASTNodeOperationBinary */
	protected type_do(t0: SolidLanguageType, t1: SolidLanguageType, int_coercion: boolean): SolidLanguageType {
		if (bothNumeric(t0, t1)) {
			if (int_coercion) {
				return (eitherFloats(t0, t1)) ? Float64 : Int16
			}
			if (bothFloats   (t0, t1)) { return Float64 }
			if (neitherFloats(t0, t1)) { return Int16 }
		}
		throw new TypeError01(this)
	}
	/** @implements ASTNodeExpression */
	@memoizeMethod
	assess(validator: Validator): SolidObject | null {
		const assess0: SolidObject | null = this.children[0].assess(validator);
		if (!assess0) {
			return assess0
		}
		const assess1: SolidObject | null = this.children[1].assess(validator);
		if (!assess1) {
			return assess1
		}
		const [v0, v1]: [SolidObject, SolidObject] = [assess0, assess1];
		if (this.operator === Operator.DIV && v1 instanceof SolidNumber && v1.eq0()) {
			throw new NanError02(this.children[1])
		}
		if (!(v0 instanceof SolidNumber) || !(v1 instanceof SolidNumber)) {
			// using an internal TypeError, not a SolidTypeError, as it should already be valid per `this#type`
			throw new TypeError('Both operands must be of type `SolidNumber`.')
		}
		return (
			(v0 instanceof Int16 && v1 instanceof Int16)
				? this.foldNumeric(v0, v1)
				: this.foldNumeric(
					(v0 as SolidNumber).toFloat(),
					(v1 as SolidNumber).toFloat(),
				)
		)
	}
	private foldNumeric<T extends SolidNumber<T>>(x: T, y: T): T {
		try {
			return new Map<Operator, (x: T, y: T) => T>([
				[Operator.EXP, (x, y) => x.exp(y)],
				[Operator.MUL, (x, y) => x.times(y)],
				[Operator.DIV, (x, y) => x.divide(y)],
				[Operator.ADD, (x, y) => x.plus(y)],
				// [Operator.SUB, (x, y) => x.minus(y)],
			]).get(this.operator)!(x, y)
		} catch (err) {
			if (err instanceof xjs.NaNError) {
				throw new NanError01(this)
			} else {
				throw err
			}
		}
	}
}
export class ASTNodeOperationBinaryComparative extends ASTNodeOperationBinary {
	constructor (
		start_node: ParseNode,
		readonly operator: ValidOperatorComparative,
		children: readonly [ASTNodeExpression, ASTNodeExpression],
	) {
		super(start_node, operator, children)
	}
	/** @implements ASTNodeExpression */
	@ASTNodeExpression.buildDeco
	build(builder: Builder, to_float: boolean = false): InstructionConst | InstructionBinopComparative {
		const tofloat: boolean = to_float || this.shouldFloat
		return new InstructionBinopComparative(
			this.operator,
			this.children[0].build(builder, tofloat),
			this.children[1].build(builder, tofloat),
		)
	}
	/** @implements ASTNodeOperationBinary */
	protected type_do(t0: SolidLanguageType, t1: SolidLanguageType, int_coercion: boolean): SolidLanguageType {
		if (bothNumeric(t0, t1) && (int_coercion || (
			bothFloats(t0, t1) || neitherFloats(t0, t1)
		))) {
			return SolidBoolean
		}
		throw new TypeError01(this)
	}
	/** @implements ASTNodeExpression */
	@memoizeMethod
	assess(validator: Validator): SolidObject | null {
		const assess0: SolidObject | null = this.children[0].assess(validator);
		if (!assess0) {
			return assess0
		}
		const assess1: SolidObject | null = this.children[1].assess(validator);
		if (!assess1) {
			return assess1
		}
		const [v0, v1]: [SolidObject, SolidObject] = [assess0, assess1];
		if (!(v0 instanceof SolidNumber) || !(v1 instanceof SolidNumber)) {
			// using an internal TypeError, not a SolidTypeError, as it should already be valid per `this#type`
			throw new TypeError('Both operands must be of type `SolidNumber`.')
		}
		return (
			(v0 instanceof Int16 && v1 instanceof Int16)
				? this.foldComparative(v0, v1)
				: this.foldComparative(
					(v0 as SolidNumber).toFloat(),
					(v1 as SolidNumber).toFloat(),
				)
		)
	}
	private foldComparative<T extends SolidNumber<T>>(x: T, y: T): SolidBoolean {
		return SolidBoolean.fromBoolean(new Map<Operator, (x: T, y: T) => boolean>([
			[Operator.LT, (x, y) => x.lt(y)],
			[Operator.GT, (x, y) => y.lt(x)],
			[Operator.LE, (x, y) => x.equal(y) || x.lt(y)],
			[Operator.GE, (x, y) => x.equal(y) || y.lt(x)],
			// [Operator.NLT, (x, y) => !x.lt(y)],
			// [Operator.NGT, (x, y) => !y.lt(x)],
		]).get(this.operator)!(x, y))
	}
}
export class ASTNodeOperationBinaryEquality extends ASTNodeOperationBinary {
	constructor (
		start_node: ParseNode,
		readonly operator: ValidOperatorEquality,
		children: readonly [ASTNodeExpression, ASTNodeExpression],
	) {
		super(start_node, operator, children)
	}
	/** @override */
	get shouldFloat(): boolean {
		return this.operator === Operator.EQ && super.shouldFloat
	}
	/** @implements ASTNodeExpression */
	@ASTNodeExpression.buildDeco
	build(builder: Builder, _to_float: boolean = false): InstructionConst | InstructionBinopEquality {
		const tofloat: boolean = builder.config.compilerOptions.intCoercion && this.shouldFloat
		return new InstructionBinopEquality(
			this.operator,
			this.children[0].build(builder, tofloat),
			this.children[1].build(builder, tofloat),
		)
	}
	/** @implements ASTNodeOperationBinary */
	protected type_do(t0: SolidLanguageType, t1: SolidLanguageType, int_coercion: boolean): SolidLanguageType {
		// If `a` and `b` are of disjoint numeric types, then `a is b` will always return `false`.
		// If `a` and `b` are of disjoint numeric types, then `a == b` will return `false` when `intCoercion` is off.
		if (bothNumeric(t0, t1)) {
			if (oneFloats(t0, t1) && (this.operator === Operator.IS || !int_coercion)) {
				return SolidBoolean.FALSETYPE
			}
			return SolidBoolean
		}
		if (t0.intersect(t1).isEmpty) {
			return SolidBoolean.FALSETYPE
		}
		return SolidBoolean
	}
	/** @implements ASTNodeExpression */
	@memoizeMethod
	assess(validator: Validator): SolidObject | null {
		const assess0: SolidObject | null = this.children[0].assess(validator);
		if (!assess0) {
			return assess0
		}
		const assess1: SolidObject | null = this.children[1].assess(validator);
		if (!assess1) {
			return assess1
		}
		const [v0, v1]: [SolidObject, SolidObject] = [assess0, assess1];
		return this.foldEquality(v0, v1);
	}
	private foldEquality(x: SolidObject, y: SolidObject): SolidBoolean {
		return SolidBoolean.fromBoolean(new Map<Operator, (x: SolidObject, y: SolidObject) => boolean>([
			[Operator.IS, (x, y) => x.identical(y)],
			[Operator.EQ, (x, y) => x.equal(y)],
			// [Operator.ISNT, (x, y) => !x.identical(y)],
			// [Operator.NEQ,  (x, y) => !x.equal(y)],
		]).get(this.operator)!(x, y))
	}
}
export class ASTNodeOperationBinaryLogical extends ASTNodeOperationBinary {
	constructor (
		start_node: ParseNode,
		readonly operator: ValidOperatorLogical,
		children: readonly [ASTNodeExpression, ASTNodeExpression],
	) {
		super(start_node, operator, children)
	}
	/** @implements ASTNodeExpression */
	@ASTNodeExpression.buildDeco
	build(builder: Builder, to_float: boolean = false): InstructionConst | InstructionBinopLogical {
		const tofloat: boolean = to_float || this.shouldFloat
		return new InstructionBinopLogical(
			builder.varCount,
			this.operator,
			this.children[0].build(builder, tofloat),
			this.children[1].build(builder, tofloat),
		)
	}
	/** @implements ASTNodeOperationBinary */
	protected type_do(t0: SolidLanguageType, t1: SolidLanguageType, _int_coercion: boolean): SolidLanguageType {
		const null_union_false: SolidLanguageType = SolidNull.union(SolidBoolean.FALSETYPE);
		function truthifyType(t: SolidLanguageType): SolidLanguageType {
			const values: Set<SolidObject> = new Set(t.values);
			values.delete(SolidNull.NULL);
			values.delete(SolidBoolean.FALSE);
			return [...values].map<SolidLanguageType>((v) => new SolidTypeConstant(v)).reduce((a, b) => a.union(b));
		}
		return (this.operator === Operator.AND)
			? (t0.isSubtypeOf(null_union_false))
				? t0
				: (t0.includes(SolidNull.NULL))
					? (t0.includes(SolidBoolean.FALSE))
						? null_union_false.union(t1)
						: SolidNull.union(t1)
					: (t0.includes(SolidBoolean.FALSE))
						? SolidBoolean.FALSETYPE.union(t1)
						: t1
			: (t0.isSubtypeOf(null_union_false))
				? t1
				: (t0.includes(SolidNull.NULL) || t0.includes(SolidBoolean.FALSE))
					? truthifyType(t0).union(t1)
					: t0
	}
	/** @implements ASTNodeExpression */
	@memoizeMethod
	assess(validator: Validator): SolidObject | null {
		const assess0: SolidObject | null = this.children[0].assess(validator);
		if (!assess0) {
			return assess0
		}
		const v0: SolidObject = assess0;
		if (
			this.operator === Operator.AND && !v0.isTruthy.value ||
			this.operator === Operator.OR  &&  v0.isTruthy.value
		) {
			return v0;
		}
		return this.children[1].assess(validator);
	}
}
export class ASTNodeOperationTernary extends ASTNodeOperation {
	constructor(
		start_node: ParseNode,
		readonly operator: Operator.COND,
		readonly children: readonly [ASTNodeExpression, ASTNodeExpression, ASTNodeExpression],
	) {
		super(start_node, operator, children)
	}
	/** @implements ASTNodeExpression */
	get shouldFloat(): boolean {
		return this.children[1].shouldFloat || this.children[2].shouldFloat
	}
	/** @implements ASTNodeExpression */
	@ASTNodeExpression.buildDeco
	build(builder: Builder, to_float: boolean = false): InstructionConst | InstructionCond {
		const tofloat: boolean = to_float || this.shouldFloat
		return new InstructionCond(
			this.children[0].build(builder, false),
			this.children[1].build(builder, tofloat),
			this.children[2].build(builder, tofloat),
		)
	}
	/** @implements ASTNodeExpression */
<<<<<<< HEAD
	@memoizeMethod
	@ASTNodeExpression.typeDeco
	type(validator: Validator): SolidLanguageType {
=======
	protected type_do(validator: Validator): SolidLanguageType {
>>>>>>> 07bae35d
		xjs.Array.forEachAggregated(this.children, (c) => c.typeCheck(validator));
		const t0: SolidLanguageType = this.children[0].type(validator);
		const t1: SolidLanguageType = this.children[1].type(validator);
		const t2: SolidLanguageType = this.children[2].type(validator);
		return (t0.isSubtypeOf(SolidBoolean))
			? (t0 instanceof SolidTypeConstant)
				? (t0.value === SolidBoolean.FALSE)
					? t2 // If `a` is of type `false`, then `typeof (if a then b else c)` is `typeof c`.
					: t1 // If `a` is of type `true`,  then `typeof (if a then b else c)` is `typeof b`.
				: t1.union(t2)
			: (() => { throw new TypeError01(this) })()
	}
	/** @implements ASTNodeExpression */
	@memoizeMethod
	assess(validator: Validator): SolidObject | null {
		const assess0: SolidObject | null = this.children[0].assess(validator);
		if (!assess0) {
			return assess0
		}
		return (assess0 === SolidBoolean.TRUE)
			? this.children[1].assess(validator)
			: this.children[2].assess(validator)
	}
}
/**
 * A sematic node representing a statement.
 * There are 3 known subclasses:
 * - ASTNodeStatementExpression
 * - ASTNodeDeclaration
 * - ASTNodeAssignment
 */
export type ASTNodeStatement =
	| ASTNodeStatementExpression
	| ASTNodeDeclaration
	| ASTNodeAssignment
export class ASTNodeStatementExpression extends ASTNodeSolid {
	constructor(
		start_node: ParseNode,
		readonly children:
			| readonly []
			| readonly [ASTNodeExpression]
		,
	) {
		super(start_node, {}, children)
	}
	/** @implements ASTNodeSolid */
	build(builder: Builder): InstructionNone | InstructionStatement {
		return (!this.children.length)
			? new InstructionNone()
			: new InstructionStatement(builder.stmtCount, this.children[0].build(builder))
	}
}
/**
 * A sematic node representing a declaration.
 * There are 2 known subclasses:
 * - ASTNodeDeclarationType
 * - ASTNodeDeclarationVariable
 */
export type ASTNodeDeclaration =
	| ASTNodeDeclarationType
	| ASTNodeDeclarationVariable
export class ASTNodeDeclarationType extends ASTNodeSolid {
	constructor (
		start_node: ParseNode,
		readonly children: readonly [ASTNodeTypeAlias, ASTNodeType],
	) {
		super(start_node, {}, children);
	}
	/** @overrides ASTNodeSolid */
	varCheck(validator: Validator): void {
		const variable: ASTNodeTypeAlias = this.children[0];
		if (validator.hasSymbol(variable.id)) {
			throw new AssignmentError01(variable);
		};
		this.children[1].varCheck(validator);
		validator.addSymbol(new SymbolStructureType(
			variable.id,
			variable.line_index,
			variable.col_index,
			variable.source,
			() => this.children[1].assess(validator),
		));
	}
	/** @overrides ASTNodeSolid */
	typeCheck(validator: Validator): void {
		return validator.getSymbolInfo(this.children[0].id)?.assess();
	}
	/** @implements ASTNodeSolid */
	build(_builder: Builder): INST.InstructionNone {
		return new INST.InstructionNone();
	}
}
export class ASTNodeDeclarationVariable extends ASTNodeSolid {
	constructor (
		start_node: ParseNode,
		readonly unfixed: boolean,
		readonly children: readonly [ASTNodeVariable, ASTNodeType, ASTNodeExpression],
	) {
		super(start_node, {unfixed}, children)
	}
	/** @overrides ASTNodeSolid */
	varCheck(validator: Validator): void {
		const variable: ASTNodeVariable = this.children[0];
		if (validator.hasSymbol(variable.id)) {
			throw new AssignmentError01(variable);
		};
		xjs.Array.forEachAggregated([
			this.children[1],
			this.children[2],
		], (c) => c.varCheck(validator));
		validator.addSymbol(new SymbolStructureVar(
			variable.id,
			variable.line_index,
			variable.col_index,
			variable.source,
			this.unfixed,
			() => this.children[1].assess(validator),
			(validator.config.compilerOptions.constantFolding && !this.unfixed)
				? () => this.children[2].assess(validator)
				: null,
		));
	}
	/** @overrides ASTNodeSolid */
	typeCheck(validator: Validator): void {
<<<<<<< HEAD
		xjs.Array.forEachAggregated([
			this.children[1],
			this.children[2],
		], (c) => c.typeCheck(validator));
=======
		this.children[2].typeCheck(validator);
>>>>>>> 07bae35d
		const assignee_type: SolidLanguageType = this.children[1].assess(validator);
		const assigned_type: SolidLanguageType = this.children[2].type(validator);
		if (
			assigned_type.isSubtypeOf(assignee_type) ||
			validator.config.compilerOptions.intCoercion && assigned_type.isSubtypeOf(Int16) && Float64.isSubtypeOf(assignee_type)
		) {
		} else {
			throw new TypeError03(this, assignee_type, assigned_type)
		}
		return validator.getSymbolInfo(this.children[0].id)?.assess();
	}
	/** @implements ASTNodeSolid */
	build(builder: Builder): INST.InstructionNone | INST.InstructionDeclareGlobal {
		const tofloat: boolean = this.children[2].type(builder.validator).isSubtypeOf(Float64) || this.children[2].shouldFloat;
		const assess: SolidObject | null = this.children[0].assess(builder.validator);
		return (builder.validator.config.compilerOptions.constantFolding && !this.unfixed && assess)
			? new INST.InstructionNone()
			: new INST.InstructionDeclareGlobal(this.children[0].id, this.unfixed, this.children[2].build(builder, tofloat))
		;
	}
}
export class ASTNodeAssignment extends ASTNodeSolid {
	constructor (
		start_node: ParseNode,
		readonly children: readonly [ASTNodeVariable, ASTNodeExpression],
	) {
		super(start_node, {}, children)
	}
	/** @overrides ASTNodeSolid */
	varCheck(validator: Validator): void {
		xjs.Array.forEachAggregated(this.children, (c) => c.varCheck(validator));
		const variable: ASTNodeVariable = this.children[0];
		if (!(validator.getSymbolInfo(variable.id) as SymbolStructureVar).unfixed) {
			throw new AssignmentError10(variable);
		};
	}
	/** @overrides ASTNodeSolid */
	typeCheck(validator: Validator): void {
<<<<<<< HEAD
		xjs.Array.forEachAggregated(this.children, (c) => c.typeCheck(validator));
=======
		this.children[1].typeCheck(validator);
>>>>>>> 07bae35d
		const assignee_type: SolidLanguageType = this.children[0].type(validator);
		const assigned_type: SolidLanguageType = this.children[1].type(validator);
		if (
			assigned_type.isSubtypeOf(assignee_type) ||
			validator.config.compilerOptions.intCoercion && assigned_type.isSubtypeOf(Int16) && Float64.isSubtypeOf(assignee_type)
		) {
		} else {
			throw new TypeError03(this, assignee_type, assigned_type);
		};
	}
	/** @implements ASTNodeSolid */
	build(builder: Builder): INST.InstructionStatement {
		const tofloat: boolean = this.children[1].type(builder.validator).isSubtypeOf(Float64) || this.children[1].shouldFloat;
		return new INST.InstructionStatement(
			builder.stmtCount,
			new INST.InstructionGlobalSet(this.children[0].id, this.children[1].build(builder, tofloat)),
		);
	}
}
export class ASTNodeGoal extends ASTNodeSolid {
	constructor(
		start_node: ParseNode,
		readonly children: readonly ASTNodeStatement[],
	) {
		super(start_node, {}, children)
	}
	/** @implements ASTNodeSolid */
<<<<<<< HEAD
	varCheck(validator: Validator): void {
		return xjs.Array.forEachAggregated(this.children, (c) => c.varCheck(validator));
	}
	/** @implements ASTNodeSolid */
	typeCheck(validator: Validator): void {
		return xjs.Array.forEachAggregated(this.children, (c) => c.typeCheck(validator));
	}
	/** @implements ASTNodeSolid */
=======
>>>>>>> 07bae35d
	build(builder: Builder): InstructionNone | InstructionModule {
		return (!this.children.length)
			? new InstructionNone()
			: new InstructionModule([
				...Builder.IMPORTS,
				...(this.children as readonly ASTNodeStatement[]).map((child) => child.build(builder)),
			])
	}
}<|MERGE_RESOLUTION|>--- conflicted
+++ resolved
@@ -322,16 +322,6 @@
 	) {
 		super(start_node, {operator}, children)
 	}
-<<<<<<< HEAD
-	/**
-	 * @implements ASTNodeSolid
-	 * @final
-	 */
-	varCheck(validator: Validator): void {
-		return xjs.Array.forEachAggregated(this.children, (c) => c.varCheck(validator));
-	}
-=======
->>>>>>> 07bae35d
 }
 export class ASTNodeTypeOperationUnary extends ASTNodeTypeOperation {
 	constructor (
@@ -530,14 +520,9 @@
 		};
 	}
 	/** @implements ASTNodeExpression */
-<<<<<<< HEAD
 	@ASTNodeExpression.buildDeco
-	build(_builder: Builder, to_float: boolean = false): InstructionExpression {
-		return new INST.InstructionGet(this.id, to_float || this.shouldFloat);
-=======
-	protected build_do(_builder: Builder, to_float: boolean = false): INST.InstructionGlobalGet {
+	build(_builder: Builder, to_float: boolean = false): INST.InstructionExpression {
 		return new INST.InstructionGlobalGet(this.id, to_float || this.shouldFloat);
->>>>>>> 07bae35d
 	}
 	/** @implements ASTNodeExpression */
 	@memoizeMethod
@@ -581,13 +566,6 @@
 	get shouldFloat(): boolean {
 		throw new Error('ASTNodeTemplate#shouldFloat not yet supported.');
 	}
-<<<<<<< HEAD
-	/** @implements ASTNodeSolid */
-	varCheck(validator: Validator): void {
-		return xjs.Array.forEachAggregated(this.children, (c) => c.varCheck(validator));
-	}
-=======
->>>>>>> 07bae35d
 	/** @implements ASTNodeExpression */
 	@ASTNodeExpression.buildDeco
 	build(_builder: Builder): InstructionExpression {
@@ -600,12 +578,8 @@
 		return SolidString
 	}
 	/** @implements ASTNodeExpression */
-<<<<<<< HEAD
 	@memoizeMethod
 	assess(validator: Validator): SolidString | null {
-=======
-	protected assess_do(validator: Validator): SolidString | null {
->>>>>>> 07bae35d
 		const concat: string | null = [...this.children].map((expr) => {
 			const assessed: SolidObject | null = expr.assess(validator);
 			return assessed && assessed.toString();
@@ -733,16 +707,6 @@
 	) {
 		super(start_node, {operator}, children)
 	}
-<<<<<<< HEAD
-	/**
-	 * @implements ASTNodeSolid
-	 * @final
-	 */
-	varCheck(validator: Validator): void {
-		return xjs.Array.forEachAggregated(this.children, (c) => c.varCheck(validator));
-	}
-=======
->>>>>>> 07bae35d
 }
 export class ASTNodeOperationUnary extends ASTNodeOperation {
 	constructor(
@@ -821,17 +785,11 @@
 	 * @implements ASTNodeExpression
 	 * @final
 	 */
-<<<<<<< HEAD
 	@memoizeMethod
 	@ASTNodeExpression.typeDeco
 	type(validator: Validator): SolidLanguageType {
 		xjs.Array.forEachAggregated(this.children, (c) => c.typeCheck(validator));
 		return this.type_do(
-=======
-	protected type_do(validator: Validator): SolidLanguageType {
-		xjs.Array.forEachAggregated(this.children, (c) => c.typeCheck(validator));
-		return this.type_do_do(
->>>>>>> 07bae35d
 			this.children[0].type(validator),
 			this.children[1].type(validator),
 			validator.config.compilerOptions.intCoercion,
@@ -1121,13 +1079,9 @@
 		)
 	}
 	/** @implements ASTNodeExpression */
-<<<<<<< HEAD
 	@memoizeMethod
 	@ASTNodeExpression.typeDeco
 	type(validator: Validator): SolidLanguageType {
-=======
-	protected type_do(validator: Validator): SolidLanguageType {
->>>>>>> 07bae35d
 		xjs.Array.forEachAggregated(this.children, (c) => c.typeCheck(validator));
 		const t0: SolidLanguageType = this.children[0].type(validator);
 		const t1: SolidLanguageType = this.children[1].type(validator);
@@ -1252,14 +1206,7 @@
 	}
 	/** @overrides ASTNodeSolid */
 	typeCheck(validator: Validator): void {
-<<<<<<< HEAD
-		xjs.Array.forEachAggregated([
-			this.children[1],
-			this.children[2],
-		], (c) => c.typeCheck(validator));
-=======
 		this.children[2].typeCheck(validator);
->>>>>>> 07bae35d
 		const assignee_type: SolidLanguageType = this.children[1].assess(validator);
 		const assigned_type: SolidLanguageType = this.children[2].type(validator);
 		if (
@@ -1298,11 +1245,7 @@
 	}
 	/** @overrides ASTNodeSolid */
 	typeCheck(validator: Validator): void {
-<<<<<<< HEAD
-		xjs.Array.forEachAggregated(this.children, (c) => c.typeCheck(validator));
-=======
 		this.children[1].typeCheck(validator);
->>>>>>> 07bae35d
 		const assignee_type: SolidLanguageType = this.children[0].type(validator);
 		const assigned_type: SolidLanguageType = this.children[1].type(validator);
 		if (
@@ -1330,17 +1273,6 @@
 		super(start_node, {}, children)
 	}
 	/** @implements ASTNodeSolid */
-<<<<<<< HEAD
-	varCheck(validator: Validator): void {
-		return xjs.Array.forEachAggregated(this.children, (c) => c.varCheck(validator));
-	}
-	/** @implements ASTNodeSolid */
-	typeCheck(validator: Validator): void {
-		return xjs.Array.forEachAggregated(this.children, (c) => c.typeCheck(validator));
-	}
-	/** @implements ASTNodeSolid */
-=======
->>>>>>> 07bae35d
 	build(builder: Builder): InstructionNone | InstructionModule {
 		return (!this.children.length)
 			? new InstructionNone()
