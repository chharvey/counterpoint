import {
	Token,
	ParseNode,
	ASTNode,
	NonemptyArray,
} from '@chharvey/parser';
import * as assert from 'assert';
import * as xjs from 'extrajs'
import {
	SolidConfig,
	CONFIG_DEFAULT,
	Dev,
} from '../core/index.js';
import {
	Keyword,
	TOKEN,
	PARSER,
	ParserSolid as Parser,
} from '../parser/index.js';
import {
	SolidType,
	SolidTypeConstant,
	SolidTypeTuple,
	SolidTypeRecord,
	SolidObject,
	SolidNull,
	SolidBoolean,
	SolidNumber,
	Int16,
	Float64,
	SolidString,
	SolidTuple,
	SolidRecord,
	SolidMapping,
<<<<<<< HEAD
} from '../typer/';
import {
	Decorator,
} from './Decorator';
import {
	Validator,
} from './Validator';
import {
	SymbolKind,
	SymbolStructure,
	SymbolStructureVar,
	SymbolStructureType,
} from './SymbolStructure';
=======
} from '../typer/index.js';
>>>>>>> 5fea211c
import {
	Builder,
	Instruction,
	INST,
} from '../builder/index.js';
import {
	ReferenceError01,
	ReferenceError03,
	AssignmentError01,
	AssignmentError10,
	TypeError01,
	TypeError03,
	NanError01,
	NanError02,
} from '../error/index.js';
import {
	Operator,
	ValidTypeOperator,
	ValidOperatorUnary,
	ValidOperatorBinary,
	ValidOperatorArithmetic,
	ValidOperatorComparative,
	ValidOperatorEquality,
	ValidOperatorLogical,
} from './Operator.js';
import {Decorator} from './Decorator.js';
import {Validator} from './Validator.js';
import {
	SymbolKind,
	SymbolStructure,
	SymbolStructureVar,
	SymbolStructureType,
} from './SymbolStructure.js';



function bothNumeric(t0: SolidType, t1: SolidType): boolean {
	return t0.isSubtypeOf(SolidNumber) && t1.isSubtypeOf(SolidNumber)
}
function eitherFloats(t0: SolidType, t1: SolidType): boolean {
	return t0.isSubtypeOf(Float64) || t1.isSubtypeOf(Float64)
}
function bothFloats(t0: SolidType, t1: SolidType): boolean {
	return t0.isSubtypeOf(Float64) && t1.isSubtypeOf(Float64)
}
function neitherFloats(t0: SolidType, t1: SolidType): boolean {
	return !eitherFloats(t0, t1)
}
function oneFloats(t0: SolidType, t1: SolidType): boolean {
	return !neitherFloats(t0, t1) && !bothFloats(t0, t1)
}



export abstract class ASTNodeSolid extends ASTNode {
	/**
	 * Construct a new ASTNodeSolid object.
	 *
	 * @param start_node - The initial node in the parse tree to which this ASTNode corresponds.
	 * @param children   - The set of child inputs that creates this ASTNode.
	 * @param attributes - Any other attributes to attach.
	 */
	constructor(
		start_node: Token|ParseNode,
		attributes: {[key: string]: unknown} = {},
		override readonly children: readonly ASTNodeSolid[] = [],
	) {
		super(start_node, attributes, children)
	}

	/**
	 * Perform definite assignment phase of semantic analysis:
	 * - Check that all variables have been assigned before being used.
	 * - Check that no varaible is declared more than once.
	 * - Check that fixed variables are not reassigned.
	 * @param validator a record of declared variable symbols
	 */
	varCheck(validator: Validator): void {
		return this.children.forEach((c) => c.varCheck(validator));
	}

	/**
	 * Type-check the node as part of semantic analysis.
	 * @param validator stores validation information
	 */
	typeCheck(validator: Validator): void {
		return this.children.forEach((c) => c.typeCheck(validator));
	}

	/**
	 * Give directions to the runtime code builder.
	 * @param builder the builder to direct
	 * @return the directions to print
	 */
	abstract build(builder: Builder): Instruction;
}



export class ASTNodeKey extends ASTNodeSolid {
	declare readonly children: readonly [];
	readonly id: bigint;
	constructor (start_node: TOKEN.TokenKeyword | TOKEN.TokenIdentifier) {
		super(start_node, {id: start_node.cook()});
		this.id = start_node.cook()!;
	}
	override build(builder: Builder): Instruction {
		throw builder && 'ASTNodeKey#build not yet supported.';
	}
}
export class ASTNodeItemType extends ASTNodeSolid {
	constructor (
		start_node:
			| PARSER.ParseNodeEntryType
			| PARSER.ParseNodeEntryType_Optional
		,
		readonly optional: boolean,
		override readonly children: readonly [ASTNodeType],
	) {
		super(start_node, {optional}, children);
	}
	/** @implements ASTNodeSolid */
	build(builder: Builder): Instruction {
		throw builder && 'ASTNodeItemType#build not yet supported.';
	}
}
export class ASTNodePropertyType extends ASTNodeSolid {
	constructor (
		start_node:
			| PARSER.ParseNodeEntryType_Named
			| PARSER.ParseNodeEntryType_Named_Optional
		,
		readonly optional: boolean,
		override readonly children: readonly [ASTNodeKey, ASTNodeType],
	) {
		super(start_node, {optional}, children);
	}
	override build(builder: Builder): Instruction {
		throw builder && 'ASTNodePropertyType#build not yet supported.';
	}
}
export class ASTNodeIndex extends ASTNodeSolid {
	constructor (
		start_node: PARSER.ParseNodePropertyAccess,
		override readonly children: readonly [ASTNodeConstant],
	) {
		super(start_node, {}, children);
	}
	override build(builder: Builder): Instruction {
		throw builder && 'ASTNodeIndex#build not yet supported.';
	}
}
export class ASTNodeProperty extends ASTNodeSolid {
	constructor (
		start_node: PARSER.ParseNodeProperty,
		override readonly children: readonly [ASTNodeKey, ASTNodeExpression],
	) {
		super(start_node, {}, children);
	}
	override build(builder: Builder): Instruction {
		throw builder && 'ASTNodeProperty#build not yet supported.';
	}
}
export class ASTNodeCase extends ASTNodeSolid {
	constructor (
		start_node: PARSER.ParseNodeCase,
		override readonly children: [ASTNodeExpression, ASTNodeExpression],
	) {
		super(start_node, {}, children);
	}
	override build(builder: Builder): Instruction {
		throw builder && 'ASTNodeCase#build not yet supported.';
	}
}
/**
 * A sematic node representing a type.
 * Known subclasses:
 * - ASTNodeTypeConstant
 * - ASTNodeTypeAlias
 * - ASTNodeTypeTuple
 * - ASTNodeTypeRecord
 * - ASTNodeTypeOperation
 */
export abstract class ASTNodeType extends ASTNodeSolid {
	/**
	 * Construct a new ASTNodeType from a source text and optionally a configuration.
	 * The source text must parse successfully.
	 * @param src    the source text
	 * @param config the configuration
	 * @returns      a new ASTNodeType representing the given source
	 */
	static fromSource(src: string, config: SolidConfig = CONFIG_DEFAULT): ASTNodeType {
		const statement: ASTNodeDeclarationType = ASTNodeDeclarationType.fromSource(`type T = ${ src };`, config);
		return statement.children[1];
	}
	private assessed?: SolidType;
	/**
	 * @final
	 */
	override typeCheck(_validator: Validator): void {
		return; // no type-checking necessary
	}
	/**
	 * @final
	 */
	override build(_builder: Builder): INST.InstructionNone {
		return new INST.InstructionNone();
	}
	/**
	 * Assess the type-value of this node at compile-time.
	 * @param validator a record of declared variable symbols
	 * @returns the computed type-value of this node
	 * @final
	 */
	assess(validator: Validator): SolidType {
		return this.assessed ||= this.assess_do(validator);
	}
	protected abstract assess_do(validator: Validator): SolidType;
}
export class ASTNodeTypeConstant extends ASTNodeType {
	static override fromSource(src: string, config: SolidConfig = CONFIG_DEFAULT): ASTNodeTypeConstant {
		const typ: ASTNodeType = ASTNodeType.fromSource(src, config);
		assert.ok(typ instanceof ASTNodeTypeConstant);
		return typ;
	}
	declare readonly children: readonly [];
	readonly value: SolidType;
	constructor (start_node: TOKEN.TokenKeyword | TOKEN.TokenNumber | TOKEN.TokenString) {
		const value: SolidType =
			(start_node instanceof TOKEN.TokenKeyword) ?
				(start_node.source === Keyword.BOOL)  ? SolidBoolean :
				(start_node.source === Keyword.FALSE) ? SolidBoolean.FALSETYPE :
				(start_node.source === Keyword.TRUE ) ? SolidBoolean.TRUETYPE :
				(start_node.source === Keyword.INT)   ? Int16 :
				(start_node.source === Keyword.FLOAT) ? Float64 :
				(start_node.source === Keyword.STR)   ? SolidString :
				(start_node.source === Keyword.OBJ)   ? SolidObject :
				SolidNull
			: (start_node instanceof TOKEN.TokenNumber) ?
				new SolidTypeConstant(
					start_node.isFloat
						? new Float64(start_node.cook())
						: new Int16(BigInt(start_node.cook()))
				)
			: SolidNull;
		super(start_node, {value});
		this.value = value
	}
	protected override assess_do(_validator: Validator): SolidType {
		return this.value
	}
}
export class ASTNodeTypeAlias extends ASTNodeType {
	static override fromSource(src: string, config: SolidConfig = CONFIG_DEFAULT): ASTNodeTypeAlias {
		const typ: ASTNodeType = ASTNodeType.fromSource(src, config);
		assert.ok(typ instanceof ASTNodeTypeAlias);
		return typ;
	}
	declare readonly children: readonly [];
	readonly id: bigint;
	constructor (start_node: TOKEN.TokenIdentifier) {
		super(start_node, {id: start_node.cook()})
		this.id = start_node.cook()!;
	}
	override varCheck(validator: Validator): void {
		if (!validator.hasSymbol(this.id)) {
			throw new ReferenceError01(this);
		};
		if (validator.getSymbolInfo(this.id)! instanceof SymbolStructureVar) {
			throw new ReferenceError03(this, SymbolKind.VALUE, SymbolKind.TYPE);
		};
	}
	protected override assess_do(validator: Validator): SolidType {
		if (validator.hasSymbol(this.id)) {
			const symbol: SymbolStructure = validator.getSymbolInfo(this.id)!;
			if (symbol instanceof SymbolStructureType) {
				return symbol.value;
			};
		};
		return SolidType.UNKNOWN;
	}
}
export class ASTNodeTypeTuple extends ASTNodeType {
	static override fromSource(src: string, config: SolidConfig = CONFIG_DEFAULT): ASTNodeTypeTuple {
		const typ: ASTNodeType = ASTNodeType.fromSource(src, config);
		assert.ok(typ instanceof ASTNodeTypeTuple);
		return typ;
	}
	constructor (
		start_node: PARSER.ParseNodeTypeTupleLiteral,
<<<<<<< HEAD
		override readonly children: Readonly<NonemptyArray<ASTNodeItemType>>,
	) {
		super(start_node, {}, children);
	}
	/** @implements ASTNodeType */
	protected assess_do(validator: Validator): SolidType {
		return new SolidTypeTuple(this.children.map((c) => c.children[0].assess(validator)));
=======
		override readonly children: readonly ASTNodeType[],
	) {
		super(start_node, {}, children);
	}
	protected override assess_do(validator: Validator): SolidType {
		return new SolidTypeTuple(this.children.map((c) => c.assess(validator)));
>>>>>>> 5fea211c
	}
}
export class ASTNodeTypeRecord extends ASTNodeType {
	static override fromSource(src: string, config: SolidConfig = CONFIG_DEFAULT): ASTNodeTypeRecord {
		const typ: ASTNodeType = ASTNodeType.fromSource(src, config);
		assert.ok(typ instanceof ASTNodeTypeRecord);
		return typ;
	}
	constructor (
		start_node: PARSER.ParseNodeTypeRecordLiteral,
		override readonly children: Readonly<NonemptyArray<ASTNodePropertyType>>,
	) {
		super(start_node, {}, children);
	}
	protected override assess_do(validator: Validator): SolidType {
		return new SolidTypeRecord(new Map(this.children.map((c) => [
			c.children[0].id,
			c.children[1].assess(validator),
		])));
	}
}
export abstract class ASTNodeTypeOperation extends ASTNodeType {
	static override fromSource(src: string, config: SolidConfig = CONFIG_DEFAULT): ASTNodeTypeOperation {
		const typ: ASTNodeType = ASTNodeType.fromSource(src, config);
		assert.ok(typ instanceof ASTNodeTypeOperation);
		return typ;
	}
	constructor (
		start_node: ParseNode,
		readonly operator: ValidTypeOperator,
		override readonly children: Readonly<NonemptyArray<ASTNodeType>>,
	) {
		super(start_node, {operator}, children)
	}
}
export class ASTNodeTypeOperationUnary extends ASTNodeTypeOperation {
	static override fromSource(src: string, config: SolidConfig = CONFIG_DEFAULT): ASTNodeTypeOperationUnary {
		const typ: ASTNodeTypeOperation = ASTNodeTypeOperation.fromSource(src, config);
		assert.ok(typ instanceof ASTNodeTypeOperationUnary);
		return typ;
	}
	constructor (
		start_node: ParseNode,
		operator: ValidTypeOperator,
		override readonly children: readonly [ASTNodeType],
	) {
		super(start_node, operator, children)
		if ([Operator.OREXCP].includes(this.operator)) {
			throw new TypeError(`Operator ${ this.operator } not yet supported.`);
		}
	}
	protected override assess_do(validator: Validator): SolidType {
		return (this.operator === Operator.ORNULL)
			? this.children[0].assess(validator).union(SolidNull)
			: (() => { throw new Error(`Operator ${ Operator[this.operator] } not found.`) })()
	}
}
export class ASTNodeTypeOperationBinary extends ASTNodeTypeOperation {
	static override fromSource(src: string, config: SolidConfig = CONFIG_DEFAULT): ASTNodeTypeOperationBinary {
		const typ: ASTNodeTypeOperation = ASTNodeTypeOperation.fromSource(src, config);
		assert.ok(typ instanceof ASTNodeTypeOperationBinary);
		return typ;
	}
	constructor (
		start_node: ParseNode,
		operator: ValidTypeOperator,
		override readonly children: readonly [ASTNodeType, ASTNodeType],
	) {
		super(start_node, operator, children)
	}
	protected override assess_do(validator: Validator): SolidType {
		return (
			(this.operator === Operator.AND) ? this.children[0].assess(validator).intersect(this.children[1].assess(validator)) :
			(this.operator === Operator.OR)  ? this.children[0].assess(validator).union    (this.children[1].assess(validator)) :
			(() => { throw new Error(`Operator ${ Operator[this.operator] } not found.`) })()
		)
	}
}
/**
 * A sematic node representing an expression.
 * Known subclasses:
 * - ASTNodeConstant
 * - ASTNodeVariable
 * - ASTNodeTemplate
 * - ASTNodeTuple
 * - ASTNodeRecord
 * - ASTNodeMapping
 * - ASTNodeAccess
 * - ASTNodeOperation
 */
export abstract class ASTNodeExpression extends ASTNodeSolid {
	/**
	 * Construct a new ASTNodeExpression from a source text and optionally a configuration.
	 * The source text must parse successfully.
	 * @param src    the source text
	 * @param config the configuration
	 * @returns      a new ASTNodeExpression representing the given source
	 */
	static fromSource(src: string, config: SolidConfig = CONFIG_DEFAULT): ASTNodeExpression {
		const statement: ASTNodeStatement = ASTNodeStatement.fromSource(src, config);
		assert.ok(statement instanceof ASTNodeStatementExpression);
		assert.strictEqual(statement.children.length, 1, 'semantic statement should have 1 child');
		return statement.children[0]!;
	}
	private typed?: SolidType;
	private assessed?: SolidObject | null;
	/**
	 * Determine whether this expression should build to a float-type instruction.
	 * @return Should the built instruction be type-coerced into a floating-point number?
	 */
	abstract get shouldFloat(): boolean;
	/**
	 * @final
	 */
	override typeCheck(validator: Validator): void {
		this.type(validator); // assert does not throw
	}
	/**
	 * @param to_float Should the returned instruction be type-coerced into a floating-point number?
	 * @final
	 */
	override build(builder: Builder, to_float?: boolean): INST.InstructionExpression {
		const assessed: SolidObject | null = (builder.config.compilerOptions.constantFolding) ? this.assess(builder.validator) : null;
		return (!!assessed) ? INST.InstructionConst.fromAssessment(assessed, to_float) : this.build_do(builder, to_float);
	}
	protected abstract build_do(builder: Builder, to_float?: boolean): INST.InstructionExpression;
	/**
	 * The Type of this expression.
	 * @param validator stores validation and configuration information
	 * @return the compile-time type of this node
	 * @final
	 */
	type(validator: Validator): SolidType {
		if (!this.typed) {
			this.typed = this.type_do(validator); // type-check first, to re-throw any TypeErrors
			if (validator.config.compilerOptions.constantFolding) {
				const assessed: SolidObject | null = this.assess(validator);
				if (!!assessed) {
					this.typed = new SolidTypeConstant(assessed);
				};
			};
		};
		return this.typed;
	}
	protected abstract type_do(validator: Validator): SolidType;
	/**
	 * Assess the value of this node at compile-time, if possible.
	 * If {@link SolidConfig|constant folding} is off, this should not be called.
	 * @param validator stores validation and configuration information
	 * @return the computed value of this node, or an abrupt completion if the value cannot be computed by the compiler
	 * @final
	 */
	assess(validator: Validator): SolidObject | null {
		return this.assessed ||= this.assess_do(validator);
	}
	protected abstract assess_do(validator: Validator): SolidObject | null;
}
export class ASTNodeConstant extends ASTNodeExpression {
	static override fromSource(src: string, config: SolidConfig = CONFIG_DEFAULT): ASTNodeConstant {
		const expression: ASTNodeExpression = ASTNodeExpression.fromSource(src, config);
		assert.ok(expression instanceof ASTNodeConstant);
		return expression;
	}
	declare readonly children: readonly [];
	readonly value: SolidObject;
	constructor (start_node: TOKEN.TokenKeyword | TOKEN.TokenNumber | TOKEN.TokenString | TOKEN.TokenTemplate) {
		const value: SolidObject =
			(start_node instanceof TOKEN.TokenKeyword) ?
				(start_node.source === Keyword.FALSE) ? SolidBoolean.FALSE :
				(start_node.source === Keyword.TRUE ) ? SolidBoolean.TRUE  :
				SolidNull.NULL
			:
			(start_node instanceof TOKEN.TokenNumber) ?
				start_node.isFloat ? new Float64(start_node.cook()) : new Int16(BigInt(start_node.cook()))
			:
			(Dev.supports('literalString-cook')) ? new SolidString(start_node.cook()) : (() => { throw new Error('`literalString-cook` not yet supported.'); })();
		super(start_node, {value})
		this.value = value
	}
	override get shouldFloat(): boolean {
		return this.value instanceof Float64
	}
	protected override build_do(builder: Builder, to_float: boolean = false): INST.InstructionConst {
		return INST.InstructionConst.fromAssessment(this.assess_do(builder.validator), to_float);
	}
	protected override type_do(validator: Validator): SolidType {
		// No need to call `this.assess(validator)` and then unwrap again; just use `this.value`.
		return (validator.config.compilerOptions.constantFolding) ? new SolidTypeConstant(this.value) :
		(this.value instanceof SolidNull)    ? SolidNull :
		(this.value instanceof SolidBoolean) ? SolidBoolean :
		(this.value instanceof Int16)        ? Int16 :
		(this.value instanceof Float64)      ? Float64 :
		(Dev.supports('stringConstant-assess') && this.value instanceof SolidString)  ? SolidString :
		SolidObject
	}
	protected override assess_do(_validator: Validator): SolidObject {
		if (this.value instanceof SolidString && !Dev.supports('stringConstant-assess')) {
			throw new Error('`stringConstant-assess` not yet supported.');
		};
		return this.value;
	}
}
export class ASTNodeVariable extends ASTNodeExpression {
	static override fromSource(src: string, config: SolidConfig = CONFIG_DEFAULT): ASTNodeVariable {
		const expression: ASTNodeExpression = ASTNodeExpression.fromSource(src, config);
		assert.ok(expression instanceof ASTNodeVariable);
		return expression;
	}
	declare readonly children: readonly [];
	readonly id: bigint;
	constructor (start_node: TOKEN.TokenIdentifier) {
		super(start_node, {id: start_node.cook()})
		this.id = start_node.cook()!;
	}
	override get shouldFloat(): boolean {
		return this.type(new Validator()).isSubtypeOf(Float64);
	}
	override varCheck(validator: Validator): void {
		if (!validator.hasSymbol(this.id)) {
			throw new ReferenceError01(this);
		};
		if (validator.getSymbolInfo(this.id)! instanceof SymbolStructureType) {
			throw new ReferenceError03(this, SymbolKind.TYPE, SymbolKind.VALUE);
			// TODO: When Type objects are allowed as runtime values, this should be removed and checked by the type checker (`this#typeCheck`).
		};
	}
	protected override build_do(_builder: Builder, to_float: boolean = false): INST.InstructionGlobalGet {
		return new INST.InstructionGlobalGet(this.id, to_float || this.shouldFloat);
	}
	protected override type_do(validator: Validator): SolidType {
		if (validator.hasSymbol(this.id)) {
			const symbol: SymbolStructure = validator.getSymbolInfo(this.id)!;
			if (symbol instanceof SymbolStructureVar) {
				return symbol.type;
			};
		};
		return SolidType.UNKNOWN;
	}
	protected override assess_do(validator: Validator): SolidObject | null {
		if (validator.hasSymbol(this.id)) {
			const symbol: SymbolStructure = validator.getSymbolInfo(this.id)!;
			if (symbol instanceof SymbolStructureVar && !symbol.unfixed) {
				return symbol.value;
			};
		};
		return null;
	}
}
export class ASTNodeTemplate extends ASTNodeExpression {
	static override fromSource(src: string, config: SolidConfig = CONFIG_DEFAULT): ASTNodeTemplate {
		const expression: ASTNodeExpression = ASTNodeExpression.fromSource(src, config);
		assert.ok(expression instanceof ASTNodeTemplate);
		return expression;
	}
	constructor(
		start_node: ParseNode,
		override readonly children: // FIXME spread types
			| readonly [ASTNodeConstant]
			| readonly [ASTNodeConstant,                                                           ASTNodeConstant]
			| readonly [ASTNodeConstant, ASTNodeExpression,                                        ASTNodeConstant]
			// | readonly [ASTNodeConstant,                    ...ASTNodeTemplatePartialChildrenType, ASTNodeConstant]
			// | readonly [ASTNodeConstant, ASTNodeExpression, ...ASTNodeTemplatePartialChildrenType, ASTNodeConstant]
			| readonly ASTNodeExpression[]
		,
	) {
		super(start_node, {}, children)
	}
	override get shouldFloat(): boolean {
		throw new Error('ASTNodeTemplate#shouldFloat not yet supported.');
	}
	protected override build_do(_builder: Builder): INST.InstructionExpression {
		throw new Error('ASTNodeTemplate#build_do not yet supported.');
	}
	protected override type_do(_validator: Validator): SolidType {
		return SolidString
	}
<<<<<<< HEAD
	/** @implements ASTNodeExpression */
	protected assess_do(validator: Validator): SolidString | null {
		const concat: string | null = [...this.children].map((expr) => {
			const assessed: SolidObject | null = expr.assess(validator);
			return assessed && assessed.toString();
		}).reduce((accum, value) => ([accum, value].includes(null)) ? null : accum!.concat(value!), '');
		return (concat === null) ? null : new SolidString(concat);
	}
}
export class ASTNodeEmptyCollection extends ASTNodeExpression {
	static override fromSource(src: string, config: SolidConfig = CONFIG_DEFAULT): ASTNodeEmptyCollection {
		const expression: ASTNodeExpression = ASTNodeExpression.fromSource(src, config);
		assert.ok(expression instanceof ASTNodeEmptyCollection);
		return expression;
	}
	declare readonly children: readonly [];
	constructor (start_node: PARSER.ParseNodeExpressionUnit) {
		super(start_node);
	}
	/** @implements ASTNodeExpression */
	get shouldFloat(): boolean {
		throw 'ASTNodeEmptyCollection#shouldFloat not yet supported.';
	}
	/** @implements ASTNodeExpression */
	protected build_do(builder: Builder): InstructionExpression {
		throw builder && 'ASTNodeEmptyCollection#build_do not yet supported.';
	}
	/** @implements ASTNodeExpression */
	protected type_do(_validator: Validator): SolidType {
		return new SolidTypeTuple().intersect(new SolidTypeRecord());
=======
	protected override assess_do(validator: Validator): SolidString | null {
		const assesses: (SolidObject | null)[] = [...this.children].map((expr) => expr.assess(validator));
		return (assesses.includes(null))
			? null
			: (assesses as SolidObject[])
				.map((value) => value.toSolidString())
				.reduce((a, b) => a.concatenate(b));
>>>>>>> 5fea211c
	}
	/** @implements ASTNodeExpression */
	protected assess_do(_validator: Validator): SolidObject | null {
		return null;
	}
}
export class ASTNodeTuple extends ASTNodeExpression {
	static override fromSource(src: string, config: SolidConfig = CONFIG_DEFAULT): ASTNodeTuple {
		const expression: ASTNodeExpression = ASTNodeExpression.fromSource(src, config);
		assert.ok(expression instanceof ASTNodeTuple);
		return expression;
	}
	constructor (
		start_node: PARSER.ParseNodeTupleLiteral,
		override readonly children: readonly ASTNodeExpression[],
	) {
		super(start_node, {}, children);
	}
	override get shouldFloat(): boolean {
		throw 'ASTNodeTuple#shouldFloat not yet supported.';
	}
<<<<<<< HEAD
	/** @implements ASTNodeExpression */
	protected type_do(validator: Validator): SolidType {
		return new SolidTypeTuple(this.children.map((c) => c.type(validator)));
	}
	/** @implements ASTNodeExpression */
	protected assess_do(validator: Validator): SolidObject | null {
=======
	protected override build_do(builder: Builder): INST.InstructionExpression {
		throw builder && 'ASTNodeTuple#build_do not yet supported.';
	}
	protected override type_do(validator: Validator): SolidType {
		return new SolidTypeTuple(this.children.map((c) => c.type(validator)));
	}
	protected override assess_do(validator: Validator): SolidObject | null {
>>>>>>> 5fea211c
		const items: readonly (SolidObject | null)[] = this.children.map((c) => c.assess(validator));
		return (items.includes(null))
			? null
			: new SolidTuple<SolidObject>(items as SolidObject[]);
	}
}
export class ASTNodeRecord extends ASTNodeExpression {
	static override fromSource(src: string, config: SolidConfig = CONFIG_DEFAULT): ASTNodeRecord {
		const expression: ASTNodeExpression = ASTNodeExpression.fromSource(src, config);
		assert.ok(expression instanceof ASTNodeRecord);
		return expression;
	}
	constructor (
		start_node: PARSER.ParseNodeRecordLiteral,
		override readonly children: Readonly<NonemptyArray<ASTNodeProperty>>,
	) {
		super(start_node, {}, children);
	}
	override get shouldFloat(): boolean {
		throw 'ASTNodeRecord#shouldFloat not yet supported.';
	}
	protected override build_do(builder: Builder): INST.InstructionExpression {
		throw builder && 'ASTNodeRecord#build_do not yet supported.';
	}
<<<<<<< HEAD
	/** @implements ASTNodeExpression */
	protected type_do(validator: Validator): SolidType {
=======
	protected override type_do(validator: Validator): SolidType {
>>>>>>> 5fea211c
		return new SolidTypeRecord(new Map(this.children.map((c) => [
			c.children[0].id,
			c.children[1].type(validator),
		])));
	}
<<<<<<< HEAD
	/** @implements ASTNodeExpression */
	protected assess_do(validator: Validator): SolidObject | null {
=======
	protected override assess_do(validator: Validator): SolidObject | null {
>>>>>>> 5fea211c
		const properties: ReadonlyMap<bigint, SolidObject | null> = new Map(this.children.map((c) => [
			c.children[0].id,
			c.children[1].assess(validator),
		]));
		return ([...properties].map((p) => p[1]).includes(null))
			? null
			: new SolidRecord<SolidObject>(properties as ReadonlyMap<bigint, SolidObject>);
	}
}
export class ASTNodeMapping extends ASTNodeExpression {
	static override fromSource(src: string, config: SolidConfig = CONFIG_DEFAULT): ASTNodeMapping {
		const expression: ASTNodeExpression = ASTNodeExpression.fromSource(src, config);
		assert.ok(expression instanceof ASTNodeMapping);
		return expression;
	}
	constructor (
		start_node: PARSER.ParseNodeMappingLiteral,
		override readonly children: Readonly<NonemptyArray<ASTNodeCase>>,
	) {
		super(start_node, {}, children);
	}
	override get shouldFloat(): boolean {
		throw 'ASTNodeMapping#shouldFloat not yet supported.';
	}
	protected override build_do(builder: Builder): INST.InstructionExpression {
		throw builder && 'ASTNodeMapping#build_do not yet supported.';
	}
<<<<<<< HEAD
	/** @implements ASTNodeExpression */
	protected type_do(_validator: Validator): SolidType {
		return SolidObject;
=======
	protected override type_do(_validator: Validator): SolidType {
		return SolidMapping;
	}
	protected override assess_do(validator: Validator): SolidObject | null {
		const cases: ReadonlyMap<SolidObject | null, SolidObject | null> = new Map(this.children.map((c) => [
			c.children[0].assess(validator),
			c.children[1].assess(validator),
		]));
		return ([...cases].some((c) => c[0] === null || c[1] === null))
			? null
			: new SolidMapping<SolidObject, SolidObject>(cases as ReadonlyMap<SolidObject, SolidObject>);
>>>>>>> 5fea211c
	}
	/** @implements ASTNodeExpression */
	protected assess_do(validator: Validator): SolidObject | null {
		const cases: ReadonlyMap<SolidObject | null, SolidObject | null> = new Map(this.children.map((c) => [
			c.children[0].assess(validator),
			c.children[1].assess(validator),
		]));
		return ([...cases].some((c) => c[0] === null || c[1] === null))
			? null
			: new SolidMapping<SolidObject, SolidObject>(cases as ReadonlyMap<SolidObject, SolidObject>);
	}
}
export class ASTNodeAccess extends ASTNodeExpression {
	static override fromSource(src: string, config: SolidConfig = CONFIG_DEFAULT): ASTNodeAccess {
		const expression: ASTNodeExpression = ASTNodeExpression.fromSource(src, config);
		assert.ok(expression instanceof ASTNodeAccess);
		return expression;
	}
	constructor (
		start_node: PARSER.ParseNodeExpressionCompound,
		override readonly children: readonly [ASTNodeExpression, ASTNodeIndex | ASTNodeKey | ASTNodeExpression],
	) {
		super(start_node, {}, children);
	}
	override get shouldFloat(): boolean {
		throw 'ASTNodeAccess#shouldFloat not yet supported.';
	}
	/** @implements ASTNodeExpression */
	protected build_do(builder: Builder): InstructionExpression {
		throw builder && 'ASTNodeAccess#build_do not yet supported.';
	}
	/** @implements ASTNodeExpression */
	protected type_do(validator: Validator): SolidType {
		throw validator && 'ASTNodeAccess#type_do not yet supported.';
	}
	/** @implements ASTNodeExpression */
	protected assess_do(validator: Validator): SolidObject | null {
		throw validator && 'ASTNodeAccess#assess_do not yet supported.';
	}
}
export abstract class ASTNodeOperation extends ASTNodeExpression {
	static override fromSource(src: string, config: SolidConfig = CONFIG_DEFAULT): ASTNodeOperation {
		const expression: ASTNodeExpression = ASTNodeExpression.fromSource(src, config);
		assert.ok(expression instanceof ASTNodeOperation);
		return expression;
	}
	override readonly tagname: string = 'Operation' // TODO remove after refactoring tests using `#serialize`
	constructor(
		start_node: ParseNode,
		operator: Operator,
		override readonly children: Readonly<NonemptyArray<ASTNodeExpression>>,
	) {
		super(start_node, {operator}, children)
	}
}
export class ASTNodeOperationUnary extends ASTNodeOperation {
	static override fromSource(src: string, config: SolidConfig = CONFIG_DEFAULT): ASTNodeOperationUnary {
		const expression: ASTNodeExpression = ASTNodeExpression.fromSource(src, config);
		assert.ok(expression instanceof ASTNodeOperationUnary);
		return expression;
	}
	constructor(
		start_node: ParseNode,
		readonly operator: ValidOperatorUnary,
		override readonly children: readonly [ASTNodeExpression],
	) {
		super(start_node, operator, children)
	}
	override get shouldFloat(): boolean {
		return this.children[0].shouldFloat
	}
	protected override build_do(builder: Builder, to_float: boolean = false): INST.InstructionUnop {
		const tofloat: boolean = to_float || this.shouldFloat
		return new INST.InstructionUnop(
			this.operator,
			this.children[0].build(builder, tofloat),
		)
	}
	protected override type_do(validator: Validator): SolidType {
		const t0: SolidType = this.children[0].type(validator);
		return (
			(this.operator === Operator.NOT) ? (
				(t0.isSubtypeOf(SolidNull.union(SolidBoolean.FALSETYPE))) ? SolidBoolean.TRUETYPE :
				(SolidNull.isSubtypeOf(t0) || SolidBoolean.FALSETYPE.isSubtypeOf(t0)) ? SolidBoolean :
				SolidBoolean.FALSETYPE
			) :
			(this.operator === Operator.EMP) ? SolidBoolean :
			/* (this.operator === Operator.NEG) */ (t0.isSubtypeOf(SolidNumber)) ? t0 : (() => { throw new TypeError01(this); })()
		);
	}
	protected override assess_do(validator: Validator): SolidObject | null {
		const assess0: SolidObject | null = this.children[0].assess(validator);
		if (!assess0) {
			return assess0
		}
		const v0: SolidObject = assess0;
		return (
			(this.operator === Operator.NOT) ? v0.isTruthy.not :
			(this.operator === Operator.EMP) ? v0.isTruthy.not.or(v0.isEmpty) :
			(this.operator === Operator.NEG) ? this.foldNumeric(v0 as SolidNumber<any>) :
			(() => { throw new ReferenceError(`Operator ${ Operator[this.operator] } not found.`) })()
		)
	}
	private foldNumeric<T extends SolidNumber<T>>(z: T): T {
		try {
			return new Map<Operator, (z: T) => T>([
				[Operator.AFF, (z) => z],
				[Operator.NEG, (z) => z.neg()],
			]).get(this.operator)!(z)
		} catch (err) {
			if (err instanceof xjs.NaNError) {
				throw new NanError01(this)
			} else {
				throw err
			}
		}
	}
}
export abstract class ASTNodeOperationBinary extends ASTNodeOperation {
	static override fromSource(src: string, config: SolidConfig = CONFIG_DEFAULT): ASTNodeOperationBinary {
		const expression: ASTNodeExpression = ASTNodeExpression.fromSource(src, config);
		assert.ok(expression instanceof ASTNodeOperationBinary);
		return expression;
	}
	constructor(
		start_node: ParseNode,
		readonly operator: ValidOperatorBinary,
		override readonly children: readonly [ASTNodeExpression, ASTNodeExpression],
	) {
		super(start_node, operator, children)
	}
	override get shouldFloat(): boolean {
		return this.children[0].shouldFloat || this.children[1].shouldFloat
	}
	/**
	 * @final
	 */
	protected override type_do(validator: Validator): SolidType {
		return this.type_do_do(
			this.children[0].type(validator),
			this.children[1].type(validator),
			validator.config.compilerOptions.intCoercion,
		)
	}
	protected abstract type_do_do(t0: SolidType, t1: SolidType, int_coercion: boolean): SolidType;
}
export class ASTNodeOperationBinaryArithmetic extends ASTNodeOperationBinary {
	static override fromSource(src: string, config: SolidConfig = CONFIG_DEFAULT): ASTNodeOperationBinaryArithmetic {
		const expression: ASTNodeExpression = ASTNodeExpression.fromSource(src, config);
		assert.ok(expression instanceof ASTNodeOperationBinaryArithmetic);
		return expression;
	}
	constructor (
		start_node: ParseNode,
		override readonly operator: ValidOperatorArithmetic,
		children: readonly [ASTNodeExpression, ASTNodeExpression],
	) {
		super(start_node, operator, children)
	}
	protected override build_do(builder: Builder, to_float: boolean = false): INST.InstructionBinopArithmetic {
		const tofloat: boolean = to_float || this.shouldFloat
		return new INST.InstructionBinopArithmetic(
			this.operator,
			this.children[0].build(builder, tofloat),
			this.children[1].build(builder, tofloat),
		)
	}
	protected override type_do_do(t0: SolidType, t1: SolidType, int_coercion: boolean): SolidType {
		if (bothNumeric(t0, t1)) {
			if (int_coercion) {
				return (eitherFloats(t0, t1)) ? Float64 : Int16
			}
			if (bothFloats   (t0, t1)) { return Float64 }
			if (neitherFloats(t0, t1)) { return Int16 }
		}
		throw new TypeError01(this)
	}
	protected override assess_do(validator: Validator): SolidObject | null {
		const assess0: SolidObject | null = this.children[0].assess(validator);
		if (!assess0) {
			return assess0
		}
		const assess1: SolidObject | null = this.children[1].assess(validator);
		if (!assess1) {
			return assess1
		}
		const [v0, v1]: [SolidObject, SolidObject] = [assess0, assess1];
		if (this.operator === Operator.DIV && v1 instanceof SolidNumber && v1.eq0()) {
			throw new NanError02(this.children[1])
		}
		if (!(v0 instanceof SolidNumber) || !(v1 instanceof SolidNumber)) {
			// using an internal TypeError, not a SolidTypeError, as it should already be valid per `this#type`
			throw new TypeError('Both operands must be of type `SolidNumber`.')
		}
		return (
			(v0 instanceof Int16 && v1 instanceof Int16)
				? this.foldNumeric(v0, v1)
				: this.foldNumeric(
					(v0 as SolidNumber).toFloat(),
					(v1 as SolidNumber).toFloat(),
				)
		)
	}
	private foldNumeric<T extends SolidNumber<T>>(x: T, y: T): T {
		try {
			return new Map<Operator, (x: T, y: T) => T>([
				[Operator.EXP, (x, y) => x.exp(y)],
				[Operator.MUL, (x, y) => x.times(y)],
				[Operator.DIV, (x, y) => x.divide(y)],
				[Operator.ADD, (x, y) => x.plus(y)],
				// [Operator.SUB, (x, y) => x.minus(y)],
			]).get(this.operator)!(x, y)
		} catch (err) {
			if (err instanceof xjs.NaNError) {
				throw new NanError01(this)
			} else {
				throw err
			}
		}
	}
}
export class ASTNodeOperationBinaryComparative extends ASTNodeOperationBinary {
	static override fromSource(src: string, config: SolidConfig = CONFIG_DEFAULT): ASTNodeOperationBinaryComparative {
		const expression: ASTNodeExpression = ASTNodeExpression.fromSource(src, config);
		assert.ok(expression instanceof ASTNodeOperationBinaryComparative);
		return expression;
	}
	constructor (
		start_node: ParseNode,
		override readonly operator: ValidOperatorComparative,
		children: readonly [ASTNodeExpression, ASTNodeExpression],
	) {
		super(start_node, operator, children)
		if ([Operator.IS, Operator.ISNT].includes(this.operator)) {
			throw new TypeError(`Operator ${ this.operator } not yet supported.`);
		}
	}
	protected override build_do(builder: Builder, to_float: boolean = false): INST.InstructionBinopComparative {
		const tofloat: boolean = to_float || this.shouldFloat
		return new INST.InstructionBinopComparative(
			this.operator,
			this.children[0].build(builder, tofloat),
			this.children[1].build(builder, tofloat),
		)
	}
	protected override type_do_do(t0: SolidType, t1: SolidType, int_coercion: boolean): SolidType {
		if (bothNumeric(t0, t1) && (int_coercion || (
			bothFloats(t0, t1) || neitherFloats(t0, t1)
		))) {
			return SolidBoolean
		}
		throw new TypeError01(this)
	}
	protected override assess_do(validator: Validator): SolidObject | null {
		const assess0: SolidObject | null = this.children[0].assess(validator);
		if (!assess0) {
			return assess0
		}
		const assess1: SolidObject | null = this.children[1].assess(validator);
		if (!assess1) {
			return assess1
		}
		const [v0, v1]: [SolidObject, SolidObject] = [assess0, assess1];
		if (!(v0 instanceof SolidNumber) || !(v1 instanceof SolidNumber)) {
			// using an internal TypeError, not a SolidTypeError, as it should already be valid per `this#type`
			throw new TypeError('Both operands must be of type `SolidNumber`.')
		}
		return (
			(v0 instanceof Int16 && v1 instanceof Int16)
				? this.foldComparative(v0, v1)
				: this.foldComparative(
					(v0 as SolidNumber).toFloat(),
					(v1 as SolidNumber).toFloat(),
				)
		)
	}
	private foldComparative<T extends SolidNumber<T>>(x: T, y: T): SolidBoolean {
		return SolidBoolean.fromBoolean(new Map<Operator, (x: T, y: T) => boolean>([
			[Operator.LT, (x, y) => x.lt(y)],
			[Operator.GT, (x, y) => y.lt(x)],
			[Operator.LE, (x, y) => x.equal(y) || x.lt(y)],
			[Operator.GE, (x, y) => x.equal(y) || y.lt(x)],
			// [Operator.NLT, (x, y) => !x.lt(y)],
			// [Operator.NGT, (x, y) => !y.lt(x)],
		]).get(this.operator)!(x, y))
	}
}
export class ASTNodeOperationBinaryEquality extends ASTNodeOperationBinary {
	static override fromSource(src: string, config: SolidConfig = CONFIG_DEFAULT): ASTNodeOperationBinaryEquality {
		const expression: ASTNodeExpression = ASTNodeExpression.fromSource(src, config);
		assert.ok(expression instanceof ASTNodeOperationBinaryEquality);
		return expression;
	}
	constructor (
		start_node: ParseNode,
		override readonly operator: ValidOperatorEquality,
		children: readonly [ASTNodeExpression, ASTNodeExpression],
	) {
		super(start_node, operator, children)
	}
	override get shouldFloat(): boolean {
		return this.operator === Operator.EQ && super.shouldFloat
	}
	protected override build_do(builder: Builder, _to_float: boolean = false): INST.InstructionBinopEquality {
		const tofloat: boolean = builder.config.compilerOptions.intCoercion && this.shouldFloat
		return new INST.InstructionBinopEquality(
			this.operator,
			this.children[0].build(builder, tofloat),
			this.children[1].build(builder, tofloat),
		)
	}
	protected override type_do_do(t0: SolidType, t1: SolidType, int_coercion: boolean): SolidType {
		// If `a` and `b` are of disjoint numeric types, then `a is b` will always return `false`.
		// If `a` and `b` are of disjoint numeric types, then `a == b` will return `false` when `intCoercion` is off.
		if (bothNumeric(t0, t1)) {
			if (oneFloats(t0, t1) && (this.operator === Operator.ID || !int_coercion)) {
				return SolidBoolean.FALSETYPE
			}
			return SolidBoolean
		}
		if (t0.intersect(t1).isEmpty) {
			return SolidBoolean.FALSETYPE
		}
		return SolidBoolean
	}
	protected override assess_do(validator: Validator): SolidObject | null {
		const assess0: SolidObject | null = this.children[0].assess(validator);
		if (!assess0) {
			return assess0
		}
		const assess1: SolidObject | null = this.children[1].assess(validator);
		if (!assess1) {
			return assess1
		}
		const [v0, v1]: [SolidObject, SolidObject] = [assess0, assess1];
		return this.foldEquality(v0, v1);
	}
	private foldEquality(x: SolidObject, y: SolidObject): SolidBoolean {
		return SolidBoolean.fromBoolean(new Map<Operator, (x: SolidObject, y: SolidObject) => boolean>([
			[Operator.ID, (x, y) => x.identical(y)],
			[Operator.EQ, (x, y) => x.equal(y)],
			// [Operator.ISNT, (x, y) => !x.identical(y)],
			// [Operator.NEQ,  (x, y) => !x.equal(y)],
		]).get(this.operator)!(x, y))
	}
}
export class ASTNodeOperationBinaryLogical extends ASTNodeOperationBinary {
	static override fromSource(src: string, config: SolidConfig = CONFIG_DEFAULT): ASTNodeOperationBinaryLogical {
		const expression: ASTNodeExpression = ASTNodeExpression.fromSource(src, config);
		assert.ok(expression instanceof ASTNodeOperationBinaryLogical);
		return expression;
	}
	constructor (
		start_node: ParseNode,
		override readonly operator: ValidOperatorLogical,
		children: readonly [ASTNodeExpression, ASTNodeExpression],
	) {
		super(start_node, operator, children)
	}
	protected override build_do(builder: Builder, to_float: boolean = false): INST.InstructionBinopLogical {
		const tofloat: boolean = to_float || this.shouldFloat
		return new INST.InstructionBinopLogical(
			builder.varCount,
			this.operator,
			this.children[0].build(builder, tofloat),
			this.children[1].build(builder, tofloat),
		)
	}
	protected override type_do_do(t0: SolidType, t1: SolidType, _int_coercion: boolean): SolidType {
		const null_union_false: SolidType = SolidNull.union(SolidBoolean.FALSETYPE);
		function truthifyType(t: SolidType): SolidType {
			const values: Set<SolidObject> = new Set(t.values);
			values.delete(SolidNull.NULL);
			values.delete(SolidBoolean.FALSE);
			return [...values].map<SolidType>((v) => new SolidTypeConstant(v)).reduce((a, b) => a.union(b));
		}
		return (this.operator === Operator.AND)
			? (t0.isSubtypeOf(null_union_false))
				? t0
				: (SolidNull.isSubtypeOf(t0))
					? (SolidBoolean.FALSETYPE.isSubtypeOf(t0))
						? null_union_false.union(t1)
						: SolidNull.union(t1)
					: (SolidBoolean.FALSETYPE.isSubtypeOf(t0))
						? SolidBoolean.FALSETYPE.union(t1)
						: t1
			: (t0.isSubtypeOf(null_union_false))
				? t1
				: (SolidNull.isSubtypeOf(t0) || SolidBoolean.FALSETYPE.isSubtypeOf(t0))
					? truthifyType(t0).union(t1)
					: t0
	}
	protected override assess_do(validator: Validator): SolidObject | null {
		const assess0: SolidObject | null = this.children[0].assess(validator);
		if (!assess0) {
			return assess0
		}
		const v0: SolidObject = assess0;
		if (
			this.operator === Operator.AND && !v0.isTruthy.value ||
			this.operator === Operator.OR  &&  v0.isTruthy.value
		) {
			return v0;
		}
		return this.children[1].assess(validator);
	}
}
export class ASTNodeOperationTernary extends ASTNodeOperation {
	static override fromSource(src: string, config: SolidConfig = CONFIG_DEFAULT): ASTNodeOperationTernary {
		const expression: ASTNodeExpression = ASTNodeExpression.fromSource(src, config);
		assert.ok(expression instanceof ASTNodeOperationTernary);
		return expression;
	}
	constructor(
		start_node: ParseNode,
		readonly operator: Operator.COND,
		override readonly children: readonly [ASTNodeExpression, ASTNodeExpression, ASTNodeExpression],
	) {
		super(start_node, operator, children)
	}
	override get shouldFloat(): boolean {
		return this.children[1].shouldFloat || this.children[2].shouldFloat
	}
	protected override build_do(builder: Builder, to_float: boolean = false): INST.InstructionCond {
		const tofloat: boolean = to_float || this.shouldFloat
		return new INST.InstructionCond(
			this.children[0].build(builder, false),
			this.children[1].build(builder, tofloat),
			this.children[2].build(builder, tofloat),
		)
	}
	protected override type_do(validator: Validator): SolidType {
		// If `a` is of type `false`, then `typeof (if a then b else c)` is `typeof c`.
		// If `a` is of type `true`,  then `typeof (if a then b else c)` is `typeof b`.
		const t0: SolidType = this.children[0].type(validator);
		const t1: SolidType = this.children[1].type(validator);
		const t2: SolidType = this.children[2].type(validator);
		return (t0.isSubtypeOf(SolidBoolean))
			? (t0 instanceof SolidTypeConstant)
				? (t0.value === SolidBoolean.FALSE) ? t2 : t1
				: t1.union(t2)
			: (() => { throw new TypeError01(this) })()
	}
	protected override assess_do(validator: Validator): SolidObject | null {
		const assess0: SolidObject | null = this.children[0].assess(validator);
		if (!assess0) {
			return assess0
		}
		return (assess0 === SolidBoolean.TRUE)
			? this.children[1].assess(validator)
			: this.children[2].assess(validator)
	}
}
/**
 * A sematic node representing a statement.
 * There are 3 known subclasses:
 * - ASTNodeStatementExpression
 * - ASTNodeDeclaration
 * - ASTNodeAssignment
 */
export abstract class ASTNodeStatement extends ASTNodeSolid {
	/**
	 * Construct a new ASTNodeStatement from a source text and optionally a configuration.
	 * The source text must parse successfully.
	 * @param src    the source text
	 * @param config the configuration
	 * @returns      a new ASTNodeStatement representing the given source
	 */
	static fromSource(src: string, config: SolidConfig = CONFIG_DEFAULT): ASTNodeStatement {
		const goal: ASTNodeGoal = ASTNodeGoal.fromSource(src, config);
		assert.strictEqual(goal.children.length, 1, 'semantic goal should have 1 child');
		return goal.children[0];
	}
}
export class ASTNodeStatementExpression extends ASTNodeStatement {
	static override fromSource(src: string, config: SolidConfig = CONFIG_DEFAULT): ASTNodeStatementExpression {
		const statement: ASTNodeStatement = ASTNodeStatement.fromSource(src, config);
		assert.ok(statement instanceof ASTNodeStatementExpression);
		return statement;
	}
	constructor(
		start_node: ParseNode,
		override readonly children:
			| readonly []
			| readonly [ASTNodeExpression]
		,
	) {
		super(start_node, {}, children)
	}
	override build(builder: Builder): INST.InstructionNone | INST.InstructionStatement {
		return (!this.children.length)
			? new INST.InstructionNone()
			: new INST.InstructionStatement(builder.stmtCount, this.children[0].build(builder));
	}
}
/**
 * A sematic node representing a declaration.
 * There are 2 known subclasses:
 * - ASTNodeDeclarationType
 * - ASTNodeDeclarationVariable
 */
export type ASTNodeDeclaration =
	| ASTNodeDeclarationType
	| ASTNodeDeclarationVariable
export class ASTNodeDeclarationType extends ASTNodeStatement {
	static override fromSource(src: string, config: SolidConfig = CONFIG_DEFAULT): ASTNodeDeclarationType {
		const statement: ASTNodeStatement = ASTNodeStatement.fromSource(src, config);
		assert.ok(statement instanceof ASTNodeDeclarationType);
		return statement;
	}
	constructor (
		start_node: ParseNode,
		override readonly children: readonly [ASTNodeTypeAlias, ASTNodeType],
	) {
		super(start_node, {}, children);
	}
	override varCheck(validator: Validator): void {
		const variable: ASTNodeTypeAlias = this.children[0];
		if (validator.hasSymbol(variable.id)) {
			throw new AssignmentError01(variable);
		};
		this.children[1].varCheck(validator);
		validator.addSymbol(new SymbolStructureType(
			variable.id,
			variable.line_index,
			variable.col_index,
			variable.source,
			() => this.children[1].assess(validator),
		));
	}
	override typeCheck(validator: Validator): void {
		this.children[1].typeCheck(validator);
		return validator.getSymbolInfo(this.children[0].id)?.assess();
	}
	override build(_builder: Builder): INST.InstructionNone {
		return new INST.InstructionNone();
	}
}
export class ASTNodeDeclarationVariable extends ASTNodeStatement {
	static override fromSource(src: string, config: SolidConfig = CONFIG_DEFAULT): ASTNodeDeclarationVariable {
		const statement: ASTNodeStatement = ASTNodeStatement.fromSource(src, config);
		assert.ok(statement instanceof ASTNodeDeclarationVariable);
		return statement;
	}
	constructor (
		start_node: ParseNode,
		readonly unfixed: boolean,
		override readonly children: readonly [ASTNodeVariable, ASTNodeType, ASTNodeExpression],
	) {
		super(start_node, {unfixed}, children)
	}
	override varCheck(validator: Validator): void {
		const variable: ASTNodeVariable = this.children[0];
		if (validator.hasSymbol(variable.id)) {
			throw new AssignmentError01(variable);
		};
		this.children[1].varCheck(validator);
		this.children[2].varCheck(validator);
		validator.addSymbol(new SymbolStructureVar(
			variable.id,
			variable.line_index,
			variable.col_index,
			variable.source,
			this.unfixed,
			() => this.children[1].assess(validator),
			(validator.config.compilerOptions.constantFolding && !this.unfixed)
				? () => this.children[2].assess(validator)
				: null,
		));
	}
	override typeCheck(validator: Validator): void {
		this.children[1].typeCheck(validator);
		this.children[2].typeCheck(validator);
		const assignee_type: SolidType = this.children[1].assess(validator);
		const assigned_type: SolidType = this.children[2].type(validator);
		if (
			assigned_type.isSubtypeOf(assignee_type) ||
			validator.config.compilerOptions.intCoercion && assigned_type.isSubtypeOf(Int16) && Float64.isSubtypeOf(assignee_type)
		) {
		} else {
			throw new TypeError03(this, assignee_type, assigned_type)
		}
		return validator.getSymbolInfo(this.children[0].id)?.assess();
	}
	override build(builder: Builder): INST.InstructionNone | INST.InstructionDeclareGlobal {
		const tofloat: boolean = this.children[2].type(builder.validator).isSubtypeOf(Float64) || this.children[2].shouldFloat;
		const assess: SolidObject | null = this.children[0].assess(builder.validator);
		return (builder.validator.config.compilerOptions.constantFolding && !this.unfixed && assess)
			? new INST.InstructionNone()
			: new INST.InstructionDeclareGlobal(this.children[0].id, this.unfixed, this.children[2].build(builder, tofloat))
		;
	}
}
export class ASTNodeAssignment extends ASTNodeStatement {
	static override fromSource(src: string, config: SolidConfig = CONFIG_DEFAULT): ASTNodeAssignment {
		const statement: ASTNodeStatement = ASTNodeStatement.fromSource(src, config);
		assert.ok(statement instanceof ASTNodeAssignment);
		return statement;
	}
	constructor (
		start_node: ParseNode,
		override readonly children: readonly [ASTNodeVariable, ASTNodeExpression],
	) {
		super(start_node, {}, children)
	}
	override varCheck(validator: Validator): void {
		this.children.forEach((c) => c.varCheck(validator));
		const variable: ASTNodeVariable = this.children[0];
		if (!(validator.getSymbolInfo(variable.id) as SymbolStructureVar).unfixed) {
			throw new AssignmentError10(variable);
		};
	}
	override typeCheck(validator: Validator): void {
		this.children[1].typeCheck(validator);
		const assignee_type: SolidType = this.children[0].type(validator);
		const assigned_type: SolidType = this.children[1].type(validator);
		if (
			assigned_type.isSubtypeOf(assignee_type) ||
			validator.config.compilerOptions.intCoercion && assigned_type.isSubtypeOf(Int16) && Float64.isSubtypeOf(assignee_type)
		) {
		} else {
			throw new TypeError03(this, assignee_type, assigned_type);
		};
	}
	override build(builder: Builder): INST.InstructionStatement {
		const tofloat: boolean = this.children[1].type(builder.validator).isSubtypeOf(Float64) || this.children[1].shouldFloat;
		return new INST.InstructionStatement(
			builder.stmtCount,
			new INST.InstructionGlobalSet(this.children[0].id, this.children[1].build(builder, tofloat)),
		);
	}
}
export class ASTNodeGoal extends ASTNodeSolid {
	/**
	 * Construct a new ASTNodeGoal from a source text and optionally a configuration.
	 * The source text must parse successfully.
	 * @param src    the source text
	 * @param config the configuration
	 * @returns      a new ASTNodeGoal representing the given source
	 */
	static fromSource(src: string, config: SolidConfig = CONFIG_DEFAULT): ASTNodeGoal {
		return Decorator.decorate(new Parser(src, config).parse());
	}
	constructor(
		start_node: ParseNode,
		override readonly children: readonly ASTNodeStatement[],
	) {
		super(start_node, {}, children)
	}
	override build(builder: Builder): INST.InstructionNone | INST.InstructionModule {
		return (!this.children.length)
			? new INST.InstructionNone()
			: new INST.InstructionModule([
				...Builder.IMPORTS,
				...(this.children as readonly ASTNodeStatement[]).map((child) => child.build(builder)),
			])
	}
}<|MERGE_RESOLUTION|>--- conflicted
+++ resolved
@@ -32,23 +32,7 @@
 	SolidTuple,
 	SolidRecord,
 	SolidMapping,
-<<<<<<< HEAD
-} from '../typer/';
-import {
-	Decorator,
-} from './Decorator';
-import {
-	Validator,
-} from './Validator';
-import {
-	SymbolKind,
-	SymbolStructure,
-	SymbolStructureVar,
-	SymbolStructureType,
-} from './SymbolStructure';
-=======
 } from '../typer/index.js';
->>>>>>> 5fea211c
 import {
 	Builder,
 	Instruction,
@@ -339,22 +323,12 @@
 	}
 	constructor (
 		start_node: PARSER.ParseNodeTypeTupleLiteral,
-<<<<<<< HEAD
-		override readonly children: Readonly<NonemptyArray<ASTNodeItemType>>,
+		override readonly children: readonly ASTNodeItemType[],
 	) {
 		super(start_node, {}, children);
 	}
-	/** @implements ASTNodeType */
-	protected assess_do(validator: Validator): SolidType {
+	protected override assess_do(validator: Validator): SolidType {
 		return new SolidTypeTuple(this.children.map((c) => c.children[0].assess(validator)));
-=======
-		override readonly children: readonly ASTNodeType[],
-	) {
-		super(start_node, {}, children);
-	}
-	protected override assess_do(validator: Validator): SolidType {
-		return new SolidTypeTuple(this.children.map((c) => c.assess(validator)));
->>>>>>> 5fea211c
 	}
 }
 export class ASTNodeTypeRecord extends ASTNodeType {
@@ -631,38 +605,6 @@
 	protected override type_do(_validator: Validator): SolidType {
 		return SolidString
 	}
-<<<<<<< HEAD
-	/** @implements ASTNodeExpression */
-	protected assess_do(validator: Validator): SolidString | null {
-		const concat: string | null = [...this.children].map((expr) => {
-			const assessed: SolidObject | null = expr.assess(validator);
-			return assessed && assessed.toString();
-		}).reduce((accum, value) => ([accum, value].includes(null)) ? null : accum!.concat(value!), '');
-		return (concat === null) ? null : new SolidString(concat);
-	}
-}
-export class ASTNodeEmptyCollection extends ASTNodeExpression {
-	static override fromSource(src: string, config: SolidConfig = CONFIG_DEFAULT): ASTNodeEmptyCollection {
-		const expression: ASTNodeExpression = ASTNodeExpression.fromSource(src, config);
-		assert.ok(expression instanceof ASTNodeEmptyCollection);
-		return expression;
-	}
-	declare readonly children: readonly [];
-	constructor (start_node: PARSER.ParseNodeExpressionUnit) {
-		super(start_node);
-	}
-	/** @implements ASTNodeExpression */
-	get shouldFloat(): boolean {
-		throw 'ASTNodeEmptyCollection#shouldFloat not yet supported.';
-	}
-	/** @implements ASTNodeExpression */
-	protected build_do(builder: Builder): InstructionExpression {
-		throw builder && 'ASTNodeEmptyCollection#build_do not yet supported.';
-	}
-	/** @implements ASTNodeExpression */
-	protected type_do(_validator: Validator): SolidType {
-		return new SolidTypeTuple().intersect(new SolidTypeRecord());
-=======
 	protected override assess_do(validator: Validator): SolidString | null {
 		const assesses: (SolidObject | null)[] = [...this.children].map((expr) => expr.assess(validator));
 		return (assesses.includes(null))
@@ -670,11 +612,6 @@
 			: (assesses as SolidObject[])
 				.map((value) => value.toSolidString())
 				.reduce((a, b) => a.concatenate(b));
->>>>>>> 5fea211c
-	}
-	/** @implements ASTNodeExpression */
-	protected assess_do(_validator: Validator): SolidObject | null {
-		return null;
 	}
 }
 export class ASTNodeTuple extends ASTNodeExpression {
@@ -692,14 +629,6 @@
 	override get shouldFloat(): boolean {
 		throw 'ASTNodeTuple#shouldFloat not yet supported.';
 	}
-<<<<<<< HEAD
-	/** @implements ASTNodeExpression */
-	protected type_do(validator: Validator): SolidType {
-		return new SolidTypeTuple(this.children.map((c) => c.type(validator)));
-	}
-	/** @implements ASTNodeExpression */
-	protected assess_do(validator: Validator): SolidObject | null {
-=======
 	protected override build_do(builder: Builder): INST.InstructionExpression {
 		throw builder && 'ASTNodeTuple#build_do not yet supported.';
 	}
@@ -707,7 +636,6 @@
 		return new SolidTypeTuple(this.children.map((c) => c.type(validator)));
 	}
 	protected override assess_do(validator: Validator): SolidObject | null {
->>>>>>> 5fea211c
 		const items: readonly (SolidObject | null)[] = this.children.map((c) => c.assess(validator));
 		return (items.includes(null))
 			? null
@@ -732,23 +660,13 @@
 	protected override build_do(builder: Builder): INST.InstructionExpression {
 		throw builder && 'ASTNodeRecord#build_do not yet supported.';
 	}
-<<<<<<< HEAD
-	/** @implements ASTNodeExpression */
-	protected type_do(validator: Validator): SolidType {
-=======
 	protected override type_do(validator: Validator): SolidType {
->>>>>>> 5fea211c
 		return new SolidTypeRecord(new Map(this.children.map((c) => [
 			c.children[0].id,
 			c.children[1].type(validator),
 		])));
 	}
-<<<<<<< HEAD
-	/** @implements ASTNodeExpression */
-	protected assess_do(validator: Validator): SolidObject | null {
-=======
 	protected override assess_do(validator: Validator): SolidObject | null {
->>>>>>> 5fea211c
 		const properties: ReadonlyMap<bigint, SolidObject | null> = new Map(this.children.map((c) => [
 			c.children[0].id,
 			c.children[1].assess(validator),
@@ -776,11 +694,6 @@
 	protected override build_do(builder: Builder): INST.InstructionExpression {
 		throw builder && 'ASTNodeMapping#build_do not yet supported.';
 	}
-<<<<<<< HEAD
-	/** @implements ASTNodeExpression */
-	protected type_do(_validator: Validator): SolidType {
-		return SolidObject;
-=======
 	protected override type_do(_validator: Validator): SolidType {
 		return SolidMapping;
 	}
@@ -792,17 +705,6 @@
 		return ([...cases].some((c) => c[0] === null || c[1] === null))
 			? null
 			: new SolidMapping<SolidObject, SolidObject>(cases as ReadonlyMap<SolidObject, SolidObject>);
->>>>>>> 5fea211c
-	}
-	/** @implements ASTNodeExpression */
-	protected assess_do(validator: Validator): SolidObject | null {
-		const cases: ReadonlyMap<SolidObject | null, SolidObject | null> = new Map(this.children.map((c) => [
-			c.children[0].assess(validator),
-			c.children[1].assess(validator),
-		]));
-		return ([...cases].some((c) => c[0] === null || c[1] === null))
-			? null
-			: new SolidMapping<SolidObject, SolidObject>(cases as ReadonlyMap<SolidObject, SolidObject>);
 	}
 }
 export class ASTNodeAccess extends ASTNodeExpression {
@@ -821,7 +723,7 @@
 		throw 'ASTNodeAccess#shouldFloat not yet supported.';
 	}
 	/** @implements ASTNodeExpression */
-	protected build_do(builder: Builder): InstructionExpression {
+	protected build_do(builder: Builder): INST.InstructionExpression {
 		throw builder && 'ASTNodeAccess#build_do not yet supported.';
 	}
 	/** @implements ASTNodeExpression */
