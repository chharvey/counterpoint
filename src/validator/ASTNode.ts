--- conflicted
+++ resolved
@@ -189,14 +189,10 @@
  * - ASTNodeTypeOperation
  */
 export abstract class ASTNodeType extends ASTNodeSolid {
-<<<<<<< HEAD
 	/** @implements ASTNodeSolid */
 	varCheck(_validator: Validator = new Validator()): void {
 		return; // for now, there are no type variables // TODO: dereferencing type variables
 	}
-=======
-	private assessed: SolidLanguageType | null = null
->>>>>>> 8f47d073
 	/**
 	 * @implements ASTNodeSolid
 	 * @final
@@ -270,12 +266,8 @@
 		};
 	}
 	/** @implements ASTNodeType */
-<<<<<<< HEAD
 	@memoizeMethod
 	assess(validator: Validator = new Validator()): SolidLanguageType {
-=======
-	protected assess_do(validator: Validator): SolidLanguageType {
->>>>>>> 8f47d073
 		if (validator.hasSymbol(this.id)) {
 			const symbol: SymbolStructure = validator.getSymbolInfo(this.id)!;
 			if (symbol instanceof SymbolStructureType) {
@@ -297,8 +289,9 @@
 		throw validator && 'ASTNodeTypeEmptyCollection#varCheck not yet supported.';
 	}
 	/** @implements ASTNodeType */
-	protected assess_do(validator: Validator): SolidLanguageType {
-		throw validator && 'ASTNodeTypeEmptyCollection#assess_do not yet supported.';
+	@memoizeMethod
+	assess(validator: Validator = new Validator()): SolidLanguageType {
+		throw validator && 'ASTNodeTypeEmptyCollection#assess not yet supported.';
 	}
 }
 export class ASTNodeTypeList extends ASTNodeType {
@@ -313,8 +306,9 @@
 		throw validator && 'ASTNodeTypeList#varCheck not yet supported.';
 	}
 	/** @implements ASTNodeType */
-	protected assess_do(validator: Validator): SolidLanguageType {
-		throw validator && 'ASTNodeTypeList#assess_do not yet supported.';
+	@memoizeMethod
+	assess(validator: Validator = new Validator()): SolidLanguageType {
+		throw validator && 'ASTNodeTypeList#assess not yet supported.';
 	}
 }
 export class ASTNodeTypeRecord extends ASTNodeType {
@@ -329,8 +323,9 @@
 		throw validator && 'ASTNodeTypeRecord#varCheck not yet supported.';
 	}
 	/** @implements ASTNodeType */
-	protected assess_do(validator: Validator): SolidLanguageType {
-		throw validator && 'ASTNodeTypeRecord#assess_do not yet supported.';
+	@memoizeMethod
+	assess(validator: Validator = new Validator()): SolidLanguageType {
+		throw validator && 'ASTNodeTypeRecord#assess not yet supported.';
 	}
 }
 export abstract class ASTNodeTypeOperation extends ASTNodeType {
@@ -458,7 +453,7 @@
 		descriptor.value = function (validator = new Validator()) {
 			const typ: SolidLanguageType = method.call(this, validator); // type-check first, to re-throw any TypeErrors
 			if (validator.config.compilerOptions.constantFolding) {
-				const assessed: CompletionStructureAssessment = this.assess();
+				const assessed: CompletionStructureAssessment = this.assess(validator);
 				if (!assessed.isAbrupt) {
 					return new SolidTypeConstant(assessed.value!);
 				}
@@ -483,7 +478,7 @@
 	): typeof descriptor {
 		const method = descriptor.value!;
 		descriptor.value = function (builder, to_float = false) {
-			const assess: CompletionStructureAssessment | null = (builder.config.compilerOptions.constantFolding) ? this.assess() : null
+			const assess: CompletionStructureAssessment | null = (builder.config.compilerOptions.constantFolding) ? this.assess(builder.validator) : null
 			return (assess && !assess.isAbrupt) ? assess.build(to_float) : method.call(this, builder, to_float);
 		};
 		return descriptor;
@@ -504,53 +499,20 @@
 	 * @overrides ASTNodeSolid
 	 * @param to_float Should the returned instruction be type-coerced into a floating-point number?
 	 */
-<<<<<<< HEAD
 	abstract build(builder: Builder, to_float?: boolean): InstructionExpression;
-=======
-	build(builder: Builder, to_float?: boolean): InstructionExpression {
-		const assess: CompletionStructureAssessment | null = (builder.config.compilerOptions.constantFolding) ? this.assess(builder.validator) : null;
-		return (assess && !assess.isAbrupt) ? assess.build(to_float) : this.build_do(builder, to_float)
-	}
-	protected abstract build_do(builder: Builder, to_float?: boolean): InstructionExpression;
->>>>>>> 8f47d073
 	/**
 	 * The Type of this expression.
 	 * @param validator stores validation and configuration information
 	 * @return the compile-time type of this node
 	 */
-<<<<<<< HEAD
 	abstract type(validator?: Validator): SolidLanguageType;
-	/**
-	 * Assess the value of this node at compile-time, if possible.
-	 * If {@link SolidConfig|constant folding} is off, this should not be called.
-	 * @return the computed value of this node, or an abrupt completion if the value cannot be computed by the compiler
-	 */
-	abstract assess(): CompletionStructureAssessment;
-=======
-	type(validator: Validator = new Validator()): SolidLanguageType {
-		const type_: SolidLanguageType = this.type_do(validator); // type-check first, to re-throw any TypeErrors
-		if (validator.config.compilerOptions.constantFolding) {
-			this.assessed || (this.assessed = this.assess(validator)); // COMBAK `this.assessed ||= this.assess(validator)`
-			if (!this.assessed.isAbrupt) {
-				return new SolidTypeConstant(this.assessed.value!)
-			}
-		}
-		return type_
-	}
-	protected abstract type_do(validator: Validator): SolidLanguageType;
 	/**
 	 * Assess the value of this node at compile-time, if possible.
 	 * If {@link SolidConfig|constant folding} is off, this should not be called.
 	 * @param validator stores validation and configuration information
 	 * @return the computed value of this node, or an abrupt completion if the value cannot be computed by the compiler
-	 * @final
-	 */
-	assess(validator: Validator = new Validator()): CompletionStructureAssessment {
-		this.assessed || (this.assessed = this.assess_do(validator)); // COMBAK `this.assessed ||= this.assess_do(validator)`
-		return this.assessed
-	}
-	protected abstract assess_do(validator: Validator): CompletionStructureAssessment;
->>>>>>> 8f47d073
+	 */
+	abstract assess(validator?: Validator): CompletionStructureAssessment;
 }
 export class ASTNodeConstant extends ASTNodeExpression {
 	declare children:
@@ -579,24 +541,15 @@
 		return; // no validation necessary for constants
 	}
 	/** @implements ASTNodeExpression */
-<<<<<<< HEAD
 	@ASTNodeExpression.buildDeco
-	build(_builder: Builder, to_float: boolean = false): InstructionConst {
-		return this.assess().build(to_float)
+	build(builder: Builder, to_float: boolean = false): InstructionConst {
+		return this.assess(builder.validator).build(to_float);
 	}
 	/** @implements ASTNodeExpression */
 	@memoizeMethod
 	@ASTNodeExpression.typeDeco
 	type(validator: Validator = new Validator()): SolidLanguageType {
-		// No need to call `this.assess()` and then unwrap again; just use `this.value`.
-=======
-	protected build_do(builder: Builder, to_float: boolean = false): InstructionConst {
-		return this.assess_do(builder.validator).build(to_float);
-	}
-	/** @implements ASTNodeExpression */
-	protected type_do(validator: Validator): SolidLanguageType {
 		// No need to call `this.assess(validator)` and then unwrap again; just use `this.value`.
->>>>>>> 8f47d073
 		return (validator.config.compilerOptions.constantFolding && (
 			this.value instanceof SolidNull ||
 			this.value instanceof SolidBoolean ||
@@ -609,20 +562,12 @@
 		SolidString
 	}
 	/** @implements ASTNodeExpression */
-<<<<<<< HEAD
-	@memoizeMethod
-	assess(): CompletionStructureAssessment {
+	@memoizeMethod
+	assess(_validator: Validator = new Validator()): CompletionStructureAssessment {
 		if (this.value instanceof SolidObject) {
 			return new CompletionStructureAssessment(this.value)
 		} else {
 			throw new Error('ASTNodeConstant[value:string]#assess not yet supported.')
-=======
-	protected assess_do(_validator: Validator): CompletionStructureAssessment {
-		if (this.value instanceof SolidObject) {
-			return new CompletionStructureAssessment(this.value)
-		} else {
-			throw new Error('ASTNodeConstant[value:string]#assess_do not yet supported.')
->>>>>>> 8f47d073
 		}
 	}
 }
@@ -649,7 +594,6 @@
 		};
 	}
 	/** @implements ASTNodeExpression */
-<<<<<<< HEAD
 	@ASTNodeExpression.buildDeco
 	build(_builder: Builder): InstructionExpression {
 		throw new Error('ASTNodeVariable#build not yet supported.');
@@ -658,13 +602,6 @@
 	@memoizeMethod
 	@ASTNodeExpression.typeDeco
 	type(validator: Validator = new Validator()): SolidLanguageType {
-=======
-	protected build_do(_builder: Builder): InstructionExpression {
-		throw new Error('ASTNodeVariable#build_do not yet supported.');
-	}
-	/** @implements ASTNodeExpression */
-	protected type_do(validator: Validator): SolidLanguageType {
->>>>>>> 8f47d073
 		if (validator.hasSymbol(this.id)) {
 			const symbol: SymbolStructure = validator.getSymbolInfo(this.id)!;
 			if (symbol instanceof SymbolStructureVar) {
@@ -674,12 +611,8 @@
 		return SolidLanguageType.UNKNOWN;
 	}
 	/** @implements ASTNodeExpression */
-<<<<<<< HEAD
-	@memoizeMethod
-	assess(): CompletionStructureAssessment {
-		return new CompletionStructureAssessment(CompletionType.THROW); // TODO #35 : constant propagation
-=======
-	protected assess_do(validator: Validator): CompletionStructureAssessment {
+	@memoizeMethod
+	assess(validator: Validator = new Validator()): CompletionStructureAssessment {
 		if (validator.hasSymbol(this.id)) {
 			const symbol: SymbolStructure = validator.getSymbolInfo(this.id)!;
 			if (symbol instanceof SymbolStructureVar && !symbol.unfixed) {
@@ -687,7 +620,6 @@
 			};
 		};
 		return new CompletionStructureAssessment(CompletionType.THROW);
->>>>>>> 8f47d073
 	}
 }
 export class ASTNodeTemplate extends ASTNodeExpression {
@@ -717,19 +649,15 @@
 		throw new Error('ASTNodeTemplate#build not yet supported.');
 	}
 	/** @implements ASTNodeExpression */
-<<<<<<< HEAD
 	@memoizeMethod
 	@ASTNodeExpression.typeDeco
 	type(_validator: Validator = new Validator()): SolidLanguageType {
 		return SolidString
-=======
-	protected type_do(_validator: Validator): SolidLanguageType {
-		return SolidString
-	}
-	/** @implements ASTNodeExpression */
-	protected assess_do(_validator: Validator): CompletionStructureAssessment {
-		throw new Error('ASTNodeTemplate#assess_do not yet supported.');
->>>>>>> 8f47d073
+	}
+	/** @implements ASTNodeExpression */
+	@memoizeMethod
+	assess(validator: Validator = new Validator()): CompletionStructureAssessment {
+		throw validator && new Error('ASTNodeTemplate#assess not yet supported.');
 	}
 }
 export class ASTNodeEmptyCollection extends ASTNodeExpression {
@@ -738,11 +666,6 @@
 		super(start_node);
 	}
 	/** @implements ASTNodeExpression */
-<<<<<<< HEAD
-	@memoizeMethod
-	assess(): CompletionStructureAssessment {
-		throw new Error('ASTNodeTemplate#assess not yet supported.');
-=======
 	get shouldFloat(): boolean {
 		throw 'ASTNodeEmptyCollection#shouldFloat not yet supported.';
 	}
@@ -845,7 +768,6 @@
 	/** @implements ASTNodeExpression */
 	protected type_do(validator: Validator): SolidLanguageType {
 		throw validator && 'ASTNodeMapping#type_do not yet supported.';
->>>>>>> 8f47d073
 	}
 }
 export abstract class ASTNodeOperation extends ASTNodeExpression {
@@ -890,13 +812,9 @@
 		)
 	}
 	/** @implements ASTNodeExpression */
-<<<<<<< HEAD
 	@memoizeMethod
 	@ASTNodeExpression.typeDeco
 	type(validator: Validator = new Validator()): SolidLanguageType {
-=======
-	protected type_do(validator: Validator): SolidLanguageType {
->>>>>>> 8f47d073
 		if ([Operator.NOT, Operator.EMP].includes(this.operator)) {
 			return SolidBoolean
 		}
@@ -904,14 +822,9 @@
 		return (t0.isSubtypeOf(SolidNumber)) ? t0 : (() => { throw new TypeError01(this) })()
 	}
 	/** @implements ASTNodeExpression */
-<<<<<<< HEAD
-	@memoizeMethod
-	assess(): CompletionStructureAssessment {
-		const assess0: CompletionStructureAssessment = this.children[0].assess()
-=======
-	protected assess_do(validator: Validator): CompletionStructureAssessment {
+	@memoizeMethod
+	assess(validator: Validator = new Validator()): CompletionStructureAssessment {
 		const assess0: CompletionStructureAssessment = this.children[0].assess(validator);
->>>>>>> 8f47d073
 		if (assess0.isAbrupt) {
 			return assess0
 		}
@@ -985,11 +898,7 @@
 		)
 	}
 	/** @implements ASTNodeOperationBinary */
-<<<<<<< HEAD
 	protected type_do(t0: SolidLanguageType, t1: SolidLanguageType, int_coercion: boolean): SolidLanguageType {
-=======
-	protected type_do_do(t0: SolidLanguageType, t1: SolidLanguageType, int_coercion: boolean): SolidLanguageType {
->>>>>>> 8f47d073
 		if (bothNumeric(t0, t1)) {
 			if (int_coercion) {
 				return (eitherFloats(t0, t1)) ? Float64 : Int16
@@ -1000,14 +909,9 @@
 		throw new TypeError01(this)
 	}
 	/** @implements ASTNodeExpression */
-<<<<<<< HEAD
-	@memoizeMethod
-	assess(): CompletionStructureAssessment {
-		const assess0: CompletionStructureAssessment = this.children[0].assess()
-=======
-	protected assess_do(validator: Validator): CompletionStructureAssessment {
+	@memoizeMethod
+	assess(validator: Validator = new Validator()): CompletionStructureAssessment {
 		const assess0: CompletionStructureAssessment = this.children[0].assess(validator);
->>>>>>> 8f47d073
 		if (assess0.isAbrupt) {
 			return assess0
 		}
@@ -1069,11 +973,7 @@
 		)
 	}
 	/** @implements ASTNodeOperationBinary */
-<<<<<<< HEAD
 	protected type_do(t0: SolidLanguageType, t1: SolidLanguageType, int_coercion: boolean): SolidLanguageType {
-=======
-	protected type_do_do(t0: SolidLanguageType, t1: SolidLanguageType, int_coercion: boolean): SolidLanguageType {
->>>>>>> 8f47d073
 		if (bothNumeric(t0, t1) && (int_coercion || (
 			bothFloats(t0, t1) || neitherFloats(t0, t1)
 		))) {
@@ -1082,14 +982,9 @@
 		throw new TypeError01(this)
 	}
 	/** @implements ASTNodeExpression */
-<<<<<<< HEAD
-	@memoizeMethod
-	assess(): CompletionStructureAssessment {
-		const assess0: CompletionStructureAssessment = this.children[0].assess()
-=======
-	protected assess_do(validator: Validator): CompletionStructureAssessment {
+	@memoizeMethod
+	assess(validator: Validator = new Validator()): CompletionStructureAssessment {
 		const assess0: CompletionStructureAssessment = this.children[0].assess(validator);
->>>>>>> 8f47d073
 		if (assess0.isAbrupt) {
 			return assess0
 		}
@@ -1160,22 +1055,13 @@
 		return SolidBoolean
 	}
 	/** @implements ASTNodeExpression */
-<<<<<<< HEAD
-	@memoizeMethod
-	assess(): CompletionStructureAssessment {
-		const assess0: CompletionStructureAssessment = this.children[0].assess()
-		if (assess0.isAbrupt) {
-			return assess0
-		}
-		const assess1: CompletionStructureAssessment = this.children[1].assess()
-=======
-	protected assess_do(validator: Validator): CompletionStructureAssessment {
+	@memoizeMethod
+	assess(validator: Validator = new Validator()): CompletionStructureAssessment {
 		const assess0: CompletionStructureAssessment = this.children[0].assess(validator);
 		if (assess0.isAbrupt) {
 			return assess0
 		}
 		const assess1: CompletionStructureAssessment = this.children[1].assess(validator);
->>>>>>> 8f47d073
 		if (assess1.isAbrupt) {
 			return assess1
 		}
@@ -1236,14 +1122,9 @@
 					: t0
 	}
 	/** @implements ASTNodeExpression */
-<<<<<<< HEAD
-	@memoizeMethod
-	assess(): CompletionStructureAssessment {
-		const assess0: CompletionStructureAssessment = this.children[0].assess()
-=======
-	protected assess_do(validator: Validator): CompletionStructureAssessment {
+	@memoizeMethod
+	assess(validator: Validator = new Validator()): CompletionStructureAssessment {
 		const assess0: CompletionStructureAssessment = this.children[0].assess(validator);
->>>>>>> 8f47d073
 		if (assess0.isAbrupt) {
 			return assess0
 		}
@@ -1254,11 +1135,7 @@
 		) {
 			return new CompletionStructureAssessment(v0)
 		}
-<<<<<<< HEAD
-		return this.children[1].assess()
-=======
 		return this.children[1].assess(validator);
->>>>>>> 8f47d073
 	}
 }
 export class ASTNodeOperationTernary extends ASTNodeOperation {
@@ -1285,13 +1162,9 @@
 		)
 	}
 	/** @implements ASTNodeExpression */
-<<<<<<< HEAD
 	@memoizeMethod
 	@ASTNodeExpression.typeDeco
 	type(validator: Validator = new Validator()): SolidLanguageType {
-=======
-	protected type_do(validator: Validator): SolidLanguageType {
->>>>>>> 8f47d073
 		// If `a` is of type `false`, then `typeof (if a then b else c)` is `typeof c`.
 		// If `a` is of type `true`,  then `typeof (if a then b else c)` is `typeof b`.
 		const t0: SolidLanguageType = this.children[0].type(validator);
@@ -1304,25 +1177,15 @@
 			: (() => { throw new TypeError01(this) })()
 	}
 	/** @implements ASTNodeExpression */
-<<<<<<< HEAD
-	@memoizeMethod
-	assess(): CompletionStructureAssessment {
-		const assess0: CompletionStructureAssessment = this.children[0].assess()
-=======
-	protected assess_do(validator: Validator): CompletionStructureAssessment {
+	@memoizeMethod
+	assess(validator: Validator = new Validator()): CompletionStructureAssessment {
 		const assess0: CompletionStructureAssessment = this.children[0].assess(validator);
->>>>>>> 8f47d073
 		if (assess0.isAbrupt) {
 			return assess0
 		}
 		return (assess0.value! === SolidBoolean.TRUE)
-<<<<<<< HEAD
-			? this.children[1].assess()
-			: this.children[2].assess()
-=======
 			? this.children[1].assess(validator)
 			: this.children[2].assess(validator)
->>>>>>> 8f47d073
 	}
 }
 /**
