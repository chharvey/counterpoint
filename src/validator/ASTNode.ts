--- conflicted
+++ resolved
@@ -737,13 +737,9 @@
 	}
 	constructor (
 		start_node: PARSER.ParseNodeExpressionCompound,
-<<<<<<< HEAD
 		readonly optional: boolean,
-		override readonly children: readonly [ASTNodeExpression, ASTNodeIndex | ASTNodeKey | ASTNodeExpression],
-=======
 		readonly base:     ASTNodeExpression,
 		readonly accessor: ASTNodeIndex | ASTNodeKey | ASTNodeExpression,
->>>>>>> 6caa2fdc
 	) {
 		super(start_node, {}, [base, accessor]);
 	}
