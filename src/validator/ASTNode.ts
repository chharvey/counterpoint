import {
	Token,
	ParseNode,
	ASTNode,
	NonemptyArray,
} from '@chharvey/parser';
import * as assert from 'assert';
import * as xjs from 'extrajs'

import {
	SolidConfig,
	CONFIG_DEFAULT,
	Dev,
} from '../core/';
import {
	memoizeMethod,
} from '../decorators';
import {
	Operator,
	ValidTypeOperator,
	ValidOperatorUnary,
	ValidOperatorBinary,
	ValidOperatorArithmetic,
	ValidOperatorComparative,
	ValidOperatorEquality,
	ValidOperatorLogical,
} from '../enum/Operator.enum'
import {
	SolidType,
	SolidTypeConstant,
	SolidTypeTuple,
	SolidTypeRecord,
<<<<<<< HEAD
	SolidTuple,
	SolidRecord,
	SolidMapping,
=======
	SolidObject,
	SolidNull,
	SolidBoolean,
	SolidNumber,
	Int16,
	Float64,
	SolidString,
>>>>>>> 78af3ef1
} from '../typer/';
import {
	Decorator,
} from './Decorator';
import {
	Validator,
} from './Validator';
import {
	SymbolKind,
	SymbolStructure,
	SymbolStructureVar,
	SymbolStructureType,
} from './SymbolStructure';
import {
	Builder,
	Instruction,
	InstructionNone,
	InstructionExpression,
	InstructionConst,
	InstructionUnop,
	InstructionBinopArithmetic,
	InstructionBinopComparative,
	InstructionBinopEquality,
	InstructionBinopLogical,
	InstructionCond,
	InstructionStatement,
	InstructionModule,
	INST,
} from '../builder/'
import {
	ReferenceError01,
	ReferenceError03,
	AssignmentError01,
	AssignmentError10,
	TypeError01,
	TypeError03,
	NanError01,
	NanError02,
} from '../error/';
import {
	Keyword,
	TOKEN,
	PARSER,
	ParserSolid as Parser,
} from '../parser/';



function bothNumeric(t0: SolidType, t1: SolidType): boolean {
	return t0.isSubtypeOf(SolidNumber) && t1.isSubtypeOf(SolidNumber)
}
function eitherFloats(t0: SolidType, t1: SolidType): boolean {
	return t0.isSubtypeOf(Float64) || t1.isSubtypeOf(Float64)
}
function bothFloats(t0: SolidType, t1: SolidType): boolean {
	return t0.isSubtypeOf(Float64) && t1.isSubtypeOf(Float64)
}
function neitherFloats(t0: SolidType, t1: SolidType): boolean {
	return !eitherFloats(t0, t1)
}
function oneFloats(t0: SolidType, t1: SolidType): boolean {
	return !neitherFloats(t0, t1) && !bothFloats(t0, t1)
}



export abstract class ASTNodeSolid extends ASTNode {
	/**
	 * Construct a new ASTNodeSolid object.
	 *
	 * @param start_node - The initial node in the parse tree to which this ASTNode corresponds.
	 * @param children   - The set of child inputs that creates this ASTNode.
	 * @param attributes - Any other attributes to attach.
	 */
	constructor(
		start_node: Token|ParseNode,
		attributes: {[key: string]: unknown} = {},
		override readonly children: readonly ASTNodeSolid[] = [],
	) {
		super(start_node, attributes, children)
	}

	/**
	 * Perform definite assignment phase of semantic analysis:
	 * - Check that all variables have been assigned before being used.
	 * - Check that no varaible is declared more than once.
	 * - Check that fixed variables are not reassigned.
	 * @param validator a record of declared variable symbols
	 */
	varCheck(validator: Validator): void {
		return xjs.Array.forEachAggregated(this.children, (c) => c.varCheck(validator));
	}

	/**
	 * Type-check the node as part of semantic analysis.
	 * @param validator stores validation information
	 */
	typeCheck(validator: Validator): void {
		return xjs.Array.forEachAggregated(this.children, (c) => c.typeCheck(validator));
	}

	/**
	 * Give directions to the runtime code builder.
	 * @param builder the builder to direct
	 * @return the directions to print
	 */
	abstract build(builder: Builder): Instruction;
}



export class ASTNodeKey extends ASTNodeSolid {
	declare readonly children: readonly [];
	readonly id: bigint;
	constructor (start_node: TOKEN.TokenKeyword | TOKEN.TokenIdentifier) {
		super(start_node, {id: start_node.cook()});
		this.id = start_node.cook()!;
	}
	/** @implements ASTNodeSolid */
	build(builder: Builder): Instruction {
		throw builder && 'ASTNodeKey#build not yet supported.';
	}
}
export class ASTNodePropertyType extends ASTNodeSolid {
	constructor (
		start_node: PARSER.ParseNodePropertyType,
		override readonly children: readonly [ASTNodeKey, ASTNodeType],
	) {
		super(start_node, {}, children);
	}
	/** @implements ASTNodeSolid */
	build(builder: Builder): Instruction {
		throw builder && 'ASTNodePropertyType#build not yet supported.';
	}
}
export class ASTNodeProperty extends ASTNodeSolid {
	constructor (
		start_node: PARSER.ParseNodeProperty,
		override readonly children: readonly [ASTNodeKey, ASTNodeExpression],
	) {
		super(start_node, {}, children);
	}
	/** @implements ASTNodeSolid */
	build(builder: Builder): Instruction {
		throw builder && 'ASTNodeProperty#build not yet supported.';
	}
}
export class ASTNodeCase extends ASTNodeSolid {
	constructor (
		start_node: PARSER.ParseNodeCase,
		override readonly children: [ASTNodeExpression, ASTNodeExpression],
	) {
		super(start_node, {}, children);
	}
	/** @implements ASTNodeSolid */
	build(builder: Builder): Instruction {
		throw builder && 'ASTNodeCase#build not yet supported.';
	}
}
/**
 * A sematic node representing a type.
 * Known subclasses:
 * - ASTNodeTypeConstant
 * - ASTNodeTypeAlias
 * - ASTNodeTypeEmptyCollection
 * - ASTNodeTypeList
 * - ASTNodeTypeRecord
 * - ASTNodeTypeOperation
 */
export abstract class ASTNodeType extends ASTNodeSolid {
	/**
	 * Construct a new ASTNodeType from a source text and optionally a configuration.
	 * The source text must parse successfully.
	 * @param src    the source text
	 * @param config the configuration
	 * @returns      a new ASTNodeType representing the given source
	 */
	static fromSource(src: string, config: SolidConfig = CONFIG_DEFAULT): ASTNodeType {
		const statement: ASTNodeDeclarationType = ASTNodeDeclarationType.fromSource(`type T = ${ src };`, config);
		return statement.children[1];
	}
<<<<<<< HEAD
=======
	private assessed?: SolidType;
>>>>>>> 78af3ef1
	/**
	 * @final
	 */
	override typeCheck(_validator: Validator): void {
		return; // no type-checking necessary
	}
	/**
	 * @implements ASTNodeSolid
	 * @final
	 */
	build(_builder: Builder): InstructionNone {
		return new InstructionNone()
	}
	/**
	 * Assess the type-value of this node at compile-time.
	 * @param validator a record of declared variable symbols
	 * @returns the computed type-value of this node
	 */
<<<<<<< HEAD
	abstract assess(validator: Validator): SolidLanguageType;
=======
	assess(validator: Validator): SolidType {
		return this.assessed ||= this.assess_do(validator);
	}
	protected abstract assess_do(validator: Validator): SolidType;
>>>>>>> 78af3ef1
}
export class ASTNodeTypeConstant extends ASTNodeType {
	static override fromSource(src: string, config: SolidConfig = CONFIG_DEFAULT): ASTNodeTypeConstant {
		const typ: ASTNodeType = ASTNodeType.fromSource(src, config);
		assert.ok(typ instanceof ASTNodeTypeConstant);
		return typ;
	}
	declare readonly children: readonly [];
	readonly value: SolidType;
	constructor (start_node: TOKEN.TokenKeyword | TOKEN.TokenNumber | TOKEN.TokenString) {
		const value: SolidType =
			(start_node instanceof TOKEN.TokenKeyword) ?
				(start_node.source === Keyword.BOOL)  ? SolidBoolean :
				(start_node.source === Keyword.FALSE) ? SolidBoolean.FALSETYPE :
				(start_node.source === Keyword.TRUE ) ? SolidBoolean.TRUETYPE :
				(start_node.source === Keyword.INT)   ? Int16 :
				(start_node.source === Keyword.FLOAT) ? Float64 :
				(start_node.source === Keyword.STR)   ? SolidString :
				(start_node.source === Keyword.OBJ)   ? SolidObject :
				SolidNull
			: (start_node instanceof TOKEN.TokenNumber) ?
				new SolidTypeConstant(
					start_node.isFloat
						? new Float64(start_node.cook())
						: new Int16(BigInt(start_node.cook()))
				)
			: SolidNull;
		super(start_node, {value});
		this.value = value
	}
	/** @implements ASTNodeType */
<<<<<<< HEAD
	@memoizeMethod
	assess(_validator: Validator): SolidLanguageType {
=======
	protected assess_do(_validator: Validator): SolidType {
>>>>>>> 78af3ef1
		return this.value
	}
}
export class ASTNodeTypeAlias extends ASTNodeType {
	static override fromSource(src: string, config: SolidConfig = CONFIG_DEFAULT): ASTNodeTypeAlias {
		const typ: ASTNodeType = ASTNodeType.fromSource(src, config);
		assert.ok(typ instanceof ASTNodeTypeAlias);
		return typ;
	}
	declare readonly children: readonly [];
	readonly id: bigint;
	constructor (start_node: TOKEN.TokenIdentifier) {
		super(start_node, {id: start_node.cook()})
		this.id = start_node.cook()!;
	}
	override varCheck(validator: Validator): void {
		if (!validator.hasSymbol(this.id)) {
			throw new ReferenceError01(this);
		};
		if (validator.getSymbolInfo(this.id)! instanceof SymbolStructureVar) {
			throw new ReferenceError03(this, SymbolKind.VALUE, SymbolKind.TYPE);
		};
	}
	/** @implements ASTNodeType */
<<<<<<< HEAD
	@memoizeMethod
	assess(validator: Validator): SolidLanguageType {
=======
	protected assess_do(validator: Validator): SolidType {
>>>>>>> 78af3ef1
		if (validator.hasSymbol(this.id)) {
			const symbol: SymbolStructure = validator.getSymbolInfo(this.id)!;
			if (symbol instanceof SymbolStructureType) {
				return symbol.value;
			};
		};
		return SolidType.UNKNOWN;
	}
}
export class ASTNodeTypeEmptyCollection extends ASTNodeType {
	/** @overrides ASTNodeType */
	static fromSource(src: string, config: SolidConfig = CONFIG_DEFAULT): ASTNodeTypeEmptyCollection {
		const typ: ASTNodeType = ASTNodeType.fromSource(src, config);
		assert.ok(typ instanceof ASTNodeTypeEmptyCollection);
		return typ;
	}
	declare readonly children: readonly [];
	constructor (
		start_node: PARSER.ParseNodeTypeUnit,
	) {
		super(start_node);
	}
	/** @implements ASTNodeType */
<<<<<<< HEAD
	@memoizeMethod
	assess(_validator: Validator): SolidLanguageType {
=======
	protected assess_do(_validator: Validator): SolidType {
>>>>>>> 78af3ef1
		return new SolidTypeTuple().intersect(new SolidTypeRecord());
	}
}
export class ASTNodeTypeList extends ASTNodeType {
	static override fromSource(src: string, config: SolidConfig = CONFIG_DEFAULT): ASTNodeTypeList {
		const typ: ASTNodeType = ASTNodeType.fromSource(src, config);
		assert.ok(typ instanceof ASTNodeTypeList);
		return typ;
	}
	constructor (
		start_node: PARSER.ParseNodeTypeTupleLiteral,
		override readonly children: Readonly<NonemptyArray<ASTNodeType>>,
	) {
		super(start_node, {}, children);
	}
	/** @implements ASTNodeType */
<<<<<<< HEAD
	@memoizeMethod
	assess(validator: Validator): SolidLanguageType {
=======
	protected assess_do(validator: Validator): SolidType {
>>>>>>> 78af3ef1
		return new SolidTypeTuple(this.children.map((c) => c.assess(validator)));
	}
}
export class ASTNodeTypeRecord extends ASTNodeType {
	static override fromSource(src: string, config: SolidConfig = CONFIG_DEFAULT): ASTNodeTypeRecord {
		const typ: ASTNodeType = ASTNodeType.fromSource(src, config);
		assert.ok(typ instanceof ASTNodeTypeRecord);
		return typ;
	}
	constructor (
		start_node: PARSER.ParseNodeTypeRecordLiteral,
		override readonly children: Readonly<NonemptyArray<ASTNodePropertyType>>,
	) {
		super(start_node, {}, children);
	}
	/** @implements ASTNodeType */
<<<<<<< HEAD
	@memoizeMethod
	assess(validator: Validator): SolidLanguageType {
=======
	protected assess_do(validator: Validator): SolidType {
>>>>>>> 78af3ef1
		return new SolidTypeRecord(new Map(this.children.map((c) => [
			c.children[0].id,
			c.children[1].assess(validator),
		])));
	}
}
export abstract class ASTNodeTypeOperation extends ASTNodeType {
	static override fromSource(src: string, config: SolidConfig = CONFIG_DEFAULT): ASTNodeTypeOperation {
		const typ: ASTNodeType = ASTNodeType.fromSource(src, config);
		assert.ok(typ instanceof ASTNodeTypeOperation);
		return typ;
	}
	constructor (
		start_node: ParseNode,
		readonly operator: ValidTypeOperator,
		override readonly children: Readonly<NonemptyArray<ASTNodeType>>,
	) {
		super(start_node, {operator}, children)
	}
}
export class ASTNodeTypeOperationUnary extends ASTNodeTypeOperation {
	static override fromSource(src: string, config: SolidConfig = CONFIG_DEFAULT): ASTNodeTypeOperationUnary {
		const typ: ASTNodeTypeOperation = ASTNodeTypeOperation.fromSource(src, config);
		assert.ok(typ instanceof ASTNodeTypeOperationUnary);
		return typ;
	}
	constructor (
		start_node: ParseNode,
		operator: ValidTypeOperator,
		override readonly children: readonly [ASTNodeType],
	) {
		super(start_node, operator, children)
	}
	/** @implements ASTNodeType */
<<<<<<< HEAD
	@memoizeMethod
	assess(validator: Validator): SolidLanguageType {
=======
	protected assess_do(validator: Validator): SolidType {
>>>>>>> 78af3ef1
		return (this.operator === Operator.ORNULL)
			? this.children[0].assess(validator).union(SolidNull)
			: (() => { throw new Error(`Operator ${ Operator[this.operator] } not found.`) })()
	}
}
export class ASTNodeTypeOperationBinary extends ASTNodeTypeOperation {
	static override fromSource(src: string, config: SolidConfig = CONFIG_DEFAULT): ASTNodeTypeOperationBinary {
		const typ: ASTNodeTypeOperation = ASTNodeTypeOperation.fromSource(src, config);
		assert.ok(typ instanceof ASTNodeTypeOperationBinary);
		return typ;
	}
	constructor (
		start_node: ParseNode,
		operator: ValidTypeOperator,
		override readonly children: readonly [ASTNodeType, ASTNodeType],
	) {
		super(start_node, operator, children)
	}
	/** @implements ASTNodeType */
<<<<<<< HEAD
	@memoizeMethod
	assess(validator: Validator): SolidLanguageType {
=======
	protected assess_do(validator: Validator): SolidType {
>>>>>>> 78af3ef1
		return (
			(this.operator === Operator.AND) ? this.children[0].assess(validator).intersect(this.children[1].assess(validator)) :
			(this.operator === Operator.OR)  ? this.children[0].assess(validator).union    (this.children[1].assess(validator)) :
			(() => { throw new Error(`Operator ${ Operator[this.operator] } not found.`) })()
		)
	}
}
/**
 * A sematic node representing an expression.
 * Known subclasses:
 * - ASTNodeConstant
 * - ASTNodeVariable
 * - ASTNodeTemplate
 * - ASTNodeEmptyCollection
 * - ASTNodeList
 * - ASTNodeRecord
 * - ASTNodeMapping
 * - ASTNodeOperation
 */
export abstract class ASTNodeExpression extends ASTNodeSolid {
	/**
	 * Decorator for {@link ASTNodeExpression#type} method and any overrides.
	 * Type-checks and re-throws any type errors first,
	 * then computes assessed value (if applicable), and if successful,
	 * returns a constant type equal to that assessed value.
	 * @param   _prototype    the prototype that has the method to be decorated
	 * @param   _property_key the name of the method to be decorated
	 * @param   descriptor    the Property Descriptor of the prototype’s method
	 * @returns               `descriptor`, with a new value that is the decorated method
	 */
	protected static typeDeco(
		_prototype: ASTNodeExpression,
		_property_key: string,
		descriptor: TypedPropertyDescriptor<(this: ASTNodeExpression, validator: Validator) => SolidLanguageType>,
	): typeof descriptor {
		const method = descriptor.value!;
		descriptor.value = function (validator) {
			const typed: SolidLanguageType = method.call(this, validator); // type-check first, to re-throw any TypeErrors
			if (validator.config.compilerOptions.constantFolding) {
				const assessed: SolidObject | null = this.assess(validator);
				if (!!assessed) {
					return new SolidTypeConstant(assessed);
				};
			};
			return typed;
		};
		return descriptor;
	}
	/**
	 * Decorator for {@link ASTNodeExpression#build} method and any overrides.
	 * First tries to compute the assessed value, and if successful, builds the assessed value.
	 * Otherwise builds this node.
	 * @param   _prototype    the prototype that has the method to be decorated
	 * @param   _property_key the name of the method to be decorated
	 * @param   descriptor    the Property Descriptor of the prototype’s method
	 * @returns               `descriptor`, with a new value that is the decorated method
	 */
	protected static buildDeco<T extends InstructionExpression>(
		_prototype: ASTNodeExpression,
		_property_key: string,
		descriptor: TypedPropertyDescriptor<(this: ASTNodeExpression, builder: Builder, to_float?: boolean) => InstructionConst | T>,
	): typeof descriptor {
		const method = descriptor.value!;
		descriptor.value = function (builder, to_float = false) {
			const assessed: SolidObject | null = (builder.config.compilerOptions.constantFolding) ? this.assess(builder.validator) : null;
			return (!!assessed) ? InstructionConst.fromAssessment(assessed, to_float) : method.call(this, builder, to_float);
		};
		return descriptor;
	}
	/**
	 * Construct a new ASTNodeExpression from a source text and optionally a configuration.
	 * The source text must parse successfully.
	 * @param src    the source text
	 * @param config the configuration
	 * @returns      a new ASTNodeExpression representing the given source
	 */
	static fromSource(src: string, config: SolidConfig = CONFIG_DEFAULT): ASTNodeExpression {
		const statement: ASTNodeStatement = ASTNodeStatement.fromSource(src, config);
		assert.ok(statement instanceof ASTNodeStatementExpression);
		assert.strictEqual(statement.children.length, 1, 'semantic statement should have 1 child');
		return statement.children[0]!;
	}
<<<<<<< HEAD
=======
	private typed?: SolidType;
	private assessed?: SolidObject | null;
>>>>>>> 78af3ef1
	/**
	 * Determine whether this expression should build to a float-type instruction.
	 * @return Should the built instruction be type-coerced into a floating-point number?
	 */
	abstract get shouldFloat(): boolean;
	/**
	 * @final
	 */
	override typeCheck(validator: Validator): void {
		this.type(validator); // assert does not throw
	}
	/**
	 * @overrides ASTNodeSolid
	 * @param to_float Should the returned instruction be type-coerced into a floating-point number?
	 */
	abstract build(builder: Builder, to_float?: boolean): InstructionExpression;
	/**
	 * The Type of this expression.
	 * @param validator stores validation and configuration information
	 * @return the compile-time type of this node
	 */
<<<<<<< HEAD
	abstract type(validator: Validator): SolidLanguageType;
=======
	type(validator: Validator): SolidType {
		if (!this.typed) {
			this.typed = this.type_do(validator); // type-check first, to re-throw any TypeErrors
			if (validator.config.compilerOptions.constantFolding) {
				const assessed: SolidObject | null = this.assess(validator);
				if (!!assessed) {
					this.typed = new SolidTypeConstant(assessed);
				};
			};
		};
		return this.typed;
	}
	protected abstract type_do(validator: Validator): SolidType;
>>>>>>> 78af3ef1
	/**
	 * Assess the value of this node at compile-time, if possible.
	 * If {@link SolidConfig|constant folding} is off, this should not be called.
	 * @param validator stores validation and configuration information
	 * @return the computed value of this node, or an abrupt completion if the value cannot be computed by the compiler
	 */
<<<<<<< HEAD
	abstract assess(validator: Validator): SolidObject | null;
=======
	assess(validator: Validator): SolidObject | null {
		return this.assessed ||= this.assess_do(validator);
	}
	protected abstract assess_do(validator: Validator): SolidObject | null;
>>>>>>> 78af3ef1
}
export class ASTNodeConstant extends ASTNodeExpression {
	static override fromSource(src: string, config: SolidConfig = CONFIG_DEFAULT): ASTNodeConstant {
		const expression: ASTNodeExpression = ASTNodeExpression.fromSource(src, config);
		assert.ok(expression instanceof ASTNodeConstant);
		return expression;
	}
	declare readonly children: readonly [];
	readonly value: SolidObject;
	constructor (start_node: TOKEN.TokenKeyword | TOKEN.TokenNumber | TOKEN.TokenString | TOKEN.TokenTemplate) {
		const value: SolidObject =
			(start_node instanceof TOKEN.TokenKeyword) ?
				(start_node.source === Keyword.FALSE) ? SolidBoolean.FALSE :
				(start_node.source === Keyword.TRUE ) ? SolidBoolean.TRUE  :
				SolidNull.NULL
			:
			(start_node instanceof TOKEN.TokenNumber) ?
				start_node.isFloat ? new Float64(start_node.cook()) : new Int16(BigInt(start_node.cook()))
			:
			(Dev.supports('literalString-cook')) ? new SolidString(start_node.cook()) : (() => { throw new Error('`literalString-cook` not yet supported.'); })();
		super(start_node, {value})
		this.value = value
	}
	/** @implements ASTNodeExpression */
	get shouldFloat(): boolean {
		return this.value instanceof Float64
	}
	/** @implements ASTNodeExpression */
	@ASTNodeExpression.buildDeco
	build(builder: Builder, to_float: boolean = false): InstructionConst {
		return InstructionConst.fromAssessment(this.assess(builder.validator), to_float);
	}
	/** @implements ASTNodeExpression */
<<<<<<< HEAD
	@memoizeMethod
	@ASTNodeExpression.typeDeco
	type(validator: Validator): SolidLanguageType {
=======
	protected type_do(validator: Validator): SolidType {
>>>>>>> 78af3ef1
		// No need to call `this.assess(validator)` and then unwrap again; just use `this.value`.
		return (validator.config.compilerOptions.constantFolding) ? new SolidTypeConstant(this.value) :
		(this.value instanceof SolidNull)    ? SolidNull :
		(this.value instanceof SolidBoolean) ? SolidBoolean :
		(this.value instanceof Int16)        ? Int16 :
		(this.value instanceof Float64)      ? Float64 :
		(Dev.supports('stringConstant-assess') && this.value instanceof SolidString)  ? SolidString :
		SolidObject
	}
	/** @implements ASTNodeExpression */
	@memoizeMethod
	assess(_validator: Validator): SolidObject {
		if (this.value instanceof SolidString && !Dev.supports('stringConstant-assess')) {
			throw new Error('`stringConstant-assess` not yet supported.');
		};
		return this.value;
	}
}
export class ASTNodeVariable extends ASTNodeExpression {
	static override fromSource(src: string, config: SolidConfig = CONFIG_DEFAULT): ASTNodeVariable {
		const expression: ASTNodeExpression = ASTNodeExpression.fromSource(src, config);
		assert.ok(expression instanceof ASTNodeVariable);
		return expression;
	}
	declare readonly children: readonly [];
	readonly id: bigint;
	constructor (start_node: TOKEN.TokenIdentifier) {
		super(start_node, {id: start_node.cook()})
		this.id = start_node.cook()!;
	}
	/** @implements ASTNodeExpression */
	get shouldFloat(): boolean {
		return this.type(new Validator()).isSubtypeOf(Float64);
	}
	override varCheck(validator: Validator): void {
		if (!validator.hasSymbol(this.id)) {
			throw new ReferenceError01(this);
		};
		if (validator.getSymbolInfo(this.id)! instanceof SymbolStructureType) {
			throw new ReferenceError03(this, SymbolKind.TYPE, SymbolKind.VALUE);
			// TODO: When Type objects are allowed as runtime values, this should be removed and checked by the type checker (`this#typeCheck`).
		};
	}
	/** @implements ASTNodeExpression */
	@ASTNodeExpression.buildDeco
	build(_builder: Builder, to_float: boolean = false): INST.InstructionExpression {
		return new INST.InstructionGlobalGet(this.id, to_float || this.shouldFloat);
	}
	/** @implements ASTNodeExpression */
<<<<<<< HEAD
	@memoizeMethod
	@ASTNodeExpression.typeDeco
	type(validator: Validator): SolidLanguageType {
=======
	protected type_do(validator: Validator): SolidType {
>>>>>>> 78af3ef1
		if (validator.hasSymbol(this.id)) {
			const symbol: SymbolStructure = validator.getSymbolInfo(this.id)!;
			if (symbol instanceof SymbolStructureVar) {
				return symbol.type;
			};
		};
		return SolidType.UNKNOWN;
	}
	/** @implements ASTNodeExpression */
	@memoizeMethod
	assess(validator: Validator): SolidObject | null {
		if (validator.hasSymbol(this.id)) {
			const symbol: SymbolStructure = validator.getSymbolInfo(this.id)!;
			if (symbol instanceof SymbolStructureVar && !symbol.unfixed) {
				return symbol.value;
			};
		};
		return null;
	}
}
export class ASTNodeTemplate extends ASTNodeExpression {
	static override fromSource(src: string, config: SolidConfig = CONFIG_DEFAULT): ASTNodeTemplate {
		const expression: ASTNodeExpression = ASTNodeExpression.fromSource(src, config);
		assert.ok(expression instanceof ASTNodeTemplate);
		return expression;
	}
	constructor(
		start_node: ParseNode,
		override readonly children: // FIXME spread types
			| readonly [ASTNodeConstant]
			| readonly [ASTNodeConstant,                                                           ASTNodeConstant]
			| readonly [ASTNodeConstant, ASTNodeExpression,                                        ASTNodeConstant]
			// | readonly [ASTNodeConstant,                    ...ASTNodeTemplatePartialChildrenType, ASTNodeConstant]
			// | readonly [ASTNodeConstant, ASTNodeExpression, ...ASTNodeTemplatePartialChildrenType, ASTNodeConstant]
			| readonly ASTNodeExpression[]
		,
	) {
		super(start_node, {}, children)
	}
	/** @implements ASTNodeExpression */
	get shouldFloat(): boolean {
		throw new Error('ASTNodeTemplate#shouldFloat not yet supported.');
	}
	/** @implements ASTNodeExpression */
	@ASTNodeExpression.buildDeco
	build(_builder: Builder): InstructionExpression {
		throw new Error('ASTNodeTemplate#build not yet supported.');
	}
	/** @implements ASTNodeExpression */
<<<<<<< HEAD
	@memoizeMethod
	@ASTNodeExpression.typeDeco
	type(_validator: Validator): SolidLanguageType {
=======
	protected type_do(_validator: Validator): SolidType {
>>>>>>> 78af3ef1
		return SolidString
	}
	/** @implements ASTNodeExpression */
	@memoizeMethod
	assess(validator: Validator): SolidString | null {
		const concat: string | null = [...this.children].map((expr) => {
			const assessed: SolidObject | null = expr.assess(validator);
			return assessed && assessed.toString();
		}).reduce((accum, value) => ([accum, value].includes(null)) ? null : accum!.concat(value!), '');
		return (concat === null) ? null : new SolidString(concat);
	}
}
export class ASTNodeEmptyCollection extends ASTNodeExpression {
	/** @overrides ASTNodeExpression */
	static fromSource(src: string, config: SolidConfig = CONFIG_DEFAULT): ASTNodeEmptyCollection {
		const expression: ASTNodeExpression = ASTNodeExpression.fromSource(src, config);
		assert.ok(expression instanceof ASTNodeEmptyCollection);
		return expression;
	}
	declare readonly children: readonly [];
	constructor (start_node: PARSER.ParseNodeExpressionUnit) {
		super(start_node);
	}
	/** @implements ASTNodeExpression */
	get shouldFloat(): boolean {
		throw 'ASTNodeEmptyCollection#shouldFloat not yet supported.';
	}
	/** @implements ASTNodeExpression */
	@ASTNodeExpression.buildDeco
	build(builder: Builder): InstructionExpression {
		throw builder && 'ASTNodeEmptyCollection#build not yet supported.';
	}
	/** @implements ASTNodeExpression */
	@memoizeMethod
	@ASTNodeExpression.typeDeco
	type(_validator: Validator): SolidLanguageType {
		return new SolidTypeTuple().intersect(new SolidTypeRecord());
	}
	/** @implements ASTNodeExpression */
<<<<<<< HEAD
	@memoizeMethod
	assess(_validator: Validator): SolidObject | null {
		return null;
=======
	protected type_do(_validator: Validator): SolidType {
		return new SolidTypeTuple().intersect(new SolidTypeRecord());
>>>>>>> 78af3ef1
	}
}
export class ASTNodeList extends ASTNodeExpression {
	static override fromSource(src: string, config: SolidConfig = CONFIG_DEFAULT): ASTNodeList {
		const expression: ASTNodeExpression = ASTNodeExpression.fromSource(src, config);
		assert.ok(expression instanceof ASTNodeList);
		return expression;
	}
	constructor (
		start_node: PARSER.ParseNodeListLiteral,
		override readonly children: Readonly<NonemptyArray<ASTNodeExpression>>,
	) {
		super(start_node, {}, children);
	}
	/** @implements ASTNodeExpression */
	get shouldFloat(): boolean {
		throw 'ASTNodeList#shouldFloat not yet supported.';
	}
	/** @implements ASTNodeExpression */
	@ASTNodeExpression.buildDeco
	build(builder: Builder): InstructionExpression {
		throw builder && 'ASTNodeList#build not yet supported.';
	}
	/** @implements ASTNodeExpression */
	@memoizeMethod
	@ASTNodeExpression.typeDeco
	type(validator: Validator): SolidLanguageType {
		return new SolidTypeTuple(this.children.map((c) => c.type(validator)));
	}
	/** @implements ASTNodeExpression */
<<<<<<< HEAD
	@memoizeMethod
	assess(validator: Validator): SolidObject | null {
		const items: readonly (SolidObject | null)[] = this.children.map((c) => c.assess(validator));
		return (items.includes(null))
			? null
			: new SolidTuple<SolidObject>(items as SolidObject[]);
=======
	protected type_do(validator: Validator): SolidType {
		return new SolidTypeTuple(this.children.map((c) => c.type(validator)));
>>>>>>> 78af3ef1
	}
}
export class ASTNodeRecord extends ASTNodeExpression {
	static override fromSource(src: string, config: SolidConfig = CONFIG_DEFAULT): ASTNodeRecord {
		const expression: ASTNodeExpression = ASTNodeExpression.fromSource(src, config);
		assert.ok(expression instanceof ASTNodeRecord);
		return expression;
	}
	constructor (
		start_node: PARSER.ParseNodeRecordLiteral,
		override readonly children: Readonly<NonemptyArray<ASTNodeProperty>>,
	) {
		super(start_node, {}, children);
	}
	/** @implements ASTNodeExpression */
	get shouldFloat(): boolean {
		throw 'ASTNodeRecord#shouldFloat not yet supported.';
	}
	/** @implements ASTNodeExpression */
	@ASTNodeExpression.buildDeco
	build(builder: Builder): InstructionExpression {
		throw builder && 'ASTNodeRecord#build not yet supported.';
	}
	/** @implements ASTNodeExpression */
<<<<<<< HEAD
	@memoizeMethod
	@ASTNodeExpression.typeDeco
	type(validator: Validator): SolidLanguageType {
=======
	protected assess_do(): SolidObject | null {
		throw 'ASTNodeRecord#assess_do not yet supported.';
	}
	/** @implements ASTNodeExpression */
	protected type_do(validator: Validator): SolidType {
>>>>>>> 78af3ef1
		return new SolidTypeRecord(new Map(this.children.map((c) => [
			c.children[0].id,
			c.children[1].type(validator),
		])));
	}
	/** @implements ASTNodeExpression */
	@memoizeMethod
	assess(validator: Validator): SolidObject | null {
		const properties: ReadonlyMap<bigint, SolidObject | null> = new Map(this.children.map((c) => [
			c.children[0].id,
			c.children[1].assess(validator),
		]));
		return ([...properties].map((p) => p[1]).includes(null))
			? null
			: new SolidRecord<SolidObject>(properties as ReadonlyMap<bigint, SolidObject>);
	}
}
export class ASTNodeMapping extends ASTNodeExpression {
	static override fromSource(src: string, config: SolidConfig = CONFIG_DEFAULT): ASTNodeMapping {
		const expression: ASTNodeExpression = ASTNodeExpression.fromSource(src, config);
		assert.ok(expression instanceof ASTNodeMapping);
		return expression;
	}
	constructor (
		start_node: PARSER.ParseNodeMappingLiteral,
		override readonly children: Readonly<NonemptyArray<ASTNodeCase>>,
	) {
		super(start_node, {}, children);
	}
	/** @implements ASTNodeExpression */
	get shouldFloat(): boolean {
		throw 'ASTNodeMapping#shouldFloat not yet supported.';
	}
	/** @implements ASTNodeExpression */
	@ASTNodeExpression.buildDeco
	build(builder: Builder): InstructionExpression {
		throw builder && 'ASTNodeMapping#build not yet supported.';
	}
	/** @implements ASTNodeExpression */
	@memoizeMethod
	@ASTNodeExpression.typeDeco
	type(_validator: Validator): SolidLanguageType {
		return SolidObject;
	}
	/** @implements ASTNodeExpression */
<<<<<<< HEAD
	@memoizeMethod
	assess(validator: Validator): SolidObject | null {
		const cases: ReadonlyMap<SolidObject | null, SolidObject | null> = new Map(this.children.map((c) => [
			c.children[0].assess(validator),
			c.children[1].assess(validator),
		]));
		return ([...cases].some((c) => c[0] === null || c[1] === null))
			? null
			: new SolidMapping<SolidObject, SolidObject>(cases as ReadonlyMap<SolidObject, SolidObject>);
=======
	protected type_do(_validator: Validator): SolidType {
		return SolidObject;
>>>>>>> 78af3ef1
	}
}
export abstract class ASTNodeOperation extends ASTNodeExpression {
	static override fromSource(src: string, config: SolidConfig = CONFIG_DEFAULT): ASTNodeOperation {
		const expression: ASTNodeExpression = ASTNodeExpression.fromSource(src, config);
		assert.ok(expression instanceof ASTNodeOperation);
		return expression;
	}
	override readonly tagname: string = 'Operation' // TODO remove after refactoring tests using `#serialize`
	constructor(
		start_node: ParseNode,
		operator: Operator,
		override readonly children: Readonly<NonemptyArray<ASTNodeExpression>>,
	) {
		super(start_node, {operator}, children)
	}
}
export class ASTNodeOperationUnary extends ASTNodeOperation {
	static override fromSource(src: string, config: SolidConfig = CONFIG_DEFAULT): ASTNodeOperationUnary {
		const expression: ASTNodeExpression = ASTNodeExpression.fromSource(src, config);
		assert.ok(expression instanceof ASTNodeOperationUnary);
		return expression;
	}
	constructor(
		start_node: ParseNode,
		readonly operator: ValidOperatorUnary,
		override readonly children: readonly [ASTNodeExpression],
	) {
		super(start_node, operator, children)
	}
	/** @implements ASTNodeExpression */
	get shouldFloat(): boolean {
		return this.children[0].shouldFloat
	}
	/** @implements ASTNodeExpression */
	@ASTNodeExpression.buildDeco
	build(builder: Builder, to_float: boolean = false): InstructionConst | InstructionUnop {
		const tofloat: boolean = to_float || this.shouldFloat
		return new InstructionUnop(
			this.operator,
			this.children[0].build(builder, tofloat),
		)
	}
	/** @implements ASTNodeExpression */
<<<<<<< HEAD
	@memoizeMethod
	@ASTNodeExpression.typeDeco
	type(validator: Validator): SolidLanguageType {
		if ([Operator.NOT, Operator.EMP].includes(this.operator)) {
			return SolidBoolean
		}
		const t0: SolidLanguageType = this.children[0].type(validator);
		return (t0.isSubtypeOf(SolidNumber)) ? t0 : (() => { throw new TypeError01(this) })()
=======
	protected type_do(validator: Validator): SolidType {
		const t0: SolidType = this.children[0].type(validator);
		return (
			(this.operator === Operator.NOT) ? (
				(t0.isSubtypeOf(SolidNull.union(SolidBoolean.FALSETYPE))) ? SolidBoolean.TRUETYPE :
				(SolidNull.isSubtypeOf(t0) || SolidBoolean.FALSETYPE.isSubtypeOf(t0)) ? SolidBoolean :
				SolidBoolean.FALSETYPE
			) :
			(this.operator === Operator.EMP) ? SolidBoolean :
			/* (this.operator === Operator.NEG) */ (t0.isSubtypeOf(SolidNumber)) ? t0 : (() => { throw new TypeError01(this); })()
		);
>>>>>>> 78af3ef1
	}
	/** @implements ASTNodeExpression */
	@memoizeMethod
	assess(validator: Validator): SolidObject | null {
		const assess0: SolidObject | null = this.children[0].assess(validator);
		if (!assess0) {
			return assess0
		}
		const v0: SolidObject = assess0;
		return (
			(this.operator === Operator.NOT) ? v0.isTruthy.not :
			(this.operator === Operator.EMP) ? v0.isTruthy.not.or(v0.isEmpty) :
			(this.operator === Operator.NEG) ? this.foldNumeric(v0 as SolidNumber<any>) :
			(() => { throw new ReferenceError(`Operator ${ Operator[this.operator] } not found.`) })()
		)
	}
	private foldNumeric<T extends SolidNumber<T>>(z: T): T {
		try {
			return new Map<Operator, (z: T) => T>([
				[Operator.AFF, (z) => z],
				[Operator.NEG, (z) => z.neg()],
			]).get(this.operator)!(z)
		} catch (err) {
			if (err instanceof xjs.NaNError) {
				throw new NanError01(this)
			} else {
				throw err
			}
		}
	}
}
export abstract class ASTNodeOperationBinary extends ASTNodeOperation {
	static override fromSource(src: string, config: SolidConfig = CONFIG_DEFAULT): ASTNodeOperationBinary {
		const expression: ASTNodeExpression = ASTNodeExpression.fromSource(src, config);
		assert.ok(expression instanceof ASTNodeOperationBinary);
		return expression;
	}
	constructor(
		start_node: ParseNode,
		readonly operator: ValidOperatorBinary,
		override readonly children: readonly [ASTNodeExpression, ASTNodeExpression],
	) {
		super(start_node, operator, children)
	}
	/** @implements ASTNodeExpression */
	get shouldFloat(): boolean {
		return this.children[0].shouldFloat || this.children[1].shouldFloat
	}
	/**
	 * @implements ASTNodeExpression
	 * @final
	 */
<<<<<<< HEAD
	@memoizeMethod
	@ASTNodeExpression.typeDeco
	type(validator: Validator): SolidLanguageType {
		xjs.Array.forEachAggregated(this.children, (c) => c.typeCheck(validator));
		return this.type_do(
=======
	protected type_do(validator: Validator): SolidType {
		return this.type_do_do(
>>>>>>> 78af3ef1
			this.children[0].type(validator),
			this.children[1].type(validator),
			validator.config.compilerOptions.intCoercion,
		)
	}
<<<<<<< HEAD
	protected abstract type_do(t0: SolidLanguageType, t1: SolidLanguageType, int_coercion: boolean): SolidLanguageType;
=======
	protected abstract type_do_do(t0: SolidType, t1: SolidType, int_coercion: boolean): SolidType;
>>>>>>> 78af3ef1
}
export class ASTNodeOperationBinaryArithmetic extends ASTNodeOperationBinary {
	static override fromSource(src: string, config: SolidConfig = CONFIG_DEFAULT): ASTNodeOperationBinaryArithmetic {
		const expression: ASTNodeExpression = ASTNodeExpression.fromSource(src, config);
		assert.ok(expression instanceof ASTNodeOperationBinaryArithmetic);
		return expression;
	}
	constructor (
		start_node: ParseNode,
		override readonly operator: ValidOperatorArithmetic,
		children: readonly [ASTNodeExpression, ASTNodeExpression],
	) {
		super(start_node, operator, children)
	}
	/** @implements ASTNodeExpression */
	@ASTNodeExpression.buildDeco
	build(builder: Builder, to_float: boolean = false): InstructionConst | InstructionBinopArithmetic {
		const tofloat: boolean = to_float || this.shouldFloat
		return new InstructionBinopArithmetic(
			this.operator,
			this.children[0].build(builder, tofloat),
			this.children[1].build(builder, tofloat),
		)
	}
	/** @implements ASTNodeOperationBinary */
<<<<<<< HEAD
	protected type_do(t0: SolidLanguageType, t1: SolidLanguageType, int_coercion: boolean): SolidLanguageType {
=======
	protected type_do_do(t0: SolidType, t1: SolidType, int_coercion: boolean): SolidType {
>>>>>>> 78af3ef1
		if (bothNumeric(t0, t1)) {
			if (int_coercion) {
				return (eitherFloats(t0, t1)) ? Float64 : Int16
			}
			if (bothFloats   (t0, t1)) { return Float64 }
			if (neitherFloats(t0, t1)) { return Int16 }
		}
		throw new TypeError01(this)
	}
	/** @implements ASTNodeExpression */
	@memoizeMethod
	assess(validator: Validator): SolidObject | null {
		const assess0: SolidObject | null = this.children[0].assess(validator);
		if (!assess0) {
			return assess0
		}
		const assess1: SolidObject | null = this.children[1].assess(validator);
		if (!assess1) {
			return assess1
		}
		const [v0, v1]: [SolidObject, SolidObject] = [assess0, assess1];
		if (this.operator === Operator.DIV && v1 instanceof SolidNumber && v1.eq0()) {
			throw new NanError02(this.children[1])
		}
		if (!(v0 instanceof SolidNumber) || !(v1 instanceof SolidNumber)) {
			// using an internal TypeError, not a SolidTypeError, as it should already be valid per `this#type`
			throw new TypeError('Both operands must be of type `SolidNumber`.')
		}
		return (
			(v0 instanceof Int16 && v1 instanceof Int16)
				? this.foldNumeric(v0, v1)
				: this.foldNumeric(
					(v0 as SolidNumber).toFloat(),
					(v1 as SolidNumber).toFloat(),
				)
		)
	}
	private foldNumeric<T extends SolidNumber<T>>(x: T, y: T): T {
		try {
			return new Map<Operator, (x: T, y: T) => T>([
				[Operator.EXP, (x, y) => x.exp(y)],
				[Operator.MUL, (x, y) => x.times(y)],
				[Operator.DIV, (x, y) => x.divide(y)],
				[Operator.ADD, (x, y) => x.plus(y)],
				// [Operator.SUB, (x, y) => x.minus(y)],
			]).get(this.operator)!(x, y)
		} catch (err) {
			if (err instanceof xjs.NaNError) {
				throw new NanError01(this)
			} else {
				throw err
			}
		}
	}
}
export class ASTNodeOperationBinaryComparative extends ASTNodeOperationBinary {
	static override fromSource(src: string, config: SolidConfig = CONFIG_DEFAULT): ASTNodeOperationBinaryComparative {
		const expression: ASTNodeExpression = ASTNodeExpression.fromSource(src, config);
		assert.ok(expression instanceof ASTNodeOperationBinaryComparative);
		return expression;
	}
	constructor (
		start_node: ParseNode,
		override readonly operator: ValidOperatorComparative,
		children: readonly [ASTNodeExpression, ASTNodeExpression],
	) {
		super(start_node, operator, children)
		if ([Operator.IS, Operator.ISNT].includes(this.operator)) {
			throw new TypeError(`Operator ${ this.operator } not yet supported.`);
		}
	}
	/** @implements ASTNodeExpression */
	@ASTNodeExpression.buildDeco
	build(builder: Builder, to_float: boolean = false): InstructionConst | InstructionBinopComparative {
		const tofloat: boolean = to_float || this.shouldFloat
		return new InstructionBinopComparative(
			this.operator,
			this.children[0].build(builder, tofloat),
			this.children[1].build(builder, tofloat),
		)
	}
	/** @implements ASTNodeOperationBinary */
<<<<<<< HEAD
	protected type_do(t0: SolidLanguageType, t1: SolidLanguageType, int_coercion: boolean): SolidLanguageType {
=======
	protected type_do_do(t0: SolidType, t1: SolidType, int_coercion: boolean): SolidType {
>>>>>>> 78af3ef1
		if (bothNumeric(t0, t1) && (int_coercion || (
			bothFloats(t0, t1) || neitherFloats(t0, t1)
		))) {
			return SolidBoolean
		}
		throw new TypeError01(this)
	}
	/** @implements ASTNodeExpression */
	@memoizeMethod
	assess(validator: Validator): SolidObject | null {
		const assess0: SolidObject | null = this.children[0].assess(validator);
		if (!assess0) {
			return assess0
		}
		const assess1: SolidObject | null = this.children[1].assess(validator);
		if (!assess1) {
			return assess1
		}
		const [v0, v1]: [SolidObject, SolidObject] = [assess0, assess1];
		if (!(v0 instanceof SolidNumber) || !(v1 instanceof SolidNumber)) {
			// using an internal TypeError, not a SolidTypeError, as it should already be valid per `this#type`
			throw new TypeError('Both operands must be of type `SolidNumber`.')
		}
		return (
			(v0 instanceof Int16 && v1 instanceof Int16)
				? this.foldComparative(v0, v1)
				: this.foldComparative(
					(v0 as SolidNumber).toFloat(),
					(v1 as SolidNumber).toFloat(),
				)
		)
	}
	private foldComparative<T extends SolidNumber<T>>(x: T, y: T): SolidBoolean {
		return SolidBoolean.fromBoolean(new Map<Operator, (x: T, y: T) => boolean>([
			[Operator.LT, (x, y) => x.lt(y)],
			[Operator.GT, (x, y) => y.lt(x)],
			[Operator.LE, (x, y) => x.equal(y) || x.lt(y)],
			[Operator.GE, (x, y) => x.equal(y) || y.lt(x)],
			// [Operator.NLT, (x, y) => !x.lt(y)],
			// [Operator.NGT, (x, y) => !y.lt(x)],
		]).get(this.operator)!(x, y))
	}
}
export class ASTNodeOperationBinaryEquality extends ASTNodeOperationBinary {
	static override fromSource(src: string, config: SolidConfig = CONFIG_DEFAULT): ASTNodeOperationBinaryEquality {
		const expression: ASTNodeExpression = ASTNodeExpression.fromSource(src, config);
		assert.ok(expression instanceof ASTNodeOperationBinaryEquality);
		return expression;
	}
	constructor (
		start_node: ParseNode,
		override readonly operator: ValidOperatorEquality,
		children: readonly [ASTNodeExpression, ASTNodeExpression],
	) {
		super(start_node, operator, children)
	}
	override get shouldFloat(): boolean {
		return this.operator === Operator.EQ && super.shouldFloat
	}
	/** @implements ASTNodeExpression */
	@ASTNodeExpression.buildDeco
	build(builder: Builder, _to_float: boolean = false): InstructionConst | InstructionBinopEquality {
		const tofloat: boolean = builder.config.compilerOptions.intCoercion && this.shouldFloat
		return new InstructionBinopEquality(
			this.operator,
			this.children[0].build(builder, tofloat),
			this.children[1].build(builder, tofloat),
		)
	}
	/** @implements ASTNodeOperationBinary */
<<<<<<< HEAD
	protected type_do(t0: SolidLanguageType, t1: SolidLanguageType, int_coercion: boolean): SolidLanguageType {
=======
	protected type_do_do(t0: SolidType, t1: SolidType, int_coercion: boolean): SolidType {
>>>>>>> 78af3ef1
		// If `a` and `b` are of disjoint numeric types, then `a is b` will always return `false`.
		// If `a` and `b` are of disjoint numeric types, then `a == b` will return `false` when `intCoercion` is off.
		if (bothNumeric(t0, t1)) {
			if (oneFloats(t0, t1) && (this.operator === Operator.ID || !int_coercion)) {
				return SolidBoolean.FALSETYPE
			}
			return SolidBoolean
		}
		if (t0.intersect(t1).isEmpty) {
			return SolidBoolean.FALSETYPE
		}
		return SolidBoolean
	}
	/** @implements ASTNodeExpression */
	@memoizeMethod
	assess(validator: Validator): SolidObject | null {
		const assess0: SolidObject | null = this.children[0].assess(validator);
		if (!assess0) {
			return assess0
		}
		const assess1: SolidObject | null = this.children[1].assess(validator);
		if (!assess1) {
			return assess1
		}
		const [v0, v1]: [SolidObject, SolidObject] = [assess0, assess1];
		return this.foldEquality(v0, v1);
	}
	private foldEquality(x: SolidObject, y: SolidObject): SolidBoolean {
		return SolidBoolean.fromBoolean(new Map<Operator, (x: SolidObject, y: SolidObject) => boolean>([
			[Operator.ID, (x, y) => x.identical(y)],
			[Operator.EQ, (x, y) => x.equal(y)],
			// [Operator.ISNT, (x, y) => !x.identical(y)],
			// [Operator.NEQ,  (x, y) => !x.equal(y)],
		]).get(this.operator)!(x, y))
	}
}
export class ASTNodeOperationBinaryLogical extends ASTNodeOperationBinary {
	static override fromSource(src: string, config: SolidConfig = CONFIG_DEFAULT): ASTNodeOperationBinaryLogical {
		const expression: ASTNodeExpression = ASTNodeExpression.fromSource(src, config);
		assert.ok(expression instanceof ASTNodeOperationBinaryLogical);
		return expression;
	}
	constructor (
		start_node: ParseNode,
		override readonly operator: ValidOperatorLogical,
		children: readonly [ASTNodeExpression, ASTNodeExpression],
	) {
		super(start_node, operator, children)
	}
	/** @implements ASTNodeExpression */
	@ASTNodeExpression.buildDeco
	build(builder: Builder, to_float: boolean = false): InstructionConst | InstructionBinopLogical {
		const tofloat: boolean = to_float || this.shouldFloat
		return new InstructionBinopLogical(
			builder.varCount,
			this.operator,
			this.children[0].build(builder, tofloat),
			this.children[1].build(builder, tofloat),
		)
	}
	/** @implements ASTNodeOperationBinary */
<<<<<<< HEAD
	protected type_do(t0: SolidLanguageType, t1: SolidLanguageType, _int_coercion: boolean): SolidLanguageType {
		const null_union_false: SolidLanguageType = SolidNull.union(SolidBoolean.FALSETYPE);
		function truthifyType(t: SolidLanguageType): SolidLanguageType {
=======
	protected type_do_do(t0: SolidType, t1: SolidType, _int_coercion: boolean): SolidType {
		const null_union_false: SolidType = SolidNull.union(SolidBoolean.FALSETYPE);
		function truthifyType(t: SolidType): SolidType {
>>>>>>> 78af3ef1
			const values: Set<SolidObject> = new Set(t.values);
			values.delete(SolidNull.NULL);
			values.delete(SolidBoolean.FALSE);
			return [...values].map<SolidType>((v) => new SolidTypeConstant(v)).reduce((a, b) => a.union(b));
		}
		return (this.operator === Operator.AND)
			? (t0.isSubtypeOf(null_union_false))
				? t0
				: (SolidNull.isSubtypeOf(t0))
					? (SolidBoolean.FALSETYPE.isSubtypeOf(t0))
						? null_union_false.union(t1)
						: SolidNull.union(t1)
					: (SolidBoolean.FALSETYPE.isSubtypeOf(t0))
						? SolidBoolean.FALSETYPE.union(t1)
						: t1
			: (t0.isSubtypeOf(null_union_false))
				? t1
				: (SolidNull.isSubtypeOf(t0) || SolidBoolean.FALSETYPE.isSubtypeOf(t0))
					? truthifyType(t0).union(t1)
					: t0
	}
	/** @implements ASTNodeExpression */
	@memoizeMethod
	assess(validator: Validator): SolidObject | null {
		const assess0: SolidObject | null = this.children[0].assess(validator);
		if (!assess0) {
			return assess0
		}
		const v0: SolidObject = assess0;
		if (
			this.operator === Operator.AND && !v0.isTruthy.value ||
			this.operator === Operator.OR  &&  v0.isTruthy.value
		) {
			return v0;
		}
		return this.children[1].assess(validator);
	}
}
export class ASTNodeOperationTernary extends ASTNodeOperation {
	static override fromSource(src: string, config: SolidConfig = CONFIG_DEFAULT): ASTNodeOperationTernary {
		const expression: ASTNodeExpression = ASTNodeExpression.fromSource(src, config);
		assert.ok(expression instanceof ASTNodeOperationTernary);
		return expression;
	}
	constructor(
		start_node: ParseNode,
		readonly operator: Operator.COND,
		override readonly children: readonly [ASTNodeExpression, ASTNodeExpression, ASTNodeExpression],
	) {
		super(start_node, operator, children)
	}
	/** @implements ASTNodeExpression */
	get shouldFloat(): boolean {
		return this.children[1].shouldFloat || this.children[2].shouldFloat
	}
	/** @implements ASTNodeExpression */
	@ASTNodeExpression.buildDeco
	build(builder: Builder, to_float: boolean = false): InstructionConst | InstructionCond {
		const tofloat: boolean = to_float || this.shouldFloat
		return new InstructionCond(
			this.children[0].build(builder, false),
			this.children[1].build(builder, tofloat),
			this.children[2].build(builder, tofloat),
		)
	}
	/** @implements ASTNodeExpression */
<<<<<<< HEAD
	@memoizeMethod
	@ASTNodeExpression.typeDeco
	type(validator: Validator): SolidLanguageType {
		xjs.Array.forEachAggregated(this.children, (c) => c.typeCheck(validator));
		const t0: SolidLanguageType = this.children[0].type(validator);
		const t1: SolidLanguageType = this.children[1].type(validator);
		const t2: SolidLanguageType = this.children[2].type(validator);
=======
	protected type_do(validator: Validator): SolidType {
		// If `a` is of type `false`, then `typeof (if a then b else c)` is `typeof c`.
		// If `a` is of type `true`,  then `typeof (if a then b else c)` is `typeof b`.
		const t0: SolidType = this.children[0].type(validator);
		const t1: SolidType = this.children[1].type(validator);
		const t2: SolidType = this.children[2].type(validator);
>>>>>>> 78af3ef1
		return (t0.isSubtypeOf(SolidBoolean))
			? (t0 instanceof SolidTypeConstant)
				? (t0.value === SolidBoolean.FALSE)
					? t2 // If `a` is of type `false`, then `typeof (if a then b else c)` is `typeof c`.
					: t1 // If `a` is of type `true`,  then `typeof (if a then b else c)` is `typeof b`.
				: t1.union(t2)
			: (() => { throw new TypeError01(this) })()
	}
	/** @implements ASTNodeExpression */
	@memoizeMethod
	assess(validator: Validator): SolidObject | null {
		const assess0: SolidObject | null = this.children[0].assess(validator);
		if (!assess0) {
			return assess0
		}
		return (assess0 === SolidBoolean.TRUE)
			? this.children[1].assess(validator)
			: this.children[2].assess(validator)
	}
}
/**
 * A sematic node representing a statement.
 * There are 3 known subclasses:
 * - ASTNodeStatementExpression
 * - ASTNodeDeclaration
 * - ASTNodeAssignment
 */
export abstract class ASTNodeStatement extends ASTNodeSolid {
	/**
	 * Construct a new ASTNodeStatement from a source text and optionally a configuration.
	 * The source text must parse successfully.
	 * @param src    the source text
	 * @param config the configuration
	 * @returns      a new ASTNodeStatement representing the given source
	 */
	static fromSource(src: string, config: SolidConfig = CONFIG_DEFAULT): ASTNodeStatement {
		const goal: ASTNodeGoal = ASTNodeGoal.fromSource(src, config);
		assert.strictEqual(goal.children.length, 1, 'semantic goal should have 1 child');
		return goal.children[0];
	}
}
export class ASTNodeStatementExpression extends ASTNodeStatement {
	static override fromSource(src: string, config: SolidConfig = CONFIG_DEFAULT): ASTNodeStatementExpression {
		const statement: ASTNodeStatement = ASTNodeStatement.fromSource(src, config);
		assert.ok(statement instanceof ASTNodeStatementExpression);
		return statement;
	}
	constructor(
		start_node: ParseNode,
		override readonly children:
			| readonly []
			| readonly [ASTNodeExpression]
		,
	) {
		super(start_node, {}, children)
	}
	/** @implements ASTNodeSolid */
	build(builder: Builder): InstructionNone | InstructionStatement {
		return (!this.children.length)
			? new InstructionNone()
			: new InstructionStatement(builder.stmtCount, this.children[0].build(builder))
	}
}
/**
 * A sematic node representing a declaration.
 * There are 2 known subclasses:
 * - ASTNodeDeclarationType
 * - ASTNodeDeclarationVariable
 */
export type ASTNodeDeclaration =
	| ASTNodeDeclarationType
	| ASTNodeDeclarationVariable
export class ASTNodeDeclarationType extends ASTNodeStatement {
	static override fromSource(src: string, config: SolidConfig = CONFIG_DEFAULT): ASTNodeDeclarationType {
		const statement: ASTNodeStatement = ASTNodeStatement.fromSource(src, config);
		assert.ok(statement instanceof ASTNodeDeclarationType);
		return statement;
	}
	constructor (
		start_node: ParseNode,
		override readonly children: readonly [ASTNodeTypeAlias, ASTNodeType],
	) {
		super(start_node, {}, children);
	}
	override varCheck(validator: Validator): void {
		const variable: ASTNodeTypeAlias = this.children[0];
		if (validator.hasSymbol(variable.id)) {
			throw new AssignmentError01(variable);
		};
		this.children[1].varCheck(validator);
		validator.addSymbol(new SymbolStructureType(
			variable.id,
			variable.line_index,
			variable.col_index,
			variable.source,
			() => this.children[1].assess(validator),
		));
	}
	override typeCheck(validator: Validator): void {
		return validator.getSymbolInfo(this.children[0].id)?.assess();
	}
	/** @implements ASTNodeSolid */
	build(_builder: Builder): INST.InstructionNone {
		return new INST.InstructionNone();
	}
}
export class ASTNodeDeclarationVariable extends ASTNodeStatement {
	static override fromSource(src: string, config: SolidConfig = CONFIG_DEFAULT): ASTNodeDeclarationVariable {
		const statement: ASTNodeStatement = ASTNodeStatement.fromSource(src, config);
		assert.ok(statement instanceof ASTNodeDeclarationVariable);
		return statement;
	}
	constructor (
		start_node: ParseNode,
		readonly unfixed: boolean,
		override readonly children: readonly [ASTNodeVariable, ASTNodeType, ASTNodeExpression],
	) {
		super(start_node, {unfixed}, children)
	}
	override varCheck(validator: Validator): void {
		const variable: ASTNodeVariable = this.children[0];
		if (validator.hasSymbol(variable.id)) {
			throw new AssignmentError01(variable);
		};
		xjs.Array.forEachAggregated([
			this.children[1],
			this.children[2],
		], (c) => c.varCheck(validator));
		validator.addSymbol(new SymbolStructureVar(
			variable.id,
			variable.line_index,
			variable.col_index,
			variable.source,
			this.unfixed,
			() => this.children[1].assess(validator),
			(validator.config.compilerOptions.constantFolding && !this.unfixed)
				? () => this.children[2].assess(validator)
				: null,
		));
	}
	override typeCheck(validator: Validator): void {
		this.children[2].typeCheck(validator);
		const assignee_type: SolidType = this.children[1].assess(validator);
		const assigned_type: SolidType = this.children[2].type(validator);
		if (
			assigned_type.isSubtypeOf(assignee_type) ||
			validator.config.compilerOptions.intCoercion && assigned_type.isSubtypeOf(Int16) && Float64.isSubtypeOf(assignee_type)
		) {
		} else {
			throw new TypeError03(this, assignee_type, assigned_type)
		}
		return validator.getSymbolInfo(this.children[0].id)?.assess();
	}
	/** @implements ASTNodeSolid */
	build(builder: Builder): INST.InstructionNone | INST.InstructionDeclareGlobal {
		const tofloat: boolean = this.children[2].type(builder.validator).isSubtypeOf(Float64) || this.children[2].shouldFloat;
		const assess: SolidObject | null = this.children[0].assess(builder.validator);
		return (builder.validator.config.compilerOptions.constantFolding && !this.unfixed && assess)
			? new INST.InstructionNone()
			: new INST.InstructionDeclareGlobal(this.children[0].id, this.unfixed, this.children[2].build(builder, tofloat))
		;
	}
}
export class ASTNodeAssignment extends ASTNodeStatement {
	static override fromSource(src: string, config: SolidConfig = CONFIG_DEFAULT): ASTNodeAssignment {
		const statement: ASTNodeStatement = ASTNodeStatement.fromSource(src, config);
		assert.ok(statement instanceof ASTNodeAssignment);
		return statement;
	}
	constructor (
		start_node: ParseNode,
		override readonly children: readonly [ASTNodeVariable, ASTNodeExpression],
	) {
		super(start_node, {}, children)
	}
	override varCheck(validator: Validator): void {
		xjs.Array.forEachAggregated(this.children, (c) => c.varCheck(validator));
		const variable: ASTNodeVariable = this.children[0];
		if (!(validator.getSymbolInfo(variable.id) as SymbolStructureVar).unfixed) {
			throw new AssignmentError10(variable);
		};
	}
	override typeCheck(validator: Validator): void {
		this.children[1].typeCheck(validator);
		const assignee_type: SolidType = this.children[0].type(validator);
		const assigned_type: SolidType = this.children[1].type(validator);
		if (
			assigned_type.isSubtypeOf(assignee_type) ||
			validator.config.compilerOptions.intCoercion && assigned_type.isSubtypeOf(Int16) && Float64.isSubtypeOf(assignee_type)
		) {
		} else {
			throw new TypeError03(this, assignee_type, assigned_type);
		};
	}
	/** @implements ASTNodeSolid */
	build(builder: Builder): INST.InstructionStatement {
		const tofloat: boolean = this.children[1].type(builder.validator).isSubtypeOf(Float64) || this.children[1].shouldFloat;
		return new INST.InstructionStatement(
			builder.stmtCount,
			new INST.InstructionGlobalSet(this.children[0].id, this.children[1].build(builder, tofloat)),
		);
	}
}
export class ASTNodeGoal extends ASTNodeSolid {
	/**
	 * Construct a new ASTNodeGoal from a source text and optionally a configuration.
	 * The source text must parse successfully.
	 * @param src    the source text
	 * @param config the configuration
	 * @returns      a new ASTNodeGoal representing the given source
	 */
	static fromSource(src: string, config: SolidConfig = CONFIG_DEFAULT): ASTNodeGoal {
		return Decorator.decorate(new Parser(src, config).parse());
	}
	constructor(
		start_node: ParseNode,
		override readonly children: readonly ASTNodeStatement[],
	) {
		super(start_node, {}, children)
	}
	/** @implements ASTNodeSolid */
	build(builder: Builder): InstructionNone | InstructionModule {
		return (!this.children.length)
			? new InstructionNone()
			: new InstructionModule([
				...Builder.IMPORTS,
				...(this.children as readonly ASTNodeStatement[]).map((child) => child.build(builder)),
			])
	}
}<|MERGE_RESOLUTION|>--- conflicted
+++ resolved
@@ -30,11 +30,6 @@
 	SolidTypeConstant,
 	SolidTypeTuple,
 	SolidTypeRecord,
-<<<<<<< HEAD
-	SolidTuple,
-	SolidRecord,
-	SolidMapping,
-=======
 	SolidObject,
 	SolidNull,
 	SolidBoolean,
@@ -42,7 +37,9 @@
 	Int16,
 	Float64,
 	SolidString,
->>>>>>> 78af3ef1
+	SolidTuple,
+	SolidRecord,
+	SolidMapping,
 } from '../typer/';
 import {
 	Decorator,
@@ -224,10 +221,6 @@
 		const statement: ASTNodeDeclarationType = ASTNodeDeclarationType.fromSource(`type T = ${ src };`, config);
 		return statement.children[1];
 	}
-<<<<<<< HEAD
-=======
-	private assessed?: SolidType;
->>>>>>> 78af3ef1
 	/**
 	 * @final
 	 */
@@ -246,14 +239,7 @@
 	 * @param validator a record of declared variable symbols
 	 * @returns the computed type-value of this node
 	 */
-<<<<<<< HEAD
-	abstract assess(validator: Validator): SolidLanguageType;
-=======
-	assess(validator: Validator): SolidType {
-		return this.assessed ||= this.assess_do(validator);
-	}
-	protected abstract assess_do(validator: Validator): SolidType;
->>>>>>> 78af3ef1
+	abstract assess(validator: Validator): SolidType;
 }
 export class ASTNodeTypeConstant extends ASTNodeType {
 	static override fromSource(src: string, config: SolidConfig = CONFIG_DEFAULT): ASTNodeTypeConstant {
@@ -285,12 +271,8 @@
 		this.value = value
 	}
 	/** @implements ASTNodeType */
-<<<<<<< HEAD
-	@memoizeMethod
-	assess(_validator: Validator): SolidLanguageType {
-=======
-	protected assess_do(_validator: Validator): SolidType {
->>>>>>> 78af3ef1
+	@memoizeMethod
+	assess(_validator: Validator): SolidType {
 		return this.value
 	}
 }
@@ -315,12 +297,8 @@
 		};
 	}
 	/** @implements ASTNodeType */
-<<<<<<< HEAD
-	@memoizeMethod
-	assess(validator: Validator): SolidLanguageType {
-=======
-	protected assess_do(validator: Validator): SolidType {
->>>>>>> 78af3ef1
+	@memoizeMethod
+	assess(validator: Validator): SolidType {
 		if (validator.hasSymbol(this.id)) {
 			const symbol: SymbolStructure = validator.getSymbolInfo(this.id)!;
 			if (symbol instanceof SymbolStructureType) {
@@ -344,12 +322,8 @@
 		super(start_node);
 	}
 	/** @implements ASTNodeType */
-<<<<<<< HEAD
-	@memoizeMethod
-	assess(_validator: Validator): SolidLanguageType {
-=======
-	protected assess_do(_validator: Validator): SolidType {
->>>>>>> 78af3ef1
+	@memoizeMethod
+	assess(_validator: Validator): SolidType {
 		return new SolidTypeTuple().intersect(new SolidTypeRecord());
 	}
 }
@@ -366,12 +340,8 @@
 		super(start_node, {}, children);
 	}
 	/** @implements ASTNodeType */
-<<<<<<< HEAD
-	@memoizeMethod
-	assess(validator: Validator): SolidLanguageType {
-=======
-	protected assess_do(validator: Validator): SolidType {
->>>>>>> 78af3ef1
+	@memoizeMethod
+	assess(validator: Validator): SolidType {
 		return new SolidTypeTuple(this.children.map((c) => c.assess(validator)));
 	}
 }
@@ -388,12 +358,8 @@
 		super(start_node, {}, children);
 	}
 	/** @implements ASTNodeType */
-<<<<<<< HEAD
-	@memoizeMethod
-	assess(validator: Validator): SolidLanguageType {
-=======
-	protected assess_do(validator: Validator): SolidType {
->>>>>>> 78af3ef1
+	@memoizeMethod
+	assess(validator: Validator): SolidType {
 		return new SolidTypeRecord(new Map(this.children.map((c) => [
 			c.children[0].id,
 			c.children[1].assess(validator),
@@ -428,12 +394,8 @@
 		super(start_node, operator, children)
 	}
 	/** @implements ASTNodeType */
-<<<<<<< HEAD
-	@memoizeMethod
-	assess(validator: Validator): SolidLanguageType {
-=======
-	protected assess_do(validator: Validator): SolidType {
->>>>>>> 78af3ef1
+	@memoizeMethod
+	assess(validator: Validator): SolidType {
 		return (this.operator === Operator.ORNULL)
 			? this.children[0].assess(validator).union(SolidNull)
 			: (() => { throw new Error(`Operator ${ Operator[this.operator] } not found.`) })()
@@ -453,12 +415,8 @@
 		super(start_node, operator, children)
 	}
 	/** @implements ASTNodeType */
-<<<<<<< HEAD
-	@memoizeMethod
-	assess(validator: Validator): SolidLanguageType {
-=======
-	protected assess_do(validator: Validator): SolidType {
->>>>>>> 78af3ef1
+	@memoizeMethod
+	assess(validator: Validator): SolidType {
 		return (
 			(this.operator === Operator.AND) ? this.children[0].assess(validator).intersect(this.children[1].assess(validator)) :
 			(this.operator === Operator.OR)  ? this.children[0].assess(validator).union    (this.children[1].assess(validator)) :
@@ -496,7 +454,7 @@
 	): typeof descriptor {
 		const method = descriptor.value!;
 		descriptor.value = function (validator) {
-			const typed: SolidLanguageType = method.call(this, validator); // type-check first, to re-throw any TypeErrors
+			const typed: SolidType = method.call(this, validator); // type-check first, to re-throw any TypeErrors
 			if (validator.config.compilerOptions.constantFolding) {
 				const assessed: SolidObject | null = this.assess(validator);
 				if (!!assessed) {
@@ -541,11 +499,6 @@
 		assert.strictEqual(statement.children.length, 1, 'semantic statement should have 1 child');
 		return statement.children[0]!;
 	}
-<<<<<<< HEAD
-=======
-	private typed?: SolidType;
-	private assessed?: SolidObject | null;
->>>>>>> 78af3ef1
 	/**
 	 * Determine whether this expression should build to a float-type instruction.
 	 * @return Should the built instruction be type-coerced into a floating-point number?
@@ -567,37 +520,14 @@
 	 * @param validator stores validation and configuration information
 	 * @return the compile-time type of this node
 	 */
-<<<<<<< HEAD
-	abstract type(validator: Validator): SolidLanguageType;
-=======
-	type(validator: Validator): SolidType {
-		if (!this.typed) {
-			this.typed = this.type_do(validator); // type-check first, to re-throw any TypeErrors
-			if (validator.config.compilerOptions.constantFolding) {
-				const assessed: SolidObject | null = this.assess(validator);
-				if (!!assessed) {
-					this.typed = new SolidTypeConstant(assessed);
-				};
-			};
-		};
-		return this.typed;
-	}
-	protected abstract type_do(validator: Validator): SolidType;
->>>>>>> 78af3ef1
+	abstract type(validator: Validator): SolidType;
 	/**
 	 * Assess the value of this node at compile-time, if possible.
 	 * If {@link SolidConfig|constant folding} is off, this should not be called.
 	 * @param validator stores validation and configuration information
 	 * @return the computed value of this node, or an abrupt completion if the value cannot be computed by the compiler
 	 */
-<<<<<<< HEAD
 	abstract assess(validator: Validator): SolidObject | null;
-=======
-	assess(validator: Validator): SolidObject | null {
-		return this.assessed ||= this.assess_do(validator);
-	}
-	protected abstract assess_do(validator: Validator): SolidObject | null;
->>>>>>> 78af3ef1
 }
 export class ASTNodeConstant extends ASTNodeExpression {
 	static override fromSource(src: string, config: SolidConfig = CONFIG_DEFAULT): ASTNodeConstant {
@@ -631,13 +561,9 @@
 		return InstructionConst.fromAssessment(this.assess(builder.validator), to_float);
 	}
 	/** @implements ASTNodeExpression */
-<<<<<<< HEAD
 	@memoizeMethod
 	@ASTNodeExpression.typeDeco
-	type(validator: Validator): SolidLanguageType {
-=======
-	protected type_do(validator: Validator): SolidType {
->>>>>>> 78af3ef1
+	type(validator: Validator): SolidType {
 		// No need to call `this.assess(validator)` and then unwrap again; just use `this.value`.
 		return (validator.config.compilerOptions.constantFolding) ? new SolidTypeConstant(this.value) :
 		(this.value instanceof SolidNull)    ? SolidNull :
@@ -687,13 +613,9 @@
 		return new INST.InstructionGlobalGet(this.id, to_float || this.shouldFloat);
 	}
 	/** @implements ASTNodeExpression */
-<<<<<<< HEAD
 	@memoizeMethod
 	@ASTNodeExpression.typeDeco
-	type(validator: Validator): SolidLanguageType {
-=======
-	protected type_do(validator: Validator): SolidType {
->>>>>>> 78af3ef1
+	type(validator: Validator): SolidType {
 		if (validator.hasSymbol(this.id)) {
 			const symbol: SymbolStructure = validator.getSymbolInfo(this.id)!;
 			if (symbol instanceof SymbolStructureVar) {
@@ -743,13 +665,9 @@
 		throw new Error('ASTNodeTemplate#build not yet supported.');
 	}
 	/** @implements ASTNodeExpression */
-<<<<<<< HEAD
 	@memoizeMethod
 	@ASTNodeExpression.typeDeco
-	type(_validator: Validator): SolidLanguageType {
-=======
-	protected type_do(_validator: Validator): SolidType {
->>>>>>> 78af3ef1
+	type(_validator: Validator): SolidType {
 		return SolidString
 	}
 	/** @implements ASTNodeExpression */
@@ -785,18 +703,13 @@
 	/** @implements ASTNodeExpression */
 	@memoizeMethod
 	@ASTNodeExpression.typeDeco
-	type(_validator: Validator): SolidLanguageType {
+	type(_validator: Validator): SolidType {
 		return new SolidTypeTuple().intersect(new SolidTypeRecord());
 	}
 	/** @implements ASTNodeExpression */
-<<<<<<< HEAD
 	@memoizeMethod
 	assess(_validator: Validator): SolidObject | null {
 		return null;
-=======
-	protected type_do(_validator: Validator): SolidType {
-		return new SolidTypeTuple().intersect(new SolidTypeRecord());
->>>>>>> 78af3ef1
 	}
 }
 export class ASTNodeList extends ASTNodeExpression {
@@ -823,21 +736,16 @@
 	/** @implements ASTNodeExpression */
 	@memoizeMethod
 	@ASTNodeExpression.typeDeco
-	type(validator: Validator): SolidLanguageType {
+	type(validator: Validator): SolidType {
 		return new SolidTypeTuple(this.children.map((c) => c.type(validator)));
 	}
 	/** @implements ASTNodeExpression */
-<<<<<<< HEAD
 	@memoizeMethod
 	assess(validator: Validator): SolidObject | null {
 		const items: readonly (SolidObject | null)[] = this.children.map((c) => c.assess(validator));
 		return (items.includes(null))
 			? null
 			: new SolidTuple<SolidObject>(items as SolidObject[]);
-=======
-	protected type_do(validator: Validator): SolidType {
-		return new SolidTypeTuple(this.children.map((c) => c.type(validator)));
->>>>>>> 78af3ef1
 	}
 }
 export class ASTNodeRecord extends ASTNodeExpression {
@@ -862,17 +770,9 @@
 		throw builder && 'ASTNodeRecord#build not yet supported.';
 	}
 	/** @implements ASTNodeExpression */
-<<<<<<< HEAD
 	@memoizeMethod
 	@ASTNodeExpression.typeDeco
-	type(validator: Validator): SolidLanguageType {
-=======
-	protected assess_do(): SolidObject | null {
-		throw 'ASTNodeRecord#assess_do not yet supported.';
-	}
-	/** @implements ASTNodeExpression */
-	protected type_do(validator: Validator): SolidType {
->>>>>>> 78af3ef1
+	type(validator: Validator): SolidType {
 		return new SolidTypeRecord(new Map(this.children.map((c) => [
 			c.children[0].id,
 			c.children[1].type(validator),
@@ -914,11 +814,10 @@
 	/** @implements ASTNodeExpression */
 	@memoizeMethod
 	@ASTNodeExpression.typeDeco
-	type(_validator: Validator): SolidLanguageType {
+	type(_validator: Validator): SolidType {
 		return SolidObject;
 	}
 	/** @implements ASTNodeExpression */
-<<<<<<< HEAD
 	@memoizeMethod
 	assess(validator: Validator): SolidObject | null {
 		const cases: ReadonlyMap<SolidObject | null, SolidObject | null> = new Map(this.children.map((c) => [
@@ -928,10 +827,6 @@
 		return ([...cases].some((c) => c[0] === null || c[1] === null))
 			? null
 			: new SolidMapping<SolidObject, SolidObject>(cases as ReadonlyMap<SolidObject, SolidObject>);
-=======
-	protected type_do(_validator: Validator): SolidType {
-		return SolidObject;
->>>>>>> 78af3ef1
 	}
 }
 export abstract class ASTNodeOperation extends ASTNodeExpression {
@@ -976,17 +871,9 @@
 		)
 	}
 	/** @implements ASTNodeExpression */
-<<<<<<< HEAD
 	@memoizeMethod
 	@ASTNodeExpression.typeDeco
-	type(validator: Validator): SolidLanguageType {
-		if ([Operator.NOT, Operator.EMP].includes(this.operator)) {
-			return SolidBoolean
-		}
-		const t0: SolidLanguageType = this.children[0].type(validator);
-		return (t0.isSubtypeOf(SolidNumber)) ? t0 : (() => { throw new TypeError01(this) })()
-=======
-	protected type_do(validator: Validator): SolidType {
+	type(validator: Validator): SolidType {
 		const t0: SolidType = this.children[0].type(validator);
 		return (
 			(this.operator === Operator.NOT) ? (
@@ -997,7 +884,6 @@
 			(this.operator === Operator.EMP) ? SolidBoolean :
 			/* (this.operator === Operator.NEG) */ (t0.isSubtypeOf(SolidNumber)) ? t0 : (() => { throw new TypeError01(this); })()
 		);
->>>>>>> 78af3ef1
 	}
 	/** @implements ASTNodeExpression */
 	@memoizeMethod
@@ -1050,26 +936,17 @@
 	 * @implements ASTNodeExpression
 	 * @final
 	 */
-<<<<<<< HEAD
 	@memoizeMethod
 	@ASTNodeExpression.typeDeco
-	type(validator: Validator): SolidLanguageType {
+	type(validator: Validator): SolidType {
 		xjs.Array.forEachAggregated(this.children, (c) => c.typeCheck(validator));
 		return this.type_do(
-=======
-	protected type_do(validator: Validator): SolidType {
-		return this.type_do_do(
->>>>>>> 78af3ef1
 			this.children[0].type(validator),
 			this.children[1].type(validator),
 			validator.config.compilerOptions.intCoercion,
 		)
 	}
-<<<<<<< HEAD
-	protected abstract type_do(t0: SolidLanguageType, t1: SolidLanguageType, int_coercion: boolean): SolidLanguageType;
-=======
-	protected abstract type_do_do(t0: SolidType, t1: SolidType, int_coercion: boolean): SolidType;
->>>>>>> 78af3ef1
+	protected abstract type_do(t0: SolidType, t1: SolidType, int_coercion: boolean): SolidType;
 }
 export class ASTNodeOperationBinaryArithmetic extends ASTNodeOperationBinary {
 	static override fromSource(src: string, config: SolidConfig = CONFIG_DEFAULT): ASTNodeOperationBinaryArithmetic {
@@ -1095,11 +972,7 @@
 		)
 	}
 	/** @implements ASTNodeOperationBinary */
-<<<<<<< HEAD
-	protected type_do(t0: SolidLanguageType, t1: SolidLanguageType, int_coercion: boolean): SolidLanguageType {
-=======
-	protected type_do_do(t0: SolidType, t1: SolidType, int_coercion: boolean): SolidType {
->>>>>>> 78af3ef1
+	protected type_do(t0: SolidType, t1: SolidType, int_coercion: boolean): SolidType {
 		if (bothNumeric(t0, t1)) {
 			if (int_coercion) {
 				return (eitherFloats(t0, t1)) ? Float64 : Int16
@@ -1182,11 +1055,7 @@
 		)
 	}
 	/** @implements ASTNodeOperationBinary */
-<<<<<<< HEAD
-	protected type_do(t0: SolidLanguageType, t1: SolidLanguageType, int_coercion: boolean): SolidLanguageType {
-=======
-	protected type_do_do(t0: SolidType, t1: SolidType, int_coercion: boolean): SolidType {
->>>>>>> 78af3ef1
+	protected type_do(t0: SolidType, t1: SolidType, int_coercion: boolean): SolidType {
 		if (bothNumeric(t0, t1) && (int_coercion || (
 			bothFloats(t0, t1) || neitherFloats(t0, t1)
 		))) {
@@ -1257,11 +1126,7 @@
 		)
 	}
 	/** @implements ASTNodeOperationBinary */
-<<<<<<< HEAD
-	protected type_do(t0: SolidLanguageType, t1: SolidLanguageType, int_coercion: boolean): SolidLanguageType {
-=======
-	protected type_do_do(t0: SolidType, t1: SolidType, int_coercion: boolean): SolidType {
->>>>>>> 78af3ef1
+	protected type_do(t0: SolidType, t1: SolidType, int_coercion: boolean): SolidType {
 		// If `a` and `b` are of disjoint numeric types, then `a is b` will always return `false`.
 		// If `a` and `b` are of disjoint numeric types, then `a == b` will return `false` when `intCoercion` is off.
 		if (bothNumeric(t0, t1)) {
@@ -1323,15 +1188,9 @@
 		)
 	}
 	/** @implements ASTNodeOperationBinary */
-<<<<<<< HEAD
-	protected type_do(t0: SolidLanguageType, t1: SolidLanguageType, _int_coercion: boolean): SolidLanguageType {
-		const null_union_false: SolidLanguageType = SolidNull.union(SolidBoolean.FALSETYPE);
-		function truthifyType(t: SolidLanguageType): SolidLanguageType {
-=======
-	protected type_do_do(t0: SolidType, t1: SolidType, _int_coercion: boolean): SolidType {
+	protected type_do(t0: SolidType, t1: SolidType, _int_coercion: boolean): SolidType {
 		const null_union_false: SolidType = SolidNull.union(SolidBoolean.FALSETYPE);
 		function truthifyType(t: SolidType): SolidType {
->>>>>>> 78af3ef1
 			const values: Set<SolidObject> = new Set(t.values);
 			values.delete(SolidNull.NULL);
 			values.delete(SolidBoolean.FALSE);
@@ -1398,22 +1257,13 @@
 		)
 	}
 	/** @implements ASTNodeExpression */
-<<<<<<< HEAD
 	@memoizeMethod
 	@ASTNodeExpression.typeDeco
-	type(validator: Validator): SolidLanguageType {
+	type(validator: Validator): SolidType {
 		xjs.Array.forEachAggregated(this.children, (c) => c.typeCheck(validator));
-		const t0: SolidLanguageType = this.children[0].type(validator);
-		const t1: SolidLanguageType = this.children[1].type(validator);
-		const t2: SolidLanguageType = this.children[2].type(validator);
-=======
-	protected type_do(validator: Validator): SolidType {
-		// If `a` is of type `false`, then `typeof (if a then b else c)` is `typeof c`.
-		// If `a` is of type `true`,  then `typeof (if a then b else c)` is `typeof b`.
 		const t0: SolidType = this.children[0].type(validator);
 		const t1: SolidType = this.children[1].type(validator);
 		const t2: SolidType = this.children[2].type(validator);
->>>>>>> 78af3ef1
 		return (t0.isSubtypeOf(SolidBoolean))
 			? (t0 instanceof SolidTypeConstant)
 				? (t0.value === SolidBoolean.FALSE)
