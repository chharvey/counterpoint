import * as assert from 'assert';
import {
	SolidType,
	SolidTypeUnit,
	SolidObject,
	SolidBoolean,
	INST,
	Builder,
	TypeError01,
	memoizeMethod,
	SolidConfig,
	CONFIG_DEFAULT,
	ParseNode,
	Operator,
} from './package.js';
import {ASTNodeExpression} from './ASTNodeExpression.js';
import {ASTNodeOperation} from './ASTNodeOperation.js';



export class ASTNodeOperationTernary extends ASTNodeOperation {
	static override fromSource(src: string, config: SolidConfig = CONFIG_DEFAULT): ASTNodeOperationTernary {
		const expression: ASTNodeExpression = ASTNodeExpression.fromSource(src, config);
		assert.ok(expression instanceof ASTNodeOperationTernary);
		return expression;
	}
	constructor(
		start_node: ParseNode,
		readonly operator: Operator.COND,
		readonly operand0: ASTNodeExpression,
		readonly operand1: ASTNodeExpression,
		readonly operand2: ASTNodeExpression,
	) {
		super(start_node, operator, [operand0, operand1, operand2]);
	}
	override shouldFloat(): boolean {
		return this.operand1.shouldFloat() || this.operand2.shouldFloat();
	}
<<<<<<< HEAD
	@memoizeMethod
	@ASTNodeExpression.buildDeco
	override build(builder: Builder, to_float: boolean = false): INST.InstructionConst | INST.InstructionCond {
		const tofloat: boolean = to_float || this.shouldFloat(builder.validator);
=======
	protected override build_do(builder: Builder, to_float: boolean = false): INST.InstructionCond {
		const tofloat: boolean = to_float || this.shouldFloat();
>>>>>>> 50568bde
		return new INST.InstructionCond(
			this.operand0.build(builder, false),
			this.operand1.build(builder, tofloat),
			this.operand2.build(builder, tofloat),
		)
	}
<<<<<<< HEAD
	@memoizeMethod
	@ASTNodeExpression.typeDeco
	override type(validator: Validator): SolidType {
		const t0: SolidType = this.operand0.type(validator);
		const t1: SolidType = this.operand1.type(validator);
		const t2: SolidType = this.operand2.type(validator);
=======
	protected override type_do(): SolidType {
		const t0: SolidType = this.operand0.type();
		const t1: SolidType = this.operand1.type();
		const t2: SolidType = this.operand2.type();
>>>>>>> 50568bde
		return (t0.isSubtypeOf(SolidType.BOOL))
			? (t0 instanceof SolidTypeUnit)
				? (t0.value === SolidBoolean.FALSE)
					? t2 // If `a` is of type `false`, then `typeof (if a then b else c)` is `typeof c`.
					: t1 // If `a` is of type `true`,  then `typeof (if a then b else c)` is `typeof b`.
				: t1.union(t2)
			: (() => { throw new TypeError01(this) })()
	}
<<<<<<< HEAD
	@memoizeMethod
	override fold(validator: Validator): SolidObject | null {
		const v0: SolidObject | null = this.operand0.fold(validator);
=======
	protected override fold_do(): SolidObject | null {
		const v0: SolidObject | null = this.operand0.fold();
>>>>>>> 50568bde
		if (!v0) {
			return v0;
		}
		return (v0 === SolidBoolean.TRUE)
			? this.operand1.fold()
			: this.operand2.fold();
	}
}<|MERGE_RESOLUTION|>--- conflicted
+++ resolved
@@ -36,34 +36,22 @@
 	override shouldFloat(): boolean {
 		return this.operand1.shouldFloat() || this.operand2.shouldFloat();
 	}
-<<<<<<< HEAD
 	@memoizeMethod
 	@ASTNodeExpression.buildDeco
 	override build(builder: Builder, to_float: boolean = false): INST.InstructionConst | INST.InstructionCond {
-		const tofloat: boolean = to_float || this.shouldFloat(builder.validator);
-=======
-	protected override build_do(builder: Builder, to_float: boolean = false): INST.InstructionCond {
 		const tofloat: boolean = to_float || this.shouldFloat();
->>>>>>> 50568bde
 		return new INST.InstructionCond(
 			this.operand0.build(builder, false),
 			this.operand1.build(builder, tofloat),
 			this.operand2.build(builder, tofloat),
 		)
 	}
-<<<<<<< HEAD
 	@memoizeMethod
 	@ASTNodeExpression.typeDeco
-	override type(validator: Validator): SolidType {
-		const t0: SolidType = this.operand0.type(validator);
-		const t1: SolidType = this.operand1.type(validator);
-		const t2: SolidType = this.operand2.type(validator);
-=======
-	protected override type_do(): SolidType {
+	override type(): SolidType {
 		const t0: SolidType = this.operand0.type();
 		const t1: SolidType = this.operand1.type();
 		const t2: SolidType = this.operand2.type();
->>>>>>> 50568bde
 		return (t0.isSubtypeOf(SolidType.BOOL))
 			? (t0 instanceof SolidTypeUnit)
 				? (t0.value === SolidBoolean.FALSE)
@@ -72,14 +60,9 @@
 				: t1.union(t2)
 			: (() => { throw new TypeError01(this) })()
 	}
-<<<<<<< HEAD
 	@memoizeMethod
-	override fold(validator: Validator): SolidObject | null {
-		const v0: SolidObject | null = this.operand0.fold(validator);
-=======
-	protected override fold_do(): SolidObject | null {
+	override fold(): SolidObject | null {
 		const v0: SolidObject | null = this.operand0.fold();
->>>>>>> 50568bde
 		if (!v0) {
 			return v0;
 		}
