import * as assert from 'assert';
import {
	SolidType,
	memoizeMethod,
	SolidConfig,
	CONFIG_DEFAULT,
	ParseNode,
	ValidOperatorBinary,
} from './package.js';
import {ASTNodeExpression} from './ASTNodeExpression.js';
import {ASTNodeOperation} from './ASTNodeOperation.js';



export abstract class ASTNodeOperationBinary extends ASTNodeOperation {
	static override fromSource(src: string, config: SolidConfig = CONFIG_DEFAULT): ASTNodeOperationBinary {
		const expression: ASTNodeExpression = ASTNodeExpression.fromSource(src, config);
		assert.ok(expression instanceof ASTNodeOperationBinary);
		return expression;
	}
	constructor(
		start_node: ParseNode,
		readonly operator: ValidOperatorBinary,
		readonly operand0: ASTNodeExpression,
		readonly operand1: ASTNodeExpression,
	) {
		super(start_node, operator, [operand0, operand1]);
	}
	override shouldFloat(): boolean {
		return this.operand0.shouldFloat() || this.operand1.shouldFloat();
	}
	/**
	 * @final
	 */
<<<<<<< HEAD
	@memoizeMethod
	@ASTNodeExpression.typeDeco
	override type(validator: Validator): SolidType {
		forEachAggregated([this.operand0, this.operand1], (c) => c.typeCheck(validator));
		return this.type_do(
			this.operand0.type(validator),
			this.operand1.type(validator),
			validator.config.compilerOptions.intCoercion,
=======
	protected override type_do(): SolidType {
		return this.type_do_do(
			this.operand0.type(),
			this.operand1.type(),
			this.validator.config.compilerOptions.intCoercion,
>>>>>>> 50568bde
		)
	}
	protected abstract type_do(t0: SolidType, t1: SolidType, int_coercion: boolean): SolidType;
}<|MERGE_RESOLUTION|>--- conflicted
+++ resolved
@@ -32,22 +32,13 @@
 	/**
 	 * @final
 	 */
-<<<<<<< HEAD
 	@memoizeMethod
 	@ASTNodeExpression.typeDeco
-	override type(validator: Validator): SolidType {
-		forEachAggregated([this.operand0, this.operand1], (c) => c.typeCheck(validator));
+	override type(): SolidType {
 		return this.type_do(
-			this.operand0.type(validator),
-			this.operand1.type(validator),
-			validator.config.compilerOptions.intCoercion,
-=======
-	protected override type_do(): SolidType {
-		return this.type_do_do(
 			this.operand0.type(),
 			this.operand1.type(),
 			this.validator.config.compilerOptions.intCoercion,
->>>>>>> 50568bde
 		)
 	}
 	protected abstract type_do(t0: SolidType, t1: SolidType, int_coercion: boolean): SolidType;
