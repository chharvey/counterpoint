import * as assert from 'assert';
import {
	SolidType,
	SolidTypeTuple,
	SolidObject,
	SolidTuple,
	INST,
	Builder,
	SolidConfig,
	CONFIG_DEFAULT,
<<<<<<< HEAD
	PARSENODE,
	SyntaxNodeFamily,
=======
	SyntaxNodeType,
>>>>>>> 7d979f7f
} from './package.js';
import {ASTNodeExpression} from './ASTNodeExpression.js';
import {ASTNodeCollectionLiteral} from './ASTNodeCollectionLiteral.js';



export class ASTNodeTuple extends ASTNodeCollectionLiteral {
	static override fromSource(src: string, config: SolidConfig = CONFIG_DEFAULT): ASTNodeTuple {
		const expression: ASTNodeExpression = ASTNodeExpression.fromSource(src, config);
		assert.ok(expression instanceof ASTNodeTuple);
		return expression;
	}
	constructor (
<<<<<<< HEAD
		start_node: PARSENODE.ParseNodeTupleLiteral$ | SyntaxNodeFamily<'tuple_literal', ['variable']>,
=======
		start_node: SyntaxNodeType<'tuple_literal'>,
>>>>>>> 7d979f7f
		override readonly children: readonly ASTNodeExpression[],
	) {
		super(start_node, children);
	}
	protected override build_do(builder: Builder): INST.InstructionExpression {
		throw builder && 'ASTNodeTuple#build_do not yet supported.';
	}
	protected override type_do(): SolidType {
		return SolidTypeTuple.fromTypes(this.children.map((c) => c.type())).mutableOf();
	}
	protected override fold_do(): SolidObject | null {
		const items: readonly (SolidObject | null)[] = this.children.map((c) => c.fold());
		return (items.includes(null))
			? null
			: new SolidTuple(items as SolidObject[]);
	}
}<|MERGE_RESOLUTION|>--- conflicted
+++ resolved
@@ -8,12 +8,7 @@
 	Builder,
 	SolidConfig,
 	CONFIG_DEFAULT,
-<<<<<<< HEAD
-	PARSENODE,
 	SyntaxNodeFamily,
-=======
-	SyntaxNodeType,
->>>>>>> 7d979f7f
 } from './package.js';
 import {ASTNodeExpression} from './ASTNodeExpression.js';
 import {ASTNodeCollectionLiteral} from './ASTNodeCollectionLiteral.js';
@@ -27,11 +22,7 @@
 		return expression;
 	}
 	constructor (
-<<<<<<< HEAD
-		start_node: PARSENODE.ParseNodeTupleLiteral$ | SyntaxNodeFamily<'tuple_literal', ['variable']>,
-=======
-		start_node: SyntaxNodeType<'tuple_literal'>,
->>>>>>> 7d979f7f
+		start_node: SyntaxNodeFamily<'tuple_literal', ['variable']>,
 		override readonly children: readonly ASTNodeExpression[],
 	) {
 		super(start_node, children);
