--- conflicted
+++ resolved
@@ -6,14 +6,10 @@
 	SolidTuple,
 	INST,
 	Builder,
-<<<<<<< HEAD
 	memoizeMethod,
 	SolidConfig,
 	CONFIG_DEFAULT,
 	PARSENODE,
-	Validator,
-=======
->>>>>>> 50568bde
 } from './package.js';
 import {ASTNodeExpression} from './ASTNodeExpression.js';
 import {ASTNodeCollectionLiteral} from './ASTNodeCollectionLiteral.js';
@@ -32,8 +28,7 @@
 	) {
 		super(start_node, {}, children);
 	}
-<<<<<<< HEAD
-	override shouldFloat(_validator: Validator): boolean {
+	override shouldFloat(): boolean {
 		throw 'ASTNodeTuple#shouldFloat not yet supported.';
 	}
 	@memoizeMethod
@@ -43,22 +38,12 @@
 	}
 	@memoizeMethod
 	@ASTNodeExpression.typeDeco
-	override type(validator: Validator): SolidType {
-		return SolidTypeTuple.fromTypes(this.children.map((c) => c.type(validator))).mutableOf();
+	override type(): SolidType {
+		return SolidTypeTuple.fromTypes(this.children.map((c) => c.type()), true);
 	}
 	@memoizeMethod
-	override fold(validator: Validator): SolidObject | null {
-		const items: readonly (SolidObject | null)[] = this.children.map((c) => c.fold(validator));
-=======
-	protected override build_do(builder: Builder): INST.InstructionExpression {
-		throw builder && 'ASTNodeTuple#build_do not yet supported.';
-	}
-	protected override type_do(): SolidType {
-		return SolidTypeTuple.fromTypes(this.children.map((c) => c.type()), true);
-	}
-	protected override fold_do(): SolidObject | null {
+	override fold(): SolidObject | null {
 		const items: readonly (SolidObject | null)[] = this.children.map((c) => c.fold());
->>>>>>> 50568bde
 		return (items.includes(null))
 			? null
 			: new SolidTuple(items as SolidObject[]);
