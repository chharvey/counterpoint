--- conflicted
+++ resolved
@@ -6,16 +6,10 @@
 	SolidTuple,
 	INST,
 	Builder,
-<<<<<<< HEAD
 	memoizeMethod,
 	SolidConfig,
 	CONFIG_DEFAULT,
-	PARSENODE,
-=======
-	SolidConfig,
-	CONFIG_DEFAULT,
 	SyntaxNodeType,
->>>>>>> cbffd02c
 } from './package.js';
 import {ASTNodeExpression} from './ASTNodeExpression.js';
 import {ASTNodeCollectionLiteral} from './ASTNodeCollectionLiteral.js';
