--- conflicted
+++ resolved
@@ -44,15 +44,15 @@
 	protected static typeDeco(
 		_prototype: ASTNodeExpression,
 		_property_key: string,
-		descriptor: TypedPropertyDescriptor<(this: ASTNodeExpression, validator: Validator) => SolidType>,
+		descriptor: TypedPropertyDescriptor<(this: ASTNodeExpression) => SolidType>,
 	): typeof descriptor {
 		const method = descriptor.value!;
-		descriptor.value = function (validator) {
-			const type: SolidType = method.call(this, validator); // type-check first, to re-throw any TypeErrors
-			if (validator.config.compilerOptions.constantFolding) {
+		descriptor.value = function () {
+			const type: SolidType = method.call(this); // type-check first, to re-throw any TypeErrors
+			if (this.validator.config.compilerOptions.constantFolding) {
 				let value: SolidObject | null = null;
 				try {
-					value = this.fold(validator);
+					value = this.fold();
 				} catch (err) {
 					if (err instanceof ErrorCode) {
 						// ignore evaluation errors such as VoidError, NanError, etc.
@@ -85,7 +85,7 @@
 	): typeof descriptor {
 		const method = descriptor.value!;
 		descriptor.value = function (builder, to_float = false) {
-			const value: SolidObject | null = (builder.config.compilerOptions.constantFolding) ? this.fold(builder.validator) : null;
+			const value: SolidObject | null = (this.validator.config.compilerOptions.constantFolding) ? this.fold() : null;
 			return (!!value) ? INST.InstructionConst.fromCPValue(value, to_float) : method.call(this, builder, to_float);
 		};
 		return descriptor;
@@ -118,64 +118,18 @@
 	/**
 	 * @inheritdoc
 	 * @param to_float Should the returned instruction be type-coerced into a floating-point number?
-<<<<<<< HEAD
+	 * @implements Buildable
 	 */
 	abstract build(builder: Builder, to_float?: boolean): INST.InstructionExpression;
-=======
-	 * @implements Buildable
-	 * @final
-	 */
-	build(builder: Builder, to_float?: boolean): INST.InstructionExpression {
-		if (!this.built) {
-			const value: SolidObject | null = (this.validator.config.compilerOptions.constantFolding) ? this.fold() : null;
-			this.built = (!!value) ? INST.InstructionConst.fromCPValue(value, to_float) : this.build_do(builder, to_float);
-		}
-		return this.built;
-	}
-	protected abstract build_do(builder: Builder, to_float?: boolean): INST.InstructionExpression;
->>>>>>> 50568bde
 	/**
 	 * The Type of this expression.
 	 * @return the compile-time type of this node
 	 */
-<<<<<<< HEAD
-	abstract type(validator: Validator): SolidType;
-=======
-	type(): SolidType {
-		if (!this.typed) {
-			this.typed = this.type_do(); // type-check first, to re-throw any TypeErrors
-			if (this.validator.config.compilerOptions.constantFolding) {
-				let value: SolidObject | null = null;
-				try {
-					value = this.fold();
-				} catch (err) {
-					if (err instanceof ErrorCode) {
-						// ignore evaluation errors such as VoidError, NanError, etc.
-						this.typed = SolidType.NEVER;
-					} else {
-						throw err;
-					}
-				}
-				if (!!value && value instanceof Primitive) {
-					this.typed = new SolidTypeUnit(value);
-				};
-			};
-		};
-		return this.typed;
-	}
-	protected abstract type_do(): SolidType;
->>>>>>> 50568bde
+	abstract type(): SolidType;
 	/**
 	 * Assess the value of this node at compile-time, if possible.
 	 * If {@link SolidConfig|constant folding} is off, this should not be called.
 	 * @return the computed value of this node, or an abrupt completion if the value cannot be computed by the compiler
 	 */
-<<<<<<< HEAD
-	abstract fold(validator: Validator): SolidObject | null;
-=======
-	fold(): SolidObject | null {
-		return this.assessed ||= this.fold_do();
-	}
-	protected abstract fold_do(): SolidObject | null;
->>>>>>> 50568bde
+	abstract fold(): SolidObject | null;
 }