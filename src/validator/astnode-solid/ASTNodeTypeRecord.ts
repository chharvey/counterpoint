--- conflicted
+++ resolved
@@ -25,12 +25,8 @@
 	) {
 		super(start_node, {}, children);
 	}
-<<<<<<< HEAD
 	@memoizeMethod
-	override eval(validator: Validator): SolidType {
-=======
-	protected override eval_do(): SolidType {
->>>>>>> 50568bde
+	override eval(): SolidType {
 		return new SolidTypeRecord(new Map(this.children.map((c) => [
 			c.key.id,
 			{
