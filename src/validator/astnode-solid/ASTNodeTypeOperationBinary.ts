--- conflicted
+++ resolved
@@ -27,12 +27,8 @@
 	) {
 		super(start_node, operator, [operand0, operand1]);
 	}
-<<<<<<< HEAD
 	@memoizeMethod
-	override eval(validator: Validator): SolidType {
-=======
-	protected override eval_do(): SolidType {
->>>>>>> 50568bde
+	override eval(): SolidType {
 		return (
 			(this.operator === Operator.AND) ? this.operand0.eval().intersect(this.operand1.eval()) :
 			(this.operator === Operator.OR)  ? this.operand0.eval().union    (this.operand1.eval()) :
