--- conflicted
+++ resolved
@@ -9,12 +9,7 @@
 	NonemptyArray,
 	SolidConfig,
 	CONFIG_DEFAULT,
-<<<<<<< HEAD
-	PARSENODE,
 	SyntaxNodeFamily,
-=======
-	SyntaxNodeType,
->>>>>>> 7d979f7f
 } from './package.js';
 import type {ASTNodeProperty} from './ASTNodeProperty.js';
 import {ASTNodeExpression} from './ASTNodeExpression.js';
@@ -29,11 +24,7 @@
 		return expression;
 	}
 	constructor (
-<<<<<<< HEAD
-		start_node: PARSENODE.ParseNodeRecordLiteral$ | SyntaxNodeFamily<'record_literal', ['variable']>,
-=======
-		start_node: SyntaxNodeType<'record_literal'>,
->>>>>>> 7d979f7f
+		start_node: SyntaxNodeFamily<'record_literal', ['variable']>,
 		override readonly children: Readonly<NonemptyArray<ASTNodeProperty>>,
 	) {
 		super(start_node, children);
