import * as assert from 'assert';
import {
	SolidType,
	SolidTypeRecord,
	SolidObject,
	SolidRecord,
	INST,
	Builder,
<<<<<<< HEAD
	NonemptyArray,
	memoizeMethod,
	SolidConfig,
	CONFIG_DEFAULT,
	PARSENODE,
	Validator,
=======
>>>>>>> 50568bde
} from './package.js';
import type {ASTNodeProperty} from './ASTNodeProperty.js';
import {ASTNodeExpression} from './ASTNodeExpression.js';
import {ASTNodeCollectionLiteral} from './ASTNodeCollectionLiteral.js';



export class ASTNodeRecord extends ASTNodeCollectionLiteral {
	static override fromSource(src: string, config: SolidConfig = CONFIG_DEFAULT): ASTNodeRecord {
		const expression: ASTNodeExpression = ASTNodeExpression.fromSource(src, config);
		assert.ok(expression instanceof ASTNodeRecord);
		return expression;
	}
	constructor (
		start_node: PARSENODE.ParseNodeRecordLiteral,
		override readonly children: Readonly<NonemptyArray<ASTNodeProperty>>,
	) {
		super(start_node, {}, children);
	}
<<<<<<< HEAD
	override shouldFloat(_validator: Validator): boolean {
		throw 'ASTNodeRecord#shouldFloat not yet supported.';
	}
	@memoizeMethod
	@ASTNodeExpression.buildDeco
	override build(builder: Builder): INST.InstructionExpression {
		throw builder && 'ASTNodeRecord#build not yet supported.';
	}
	@memoizeMethod
	@ASTNodeExpression.typeDeco
	override type(validator: Validator): SolidType {
=======
	protected override build_do(builder: Builder): INST.InstructionExpression {
		throw builder && 'ASTNodeRecord#build_do not yet supported.';
	}
	protected override type_do(): SolidType {
>>>>>>> 50568bde
		return SolidTypeRecord.fromTypes(new Map(this.children.map((c) => [
			c.key.id,
			c.val.type(),
		])), true);
	}
<<<<<<< HEAD
	@memoizeMethod
	override fold(validator: Validator): SolidObject | null {
=======
	protected override fold_do(): SolidObject | null {
>>>>>>> 50568bde
		const properties: ReadonlyMap<bigint, SolidObject | null> = new Map(this.children.map((c) => [
			c.key.id,
			c.val.fold(),
		]));
		return ([...properties].map((p) => p[1]).includes(null))
			? null
			: new SolidRecord(properties as ReadonlyMap<bigint, SolidObject>);
	}
}<|MERGE_RESOLUTION|>--- conflicted
+++ resolved
@@ -6,15 +6,11 @@
 	SolidRecord,
 	INST,
 	Builder,
-<<<<<<< HEAD
 	NonemptyArray,
 	memoizeMethod,
 	SolidConfig,
 	CONFIG_DEFAULT,
 	PARSENODE,
-	Validator,
-=======
->>>>>>> 50568bde
 } from './package.js';
 import type {ASTNodeProperty} from './ASTNodeProperty.js';
 import {ASTNodeExpression} from './ASTNodeExpression.js';
@@ -34,8 +30,7 @@
 	) {
 		super(start_node, {}, children);
 	}
-<<<<<<< HEAD
-	override shouldFloat(_validator: Validator): boolean {
+	override shouldFloat(): boolean {
 		throw 'ASTNodeRecord#shouldFloat not yet supported.';
 	}
 	@memoizeMethod
@@ -45,24 +40,14 @@
 	}
 	@memoizeMethod
 	@ASTNodeExpression.typeDeco
-	override type(validator: Validator): SolidType {
-=======
-	protected override build_do(builder: Builder): INST.InstructionExpression {
-		throw builder && 'ASTNodeRecord#build_do not yet supported.';
-	}
-	protected override type_do(): SolidType {
->>>>>>> 50568bde
+	override type(): SolidType {
 		return SolidTypeRecord.fromTypes(new Map(this.children.map((c) => [
 			c.key.id,
 			c.val.type(),
 		])), true);
 	}
-<<<<<<< HEAD
 	@memoizeMethod
-	override fold(validator: Validator): SolidObject | null {
-=======
-	protected override fold_do(): SolidObject | null {
->>>>>>> 50568bde
+	override fold(): SolidObject | null {
 		const properties: ReadonlyMap<bigint, SolidObject | null> = new Map(this.children.map((c) => [
 			c.key.id,
 			c.val.fold(),
