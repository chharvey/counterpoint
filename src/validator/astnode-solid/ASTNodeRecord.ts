import * as assert from 'assert';
import {
	SolidType,
	SolidTypeRecord,
	SolidObject,
	SolidRecord,
	INST,
	Builder,
	NonemptyArray,
	SolidConfig,
	CONFIG_DEFAULT,
	PARSENODE,
	SyntaxNodeType,
} from './package.js';
import type {ASTNodeProperty} from './ASTNodeProperty.js';
import {ASTNodeExpression} from './ASTNodeExpression.js';
import {ASTNodeCollectionLiteral} from './ASTNodeCollectionLiteral.js';



export class ASTNodeRecord extends ASTNodeCollectionLiteral {
	static override fromSource(src: string, config: SolidConfig = CONFIG_DEFAULT): ASTNodeRecord {
		const expression: ASTNodeExpression = ASTNodeExpression.fromSource(src, config);
		assert.ok(expression instanceof ASTNodeRecord);
		return expression;
	}
	constructor (
<<<<<<< HEAD
		start_node: PARSENODE.ParseNodeRecordLiteral | SyntaxNodeType<'record_literal'>,
=======
		start_node: PARSENODE.ParseNodeRecordLiteral$,
>>>>>>> a6af25fc
		override readonly children: Readonly<NonemptyArray<ASTNodeProperty>>,
	) {
		super(start_node, {}, children);
	}
	protected override build_do(builder: Builder): INST.InstructionExpression {
		throw builder && 'ASTNodeRecord#build_do not yet supported.';
	}
	protected override type_do(): SolidType {
		return SolidTypeRecord.fromTypes(new Map(this.children.map((c) => [
			c.key.id,
			c.val.type(),
		]))).mutableOf();
	}
	protected override fold_do(): SolidObject | null {
		const properties: ReadonlyMap<bigint, SolidObject | null> = new Map(this.children.map((c) => [
			c.key.id,
			c.val.fold(),
		]));
		return ([...properties].map((p) => p[1]).includes(null))
			? null
			: new SolidRecord(properties as ReadonlyMap<bigint, SolidObject>);
	}
}<|MERGE_RESOLUTION|>--- conflicted
+++ resolved
@@ -25,11 +25,7 @@
 		return expression;
 	}
 	constructor (
-<<<<<<< HEAD
-		start_node: PARSENODE.ParseNodeRecordLiteral | SyntaxNodeType<'record_literal'>,
-=======
-		start_node: PARSENODE.ParseNodeRecordLiteral$,
->>>>>>> a6af25fc
+		start_node: PARSENODE.ParseNodeRecordLiteral$ | SyntaxNodeType<'record_literal'>,
 		override readonly children: Readonly<NonemptyArray<ASTNodeProperty>>,
 	) {
 		super(start_node, {}, children);
