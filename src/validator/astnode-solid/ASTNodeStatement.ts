--- conflicted
+++ resolved
@@ -16,10 +16,6 @@
  * Known subclasses:
  * - ASTNodeDeclaration
  * - ASTNodeStatementExpression
-<<<<<<< HEAD
- * - ASTNodeAssignment
-=======
->>>>>>> 9919af5e
  */
 export abstract class ASTNodeStatement extends ASTNodeSolid implements Buildable {
 	/**
