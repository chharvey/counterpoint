--- conflicted
+++ resolved
@@ -23,13 +23,8 @@
 	) {
 		super(start_node, {}, [type]);
 	}
-<<<<<<< HEAD
 	@memoizeMethod
-	override eval(validator: Validator): SolidType {
-		return new SolidTypeSet(this.type.eval(validator));
-=======
-	protected override eval_do(): SolidType {
+	override eval(): SolidType {
 		return new SolidTypeSet(this.type.eval());
->>>>>>> 50568bde
 	}
 }