import {
	INST,
	Builder,
	SolidConfig,
	CONFIG_DEFAULT,
	TS_PARSER,
	PARSENODE,
	DECORATOR,
	Validator,
	SyntaxNodeType,
} from './package.js';
import type {Buildable} from './Buildable.js';
import {ASTNodeSolid} from './ASTNodeSolid.js';
import type {ASTNodeBlock} from './ASTNodeBlock.js';



export class ASTNodeGoal extends ASTNodeSolid implements Buildable {
	/**
	 * Construct a new ASTNodeGoal from a source text and optionally a configuration.
	 * The source text must parse successfully.
	 * @param src    the source text
	 * @param config the configuration
	 * @returns      a new ASTNodeGoal representing the given source
	 */
	static fromSource(src: string, config: SolidConfig = CONFIG_DEFAULT): ASTNodeGoal {
		return DECORATOR.decorateTS(TS_PARSER.parse(src).rootNode as SyntaxNodeType<'source_file'>, config);
	}
	private readonly _validator: Validator;
	constructor(
<<<<<<< HEAD
		start_node: PARSENODE.ParseNodeGoal | SyntaxNodeType<'source_file'>,
		override readonly children: readonly ASTNodeStatement[],
=======
		start_node: ParseNode,
		readonly block: ASTNodeBlock | null,
>>>>>>> 37a79ed7
		config: SolidConfig,
	) {
		super(start_node, {}, (block) ? [block] : []);
		this._validator = new Validator(config);
	}
	override get validator(): Validator {
		return this._validator;
	}
	/** @implements Buildable */
	build(builder: Builder): INST.InstructionNone | INST.InstructionModule {
		return this.block?.build(builder) || new INST.InstructionNone();
	}
}<|MERGE_RESOLUTION|>--- conflicted
+++ resolved
@@ -28,13 +28,8 @@
 	}
 	private readonly _validator: Validator;
 	constructor(
-<<<<<<< HEAD
 		start_node: PARSENODE.ParseNodeGoal | SyntaxNodeType<'source_file'>,
-		override readonly children: readonly ASTNodeStatement[],
-=======
-		start_node: ParseNode,
 		readonly block: ASTNodeBlock | null,
->>>>>>> 37a79ed7
 		config: SolidConfig,
 	) {
 		super(start_node, {}, (block) ? [block] : []);
