import * as assert from 'assert';
import * as xjs from 'extrajs'
import {
	SolidType,
	SolidObject,
	SolidBoolean,
	SolidNumber,
	INST,
	Builder,
	TypeError01,
	NanError01,
	memoizeMethod,
	SolidConfig,
	CONFIG_DEFAULT,
	ParseNode,
	Operator,
	ValidOperatorUnary,
} from './package.js';
import {ASTNodeExpression} from './ASTNodeExpression.js';
import {ASTNodeOperation} from './ASTNodeOperation.js';



export class ASTNodeOperationUnary extends ASTNodeOperation {
	static override fromSource(src: string, config: SolidConfig = CONFIG_DEFAULT): ASTNodeOperationUnary {
		const expression: ASTNodeExpression = ASTNodeExpression.fromSource(src, config);
		assert.ok(expression instanceof ASTNodeOperationUnary);
		return expression;
	}
	constructor(
		start_node: ParseNode,
		readonly operator: ValidOperatorUnary,
		readonly operand: ASTNodeExpression,
	) {
		super(start_node, operator, [operand]);
	}
	override shouldFloat(): boolean {
		return this.operand.shouldFloat();
	}
<<<<<<< HEAD
	@memoizeMethod
	@ASTNodeExpression.buildDeco
	override build(builder: Builder, to_float: boolean = false): INST.InstructionConst | INST.InstructionUnop {
		const tofloat: boolean = to_float || this.shouldFloat(builder.validator);
=======
	protected override build_do(builder: Builder, to_float: boolean = false): INST.InstructionUnop {
		const tofloat: boolean = to_float || this.shouldFloat();
>>>>>>> 50568bde
		return new INST.InstructionUnop(
			this.operator,
			this.operand.build(builder, tofloat),
		)
	}
<<<<<<< HEAD
	@memoizeMethod
	@ASTNodeExpression.typeDeco
	override type(validator: Validator): SolidType {
		const t0: SolidType = this.operand.type(validator);
=======
	protected override type_do(): SolidType {
		const t0: SolidType = this.operand.type();
>>>>>>> 50568bde
		return (
			(this.operator === Operator.NOT) ? (
				(t0.isSubtypeOf(SolidType.VOID.union(SolidType.NULL).union(SolidBoolean.FALSETYPE))) ? SolidBoolean.TRUETYPE :
				(SolidType.VOID.isSubtypeOf(t0) || SolidType.NULL.isSubtypeOf(t0) || SolidBoolean.FALSETYPE.isSubtypeOf(t0)) ? SolidType.BOOL :
				SolidBoolean.FALSETYPE
			) :
			(this.operator === Operator.EMP) ? SolidType.BOOL :
			/* (this.operator === Operator.NEG) */ (t0.isSubtypeOf(SolidType.INT.union(SolidType.FLOAT)))
				? t0
				: (() => { throw new TypeError01(this); })()
		);
	}
<<<<<<< HEAD
	@memoizeMethod
	override fold(validator: Validator): SolidObject | null {
		const v0: SolidObject | null = this.operand.fold(validator);
=======
	protected override fold_do(): SolidObject | null {
		const v0: SolidObject | null = this.operand.fold();
>>>>>>> 50568bde
		if (!v0) {
			return v0;
		}
		return (
			(this.operator === Operator.NOT) ? SolidBoolean.fromBoolean(!v0.isTruthy) :
			(this.operator === Operator.EMP) ? SolidBoolean.fromBoolean(!v0.isTruthy || v0.isEmpty) :
			(this.operator === Operator.NEG) ? this.foldNumeric(v0 as SolidNumber<any>) :
			(() => { throw new ReferenceError(`Operator ${ Operator[this.operator] } not found.`) })()
		)
	}
	private foldNumeric<T extends SolidNumber<T>>(z: T): T {
		try {
			return new Map<Operator, (z: T) => T>([
				[Operator.AFF, (z) => z],
				[Operator.NEG, (z) => z.neg()],
			]).get(this.operator)!(z)
		} catch (err) {
			throw (err instanceof xjs.NaNError) ? new NanError01(this) : err;
		}
	}
}<|MERGE_RESOLUTION|>--- conflicted
+++ resolved
@@ -37,29 +37,19 @@
 	override shouldFloat(): boolean {
 		return this.operand.shouldFloat();
 	}
-<<<<<<< HEAD
 	@memoizeMethod
 	@ASTNodeExpression.buildDeco
 	override build(builder: Builder, to_float: boolean = false): INST.InstructionConst | INST.InstructionUnop {
-		const tofloat: boolean = to_float || this.shouldFloat(builder.validator);
-=======
-	protected override build_do(builder: Builder, to_float: boolean = false): INST.InstructionUnop {
 		const tofloat: boolean = to_float || this.shouldFloat();
->>>>>>> 50568bde
 		return new INST.InstructionUnop(
 			this.operator,
 			this.operand.build(builder, tofloat),
 		)
 	}
-<<<<<<< HEAD
 	@memoizeMethod
 	@ASTNodeExpression.typeDeco
-	override type(validator: Validator): SolidType {
-		const t0: SolidType = this.operand.type(validator);
-=======
-	protected override type_do(): SolidType {
+	override type(): SolidType {
 		const t0: SolidType = this.operand.type();
->>>>>>> 50568bde
 		return (
 			(this.operator === Operator.NOT) ? (
 				(t0.isSubtypeOf(SolidType.VOID.union(SolidType.NULL).union(SolidBoolean.FALSETYPE))) ? SolidBoolean.TRUETYPE :
@@ -72,14 +62,9 @@
 				: (() => { throw new TypeError01(this); })()
 		);
 	}
-<<<<<<< HEAD
 	@memoizeMethod
-	override fold(validator: Validator): SolidObject | null {
-		const v0: SolidObject | null = this.operand.fold(validator);
-=======
-	protected override fold_do(): SolidObject | null {
+	override fold(): SolidObject | null {
 		const v0: SolidObject | null = this.operand.fold();
->>>>>>> 50568bde
 		if (!v0) {
 			return v0;
 		}
