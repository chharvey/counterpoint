--- conflicted
+++ resolved
@@ -25,14 +25,9 @@
 	) {
 		super(start_node, {count}, [type]);
 	}
-<<<<<<< HEAD
 	@memoizeMethod
-	override eval(validator: Validator): SolidType {
-		const itemstype: SolidType = this.type.eval(validator);
-=======
-	protected override eval_do(): SolidType {
+	override eval(): SolidType {
 		const itemstype: SolidType = this.type.eval();
->>>>>>> 50568bde
 		return (this.count === null)
 			? new SolidTypeList(itemstype)
 			: SolidTypeTuple.fromTypes(Array.from(new Array(Number(this.count)), () => itemstype));
