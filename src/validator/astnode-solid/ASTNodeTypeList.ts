--- conflicted
+++ resolved
@@ -3,11 +3,8 @@
 	SolidType,
 	SolidTypeTuple,
 	SolidTypeList,
-<<<<<<< HEAD
+	SolidTypeError,
 	memoizeMethod,
-=======
-	SolidTypeError,
->>>>>>> cbffd02c
 	SolidConfig,
 	CONFIG_DEFAULT,
 	SyntaxNodeType,
