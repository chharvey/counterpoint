import * as assert from 'assert';
import {
	SolidType,
	SolidTypeSet,
	SolidObject,
	SolidSet,
	INST,
	Builder,
<<<<<<< HEAD
	memoizeMethod,
	SolidConfig,
	CONFIG_DEFAULT,
	PARSENODE,
	Validator,
=======
>>>>>>> 50568bde
} from './package.js';
import {ASTNodeExpression} from './ASTNodeExpression.js';
import {ASTNodeCollectionLiteral} from './ASTNodeCollectionLiteral.js';



export class ASTNodeSet extends ASTNodeCollectionLiteral {
	static override fromSource(src: string, config: SolidConfig = CONFIG_DEFAULT): ASTNodeSet {
		const expression: ASTNodeExpression = ASTNodeExpression.fromSource(src, config);
		assert.ok(expression instanceof ASTNodeSet);
		return expression;
	}
	constructor (
		start_node: PARSENODE.ParseNodeTupleLiteral,
		override readonly children: readonly ASTNodeExpression[],
	) {
		super(start_node, {}, children);
	}
<<<<<<< HEAD
	override shouldFloat(_validator: Validator): boolean {
		throw 'ASTNodeSet#shouldFloat not yet supported.';
	}
	@memoizeMethod
	@ASTNodeExpression.buildDeco
	override build(builder: Builder): INST.InstructionExpression {
		throw builder && 'ASTNodeSet#build_do not yet supported.';
	}
	@memoizeMethod
	@ASTNodeExpression.typeDeco
	override type(validator: Validator): SolidType {
		return new SolidTypeSet(
			(this.children.length)
				? SolidType.unionAll(this.children.map((c) => c.type(validator)))
				: SolidType.NEVER,
		).mutableOf();
	}
	@memoizeMethod
	override fold(validator: Validator): SolidObject | null {
		const elements: readonly (SolidObject | null)[] = this.children.map((c) => c.fold(validator));
=======
	protected override build_do(builder: Builder): INST.InstructionExpression {
		throw builder && 'ASTNodeSet#build_do not yet supported.';
	}
	protected override type_do(): SolidType {
		return new SolidTypeSet(((this.children.length)
			? SolidType.unionAll(this.children.map((c) => c.type()))
			: SolidType.NEVER
		), true);
	}
	protected override fold_do(): SolidObject | null {
		const elements: readonly (SolidObject | null)[] = this.children.map((c) => c.fold());
>>>>>>> 50568bde
		return (elements.includes(null))
			? null
			: new SolidSet(new Set(elements as SolidObject[]));
	}
}<|MERGE_RESOLUTION|>--- conflicted
+++ resolved
@@ -6,14 +6,10 @@
 	SolidSet,
 	INST,
 	Builder,
-<<<<<<< HEAD
 	memoizeMethod,
 	SolidConfig,
 	CONFIG_DEFAULT,
 	PARSENODE,
-	Validator,
-=======
->>>>>>> 50568bde
 } from './package.js';
 import {ASTNodeExpression} from './ASTNodeExpression.js';
 import {ASTNodeCollectionLiteral} from './ASTNodeCollectionLiteral.js';
@@ -32,8 +28,7 @@
 	) {
 		super(start_node, {}, children);
 	}
-<<<<<<< HEAD
-	override shouldFloat(_validator: Validator): boolean {
+	override shouldFloat(): boolean {
 		throw 'ASTNodeSet#shouldFloat not yet supported.';
 	}
 	@memoizeMethod
@@ -43,29 +38,15 @@
 	}
 	@memoizeMethod
 	@ASTNodeExpression.typeDeco
-	override type(validator: Validator): SolidType {
-		return new SolidTypeSet(
-			(this.children.length)
-				? SolidType.unionAll(this.children.map((c) => c.type(validator)))
-				: SolidType.NEVER,
-		).mutableOf();
-	}
-	@memoizeMethod
-	override fold(validator: Validator): SolidObject | null {
-		const elements: readonly (SolidObject | null)[] = this.children.map((c) => c.fold(validator));
-=======
-	protected override build_do(builder: Builder): INST.InstructionExpression {
-		throw builder && 'ASTNodeSet#build_do not yet supported.';
-	}
-	protected override type_do(): SolidType {
+	override type(): SolidType {
 		return new SolidTypeSet(((this.children.length)
 			? SolidType.unionAll(this.children.map((c) => c.type()))
 			: SolidType.NEVER
 		), true);
 	}
-	protected override fold_do(): SolidObject | null {
+	@memoizeMethod
+	override fold(): SolidObject | null {
 		const elements: readonly (SolidObject | null)[] = this.children.map((c) => c.fold());
->>>>>>> 50568bde
 		return (elements.includes(null))
 			? null
 			: new SolidSet(new Set(elements as SolidObject[]));
