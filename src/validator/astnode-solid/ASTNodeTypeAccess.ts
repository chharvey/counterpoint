import * as assert from 'assert';
import {
	SolidType,
	SolidTypeIntersection,
	SolidTypeUnion,
	SolidTypeUnit,
	SolidTypeTuple,
	SolidTypeRecord,
	Int16,
	SolidTuple,
	SolidRecord,
<<<<<<< HEAD
	TypeError04,
	memoizeMethod,
	SolidConfig,
	CONFIG_DEFAULT,
	PARSENODE,
	Validator,
=======
>>>>>>> 50568bde
	Operator,
} from './package.js';
import type {ASTNodeKey} from './ASTNodeKey.js';
import {ASTNodeIndexType} from './ASTNodeIndexType.js';
import {ASTNodeType} from './ASTNodeType.js';



export class ASTNodeTypeAccess extends ASTNodeType {
	static override fromSource(src: string, config: SolidConfig = CONFIG_DEFAULT): ASTNodeTypeAccess {
		const typ: ASTNodeType = ASTNodeType.fromSource(src, config);
		assert.ok(typ instanceof ASTNodeTypeAccess);
		return typ;
	}
	constructor (
		start_node: PARSENODE.ParseNodeTypeCompound,
		readonly base:     ASTNodeType,
		readonly accessor: ASTNodeIndexType | ASTNodeKey,
	) {
		super(start_node, {}, [base, accessor]);
	}
<<<<<<< HEAD
	@memoizeMethod
	override eval(validator: Validator): SolidType {
		let base_type: SolidType = this.base.eval(validator);
=======
	protected override eval_do(): SolidType {
		let base_type: SolidType = this.base.eval();
>>>>>>> 50568bde
		if (base_type instanceof SolidTypeIntersection || base_type instanceof SolidTypeUnion) {
			base_type = base_type.combineTuplesOrRecords();
		}
		if (this.accessor instanceof ASTNodeIndexType) {
			const accessor_type: SolidType = this.accessor.val.eval();
			return (
				(base_type instanceof SolidTypeUnit && base_type.value instanceof SolidTuple) ? (
					(accessor_type instanceof SolidTypeUnit)
						? base_type.value.toType().get(accessor_type.value as Int16, Operator.DOT, this.accessor)
						: base_type.value.toType().itemTypes()
				) :
				(base_type instanceof SolidTypeTuple) ? (
					(accessor_type instanceof SolidTypeUnit)
						? base_type.get(accessor_type.value as Int16, Operator.DOT, this.accessor)
						: base_type.itemTypes()
				) :
				(() => { throw new TypeError04('index', base_type, this.accessor); })()
			);
		} else /* (this.accessor instanceof ASTNodeKey) */ {
			return (
				(base_type instanceof SolidTypeUnit && base_type.value instanceof SolidRecord) ? base_type.value.toType().get(this.accessor.id, Operator.DOT, this.accessor) :
				(base_type instanceof SolidTypeRecord) ? base_type.get(this.accessor.id, Operator.DOT, this.accessor) :
				(() => { throw new TypeError04('property', base_type, this.accessor); })()
			);
		}
	}
}<|MERGE_RESOLUTION|>--- conflicted
+++ resolved
@@ -9,15 +9,11 @@
 	Int16,
 	SolidTuple,
 	SolidRecord,
-<<<<<<< HEAD
 	TypeError04,
 	memoizeMethod,
 	SolidConfig,
 	CONFIG_DEFAULT,
 	PARSENODE,
-	Validator,
-=======
->>>>>>> 50568bde
 	Operator,
 } from './package.js';
 import type {ASTNodeKey} from './ASTNodeKey.js';
@@ -39,14 +35,9 @@
 	) {
 		super(start_node, {}, [base, accessor]);
 	}
-<<<<<<< HEAD
 	@memoizeMethod
-	override eval(validator: Validator): SolidType {
-		let base_type: SolidType = this.base.eval(validator);
-=======
-	protected override eval_do(): SolidType {
+	override eval(): SolidType {
 		let base_type: SolidType = this.base.eval();
->>>>>>> 50568bde
 		if (base_type instanceof SolidTypeIntersection || base_type instanceof SolidTypeUnion) {
 			base_type = base_type.combineTuplesOrRecords();
 		}
