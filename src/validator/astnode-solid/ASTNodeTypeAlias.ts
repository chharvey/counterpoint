import * as assert from 'assert';
import {
	SolidType,
	ReferenceError01,
	ReferenceError03,
	memoizeMethod,
	SolidConfig,
	CONFIG_DEFAULT,
<<<<<<< HEAD
	TOKEN,
=======
>>>>>>> cbffd02c
	SymbolKind,
	SymbolStructure,
	SymbolStructureVar,
	SymbolStructureType,
	SyntaxNodeType,
} from './package.js';
import {ASTNodeType} from './ASTNodeType.js';



export class ASTNodeTypeAlias extends ASTNodeType {
	static override fromSource(src: string, config: SolidConfig = CONFIG_DEFAULT): ASTNodeTypeAlias {
		const typ: ASTNodeType = ASTNodeType.fromSource(src, config);
		assert.ok(typ instanceof ASTNodeTypeAlias);
		return typ;
	}


	private _id: bigint | null = null; // TODO use memoize decorator

	constructor (start_node: SyntaxNodeType<'identifier'>) {
		super(start_node);
	}

	get id(): bigint {
		return this._id ??= this.validator.cookTokenIdentifier(this.start_node.text);
	}

	override varCheck(): void {
		if (!this.validator.hasSymbol(this.id)) {
			throw new ReferenceError01(this);
		};
		if (this.validator.getSymbolInfo(this.id)! instanceof SymbolStructureVar) {
			throw new ReferenceError03(this, SymbolKind.VALUE, SymbolKind.TYPE);
		};
	}
	@memoizeMethod
	override eval(): SolidType {
		if (this.validator.hasSymbol(this.id)) {
			const symbol: SymbolStructure = this.validator.getSymbolInfo(this.id)!;
			if (symbol instanceof SymbolStructureType) {
				return symbol.typevalue;
			};
		};
		return SolidType.NEVER;
	}
}<|MERGE_RESOLUTION|>--- conflicted
+++ resolved
@@ -6,10 +6,6 @@
 	memoizeMethod,
 	SolidConfig,
 	CONFIG_DEFAULT,
-<<<<<<< HEAD
-	TOKEN,
-=======
->>>>>>> cbffd02c
 	SymbolKind,
 	SymbolStructure,
 	SymbolStructureVar,
