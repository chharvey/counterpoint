--- conflicted
+++ resolved
@@ -10,16 +10,12 @@
 	SolidString,
 	INST,
 	Builder,
-<<<<<<< HEAD
 	memoizeMethod,
 	SolidConfig,
 	CONFIG_DEFAULT,
 	Dev,
 	Keyword,
 	TOKEN,
-	Validator,
-=======
->>>>>>> 50568bde
 } from './package.js';
 import {ASTNodeExpression} from './ASTNodeExpression.js';
 
@@ -51,28 +47,18 @@
 	override shouldFloat(): boolean {
 		return this.value instanceof Float64
 	}
-<<<<<<< HEAD
 	@memoizeMethod
 	@ASTNodeExpression.buildDeco
-	override build(builder: Builder, to_float: boolean = false): INST.InstructionConst {
-		return INST.InstructionConst.fromCPValue(this.fold(builder.validator), to_float);
+	override build(_builder: Builder, to_float: boolean = false): INST.InstructionConst {
+		return INST.InstructionConst.fromCPValue(this.fold(), to_float);
 	}
 	@memoizeMethod
 	@ASTNodeExpression.typeDeco
-	override type(_validator: Validator): SolidType {
+	override type(): SolidType {
 		return new SolidTypeUnit(this.value);
 	}
 	@memoizeMethod
-	override fold(_validator: Validator): SolidObject {
-=======
-	protected override build_do(_builder: Builder, to_float: boolean = false): INST.InstructionConst {
-		return INST.InstructionConst.fromCPValue(this.fold(), to_float);
-	}
-	protected override type_do(): SolidType {
-		return new SolidTypeUnit(this.value);
-	}
-	protected override fold_do(): SolidObject {
->>>>>>> 50568bde
+	override fold(): SolidObject {
 		if (this.value instanceof SolidString && !Dev.supports('stringConstant-assess')) {
 			throw new Error('`stringConstant-assess` not yet supported.');
 		};
