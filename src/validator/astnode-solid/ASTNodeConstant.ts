--- conflicted
+++ resolved
@@ -10,21 +10,13 @@
 	SolidString,
 	INST,
 	Builder,
-<<<<<<< HEAD
 	memoizeMethod,
-	SolidConfig,
-	CONFIG_DEFAULT,
-	Dev,
-	Keyword,
-	TOKEN,
-=======
 	SolidConfig,
 	CONFIG_DEFAULT,
 	Keyword,
 	Validator,
 	SyntaxNodeType,
 	isSyntaxNodeType,
->>>>>>> cbffd02c
 } from './package.js';
 import {
 	valueOfTokenNumber,
@@ -89,15 +81,8 @@
 	override type(): SolidType {
 		return new SolidTypeUnit(this.value);
 	}
-<<<<<<< HEAD
 	@memoizeMethod
 	override fold(): SolidObject {
-		if (this.value instanceof SolidString && !Dev.supports('stringConstant-assess')) {
-			throw new Error('`stringConstant-assess` not yet supported.');
-		};
-=======
-	protected override fold_do(): SolidObject {
->>>>>>> cbffd02c
 		return this.value;
 	}
 }