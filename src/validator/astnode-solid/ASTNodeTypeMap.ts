--- conflicted
+++ resolved
@@ -24,13 +24,8 @@
 	) {
 		super(start_node, {}, [antecedenttype, consequenttype]);
 	}
-<<<<<<< HEAD
 	@memoizeMethod
-	override eval(validator: Validator): SolidType {
-		return new SolidTypeMap(this.antecedenttype.eval(validator), this.consequenttype.eval(validator));
-=======
-	protected override eval_do(): SolidType {
+	override eval(): SolidType {
 		return new SolidTypeMap(this.antecedenttype.eval(), this.consequenttype.eval());
->>>>>>> 50568bde
 	}
 }