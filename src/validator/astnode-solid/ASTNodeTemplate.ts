import * as assert from 'assert';
import {
	SolidType,
	SolidObject,
	SolidString,
	INST,
	Builder,
	SolidConfig,
	CONFIG_DEFAULT,
<<<<<<< HEAD
	PARSENODE,
	SyntaxNodeFamily,
=======
	SyntaxNodeType,
>>>>>>> 7d979f7f
} from './package.js';
import {ASTNodeExpression} from './ASTNodeExpression.js';
import type {ASTNodeConstant} from './ASTNodeConstant.js';



export class ASTNodeTemplate extends ASTNodeExpression {
	static override fromSource(src: string, config: SolidConfig = CONFIG_DEFAULT): ASTNodeTemplate {
		const expression: ASTNodeExpression = ASTNodeExpression.fromSource(src, config);
		assert.ok(expression instanceof ASTNodeTemplate);
		return expression;
	}
	constructor(
<<<<<<< HEAD
		start_node: PARSENODE.ParseNodeStringTemplate$ | SyntaxNodeFamily<'string_template', ['variable']>,
=======
		start_node: SyntaxNodeType<'string_template'>,
>>>>>>> 7d979f7f
		override readonly children: // FIXME spread types
			| readonly [ASTNodeConstant]
			| readonly [ASTNodeConstant,                                                           ASTNodeConstant]
			| readonly [ASTNodeConstant, ASTNodeExpression,                                        ASTNodeConstant]
			// | readonly [ASTNodeConstant,                    ...ASTNodeTemplatePartialChildrenType, ASTNodeConstant]
			// | readonly [ASTNodeConstant, ASTNodeExpression, ...ASTNodeTemplatePartialChildrenType, ASTNodeConstant]
			| readonly ASTNodeExpression[]
		,
	) {
		super(start_node, {}, children)
	}
	override shouldFloat(): boolean {
		throw new Error('ASTNodeTemplate#shouldFloat not yet supported.');
	}
	protected override build_do(_builder: Builder): INST.InstructionExpression {
		throw new Error('ASTNodeTemplate#build_do not yet supported.');
	}
	protected override type_do(): SolidType {
		return SolidType.STR;
	}
	protected override fold_do(): SolidString | null {
		const values: (SolidObject | null)[] = [...this.children].map((expr) => expr.fold());
		return (values.includes(null))
			? null
			: (values as SolidObject[])
				.map((value) => value.toSolidString())
				.reduce((a, b) => a.concatenate(b));
	}
}<|MERGE_RESOLUTION|>--- conflicted
+++ resolved
@@ -7,12 +7,7 @@
 	Builder,
 	SolidConfig,
 	CONFIG_DEFAULT,
-<<<<<<< HEAD
-	PARSENODE,
 	SyntaxNodeFamily,
-=======
-	SyntaxNodeType,
->>>>>>> 7d979f7f
 } from './package.js';
 import {ASTNodeExpression} from './ASTNodeExpression.js';
 import type {ASTNodeConstant} from './ASTNodeConstant.js';
@@ -26,11 +21,7 @@
 		return expression;
 	}
 	constructor(
-<<<<<<< HEAD
-		start_node: PARSENODE.ParseNodeStringTemplate$ | SyntaxNodeFamily<'string_template', ['variable']>,
-=======
-		start_node: SyntaxNodeType<'string_template'>,
->>>>>>> 7d979f7f
+		start_node: SyntaxNodeFamily<'string_template', ['variable']>,
 		override readonly children: // FIXME spread types
 			| readonly [ASTNodeConstant]
 			| readonly [ASTNodeConstant,                                                           ASTNodeConstant]
