import * as assert from 'assert';
import {
	SolidType,
	SolidTypeUnit,
	SolidTypeTuple,
	SolidTypeRecord,
	SolidTypeList,
	SolidTypeDict,
	SolidTypeSet,
	SolidTypeMap,
	SolidObject,
	SolidTuple,
	SolidRecord,
	SolidList,
	SolidDict,
	SolidSet,
	SolidMap,
	INST,
	Builder,
	TypeError05,
	TypeError06,
<<<<<<< HEAD
	memoizeMethod,
=======
	forEachAggregated,
>>>>>>> 50568bde
	SolidConfig,
	CONFIG_DEFAULT,
	PARSENODE,
} from './package.js';
import {
	ValidFunctionName,
	invalidFunctionName,
} from './utils-private.js';
import {ASTNodeSolid} from './ASTNodeSolid.js';
import type {ASTNodeType} from './ASTNodeType.js';
import {ASTNodeExpression} from './ASTNodeExpression.js';
import {ASTNodeVariable} from './ASTNodeVariable.js';



export class ASTNodeCall extends ASTNodeExpression {
	static override fromSource(src: string, config: SolidConfig = CONFIG_DEFAULT): ASTNodeCall {
		const expression: ASTNodeExpression = ASTNodeExpression.fromSource(src, config);
		assert.ok(expression instanceof ASTNodeCall);
		return expression;
	}
	constructor (
		start_node: PARSENODE.ParseNodeExpressionCompound,
		readonly base: ASTNodeExpression,
		readonly typeargs: readonly ASTNodeType[],
		readonly exprargs: readonly ASTNodeExpression[],
	) {
		super(start_node, {}, [base, ...typeargs, ...exprargs]);
	}
	override varCheck(): void {
		// NOTE: ignore var-checking `this.base` for now, as we are using syntax to determine semantics.
		// (`this.base.source` must be a `ValidFunctionName`)
		return forEachAggregated([
			...this.typeargs,
			...this.exprargs,
		], (arg) => arg.varCheck());
	}
	override shouldFloat(): boolean {
		return false;
	}
	@memoizeMethod
	@ASTNodeExpression.buildDeco
	override build(builder: Builder): INST.InstructionExpression {
		throw builder && '`ASTNodeCall#build` not yet supported.'
	}
<<<<<<< HEAD
	@memoizeMethod
	@ASTNodeExpression.typeDeco
	override type(validator: Validator): SolidType {
=======
	protected override type_do(): SolidType {
>>>>>>> 50568bde
		if (!(this.base instanceof ASTNodeVariable)) {
			throw new TypeError05(this.base.type(), this.base);
		}
		return (new Map<ValidFunctionName, () => SolidType>([
			[ValidFunctionName.LIST, () => {
				this.countArgs(1n, [0n, 2n]);
				const itemtype:   SolidType = this.typeargs[0].eval();
				const returntype: SolidType = new SolidTypeList(itemtype);
				if (this.exprargs.length) {
					const argtype: SolidType = this.exprargs[0].type();
					try {
						ASTNodeSolid.typeCheckAssignment(returntype, argtype, this, this.validator);
					} catch (err) {
						const argitemtype: SolidType = (
							(argtype instanceof SolidTypeUnit && argtype.value instanceof SolidTuple) ? argtype.value.toType().itemTypes() :
							(argtype instanceof SolidTypeTuple)                                       ? argtype.itemTypes()                :
							(() => { throw err; })()
						);
						ASTNodeSolid.typeCheckAssignment(itemtype, argitemtype, this, this.validator);
					}
				}
				return returntype.mutableOf();
			}],
			[ValidFunctionName.DICT, () => {
				this.countArgs(1n, [0n, 2n]);
				const valuetype:  SolidType = this.typeargs[0].eval();
				const returntype: SolidType = new SolidTypeDict(valuetype);
				if (this.exprargs.length) {
					const argtype: SolidType = this.exprargs[0].type();
					try {
						ASTNodeSolid.typeCheckAssignment(returntype, argtype, this, this.validator);
					} catch (err) {
						const argvaluetype: SolidType = (
							(argtype instanceof SolidTypeUnit && argtype.value instanceof SolidRecord) ? argtype.value.toType().valueTypes() :
							(argtype instanceof SolidTypeRecord)                                       ? argtype.valueTypes()                :
							(() => { throw err; })()
						);
						ASTNodeSolid.typeCheckAssignment(valuetype, argvaluetype, this, this.validator);
					}
				}
				return returntype.mutableOf();
			}],
			[ValidFunctionName.SET, () => {
				this.countArgs(1n, [0n, 2n]);
				const eltype:     SolidType = this.typeargs[0].eval();
				const returntype: SolidType = new SolidTypeSet(eltype);
				if (this.exprargs.length) {
					const argtype: SolidType = this.exprargs[0].type();
					try {
						ASTNodeSolid.typeCheckAssignment(new SolidTypeList(eltype), argtype, this, this.validator);
					} catch (err) {
						const argitemtype: SolidType = (
							(argtype instanceof SolidTypeUnit && argtype.value instanceof SolidTuple) ? argtype.value.toType().itemTypes() :
							(argtype instanceof SolidTypeTuple)                                       ? argtype.itemTypes()                :
							(() => { throw err; })()
						);
						ASTNodeSolid.typeCheckAssignment(eltype, argitemtype, this, this.validator);
					}
				}
				return returntype.mutableOf();
			}],
			[ValidFunctionName.MAP, () => {
				this.countArgs([1n, 3n], [0n, 2n]);
				const anttype:    SolidType = this.typeargs[0].eval();
				const contype:    SolidType = this.typeargs[1]?.eval() || anttype;
				const returntype: SolidType = new SolidTypeMap(anttype, contype);
				const entrytype: SolidType = SolidTypeTuple.fromTypes([anttype, contype]);
				if (this.exprargs.length) {
					const argtype: SolidType = this.exprargs[0].type();
					try {
						ASTNodeSolid.typeCheckAssignment(new SolidTypeList(entrytype), argtype, this, this.validator);
					} catch (err) {
						const argitemtype: SolidType = (
							(argtype instanceof SolidTypeUnit && argtype.value instanceof SolidTuple) ? argtype.value.toType().itemTypes() :
							(argtype instanceof SolidTypeTuple)                                       ? argtype.itemTypes()                :
							(() => { throw err; })()
						);
						ASTNodeSolid.typeCheckAssignment(entrytype, argitemtype, this, this.validator);
					}
				}
				return returntype.mutableOf();
			}],
		]).get(this.base.source as ValidFunctionName) || invalidFunctionName(this.base.source))();
	}
<<<<<<< HEAD
	@memoizeMethod
	override fold(validator: Validator): SolidObject | null {
=======
	protected override fold_do(): SolidObject | null {
>>>>>>> 50568bde
		const argvalue: SolidObject | null | undefined = (this.exprargs.length) // TODO #fold should not return native `null` if it cannot assess
			? this.exprargs[0].fold()
			: undefined;
		if (argvalue === null) {
			return null;
		}
		return new Map<ValidFunctionName, (argument: SolidObject | undefined) => SolidObject | null>([
			[ValidFunctionName.LIST, (tuple)  => (tuple  === undefined) ? new SolidList() : new SolidList((tuple as SolidTuple).items)],
			[ValidFunctionName.DICT, (record) => (record === undefined) ? new SolidDict() : new SolidDict((record as SolidRecord).properties)],
			[ValidFunctionName.SET,  (tuple)  => (tuple  === undefined) ? new SolidSet()  : new SolidSet(new Set<SolidObject>((tuple as SolidTuple).items))],
			[ValidFunctionName.MAP,  (tuple)  => (tuple  === undefined) ? new SolidMap()  : new SolidMap(new Map<SolidObject, SolidObject>((tuple as SolidTuple).items.map((pair) => (pair as SolidTuple).items as [SolidObject, SolidObject])))],
		]).get(this.base.source as ValidFunctionName)!(argvalue);
	}
	/**
	 * Count this call’s number of actual arguments and compare it to the number of expected arguments,
	 * and throw if the number is incorrect.
	 * Each given argument may be a single value or a 2-tuple of values representing a range.
	 * If a 2-tuple, the first item represents the minimum (inclusive),
	 * and the second item represents the maximum (exclusive).
	 * E.g., `countArgs([2n, 5n])` expects 2, 3, or 4 arguments, but not 5.
	 * @param expected_generic  - the number of expected generic arguments, or a half-open range
	 * @param expected_function - the number of expected function arguments, or a half-open range
	 * @throws if this call’s number of actual arguments does not satisfy the expected number
	 */
	private countArgs(expected_generic: bigint | [bigint, bigint], expected_function: bigint | [bigint, bigint]): void {
		const actual_generic:  bigint = BigInt(this.typeargs.length);
		const actual_function: bigint = BigInt(this.exprargs.length);
		if (typeof expected_generic === 'bigint') {
			expected_generic = [expected_generic, expected_generic + 1n];
		}
		if (typeof expected_function === 'bigint') {
			expected_function = [expected_function, expected_function + 1n];
		}
		if (actual_generic < expected_generic[0]) {
			throw new TypeError06(actual_generic, expected_generic[0], true, this);
		}
		if (expected_generic[1] <= actual_generic) {
			throw new TypeError06(actual_generic, expected_generic[1] - 1n, true, this);
		}
		if (actual_function < expected_function[0]) {
			throw new TypeError06(actual_function, expected_function[0], false, this);
		}
		if (expected_function[1] <= actual_function) {
			throw new TypeError06(actual_function, expected_function[1] - 1n, false, this);
		}
	}
}<|MERGE_RESOLUTION|>--- conflicted
+++ resolved
@@ -19,11 +19,8 @@
 	Builder,
 	TypeError05,
 	TypeError06,
-<<<<<<< HEAD
+	forEachAggregated,
 	memoizeMethod,
-=======
-	forEachAggregated,
->>>>>>> 50568bde
 	SolidConfig,
 	CONFIG_DEFAULT,
 	PARSENODE,
@@ -69,13 +66,9 @@
 	override build(builder: Builder): INST.InstructionExpression {
 		throw builder && '`ASTNodeCall#build` not yet supported.'
 	}
-<<<<<<< HEAD
 	@memoizeMethod
 	@ASTNodeExpression.typeDeco
-	override type(validator: Validator): SolidType {
-=======
-	protected override type_do(): SolidType {
->>>>>>> 50568bde
+	override type(): SolidType {
 		if (!(this.base instanceof ASTNodeVariable)) {
 			throw new TypeError05(this.base.type(), this.base);
 		}
@@ -160,12 +153,8 @@
 			}],
 		]).get(this.base.source as ValidFunctionName) || invalidFunctionName(this.base.source))();
 	}
-<<<<<<< HEAD
 	@memoizeMethod
-	override fold(validator: Validator): SolidObject | null {
-=======
-	protected override fold_do(): SolidObject | null {
->>>>>>> 50568bde
+	override fold(): SolidObject | null {
 		const argvalue: SolidObject | null | undefined = (this.exprargs.length) // TODO #fold should not return native `null` if it cannot assess
 			? this.exprargs[0].fold()
 			: undefined;
