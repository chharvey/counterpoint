import * as assert from 'assert';
import * as xjs from 'extrajs';
import {
	SolidType,
	SolidTypeUnit,
	SolidTypeTuple,
	SolidTypeRecord,
	SolidTypeList,
	SolidTypeDict,
	SolidTypeSet,
	SolidTypeMap,
	SolidObject,
	SolidTuple,
	SolidRecord,
	SolidList,
	SolidDict,
	SolidSet,
	SolidMap,
	INST,
	Builder,
	TypeError05,
	TypeError06,
<<<<<<< HEAD
	forEachAggregated,
	memoizeMethod,
=======
>>>>>>> cbffd02c
	SolidConfig,
	CONFIG_DEFAULT,
	SyntaxNodeType,
} from './package.js';
import {
	ValidFunctionName,
	invalidFunctionName,
} from './utils-private.js';
import {ASTNodeSolid} from './ASTNodeSolid.js';
import type {ASTNodeType} from './ASTNodeType.js';
import {ASTNodeExpression} from './ASTNodeExpression.js';
import {ASTNodeVariable} from './ASTNodeVariable.js';



export class ASTNodeCall extends ASTNodeExpression {
	static override fromSource(src: string, config: SolidConfig = CONFIG_DEFAULT): ASTNodeCall {
		const expression: ASTNodeExpression = ASTNodeExpression.fromSource(src, config);
		assert.ok(expression instanceof ASTNodeCall);
		return expression;
	}
	constructor (
		start_node: SyntaxNodeType<'expression_compound'>,
		readonly base: ASTNodeExpression,
		readonly typeargs: readonly ASTNodeType[],
		readonly exprargs: readonly ASTNodeExpression[],
	) {
		super(start_node, {}, [base, ...typeargs, ...exprargs]);
	}
	override varCheck(): void {
		// NOTE: ignore var-checking `this.base` for now, as we are using syntax to determine semantics.
		// (`this.base.source` must be a `ValidFunctionName`)
		return xjs.Array.forEachAggregated([
			...this.typeargs,
			...this.exprargs,
		], (arg) => arg.varCheck());
	}
	override shouldFloat(): boolean {
		return false;
	}
	@memoizeMethod
	@ASTNodeExpression.buildDeco
	override build(builder: Builder): INST.InstructionExpression {
		throw builder && '`ASTNodeCall#build` not yet supported.'
	}
	@memoizeMethod
	@ASTNodeExpression.typeDeco
	override type(): SolidType {
		if (!(this.base instanceof ASTNodeVariable)) {
			throw new TypeError05(this.base.type(), this.base);
		}
		return (new Map<ValidFunctionName, () => SolidType>([
			[ValidFunctionName.LIST, () => {
				this.countArgs(1n, [0n, 2n]);
				const itemtype:   SolidType = this.typeargs[0].eval();
				const returntype: SolidType = new SolidTypeList(itemtype);
				if (this.exprargs.length) {
					const argtype: SolidType = this.exprargs[0].type();
					try {
						ASTNodeSolid.typeCheckAssignment(returntype, argtype, this, this.validator);
					} catch (err) {
						const argitemtype: SolidType = (
							(argtype instanceof SolidTypeUnit && argtype.value instanceof SolidTuple) ? argtype.value.toType().itemTypes() :
							(argtype instanceof SolidTypeTuple)                                       ? argtype.itemTypes()                :
							(() => { throw err; })()
						);
						ASTNodeSolid.typeCheckAssignment(itemtype, argitemtype, this, this.validator);
					}
				}
				return returntype.mutableOf();
			}],
			[ValidFunctionName.DICT, () => {
				this.countArgs(1n, [0n, 2n]);
				const valuetype:  SolidType = this.typeargs[0].eval();
				const returntype: SolidType = new SolidTypeDict(valuetype);
				if (this.exprargs.length) {
					const argtype: SolidType = this.exprargs[0].type();
					try {
						ASTNodeSolid.typeCheckAssignment(returntype, argtype, this, this.validator);
					} catch (err) {
						const argvaluetype: SolidType = (
							(argtype instanceof SolidTypeUnit && argtype.value instanceof SolidRecord) ? argtype.value.toType().valueTypes() :
							(argtype instanceof SolidTypeRecord)                                       ? argtype.valueTypes()                :
							(() => { throw err; })()
						);
						ASTNodeSolid.typeCheckAssignment(valuetype, argvaluetype, this, this.validator);
					}
				}
				return returntype.mutableOf();
			}],
			[ValidFunctionName.SET, () => {
				this.countArgs(1n, [0n, 2n]);
				const eltype:     SolidType = this.typeargs[0].eval();
				const returntype: SolidType = new SolidTypeSet(eltype);
				if (this.exprargs.length) {
					const argtype: SolidType = this.exprargs[0].type();
					try {
						ASTNodeSolid.typeCheckAssignment(new SolidTypeList(eltype), argtype, this, this.validator);
					} catch (err) {
						const argitemtype: SolidType = (
							(argtype instanceof SolidTypeUnit && argtype.value instanceof SolidTuple) ? argtype.value.toType().itemTypes() :
							(argtype instanceof SolidTypeTuple)                                       ? argtype.itemTypes()                :
							(() => { throw err; })()
						);
						ASTNodeSolid.typeCheckAssignment(eltype, argitemtype, this, this.validator);
					}
				}
				return returntype.mutableOf();
			}],
			[ValidFunctionName.MAP, () => {
				this.countArgs([1n, 3n], [0n, 2n]);
				const anttype:    SolidType = this.typeargs[0].eval();
				const contype:    SolidType = this.typeargs[1]?.eval() || anttype;
				const returntype: SolidType = new SolidTypeMap(anttype, contype);
				const entrytype: SolidType = SolidTypeTuple.fromTypes([anttype, contype]);
				if (this.exprargs.length) {
					const argtype: SolidType = this.exprargs[0].type();
					try {
						ASTNodeSolid.typeCheckAssignment(new SolidTypeList(entrytype), argtype, this, this.validator);
					} catch (err) {
						const argitemtype: SolidType = (
							(argtype instanceof SolidTypeUnit && argtype.value instanceof SolidTuple) ? argtype.value.toType().itemTypes() :
							(argtype instanceof SolidTypeTuple)                                       ? argtype.itemTypes()                :
							(() => { throw err; })()
						);
						ASTNodeSolid.typeCheckAssignment(entrytype, argitemtype, this, this.validator);
					}
				}
				return returntype.mutableOf();
			}],
		]).get(this.base.source as ValidFunctionName) || invalidFunctionName(this.base.source))();
	}
	@memoizeMethod
	override fold(): SolidObject | null {
		const argvalue: SolidObject | null | undefined = (this.exprargs.length) // TODO #fold should not return native `null` if it cannot assess
			? this.exprargs[0].fold()
			: undefined;
		if (argvalue === null) {
			return null;
		}
		return new Map<ValidFunctionName, (argument: SolidObject | undefined) => SolidObject | null>([
			[ValidFunctionName.LIST, (tuple)  => (tuple  === undefined) ? new SolidList() : new SolidList((tuple as SolidTuple).items)],
			[ValidFunctionName.DICT, (record) => (record === undefined) ? new SolidDict() : new SolidDict((record as SolidRecord).properties)],
			[ValidFunctionName.SET,  (tuple)  => (tuple  === undefined) ? new SolidSet()  : new SolidSet(new Set<SolidObject>((tuple as SolidTuple).items))],
			[ValidFunctionName.MAP,  (tuple)  => (tuple  === undefined) ? new SolidMap()  : new SolidMap(new Map<SolidObject, SolidObject>((tuple as SolidTuple).items.map((pair) => (pair as SolidTuple).items as [SolidObject, SolidObject])))],
		]).get(this.base.source as ValidFunctionName)!(argvalue);
	}
	/**
	 * Count this call’s number of actual arguments and compare it to the number of expected arguments,
	 * and throw if the number is incorrect.
	 * Each given argument may be a single value or a 2-tuple of values representing a range.
	 * If a 2-tuple, the first item represents the minimum (inclusive),
	 * and the second item represents the maximum (exclusive).
	 * E.g., `countArgs([2n, 5n])` expects 2, 3, or 4 arguments, but not 5.
	 * @param expected_generic  - the number of expected generic arguments, or a half-open range
	 * @param expected_function - the number of expected function arguments, or a half-open range
	 * @throws if this call’s number of actual arguments does not satisfy the expected number
	 */
	private countArgs(expected_generic: bigint | [bigint, bigint], expected_function: bigint | [bigint, bigint]): void {
		const actual_generic:  bigint = BigInt(this.typeargs.length);
		const actual_function: bigint = BigInt(this.exprargs.length);
		if (typeof expected_generic === 'bigint') {
			expected_generic = [expected_generic, expected_generic + 1n];
		}
		if (typeof expected_function === 'bigint') {
			expected_function = [expected_function, expected_function + 1n];
		}
		if (actual_generic < expected_generic[0]) {
			throw new TypeError06(actual_generic, expected_generic[0], true, this);
		}
		if (expected_generic[1] <= actual_generic) {
			throw new TypeError06(actual_generic, expected_generic[1] - 1n, true, this);
		}
		if (actual_function < expected_function[0]) {
			throw new TypeError06(actual_function, expected_function[0], false, this);
		}
		if (expected_function[1] <= actual_function) {
			throw new TypeError06(actual_function, expected_function[1] - 1n, false, this);
		}
	}
}<|MERGE_RESOLUTION|>--- conflicted
+++ resolved
@@ -20,11 +20,7 @@
 	Builder,
 	TypeError05,
 	TypeError06,
-<<<<<<< HEAD
-	forEachAggregated,
 	memoizeMethod,
-=======
->>>>>>> cbffd02c
 	SolidConfig,
 	CONFIG_DEFAULT,
 	SyntaxNodeType,
