import * as assert from 'assert';
import {
	SolidType,
	SolidObject,
	INST,
	Builder,
	ReferenceError01,
	ReferenceError03,
	memoizeMethod,
	SolidConfig,
	CONFIG_DEFAULT,
	TOKEN,
<<<<<<< HEAD
	Validator,
=======
	SolidType,
	SolidObject,
	INST,
	Builder,
>>>>>>> 50568bde
	SymbolKind,
	SymbolStructure,
	SymbolStructureVar,
	SymbolStructureType,
} from './package.js';
import {ASTNodeExpression} from './ASTNodeExpression.js';



export class ASTNodeVariable extends ASTNodeExpression {
	static override fromSource(src: string, config: SolidConfig = CONFIG_DEFAULT): ASTNodeVariable {
		const expression: ASTNodeExpression = ASTNodeExpression.fromSource(src, config);
		assert.ok(expression instanceof ASTNodeVariable);
		return expression;
	}
	readonly id: bigint;
	constructor (start_node: TOKEN.TokenIdentifier) {
		super(start_node, {id: start_node.cook()})
		this.id = start_node.cook()!;
	}
	override shouldFloat(): boolean {
		return this.type().isSubtypeOf(SolidType.FLOAT);
	}
	override varCheck(): void {
		if (!this.validator.hasSymbol(this.id)) {
			throw new ReferenceError01(this);
		};
		if (this.validator.getSymbolInfo(this.id)! instanceof SymbolStructureType) {
			throw new ReferenceError03(this, SymbolKind.TYPE, SymbolKind.VALUE);
			// TODO: When Type objects are allowed as runtime values, this should be removed and checked by the type checker (`this#typeCheck`).
		};
	}
<<<<<<< HEAD
	@memoizeMethod
	@ASTNodeExpression.buildDeco
	override build(builder: Builder, to_float: boolean = false): INST.InstructionExpression {
		return new INST.InstructionGlobalGet(this.id, to_float || this.shouldFloat(builder.validator));
	}
	@memoizeMethod
	@ASTNodeExpression.typeDeco
	override type(validator: Validator): SolidType {
		if (validator.hasSymbol(this.id)) {
			const symbol: SymbolStructure = validator.getSymbolInfo(this.id)!;
=======
	protected override build_do(_builder: Builder, to_float: boolean = false): INST.InstructionGlobalGet {
		return new INST.InstructionGlobalGet(this.id, to_float || this.shouldFloat());
	}
	protected override type_do(): SolidType {
		if (this.validator.hasSymbol(this.id)) {
			const symbol: SymbolStructure = this.validator.getSymbolInfo(this.id)!;
>>>>>>> 50568bde
			if (symbol instanceof SymbolStructureVar) {
				return symbol.type;
			};
		};
		return SolidType.NEVER;
	}
<<<<<<< HEAD
	@memoizeMethod
	override fold(validator: Validator): SolidObject | null {
		if (validator.hasSymbol(this.id)) {
			const symbol: SymbolStructure = validator.getSymbolInfo(this.id)!;
=======
	protected override fold_do(): SolidObject | null {
		if (this.validator.hasSymbol(this.id)) {
			const symbol: SymbolStructure = this.validator.getSymbolInfo(this.id)!;
>>>>>>> 50568bde
			if (symbol instanceof SymbolStructureVar && !symbol.unfixed) {
				return symbol.value;
			};
		};
		return null;
	}
}<|MERGE_RESOLUTION|>--- conflicted
+++ resolved
@@ -10,14 +10,6 @@
 	SolidConfig,
 	CONFIG_DEFAULT,
 	TOKEN,
-<<<<<<< HEAD
-	Validator,
-=======
-	SolidType,
-	SolidObject,
-	INST,
-	Builder,
->>>>>>> 50568bde
 	SymbolKind,
 	SymbolStructure,
 	SymbolStructureVar,
@@ -50,41 +42,26 @@
 			// TODO: When Type objects are allowed as runtime values, this should be removed and checked by the type checker (`this#typeCheck`).
 		};
 	}
-<<<<<<< HEAD
 	@memoizeMethod
 	@ASTNodeExpression.buildDeco
-	override build(builder: Builder, to_float: boolean = false): INST.InstructionExpression {
-		return new INST.InstructionGlobalGet(this.id, to_float || this.shouldFloat(builder.validator));
+	override build(_builder: Builder, to_float: boolean = false): INST.InstructionExpression {
+		return new INST.InstructionGlobalGet(this.id, to_float || this.shouldFloat());
 	}
 	@memoizeMethod
 	@ASTNodeExpression.typeDeco
-	override type(validator: Validator): SolidType {
-		if (validator.hasSymbol(this.id)) {
-			const symbol: SymbolStructure = validator.getSymbolInfo(this.id)!;
-=======
-	protected override build_do(_builder: Builder, to_float: boolean = false): INST.InstructionGlobalGet {
-		return new INST.InstructionGlobalGet(this.id, to_float || this.shouldFloat());
-	}
-	protected override type_do(): SolidType {
+	override type(): SolidType {
 		if (this.validator.hasSymbol(this.id)) {
 			const symbol: SymbolStructure = this.validator.getSymbolInfo(this.id)!;
->>>>>>> 50568bde
 			if (symbol instanceof SymbolStructureVar) {
 				return symbol.type;
 			};
 		};
 		return SolidType.NEVER;
 	}
-<<<<<<< HEAD
 	@memoizeMethod
-	override fold(validator: Validator): SolidObject | null {
-		if (validator.hasSymbol(this.id)) {
-			const symbol: SymbolStructure = validator.getSymbolInfo(this.id)!;
-=======
-	protected override fold_do(): SolidObject | null {
+	override fold(): SolidObject | null {
 		if (this.validator.hasSymbol(this.id)) {
 			const symbol: SymbolStructure = this.validator.getSymbolInfo(this.id)!;
->>>>>>> 50568bde
 			if (symbol instanceof SymbolStructureVar && !symbol.unfixed) {
 				return symbol.value;
 			};
