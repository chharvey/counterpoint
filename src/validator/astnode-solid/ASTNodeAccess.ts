--- conflicted
+++ resolved
@@ -47,16 +47,12 @@
 	}
 	private readonly optional: boolean = this.kind === Operator.OPTDOT;
 	constructor (
-<<<<<<< HEAD
 		start_node:
-			| PARSENODE.ParseNodeExpressionCompound
+			| PARSENODE.ParseNodeExpressionCompound$
 			| PARSENODE.ParseNodeAssignee
 			| SyntaxNodeType<'expression_compound'>
 			| SyntaxNodeType<'assignee'>
 		,
-=======
-		start_node:        PARSENODE.ParseNodeExpressionCompound$ | PARSENODE.ParseNodeAssignee,
->>>>>>> a6af25fc
 		readonly kind:     ValidAccessOperator,
 		readonly base:     ASTNodeExpression,
 		readonly accessor: ASTNodeIndex | ASTNodeKey | ASTNodeExpression,
