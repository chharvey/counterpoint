import * as assert from 'assert';
import {
	SolidType,
	SolidTypeIntersection,
	SolidTypeUnion,
	SolidTypeUnit,
	SolidTypeTuple,
	SolidTypeList,
	SolidTypeHash,
	SolidTypeRecord,
	SolidTypeSet,
	SolidTypeMap,
	SolidObject,
	SolidNull,
	Int16,
	CollectionIndexed,
	CollectionKeyed,
	SolidTuple,
	SolidRecord,
	SolidList,
	SolidHash,
	SolidSet,
	SolidMap,
	INST,
	Builder,
	TypeError01,
	TypeError02,
	TypeError04,
	SolidConfig,
	CONFIG_DEFAULT,
	SyntaxNodeType,
	SyntaxNodeFamily,
	Operator,
	ValidAccessOperator,
} from './package.js';
import {ASTNodeKey} from './ASTNodeKey.js';
import {ASTNodeIndex} from './ASTNodeIndex.js';
import {ASTNodeExpression} from './ASTNodeExpression.js';



export class ASTNodeAccess extends ASTNodeExpression {
	static override fromSource(src: string, config: SolidConfig = CONFIG_DEFAULT): ASTNodeAccess {
		const expression: ASTNodeExpression = ASTNodeExpression.fromSource(src, config);
		assert.ok(expression instanceof ASTNodeAccess);
		return expression;
	}
	private readonly optional: boolean = this.kind === Operator.OPTDOT;
	constructor (
		start_node:
<<<<<<< HEAD
			| PARSENODE.ParseNodeExpressionCompound$
			| PARSENODE.ParseNodeAssignee
			| SyntaxNodeFamily<'expression_compound', ['variable']>
=======
			| SyntaxNodeType<'expression_compound'>
>>>>>>> 7d979f7f
			| SyntaxNodeType<'assignee'>
		,
		readonly kind:     ValidAccessOperator,
		readonly base:     ASTNodeExpression,
		readonly accessor: ASTNodeIndex | ASTNodeKey | ASTNodeExpression,
	) {
		super(start_node, {kind}, [base, accessor]);
	}
	override shouldFloat(): boolean {
		throw 'ASTNodeAccess#shouldFloat not yet supported.';
	}
	protected override build_do(builder: Builder): INST.InstructionExpression {
		throw builder && 'ASTNodeAccess#build_do not yet supported.';
	}
	protected override type_do(): SolidType {
		let base_type: SolidType = this.base.type();
		if (base_type instanceof SolidTypeIntersection || base_type instanceof SolidTypeUnion) {
			base_type = base_type.combineTuplesOrRecords();
		}
		return (
			(this.optional && base_type.isSubtypeOf(SolidType.NULL)) ? base_type :
			(this.optional && SolidType.NULL.isSubtypeOf(base_type)) ? this.type_do_do(base_type.subtract(SolidType.NULL)).union(SolidType.NULL) :
			this.type_do_do(base_type)
		);
	}
	private type_do_do(base_type: SolidType): SolidType {
		function updateAccessedDynamicType(type: SolidType, access_kind: ValidAccessOperator): SolidType {
			return (
				(access_kind === Operator.CLAIMDOT) ? type.subtract(SolidType.VOID) :
				(access_kind === Operator.OPTDOT)   ? type.union   (SolidType.NULL) :
				type
			);
		}
		if (this.accessor instanceof ASTNodeIndex) {
			const accessor_type:  SolidTypeUnit = this.accessor.val.type() as SolidTypeUnit;
			const accessor_value: Int16         = accessor_type.value as Int16;
			if (base_type instanceof SolidTypeUnit && base_type.value instanceof SolidTuple || base_type instanceof SolidTypeTuple) {
				const base_type_tuple: SolidTypeTuple = (base_type instanceof SolidTypeUnit && base_type.value instanceof SolidTuple)
					? base_type.value.toType()
					: base_type as SolidTypeTuple;
				return base_type_tuple.get(accessor_value, this.kind, this.accessor);
			}
			else if (base_type instanceof SolidTypeUnit && base_type.value instanceof SolidList || base_type instanceof SolidTypeList) {
				const base_type_list: SolidTypeList = (base_type instanceof SolidTypeUnit && base_type.value instanceof SolidList)
					? base_type.value.toType()
					: base_type as SolidTypeList;
				return updateAccessedDynamicType(base_type_list.types, this.kind);
			} else {
				throw new TypeError04('index', base_type, this.accessor);
			}
		} else if (this.accessor instanceof ASTNodeKey) {
			if (base_type instanceof SolidTypeUnit && base_type.value instanceof SolidRecord || base_type instanceof SolidTypeRecord) {
				const base_type_record: SolidTypeRecord = (base_type instanceof SolidTypeUnit && base_type.value instanceof SolidRecord)
					? base_type.value.toType()
					: base_type as SolidTypeRecord;
				return base_type_record.get(this.accessor.id, this.kind, this.accessor);
			} else if (base_type instanceof SolidTypeUnit && base_type.value instanceof SolidHash || base_type instanceof SolidTypeHash) {
				const base_type_hash: SolidTypeHash = (base_type instanceof SolidTypeUnit && base_type.value instanceof SolidHash)
					? base_type.value.toType()
					: base_type as SolidTypeHash;
				return updateAccessedDynamicType(base_type_hash.types, this.kind);
			} else {
				throw new TypeError04('property', base_type, this.accessor);
			}
		} else /* (this.accessor instanceof ASTNodeExpression) */ {
			const accessor_type: SolidType = this.accessor.type();
			function throwWrongSubtypeError(accessor: ASTNodeExpression, supertype: SolidType): never {
				throw new TypeError02(accessor_type, supertype, accessor.line_index, accessor.col_index);
			}
			if (base_type instanceof SolidTypeUnit && base_type.value instanceof SolidTuple || base_type instanceof SolidTypeTuple) {
				const base_type_tuple: SolidTypeTuple = (base_type instanceof SolidTypeUnit && base_type.value instanceof SolidTuple)
					? base_type.value.toType()
					: base_type as SolidTypeTuple;
				return (accessor_type instanceof SolidTypeUnit && accessor_type.value instanceof Int16)
					? base_type_tuple.get(accessor_type.value, this.kind, this.accessor)
					: (accessor_type.isSubtypeOf(SolidType.INT))
						? updateAccessedDynamicType(base_type_tuple.itemTypes(), this.kind)
						: throwWrongSubtypeError(this.accessor, SolidType.INT);
			} else if (base_type instanceof SolidTypeUnit && base_type.value instanceof SolidList || base_type instanceof SolidTypeList) {
				const base_type_list: SolidTypeList = (base_type instanceof SolidTypeUnit && base_type.value instanceof SolidList)
					? base_type.value.toType()
					: base_type as SolidTypeList;
				return (accessor_type.isSubtypeOf(SolidType.INT))
					? updateAccessedDynamicType(base_type_list.types, this.kind)
					: throwWrongSubtypeError(this.accessor, SolidType.INT);
			} else if (base_type instanceof SolidTypeUnit && base_type.value instanceof SolidSet || base_type instanceof SolidTypeSet) {
				const base_type_set: SolidTypeSet = (base_type instanceof SolidTypeUnit && base_type.value instanceof SolidSet)
					? base_type.value.toType()
					: base_type as SolidTypeSet;
				return (accessor_type.isSubtypeOf(base_type_set.types))
					? updateAccessedDynamicType(base_type_set.types, this.kind)
					: throwWrongSubtypeError(this.accessor, base_type_set.types);
			} else if (base_type instanceof SolidTypeUnit && base_type.value instanceof SolidMap || base_type instanceof SolidTypeMap) {
				const base_type_map: SolidTypeMap = (base_type instanceof SolidTypeUnit && base_type.value instanceof SolidMap)
					? base_type.value.toType()
					: base_type as SolidTypeMap;
				return (accessor_type.isSubtypeOf(base_type_map.antecedenttypes))
					? updateAccessedDynamicType(base_type_map.consequenttypes, this.kind)
					: throwWrongSubtypeError(this.accessor, base_type_map.antecedenttypes);
			} else {
				throw new TypeError01(this);
			}
		}
	}
	protected override fold_do(): SolidObject | null {
		const base_value: SolidObject | null = this.base.fold();
		if (base_value === null) {
			return null;
		}
		if (this.optional && base_value.equal(SolidNull.NULL)) {
			return base_value;
		}
		if (this.accessor instanceof ASTNodeIndex) {
			return (base_value as CollectionIndexed).get(this.accessor.val.fold() as Int16, this.optional, this.accessor);
		} else if (this.accessor instanceof ASTNodeKey) {
			return (base_value as CollectionKeyed).get(this.accessor.id, this.optional, this.accessor);
		} else /* (this.accessor instanceof ASTNodeExpression) */ {
			const accessor_value: SolidObject | null = this.accessor.fold();
			if (accessor_value === null) {
				return null;
			}
			return (
				(base_value instanceof CollectionIndexed) ?    (base_value as CollectionIndexed).get(accessor_value as Int16, this.optional, this.accessor) :
				(base_value instanceof SolidSet)          ?    (base_value as SolidSet)         .get(accessor_value,          this.optional, this.accessor) :
				/* (base_value instanceof SolidMap)       ? */ (base_value as SolidMap)         .get(accessor_value,          this.optional, this.accessor)
			);
		}
	}
}<|MERGE_RESOLUTION|>--- conflicted
+++ resolved
@@ -48,13 +48,7 @@
 	private readonly optional: boolean = this.kind === Operator.OPTDOT;
 	constructor (
 		start_node:
-<<<<<<< HEAD
-			| PARSENODE.ParseNodeExpressionCompound$
-			| PARSENODE.ParseNodeAssignee
 			| SyntaxNodeFamily<'expression_compound', ['variable']>
-=======
-			| SyntaxNodeType<'expression_compound'>
->>>>>>> 7d979f7f
 			| SyntaxNodeType<'assignee'>
 		,
 		readonly kind:     ValidAccessOperator,
