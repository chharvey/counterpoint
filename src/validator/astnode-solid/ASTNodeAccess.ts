import * as assert from 'assert';
import {
	SolidType,
	SolidTypeIntersection,
	SolidTypeUnion,
	SolidTypeUnit,
	SolidTypeTuple,
	SolidTypeList,
	SolidTypeDict,
	SolidTypeRecord,
	SolidTypeSet,
	SolidTypeMap,
	SolidObject,
	SolidNull,
	Int16,
	CollectionIndexed,
	CollectionKeyed,
	SolidTuple,
	SolidRecord,
	SolidList,
	SolidDict,
	SolidSet,
	SolidMap,
	INST,
	Builder,
	TypeError01,
	TypeError02,
	TypeError04,
<<<<<<< HEAD
	memoizeMethod,
	SolidConfig,
	CONFIG_DEFAULT,
	PARSENODE,
=======
	SolidConfig,
	CONFIG_DEFAULT,
	SyntaxNodeType,
>>>>>>> cbffd02c
	Operator,
	ValidAccessOperator,
} from './package.js';
import {ASTNodeKey} from './ASTNodeKey.js';
import {ASTNodeIndex} from './ASTNodeIndex.js';
import {ASTNodeExpression} from './ASTNodeExpression.js';



export class ASTNodeAccess extends ASTNodeExpression {
	static override fromSource(src: string, config: SolidConfig = CONFIG_DEFAULT): ASTNodeAccess {
		const expression: ASTNodeExpression = ASTNodeExpression.fromSource(src, config);
		assert.ok(expression instanceof ASTNodeAccess);
		return expression;
	}
	private readonly optional: boolean = this.kind === Operator.OPTDOT;
	constructor (
		start_node:
			| SyntaxNodeType<'expression_compound'>
			| SyntaxNodeType<'assignee'>
		,
		readonly kind:     ValidAccessOperator,
		readonly base:     ASTNodeExpression,
		readonly accessor: ASTNodeIndex | ASTNodeKey | ASTNodeExpression,
	) {
		super(start_node, {kind}, [base, accessor]);
	}
	override shouldFloat(): boolean {
		throw 'ASTNodeAccess#shouldFloat not yet supported.';
	}
	@memoizeMethod
	@ASTNodeExpression.buildDeco
	override build(builder: Builder): INST.InstructionExpression {
		throw builder && 'ASTNodeAccess#build_do not yet supported.';
	}
	@memoizeMethod
	@ASTNodeExpression.typeDeco
	override type(): SolidType {
		let base_type: SolidType = this.base.type();
		if (base_type instanceof SolidTypeIntersection || base_type instanceof SolidTypeUnion) {
			base_type = base_type.combineTuplesOrRecords();
		}
		return (
			(this.optional && base_type.isSubtypeOf(SolidType.NULL)) ? base_type :
			(this.optional && SolidType.NULL.isSubtypeOf(base_type)) ? this.type_do(base_type.subtract(SolidType.NULL)).union(SolidType.NULL) :
			this.type_do(base_type)
		);
	}
	private type_do(base_type: SolidType): SolidType {
		function updateAccessedDynamicType(type: SolidType, access_kind: ValidAccessOperator): SolidType {
			return (
				(access_kind === Operator.CLAIMDOT) ? type.subtract(SolidType.VOID) :
				(access_kind === Operator.OPTDOT)   ? type.union   (SolidType.NULL) :
				type
			);
		}
		if (this.accessor instanceof ASTNodeIndex) {
			const accessor_type:  SolidTypeUnit = this.accessor.val.type() as SolidTypeUnit;
			const accessor_value: Int16         = accessor_type.value as Int16;
			if (base_type instanceof SolidTypeUnit && base_type.value instanceof SolidTuple || base_type instanceof SolidTypeTuple) {
				const base_type_tuple: SolidTypeTuple = (base_type instanceof SolidTypeUnit && base_type.value instanceof SolidTuple)
					? base_type.value.toType()
					: base_type as SolidTypeTuple;
				return base_type_tuple.get(accessor_value, this.kind, this.accessor);
			}
			else if (base_type instanceof SolidTypeUnit && base_type.value instanceof SolidList || base_type instanceof SolidTypeList) {
				const base_type_list: SolidTypeList = (base_type instanceof SolidTypeUnit && base_type.value instanceof SolidList)
					? base_type.value.toType()
					: base_type as SolidTypeList;
				return updateAccessedDynamicType(base_type_list.types, this.kind);
			} else {
				throw new TypeError04('index', base_type, this.accessor);
			}
		} else if (this.accessor instanceof ASTNodeKey) {
			if (base_type instanceof SolidTypeUnit && base_type.value instanceof SolidRecord || base_type instanceof SolidTypeRecord) {
				const base_type_record: SolidTypeRecord = (base_type instanceof SolidTypeUnit && base_type.value instanceof SolidRecord)
					? base_type.value.toType()
					: base_type as SolidTypeRecord;
				return base_type_record.get(this.accessor.id, this.kind, this.accessor);
			} else if (base_type instanceof SolidTypeUnit && base_type.value instanceof SolidDict || base_type instanceof SolidTypeDict) {
				const base_type_dict: SolidTypeDict = (base_type instanceof SolidTypeUnit && base_type.value instanceof SolidDict)
					? base_type.value.toType()
					: base_type as SolidTypeDict;
				return updateAccessedDynamicType(base_type_dict.types, this.kind);
			} else {
				throw new TypeError04('property', base_type, this.accessor);
			}
		} else /* (this.accessor instanceof ASTNodeExpression) */ {
			const accessor_type: SolidType = this.accessor.type();
			function throwWrongSubtypeError(accessor: ASTNodeExpression, supertype: SolidType): never {
				throw new TypeError02(accessor_type, supertype, accessor.line_index, accessor.col_index);
			}
			if (base_type instanceof SolidTypeUnit && base_type.value instanceof SolidTuple || base_type instanceof SolidTypeTuple) {
				const base_type_tuple: SolidTypeTuple = (base_type instanceof SolidTypeUnit && base_type.value instanceof SolidTuple)
					? base_type.value.toType()
					: base_type as SolidTypeTuple;
				return (accessor_type instanceof SolidTypeUnit && accessor_type.value instanceof Int16)
					? base_type_tuple.get(accessor_type.value, this.kind, this.accessor)
					: (accessor_type.isSubtypeOf(SolidType.INT))
						? updateAccessedDynamicType(base_type_tuple.itemTypes(), this.kind)
						: throwWrongSubtypeError(this.accessor, SolidType.INT);
			} else if (base_type instanceof SolidTypeUnit && base_type.value instanceof SolidList || base_type instanceof SolidTypeList) {
				const base_type_list: SolidTypeList = (base_type instanceof SolidTypeUnit && base_type.value instanceof SolidList)
					? base_type.value.toType()
					: base_type as SolidTypeList;
				return (accessor_type.isSubtypeOf(SolidType.INT))
					? updateAccessedDynamicType(base_type_list.types, this.kind)
					: throwWrongSubtypeError(this.accessor, SolidType.INT);
			} else if (base_type instanceof SolidTypeUnit && base_type.value instanceof SolidSet || base_type instanceof SolidTypeSet) {
				const base_type_set: SolidTypeSet = (base_type instanceof SolidTypeUnit && base_type.value instanceof SolidSet)
					? base_type.value.toType()
					: base_type as SolidTypeSet;
				return (accessor_type.isSubtypeOf(base_type_set.types))
					? updateAccessedDynamicType(base_type_set.types, this.kind)
					: throwWrongSubtypeError(this.accessor, base_type_set.types);
			} else if (base_type instanceof SolidTypeUnit && base_type.value instanceof SolidMap || base_type instanceof SolidTypeMap) {
				const base_type_map: SolidTypeMap = (base_type instanceof SolidTypeUnit && base_type.value instanceof SolidMap)
					? base_type.value.toType()
					: base_type as SolidTypeMap;
				return (accessor_type.isSubtypeOf(base_type_map.antecedenttypes))
					? updateAccessedDynamicType(base_type_map.consequenttypes, this.kind)
					: throwWrongSubtypeError(this.accessor, base_type_map.antecedenttypes);
			} else {
				throw new TypeError01(this);
			}
		}
	}
	@memoizeMethod
	override fold(): SolidObject | null {
		const base_value: SolidObject | null = this.base.fold();
		if (base_value === null) {
			return null;
		}
		if (this.optional && base_value.equal(SolidNull.NULL)) {
			return base_value;
		}
		if (this.accessor instanceof ASTNodeIndex) {
			return (base_value as CollectionIndexed).get(this.accessor.val.fold() as Int16, this.optional, this.accessor);
		} else if (this.accessor instanceof ASTNodeKey) {
			return (base_value as CollectionKeyed).get(this.accessor.id, this.optional, this.accessor);
		} else /* (this.accessor instanceof ASTNodeExpression) */ {
			const accessor_value: SolidObject | null = this.accessor.fold();
			if (accessor_value === null) {
				return null;
			}
			return (
				(base_value instanceof CollectionIndexed) ?    (base_value as CollectionIndexed).get(accessor_value as Int16, this.optional, this.accessor) :
				(base_value instanceof SolidSet)          ?    (base_value as SolidSet)         .get(accessor_value,          this.optional, this.accessor) :
				/* (base_value instanceof SolidMap)       ? */ (base_value as SolidMap)         .get(accessor_value,          this.optional, this.accessor)
			);
		}
	}
}<|MERGE_RESOLUTION|>--- conflicted
+++ resolved
@@ -26,16 +26,10 @@
 	TypeError01,
 	TypeError02,
 	TypeError04,
-<<<<<<< HEAD
 	memoizeMethod,
 	SolidConfig,
 	CONFIG_DEFAULT,
-	PARSENODE,
-=======
-	SolidConfig,
-	CONFIG_DEFAULT,
 	SyntaxNodeType,
->>>>>>> cbffd02c
 	Operator,
 	ValidAccessOperator,
 } from './package.js';
