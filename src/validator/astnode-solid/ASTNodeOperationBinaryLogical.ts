import * as assert from 'assert';
import {
	SolidType,
	SolidObject,
	SolidBoolean,
	INST,
	Builder,
	memoizeMethod,
	SolidConfig,
	CONFIG_DEFAULT,
	ParseNode,
	Operator,
	ValidOperatorLogical,
} from './package.js';
import {ASTNodeExpression} from './ASTNodeExpression.js';
import {ASTNodeOperationBinary} from './ASTNodeOperationBinary.js';



export class ASTNodeOperationBinaryLogical extends ASTNodeOperationBinary {
	static override fromSource(src: string, config: SolidConfig = CONFIG_DEFAULT): ASTNodeOperationBinaryLogical {
		const expression: ASTNodeExpression = ASTNodeExpression.fromSource(src, config);
		assert.ok(expression instanceof ASTNodeOperationBinaryLogical);
		return expression;
	}
	constructor (
		start_node: ParseNode,
		override readonly operator: ValidOperatorLogical,
		operand0: ASTNodeExpression,
		operand1: ASTNodeExpression,
	) {
		super(start_node, operator, operand0, operand1);
	}
<<<<<<< HEAD
	@memoizeMethod
	@ASTNodeExpression.buildDeco
	override build(builder: Builder, to_float: boolean = false): INST.InstructionConst | INST.InstructionBinopLogical {
		const tofloat: boolean = to_float || this.shouldFloat(builder.validator);
=======
	protected override build_do(builder: Builder, to_float: boolean = false): INST.InstructionBinopLogical {
		const tofloat: boolean = to_float || this.shouldFloat();
>>>>>>> 50568bde
		return new INST.InstructionBinopLogical(
			builder.varCount,
			this.operator,
			this.operand0.build(builder, tofloat),
			this.operand1.build(builder, tofloat),
		)
	}
	protected override type_do(t0: SolidType, t1: SolidType, _int_coercion: boolean): SolidType {
		const falsytypes: SolidType = SolidType.VOID.union(SolidType.NULL).union(SolidBoolean.FALSETYPE);
		return (this.operator === Operator.AND)
			? (t0.isSubtypeOf(falsytypes))
				? t0
				: t0.intersect(falsytypes).union(t1)
			: (t0.isSubtypeOf(falsytypes))
				? t1
				: (SolidType.VOID.isSubtypeOf(t0) || SolidType.NULL.isSubtypeOf(t0) || SolidBoolean.FALSETYPE.isSubtypeOf(t0))
					? t0.subtract(falsytypes).union(t1)
					: t0
	}
<<<<<<< HEAD
	@memoizeMethod
	override fold(validator: Validator): SolidObject | null {
		const v0: SolidObject | null = this.operand0.fold(validator);
=======
	protected override fold_do(): SolidObject | null {
		const v0: SolidObject | null = this.operand0.fold();
>>>>>>> 50568bde
		if (!v0) {
			return v0;
		}
		if (
			   this.operator === Operator.AND && !v0.isTruthy
			|| this.operator === Operator.OR  &&  v0.isTruthy
		) {
			return v0;
		}
		return this.operand1.fold();
	}
}<|MERGE_RESOLUTION|>--- conflicted
+++ resolved
@@ -31,15 +31,10 @@
 	) {
 		super(start_node, operator, operand0, operand1);
 	}
-<<<<<<< HEAD
 	@memoizeMethod
 	@ASTNodeExpression.buildDeco
 	override build(builder: Builder, to_float: boolean = false): INST.InstructionConst | INST.InstructionBinopLogical {
-		const tofloat: boolean = to_float || this.shouldFloat(builder.validator);
-=======
-	protected override build_do(builder: Builder, to_float: boolean = false): INST.InstructionBinopLogical {
 		const tofloat: boolean = to_float || this.shouldFloat();
->>>>>>> 50568bde
 		return new INST.InstructionBinopLogical(
 			builder.varCount,
 			this.operator,
@@ -59,14 +54,9 @@
 					? t0.subtract(falsytypes).union(t1)
 					: t0
 	}
-<<<<<<< HEAD
 	@memoizeMethod
-	override fold(validator: Validator): SolidObject | null {
-		const v0: SolidObject | null = this.operand0.fold(validator);
-=======
-	protected override fold_do(): SolidObject | null {
+	override fold(): SolidObject | null {
 		const v0: SolidObject | null = this.operand0.fold();
->>>>>>> 50568bde
 		if (!v0) {
 			return v0;
 		}
