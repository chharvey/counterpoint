--- conflicted
+++ resolved
@@ -54,13 +54,8 @@
 	override get isTruthy(): SolidBoolean {
 		return this;
 	}
-<<<<<<< HEAD
-	/** @override SolidObject */
 	@strictEqual
-	identical(value: SolidObject): boolean {
-=======
-	protected override identical_helper(value: SolidObject): boolean {
->>>>>>> 58d3fb92
+	override identical(value: SolidObject): boolean {
 		return value instanceof SolidBoolean && this.value === value.value
 	}
 	/**
