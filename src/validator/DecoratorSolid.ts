import type {SyntaxNode} from 'tree-sitter';
import {
	NonemptyArray,
	SolidConfig,
	CONFIG_DEFAULT,
	Punctuator,
	Keyword,
} from './package.js';
import {
	Validator,
} from './index.js';
import {
	SyntaxNodeType,
	isSyntaxNodeType,
	SyntaxNodeSupertype,
	isSyntaxNodeSupertype,
} from './utils-private.js';
import {
	Operator,
	ValidAccessOperator,
	ValidTypeOperator,
	ValidOperatorUnary,
	ValidOperatorArithmetic,
	ValidOperatorComparative,
	ValidOperatorEquality,
	ValidOperatorLogical,
} from './OperatorSolid.js';
import * as AST from './astnode-solid/index.js';



class DecoratorSolid {
	private static readonly ACCESSORS: ReadonlyMap<Punctuator, ValidAccessOperator> = new Map<Punctuator, ValidAccessOperator>([
		[Punctuator.DOT,      Operator.DOT],
		[Punctuator.OPTDOT,   Operator.OPTDOT],
		[Punctuator.CLAIMDOT, Operator.CLAIMDOT],
	]);
	private static readonly TYPEOPERATORS_UNARY: ReadonlyMap<Punctuator | Keyword, ValidTypeOperator> = new Map<Punctuator | Keyword, ValidTypeOperator>([
		[Punctuator.ORNULL,  Operator.ORNULL],
		[Punctuator.OREXCP,  Operator.OREXCP],
		[Keyword   .MUTABLE, Operator.MUTABLE],
	])
	private static readonly TYPEOPERATORS_BINARY: ReadonlyMap<Punctuator, ValidTypeOperator> = new Map<Punctuator, ValidTypeOperator>([
		[Punctuator.INTER, Operator.AND],
		[Punctuator.UNION, Operator.OR],
	])
	private static readonly OPERATORS_UNARY: ReadonlyMap<Punctuator, Operator> = new Map<Punctuator, Operator>([
		[Punctuator.NOT, Operator.NOT],
		[Punctuator.EMP, Operator.EMP],
		[Punctuator.AFF, Operator.AFF],
		[Punctuator.NEG, Operator.NEG],
	])
	private static readonly OPERATORS_BINARY: ReadonlyMap<Punctuator | Keyword, Operator> = new Map<Punctuator | Keyword, Operator>([
		[Punctuator.EXP,  Operator.EXP],
		[Punctuator.MUL,  Operator.MUL],
		[Punctuator.DIV,  Operator.DIV],
		[Punctuator.ADD,  Operator.ADD],
		[Punctuator.SUB,  Operator.SUB],
		[Punctuator.LT,   Operator.LT],
		[Punctuator.GT,   Operator.GT],
		[Punctuator.LE,   Operator.LE],
		[Punctuator.GE,   Operator.GE],
		[Punctuator.NLT,  Operator.NLT],
		[Punctuator.NGT,  Operator.NGT],
		[Keyword   .IS,   Operator.IS],
		[Keyword   .ISNT, Operator.ISNT],
		[Punctuator.ID,   Operator.ID],
		[Punctuator.NID,  Operator.NID],
		[Punctuator.EQ,   Operator.EQ],
		[Punctuator.NEQ,  Operator.NEQ],
		[Punctuator.AND,  Operator.AND],
		[Punctuator.NAND, Operator.NAND],
		[Punctuator.OR,   Operator.OR],
		[Punctuator.NOR,  Operator.NOR],
	])


<<<<<<< HEAD
	decorateTS(node: SyntaxNodeType<'keyword_type'>):                            AST.ASTNodeTypeConstant;
	decorateTS(node: SyntaxNodeType<'identifier'>):                              AST.ASTNodeTypeAlias | AST.ASTNodeVariable;
	decorateTS(node: SyntaxNodeType<'word'>):                                    AST.ASTNodeKey;
	decorateTS(node: SyntaxNodeType<'primitive_literal'>):                       AST.ASTNodeTypeConstant | AST.ASTNodeConstant;
	decorateTS(node: SyntaxNodeType<`entry_type${ '' | '__optional' }`>):        AST.ASTNodeItemType;
	decorateTS(node: SyntaxNodeType<`entry_type__named${ '' | '__optional' }`>): AST.ASTNodePropertyType;
	decorateTS(node: SyntaxNodeType<'type_grouped'>):                            AST.ASTNodeType;
	decorateTS(node: SyntaxNodeType<'type_tuple_literal'>):                      AST.ASTNodeTypeTuple;
	decorateTS(node: SyntaxNodeType<'type_record_literal'>):                     AST.ASTNodeTypeRecord;
	decorateTS(node: SyntaxNodeType<'type_hash_literal'>):                       AST.ASTNodeTypeHash;
	decorateTS(node: SyntaxNodeType<'type_map_literal'>):                        AST.ASTNodeTypeMap;
	decorateTS(node: SyntaxNodeType<'property_access_type'>):                    AST.ASTNodeIndexType | AST.ASTNodeKey;
	decorateTS(node: SyntaxNodeType<'type_compound'>):                           AST.ASTNodeTypeAccess | AST.ASTNodeTypeCall;
	decorateTS(node: SyntaxNodeType<'type_unary_symbol'>):                       AST.ASTNodeTypeOperationUnary | AST.ASTNodeTypeList | AST.ASTNodeTypeSet;
	decorateTS(node: SyntaxNodeType<'type_unary_keyword'>):                      AST.ASTNodeTypeOperationUnary;
	decorateTS(node: SyntaxNodeType<'type_intersection'>):                       AST.ASTNodeTypeOperationBinary;
	decorateTS(node: SyntaxNodeType<'type_union'>):                              AST.ASTNodeTypeOperationBinary;
	decorateTS(node: SyntaxNodeSupertype<'type'>):                               AST.ASTNodeType;
	decorateTS(node: SyntaxNodeType<'string_template'>):                         AST.ASTNodeTemplate;
	decorateTS(node: SyntaxNodeType<'property'>):                                AST.ASTNodeProperty;
	decorateTS(node: SyntaxNodeType<'case'>):                                    AST.ASTNodeCase;
	decorateTS(node: SyntaxNodeType<'expression_grouped'>):                      AST.ASTNodeExpression;
	decorateTS(node: SyntaxNodeType<'tuple_literal'>):                           AST.ASTNodeTuple;
	decorateTS(node: SyntaxNodeType<'record_literal'>):                          AST.ASTNodeRecord;
	decorateTS(node: SyntaxNodeType<'set_literal'>):                             AST.ASTNodeSet;
	decorateTS(node: SyntaxNodeType<'map_literal'>):                             AST.ASTNodeMap;
	decorateTS(node: SyntaxNodeType<'property_access'>):                         AST.ASTNodeIndex | AST.ASTNodeKey | AST.ASTNodeExpression;
	decorateTS(node: SyntaxNodeType<'property_assign'>):                         AST.ASTNodeIndex | AST.ASTNodeKey | AST.ASTNodeExpression;
	decorateTS(node: SyntaxNodeType<'expression_compound'>):                     AST.ASTNodeAccess | AST.ASTNodeCall;
	decorateTS(node: SyntaxNodeType<'assignee'>):                                AST.ASTNodeVariable | AST.ASTNodeAccess;
	decorateTS(node: SyntaxNodeType<'expression_unary_symbol'>):                 AST.ASTNodeExpression | AST.ASTNodeOperationUnary;
	decorateTS(node: SyntaxNodeType<'expression_claim'>):                        AST.ASTNodeClaim;
	decorateTS(node: SyntaxNodeType<'expression_exponential'>):                  AST.ASTNodeOperationBinaryArithmetic;
	decorateTS(node: SyntaxNodeType<'expression_multiplicative'>):               AST.ASTNodeOperationBinaryArithmetic;
	decorateTS(node: SyntaxNodeType<'expression_additive'>):                     AST.ASTNodeOperationBinaryArithmetic;
	decorateTS(node: SyntaxNodeType<'expression_comparative'>):                  AST.ASTNodeOperationUnary | AST.ASTNodeOperationBinaryComparative;
	decorateTS(node: SyntaxNodeType<'expression_equality'>):                     AST.ASTNodeOperationUnary | AST.ASTNodeOperationBinaryEquality;
	decorateTS(node: SyntaxNodeType<'expression_conjunctive'>):                  AST.ASTNodeOperationUnary | AST.ASTNodeOperationBinaryLogical;
	decorateTS(node: SyntaxNodeType<'expression_disjunctive'>):                  AST.ASTNodeOperationUnary | AST.ASTNodeOperationBinaryLogical;
	decorateTS(node: SyntaxNodeType<'expression_conditional'>):                  AST.ASTNodeOperationTernary;
	decorateTS(node: SyntaxNodeSupertype<'expression'>):                         AST.ASTNodeExpression;
	decorateTS(node: SyntaxNodeType<'declaration_type'>):                        AST.ASTNodeDeclarationType;
	decorateTS(node: SyntaxNodeType<'declaration_variable'>):                    AST.ASTNodeDeclarationVariable;
	decorateTS(node: SyntaxNodeType<'declaration_claim'>):                       AST.ASTNodeDeclarationClaim;
	decorateTS(node: SyntaxNodeType<'declaration_reassignment'>):                AST.ASTNodeDeclarationReassignment;
	decorateTS(node: SyntaxNodeSupertype<'declaration'>):                        AST.ASTNodeDeclaration;
	decorateTS(node: SyntaxNodeType<'statement_expression'>):                    AST.ASTNodeStatementExpression;
	decorateTS(node: SyntaxNodeSupertype<'statement'>):                          AST.ASTNodeStatement;
	decorateTS(node: SyntaxNodeType<'block'>):                                   AST.ASTNodeBlock;
	decorateTS(node: SyntaxNodeType<'source_file'>, config?: SolidConfig):       AST.ASTNodeGoal;
	decorateTS(node: SyntaxNode): AST.ASTNodeSolid;
	decorateTS(node: SyntaxNode, config: SolidConfig = CONFIG_DEFAULT): AST.ASTNodeSolid {
		return new Map<string, (node: SyntaxNode) => AST.ASTNodeSolid>(Object.entries({
			source_file: (node) => new AST.ASTNodeGoal(
				node as SyntaxNodeType<'source_file'>,
				(node.children.length) ? this.decorateTS(node.children[0] as SyntaxNodeType<'block'>) : null,
				config,
			),

			/* # TERMINALS */
			keyword_type: (node) => new AST.ASTNodeTypeConstant(node as SyntaxNodeType<'keyword_type'>),

			identifier: (node) => (
				(isSyntaxNodeSupertype(node.parent!, 'type'))      || isSyntaxNodeType(node.parent!, /^(entry_type(__named)?(__optional)?|generic_arguments|declaration_(type|claim))$/)                                       ? new AST.ASTNodeTypeAlias (node as SyntaxNodeType<'identifier'>) :
				(isSyntaxNodeSupertype(node.parent!, 'expression') || isSyntaxNodeType(node.parent!, /^(property|case|function_arguments|property_(access|assign)|declaration_(variable|reassignment)|statement_expression)$/),  new AST.ASTNodeVariable  (node as SyntaxNodeType<'identifier'>))
			),

			/* # PRODUCTIONS */
			word: (node) => new AST.ASTNodeKey(node as SyntaxNodeType<'word'>),

			primitive_literal: (node) => (
				(isSyntaxNodeSupertype(node.parent!, 'type'))      || isSyntaxNodeType(node.parent!, /^(entry_type(__named)?(__optional)?|generic_arguments|declaration_(type|claim))$/)                                       ? new AST.ASTNodeTypeConstant (node as SyntaxNodeType<'primitive_literal'>) :
				(isSyntaxNodeSupertype(node.parent!, 'expression') || isSyntaxNodeType(node.parent!, /^(property|case|function_arguments|property_(access|assign)|declaration_(variable|reassignment)|statement_expression)$/),  new AST.ASTNodeConstant     (node as SyntaxNodeType<'primitive_literal'>))
			),

			/* ## Types */
			entry_type: (node) => new AST.ASTNodeItemType(
				node as SyntaxNodeType<'entry_type'>,
=======
	override decorate(node: PARSENODE.ParseNodeWord):             AST.ASTNodeKey;
	override decorate(node: PARSENODE.ParseNodePrimitiveLiteral): AST.ASTNodeConstant;
	override decorate(node:
		| PARSENODE.ParseNodeEntryType
		| PARSENODE.ParseNodeEntryType_Optional
	): AST.ASTNodeItemType;
	override decorate(node:
		| PARSENODE.ParseNodeEntryType_Named
		| PARSENODE.ParseNodeEntryType_Named_Optional
	): AST.ASTNodePropertyType;
	override decorate(node: PARSENODE.ParseNodeItemsType):          NonemptyArray<AST.ASTNodeItemType>;
	override decorate(node: PARSENODE.ParseNodePropertiesType):     NonemptyArray<AST.ASTNodePropertyType>;
	override decorate(node: PARSENODE.ParseNodeTypeTupleLiteral):   AST.ASTNodeTypeTuple;
	override decorate(node: PARSENODE.ParseNodeTypeRecordLiteral):  AST.ASTNodeTypeRecord;
	override decorate(node: PARSENODE.ParseNodeTypeHashLiteral):    AST.ASTNodeTypeHash;
	override decorate(node: PARSENODE.ParseNodeTypeMapLiteral):     AST.ASTNodeTypeMap;
	override decorate(node: PARSENODE.ParseNodeGenericArguments):   NonemptyArray<AST.ASTNodeType>;
	override decorate(node: PARSENODE.ParseNodePropertyAccessType): AST.ASTNodeIndexType | AST.ASTNodeKey;
	override decorate(node: PARSENODE.ParseNodeGenericCall):        NonemptyArray<AST.ASTNodeType>;
	override decorate(node:
		| PARSENODE.ParseNodeTypeUnit
		| PARSENODE.ParseNodeTypeCompound
		| PARSENODE.ParseNodeTypeUnarySymbol
		| PARSENODE.ParseNodeTypeUnaryKeyword
		| PARSENODE.ParseNodeTypeIntersection
		| PARSENODE.ParseNodeTypeUnion
		| PARSENODE.ParseNodeType
	): AST.ASTNodeType;
	override decorate(node: PARSENODE.ParseNodeStringTemplate):          AST.ASTNodeTemplate;
	override decorate(node: PARSENODE.ParseNodeStringTemplate__0__List): TemplatePartialType;
	override decorate(node: PARSENODE.ParseNodeProperty):                AST.ASTNodeProperty;
	override decorate(node: PARSENODE.ParseNodeCase):                    AST.ASTNodeCase;
	override decorate(node: PARSENODE.ParseNodeTupleLiteral):            AST.ASTNodeTuple;
	override decorate(node: PARSENODE.ParseNodeRecordLiteral):           AST.ASTNodeRecord;
	override decorate(node: PARSENODE.ParseNodeSetLiteral):              AST.ASTNodeSet;
	override decorate(node: PARSENODE.ParseNodeMapLiteral):              AST.ASTNodeMap;
	override decorate(node: PARSENODE.ParseNodeFunctionArguments):       AST.ASTNodeExpression[];
	override decorate(node: PARSENODE.ParseNodePropertyAccess):          AST.ASTNodeIndex | AST.ASTNodeKey | AST.ASTNodeExpression;
	override decorate(node: PARSENODE.ParseNodePropertyAssign):          AST.ASTNodeIndex | AST.ASTNodeKey | AST.ASTNodeExpression;
	override decorate(node: PARSENODE.ParseNodeFunctionCall):            [AST.ASTNodeType[], AST.ASTNodeExpression[]];
	override decorate(node: PARSENODE.ParseNodeAssignee):                AST.ASTNodeVariable | AST.ASTNodeAccess;
	override decorate(node:
		| PARSENODE.ParseNodeExpressionUnit
		| PARSENODE.ParseNodeExpressionCompound
		| PARSENODE.ParseNodeExpressionUnarySymbol
		| PARSENODE.ParseNodeExpressionClaim
		| PARSENODE.ParseNodeExpressionExponential
		| PARSENODE.ParseNodeExpressionMultiplicative
		| PARSENODE.ParseNodeExpressionAdditive
		| PARSENODE.ParseNodeExpressionComparative
		| PARSENODE.ParseNodeExpressionEquality
		| PARSENODE.ParseNodeExpressionConjunctive
		| PARSENODE.ParseNodeExpressionDisjunctive
		| PARSENODE.ParseNodeExpression
	): AST.ASTNodeExpression;
	override decorate(node: PARSENODE.ParseNodeExpressionConditional): AST.ASTNodeOperationTernary;
	override decorate(node: PARSENODE.ParseNodeStatementExpression):   AST.ASTNodeStatementExpression;
	override decorate(node: PARSENODE.ParseNodeStatement):             AST.ASTNodeStatement;
	override decorate(node: PARSENODE.ParseNodeDeclarationType):       AST.ASTNodeDeclarationType;
	override decorate(node: PARSENODE.ParseNodeDeclarationVariable):   AST.ASTNodeDeclarationVariable;
	override decorate(node: PARSENODE.ParseNodeDeclarationClaim):      AST.ASTNodeDeclarationClaim;
	override decorate(node: PARSENODE.ParseNodeDeclarationReassignment): AST.ASTNodeDeclarationReassignment;
	override decorate(node: PARSENODE.ParseNodeDeclaration):           AST.ASTNodeDeclaration;
	override decorate(node: PARSENODE.ParseNodeBlock):                 AST.ASTNodeBlock;
	override decorate(node: PARSENODE.ParseNodeGoal, config?: SolidConfig): AST.ASTNodeGoal;
	override decorate(node: ParseNode): DecoratorReturnType;
	override decorate(node: ParseNode, config: SolidConfig = CONFIG_DEFAULT): DecoratorReturnType {
		if (node instanceof PARSENODE.ParseNodeWord) {
			return new AST.ASTNodeKey(node.children[0] as TOKEN.TokenKeyword | TOKEN.TokenIdentifier);

		} else if (node instanceof PARSENODE.ParseNodePrimitiveLiteral) {
			return new AST.ASTNodeConstant(node.children[0] as TOKEN.TokenKeyword | TOKEN.TokenNumber | TOKEN.TokenString);

		} else if (node instanceof PARSENODE.ParseNodeEntryType) {
			return new AST.ASTNodeItemType(
				node,
>>>>>>> bf3882b3
				false,
				this.decorateTS(node.children[0] as SyntaxNodeSupertype<'type'>),
			),

			entry_type__optional: (node) => new AST.ASTNodeItemType(
				node as SyntaxNodeType<'entry_type__optional'>,
				true,
				this.decorateTS(node.children[1] as SyntaxNodeSupertype<'type'>),
			),

			entry_type__named: (node) => new AST.ASTNodePropertyType(
				node as SyntaxNodeType<'entry_type__named'>,
				false,
				this.decorateTS(node.children[0] as SyntaxNodeType<'word'>),
				this.decorateTS(node.children[2] as SyntaxNodeSupertype<'type'>),
			),

			entry_type__named__optional: (node) => new AST.ASTNodePropertyType(
				node as SyntaxNodeType<'entry_type__named__optional'>,
				true,
				this.decorateTS(node.children[0] as SyntaxNodeType<'word'>),
				this.decorateTS(node.children[2] as SyntaxNodeSupertype<'type'>),
			),

			type_grouped: (node) => this.decorateTS(node.children[1] as SyntaxNodeSupertype<'type'>),

			type_tuple_literal: (node) => new AST.ASTNodeTypeTuple(
				node as SyntaxNodeType<'type_tuple_literal'>,
				node.children
					.filter((c): c is SyntaxNodeType<'entry_type' | 'entry_type__optional'> => isSyntaxNodeType(c, /^entry_type(__optional)?$/))
					.map((c) => this.decorateTS(c)),
			),

			type_record_literal: (node) => new AST.ASTNodeTypeRecord(
				node as SyntaxNodeType<'type_record_literal'>,
				node.children
					.filter((c): c is SyntaxNodeType<'entry_type__named' | 'entry_type__named__optional'> => isSyntaxNodeType(c, /^entry_type__named(__optional)?$/))
					.map((c) => this.decorateTS(c)) as NonemptyArray<AST.ASTNodePropertyType>,
			),

			type_hash_literal: (node) => new AST.ASTNodeTypeHash(
				node as SyntaxNodeType<'type_hash_literal'>,
				this.decorateTS(node.children[2] as SyntaxNodeSupertype<'type'>),
			),

			type_map_literal: (node) => new AST.ASTNodeTypeMap(
				node as SyntaxNodeType<'type_map_literal'>,
				this.decorateTS(node.children[1] as SyntaxNodeSupertype<'type'>),
				this.decorateTS(node.children[3] as SyntaxNodeSupertype<'type'>),
			),

			property_access_type: (node) => (
				(isSyntaxNodeType(node.children[1], 'integer')) ? new AST.ASTNodeIndexType(
					node as SyntaxNodeType<'property_access_type'>,
					new AST.ASTNodeTypeConstant(node.children[1]),
				) :
				(isSyntaxNodeType(node.children[1], 'word'), this.decorateTS(node.children[1] as SyntaxNodeType<'word'>))
			),

			type_compound: (node) => (
				(isSyntaxNodeType(node.children[1], 'property_access_type')) ? new AST.ASTNodeTypeAccess(
					node as SyntaxNodeType<'type_compound'>,
					this.decorateTS(node.children[0] as SyntaxNodeSupertype<'type'>),
					this.decorateTS(node.children[1] as SyntaxNodeType<'property_access_type'>),
				) :
				(isSyntaxNodeType(node.children[1], 'generic_call'), new AST.ASTNodeTypeCall(
					node as SyntaxNodeType<'type_compound'>,
					this.decorateTS(node.children[0] as SyntaxNodeSupertype<'type'>),
					((node.children[1] as SyntaxNodeType<'generic_call'>).children[1] as SyntaxNodeType<'generic_arguments'>).children
						.filter((c): c is SyntaxNodeSupertype<'type'> => isSyntaxNodeSupertype(c, 'type'))
						.map((c) => this.decorateTS(c)) as NonemptyArray<AST.ASTNodeType>,
				))
			),

			type_unary_symbol: (node) => (
				(node.children.length === 2) ? new AST.ASTNodeTypeOperationUnary(
					node as SyntaxNodeType<'type_unary_symbol'>,
					DecoratorSolid.TYPEOPERATORS_UNARY.get(node.children[1].text as Punctuator)!,
					this.decorateTS(node.children[0] as SyntaxNodeSupertype<'type'>),
				) :
				(node.children.length > 2, (node.children[1].text === Punctuator.BRAK_OPN)
					? new AST.ASTNodeTypeList(
						node as SyntaxNodeType<'type_unary_symbol'>,
						this.decorateTS(node.children[0] as SyntaxNodeSupertype<'type'>),
						(node.children[2].text === Punctuator.BRAK_CLS)
							? null
							: BigInt(Validator.cookTokenNumber(node.children[2].text, { // TODO: add field `Decorator#config`
								...CONFIG_DEFAULT,
								languageFeatures: {
									...CONFIG_DEFAULT.languageFeatures,
									integerRadices:    true,
									numericSeparators: true,
								},
							})[0])
					)
					: new AST.ASTNodeTypeSet(
						node as SyntaxNodeType<'type_unary_symbol'>,
						this.decorateTS(node.children[0] as SyntaxNodeSupertype<'type'>),
					)
				)
			),

			type_unary_keyword: (node) => new AST.ASTNodeTypeOperationUnary(
				node as SyntaxNodeType<'type_unary_keyword'>,
				DecoratorSolid.TYPEOPERATORS_UNARY.get(node.children[0].text as Keyword)!,
				this.decorateTS(node.children[1] as SyntaxNodeSupertype<'type'>),
			),

			type_intersection: (node) => new AST.ASTNodeTypeOperationBinary(
				node as SyntaxNodeType<'type_intersection'>,
				DecoratorSolid.TYPEOPERATORS_BINARY.get(node.children[1].text as Punctuator)!,
				this.decorateTS(node.children[0] as SyntaxNodeSupertype<'type'>),
				this.decorateTS(node.children[2] as SyntaxNodeSupertype<'type'>),
			),

			type_union: (node) => new AST.ASTNodeTypeOperationBinary(
				node as SyntaxNodeType<'type_union'>,
				DecoratorSolid.TYPEOPERATORS_BINARY.get(node.children[1].text as Punctuator)!,
				this.decorateTS(node.children[0] as SyntaxNodeSupertype<'type'>),
				this.decorateTS(node.children[2] as SyntaxNodeSupertype<'type'>),
			),

			/* ## Expressions */
			string_template: (node) => new AST.ASTNodeTemplate(
				node as SyntaxNodeType<'string_template'>,
				node.children.map((c) => (isSyntaxNodeType(c, /^template_(full|head|middle|tail)$/))
					? new AST.ASTNodeConstant(c as SyntaxNodeType<`template_${ 'full' | 'head' | 'middle' | 'tail' }`>)
					: this.decorateTS(c as SyntaxNodeSupertype<'expression'>)
				),
			),

			property: (node) => new AST.ASTNodeProperty(
				node as SyntaxNodeType<'property'>,
				this.decorateTS(node.children[0] as SyntaxNodeType<'word'>),
				this.decorateTS(node.children[2] as SyntaxNodeSupertype<'expression'>),
			),

			case: (node) => new AST.ASTNodeCase(
				node as SyntaxNodeType<'case'>,
				this.decorateTS(node.children[0] as SyntaxNodeSupertype<'expression'>),
				this.decorateTS(node.children[2] as SyntaxNodeSupertype<'expression'>),
			),

			expression_grouped: (node) => this.decorateTS(node.children[1] as SyntaxNodeSupertype<'expression'>),

			tuple_literal: (node) => new AST.ASTNodeTuple(
				node as SyntaxNodeType<'tuple_literal'>,
				node.children
					.filter((c): c is SyntaxNodeSupertype<'expression'> => isSyntaxNodeSupertype(c, 'expression'))
					.map((c) => this.decorateTS(c)),
			),

			record_literal: (node) => new AST.ASTNodeRecord(
				node as SyntaxNodeType<'record_literal'>,
				node.children
					.filter((c): c is SyntaxNodeType<'property'> => isSyntaxNodeType(c, 'property'))
					.map((c) => this.decorateTS(c)) as NonemptyArray<AST.ASTNodeProperty>,
			),

			set_literal: (node) => new AST.ASTNodeSet(
				node as SyntaxNodeType<'set_literal'>,
				node.children
					.filter((c): c is SyntaxNodeSupertype<'expression'> => isSyntaxNodeSupertype(c, 'expression'))
					.map((c) => this.decorateTS(c)),
			),

			map_literal: (node) => new AST.ASTNodeMap(
				node as SyntaxNodeType<'map_literal'>,
				node.children
					.filter((c): c is SyntaxNodeType<'case'> => isSyntaxNodeType(c, 'case'))
					.map((c) => this.decorateTS(c)) as NonemptyArray<AST.ASTNodeCase>,
			),

			property_access: (node) => (
				(isSyntaxNodeType(node.children[1], 'integer')) ? new AST.ASTNodeIndex(
					node as SyntaxNodeType<'property_access'>,
					new AST.ASTNodeConstant(node.children[1]),
				) :
				(isSyntaxNodeType     (node.children[1], 'word'))      ? this.decorateTS(node.children[1] as SyntaxNodeType<'word'>) :
				(isSyntaxNodeSupertype(node.children[2], 'expression'),  this.decorateTS(node.children[2] as SyntaxNodeSupertype<'expression'>))
			),

			property_assign: (node) => (
				(isSyntaxNodeType(node.children[1], 'integer')) ? new AST.ASTNodeIndex(
					node as SyntaxNodeType<'property_assign'>,
					new AST.ASTNodeConstant(node.children[1]),
				) :
				(isSyntaxNodeType     (node.children[1], 'word'))      ? this.decorateTS(node.children[1] as SyntaxNodeType<'word'>) :
				(isSyntaxNodeSupertype(node.children[2], 'expression'),  this.decorateTS(node.children[2] as SyntaxNodeSupertype<'expression'>))
			),

			expression_compound: (node) => (
				(isSyntaxNodeType(node.children[1], 'property_access')) ? new AST.ASTNodeAccess(
					node as SyntaxNodeType<'expression_compound'>,
					DecoratorSolid.ACCESSORS.get(node.children[1].children[0].text as Punctuator)!,
					this.decorateTS(node.children[0] as SyntaxNodeSupertype<'expression'>),
					this.decorateTS(node.children[1] as SyntaxNodeType<'property_access'>),
				)
				: (isSyntaxNodeType(node.children[1], 'function_call'), new AST.ASTNodeCall(
					node as SyntaxNodeType<'expression_compound'>,
					this.decorateTS(node.children[0] as SyntaxNodeSupertype<'expression'>),
					(node.children[1] as SyntaxNodeType<'function_call'>).children
						.find((c): c is SyntaxNodeType<'generic_arguments'> => isSyntaxNodeType(c, 'generic_arguments'))?.children
						.filter((c): c is SyntaxNodeSupertype<'type'> => isSyntaxNodeSupertype(c, 'type'))
						.map((c) => this.decorateTS(c)) || [],
					(node.children[1] as SyntaxNodeType<'function_call'>).children
						.find((c): c is SyntaxNodeType<'function_arguments'> => isSyntaxNodeType(c, 'function_arguments'))!.children
						.filter((c): c is SyntaxNodeSupertype<'expression'> => isSyntaxNodeSupertype(c, 'expression'))
						.map((c) => this.decorateTS(c)),
				))
			),

			assignee: (node) => (node.children.length === 1)
				? new AST.ASTNodeVariable(node.children[0] as SyntaxNodeType<'identifier'>)
				: new AST.ASTNodeAccess(
					node as SyntaxNodeType<'assignee'>,
					Operator.DOT,
					this.decorateTS(node.children[0] as SyntaxNodeSupertype<'expression'>),
					this.decorateTS(node.children[1] as SyntaxNodeType<'property_assign'>),
				),

			expression_unary_symbol: (node) => (node.children[0].text === Punctuator.AFF) // `+a` is a no-op
				? this.decorateTS(node.children[1] as SyntaxNodeSupertype<'expression'>)
				: new AST.ASTNodeOperationUnary(
					node as SyntaxNodeType<'expression_unary_symbol'>,
					DecoratorSolid.OPERATORS_UNARY.get(node.children[0].text as Punctuator) as ValidOperatorUnary,
					this.decorateTS(node.children[1] as SyntaxNodeSupertype<'expression'>),
				),

			expression_claim: (node) => new AST.ASTNodeClaim(
				node as SyntaxNodeType<'expression_claim'>,
				this.decorateTypeNode (node.children[1] as SyntaxNodeSupertype<'type'>),
				this.decorateTS       (node.children[3] as SyntaxNodeSupertype<'expression'>),
			),

			expression_exponential: (node) => new AST.ASTNodeOperationBinaryArithmetic(
				node as SyntaxNodeType<'expression_exponential'>,
				DecoratorSolid.OPERATORS_BINARY.get(node.children[1].text as Punctuator | Keyword)! as ValidOperatorArithmetic,
				this.decorateTS(node.children[0] as SyntaxNodeSupertype<'expression'>),
				this.decorateTS(node.children[2] as SyntaxNodeSupertype<'expression'>),
			),

			expression_multiplicative: (node) => new AST.ASTNodeOperationBinaryArithmetic(
				node as SyntaxNodeType<'expression_multiplicative'>,
				DecoratorSolid.OPERATORS_BINARY.get(node.children[1].text as Punctuator | Keyword)! as ValidOperatorArithmetic,
				this.decorateTS(node.children[0] as SyntaxNodeSupertype<'expression'>),
				this.decorateTS(node.children[2] as SyntaxNodeSupertype<'expression'>),
			),

			expression_additive: (node) => ((operator: Operator, operands: [AST.ASTNodeExpression, AST.ASTNodeExpression]) => (
				// `a - b` is syntax sugar for `a + -(b)`
				(operator === Operator.SUB) ? new AST.ASTNodeOperationBinaryArithmetic(
					node as SyntaxNodeType<'expression_additive'>,
					Operator.ADD,
					operands[0],
					new AST.ASTNodeOperationUnary(
						node.children[2] as SyntaxNodeSupertype<'expression'>,
						Operator.NEG,
						operands[1],
					),
				) :
				new AST.ASTNodeOperationBinaryArithmetic(
					node as SyntaxNodeType<'expression_additive'>,
					operator as ValidOperatorArithmetic,
					...operands,
				)
			))(DecoratorSolid.OPERATORS_BINARY.get(node.children[1].text as Punctuator | Keyword)!, [
				this.decorateTS(node.children[0] as SyntaxNodeSupertype<'expression'>),
				this.decorateTS(node.children[2] as SyntaxNodeSupertype<'expression'>),
			]),

			expression_comparative: (node) => ((operator: Operator, operands: [AST.ASTNodeExpression, AST.ASTNodeExpression]) => (
				// `a !< b` is syntax sugar for `!(a < b)`
				(operator === Operator.NLT) ? new AST.ASTNodeOperationUnary(
					node as SyntaxNodeType<'expression_comparative'>,
					Operator.NOT,
					new AST.ASTNodeOperationBinaryComparative(
						node.children[0] as SyntaxNodeSupertype<'expression'>,
						Operator.LT,
						...operands,
					),
				) :
				// `a !> b` is syntax sugar for `!(a > b)`
				(operator === Operator.NGT) ? new AST.ASTNodeOperationUnary(
					node as SyntaxNodeType<'expression_comparative'>,
					Operator.NOT,
					new AST.ASTNodeOperationBinaryComparative(
						node.children[0] as SyntaxNodeSupertype<'expression'>,
						Operator.GT,
						...operands,
					),
				) :
				// `a isnt b` is syntax sugar for `!(a is b)`
				(operator === Operator.ISNT) ? new AST.ASTNodeOperationUnary(
					node as SyntaxNodeType<'expression_comparative'>,
					Operator.NOT,
					new AST.ASTNodeOperationBinaryComparative(
						node.children[0] as SyntaxNodeSupertype<'expression'>,
						Operator.IS,
						...operands,
					),
				) :
				new AST.ASTNodeOperationBinaryComparative(
					node as SyntaxNodeType<'expression_comparative'>,
					operator as ValidOperatorComparative,
					...operands,
				)
			))(DecoratorSolid.OPERATORS_BINARY.get(node.children[1].text as Punctuator | Keyword)!, [
				this.decorateTS(node.children[0] as SyntaxNodeSupertype<'expression'>),
				this.decorateTS(node.children[2] as SyntaxNodeSupertype<'expression'>),
			]),

			expression_equality: (node) => ((operator: Operator, operands: [AST.ASTNodeExpression, AST.ASTNodeExpression]) => (
				// `a !== b` is syntax sugar for `!(a === b)`
				(operator === Operator.NID) ? new AST.ASTNodeOperationUnary(
					node as SyntaxNodeType<'expression_equality'>,
					Operator.NOT,
					new AST.ASTNodeOperationBinaryEquality(
						node.children[0] as SyntaxNodeSupertype<'expression'>,
						Operator.ID,
						...operands,
					),
				) :
				// `a != b` is syntax sugar for `!(a == b)`
				(operator === Operator.NEQ) ? new AST.ASTNodeOperationUnary(
					node as SyntaxNodeType<'expression_equality'>,
					Operator.NOT,
					new AST.ASTNodeOperationBinaryEquality(
						node.children[0] as SyntaxNodeSupertype<'expression'>,
						Operator.EQ,
						...operands,
					),
				) :
				new AST.ASTNodeOperationBinaryEquality(
					node as SyntaxNodeType<'expression_equality'>,
					operator as ValidOperatorEquality,
					...operands,
				)
			))(DecoratorSolid.OPERATORS_BINARY.get(node.children[1].text as Punctuator | Keyword)!, [
				this.decorateTS(node.children[0] as SyntaxNodeSupertype<'expression'>),
				this.decorateTS(node.children[2] as SyntaxNodeSupertype<'expression'>),
			]),

			expression_conjunctive: (node) => ((operator: Operator, operands: [AST.ASTNodeExpression, AST.ASTNodeExpression]) => (
				// `a !& b` is syntax sugar for `!(a && b)`
				(operator === Operator.NAND) ? new AST.ASTNodeOperationUnary(
					node as SyntaxNodeType<'expression_conjunctive'>,
					Operator.NOT,
					new AST.ASTNodeOperationBinaryLogical(
						node.children[0] as SyntaxNodeSupertype<'expression'>,
						Operator.AND,
						...operands,
					),
				) :
				new AST.ASTNodeOperationBinaryLogical(
					node as SyntaxNodeType<'expression_conjunctive'>,
					operator as ValidOperatorLogical,
					...operands,
				)
			))(DecoratorSolid.OPERATORS_BINARY.get(node.children[1].text as Punctuator | Keyword)!, [
				this.decorateTS(node.children[0] as SyntaxNodeSupertype<'expression'>),
				this.decorateTS(node.children[2] as SyntaxNodeSupertype<'expression'>),
			]),

			expression_disjunctive: (node) => ((operator: Operator, operands: [AST.ASTNodeExpression, AST.ASTNodeExpression]) => (
				// `a !| b` is syntax sugar for `!(a || b)`
				(operator === Operator.NOR) ? new AST.ASTNodeOperationUnary(
					node as SyntaxNodeType<'expression_disjunctive'>,
					Operator.NOT,
					new AST.ASTNodeOperationBinaryLogical(
						node.children[0] as SyntaxNodeSupertype<'expression'>,
						Operator.OR,
						...operands,
					),
				) :
				new AST.ASTNodeOperationBinaryLogical(
					node as SyntaxNodeType<'expression_disjunctive'>,
					operator as ValidOperatorLogical,
					...operands,
				)
			))(DecoratorSolid.OPERATORS_BINARY.get(node.children[1].text as Punctuator | Keyword)!, [
				this.decorateTS(node.children[0] as SyntaxNodeSupertype<'expression'>),
				this.decorateTS(node.children[2] as SyntaxNodeSupertype<'expression'>),
			]),

			expression_conditional: (node) => new AST.ASTNodeOperationTernary(
				node as SyntaxNodeType<'expression_conditional'>,
				Operator.COND,
<<<<<<< HEAD
				this.decorateTS(node.children[1] as SyntaxNodeSupertype<'expression'>),
				this.decorateTS(node.children[3] as SyntaxNodeSupertype<'expression'>),
				this.decorateTS(node.children[5] as SyntaxNodeSupertype<'expression'>),
			),

			/* ## Statements */
			declaration_type: (node) => new AST.ASTNodeDeclarationType(
				node as SyntaxNodeType<'declaration_type'>,
				new AST.ASTNodeTypeAlias(node.children[1] as SyntaxNodeType<'identifier'>),
				this.decorateTS(node.children[3] as SyntaxNodeSupertype<'type'>),
			),

			declaration_variable: (node) => new AST.ASTNodeDeclarationVariable(
				node as SyntaxNodeType<'declaration_variable'>,
				node.children.length === 8,
				new AST.ASTNodeVariable (((node.children.length === 7) ? node.children[1] : node.children[2]) as SyntaxNodeType<'identifier'>),
				this.decorateTypeNode   (((node.children.length === 7) ? node.children[3] : node.children[4]) as SyntaxNodeSupertype<'type'>),
				this.decorateTS         (((node.children.length === 7) ? node.children[5] : node.children[6]) as SyntaxNodeSupertype<'expression'>),
			),

			declaration_claim: (node) => new AST.ASTNodeDeclarationClaim(
				node as SyntaxNodeType<'declaration_claim'>,
				this.decorateTS(node.children[1] as SyntaxNodeType<'assignee'>),
				this.decorateTS(node.children[3] as SyntaxNodeSupertype<'type'>),
			),

			declaration_reassignment: (node) => new AST.ASTNodeDeclarationReassignment(
				node as SyntaxNodeType<'declaration_reassignment'>,
				this.decorateTS(node.children[1] as SyntaxNodeType<'assignee'>),
				this.decorateTS(node.children[3] as SyntaxNodeSupertype<'expression'>),
			),

			statement_expression: (node) => new AST.ASTNodeStatementExpression(
				node as SyntaxNodeType<'statement_expression'>,
				(node.children.length === 2) ? this.decorateTS(node.children[0] as SyntaxNodeSupertype<'expression'>) : void 0,
			),

			block: (node) => new AST.ASTNodeBlock(
				node as SyntaxNodeType<'block'>,
				node.children
					.filter((c): c is SyntaxNodeSupertype<'statement'> => isSyntaxNodeSupertype(c, 'statement'))
					.map((c) => this.decorateTS(c)) as NonemptyArray<AST.ASTNodeStatement>,
			),
		})).get(node.type)?.(node) || (() => {
			throw new TypeError(`Could not find type of parse node \`${ node.type }\`.`);
		})();
	}

	private decorateTypeNode(typenode: SyntaxNodeSupertype<'type'>): AST.ASTNodeType {
		return (
			(isSyntaxNodeType(typenode, 'identifier'))        ? new AST.ASTNodeTypeAlias    (typenode) :
			(isSyntaxNodeType(typenode, 'primitive_literal')) ? new AST.ASTNodeTypeConstant (typenode) :
			this.decorateTS(typenode)
		);
=======
				this.decorate(node.children[1]),
				this.decorate(node.children[3]),
				this.decorate(node.children[5]),
			);

		} else if (node instanceof PARSENODE.ParseNodeExpression) {
			return this.decorate(node.children[0])

		} else if (node instanceof PARSENODE.ParseNodeStatementExpression) {
			return new AST.ASTNodeStatementExpression(node, (node.children.length === 2) ? this.decorate(node.children[0]) : void 0);

		} else if (node instanceof PARSENODE.ParseNodeStatement) {
			return this.decorate(node.children[0]);

		} else if (node instanceof PARSENODE.ParseNodeBlock) {
			return new AST.ASTNodeBlock(
				node,
				this.parseList<PARSENODE.ParseNodeStatement, AST.ASTNodeStatement>(node.children[1]),
			);

		} else if (node instanceof PARSENODE.ParseNodeDeclarationType) {
			return new AST.ASTNodeDeclarationType(
				node,
				new AST.ASTNodeTypeAlias(node.children[1] as TOKEN.TokenIdentifier),
				this.decorate(node.children[3]),
			);

		} else if (node instanceof PARSENODE.ParseNodeDeclarationVariable) {
			return new AST.ASTNodeDeclarationVariable(
				node,
				node.children.length === 8,
				new AST.ASTNodeVariable(((node.children.length === 7) ? node.children[1] : node.children[2]) as TOKEN.TokenIdentifier),
				this.decorate((node.children.length === 7) ? node.children[3] : node.children[4]),
				this.decorate((node.children.length === 7) ? node.children[5] : node.children[6]),
			);

		} else if (node instanceof PARSENODE.ParseNodeDeclarationClaim) {
			return new AST.ASTNodeDeclarationClaim(
				node,
				this.decorate(node.children[1]),
				this.decorate(node.children[3]),
			);

		} else if (node instanceof PARSENODE.ParseNodeDeclarationReassignment) {
			return new AST.ASTNodeDeclarationReassignment(
				node,
				this.decorate(node.children[1]),
				this.decorate(node.children[3]),
			);

		} else if (node instanceof PARSENODE.ParseNodeDeclaration) {
			return this.decorate(node.children[0]);

		} else if (node instanceof PARSENODE.ParseNodeGoal) {
			return new AST.ASTNodeGoal(
				node,
				(node.children.length === 2) ? null : this.decorate(node.children[1]),
				config,
			);
		}
		throw new TypeError(`Could not find type of parse node \`${ node.constructor.name }\`.`);
>>>>>>> bf3882b3
	}
}



export const DECORATOR: DecoratorSolid = new DecoratorSolid();<|MERGE_RESOLUTION|>--- conflicted
+++ resolved
@@ -75,7 +75,6 @@
 	])
 
 
-<<<<<<< HEAD
 	decorateTS(node: SyntaxNodeType<'keyword_type'>):                            AST.ASTNodeTypeConstant;
 	decorateTS(node: SyntaxNodeType<'identifier'>):                              AST.ASTNodeTypeAlias | AST.ASTNodeVariable;
 	decorateTS(node: SyntaxNodeType<'word'>):                                    AST.ASTNodeKey;
@@ -117,14 +116,14 @@
 	decorateTS(node: SyntaxNodeType<'expression_disjunctive'>):                  AST.ASTNodeOperationUnary | AST.ASTNodeOperationBinaryLogical;
 	decorateTS(node: SyntaxNodeType<'expression_conditional'>):                  AST.ASTNodeOperationTernary;
 	decorateTS(node: SyntaxNodeSupertype<'expression'>):                         AST.ASTNodeExpression;
+	decorateTS(node: SyntaxNodeType<'statement_expression'>):                    AST.ASTNodeStatementExpression;
+	decorateTS(node: SyntaxNodeSupertype<'statement'>):                          AST.ASTNodeStatement;
+	decorateTS(node: SyntaxNodeType<'block'>):                                   AST.ASTNodeBlock;
 	decorateTS(node: SyntaxNodeType<'declaration_type'>):                        AST.ASTNodeDeclarationType;
 	decorateTS(node: SyntaxNodeType<'declaration_variable'>):                    AST.ASTNodeDeclarationVariable;
 	decorateTS(node: SyntaxNodeType<'declaration_claim'>):                       AST.ASTNodeDeclarationClaim;
 	decorateTS(node: SyntaxNodeType<'declaration_reassignment'>):                AST.ASTNodeDeclarationReassignment;
 	decorateTS(node: SyntaxNodeSupertype<'declaration'>):                        AST.ASTNodeDeclaration;
-	decorateTS(node: SyntaxNodeType<'statement_expression'>):                    AST.ASTNodeStatementExpression;
-	decorateTS(node: SyntaxNodeSupertype<'statement'>):                          AST.ASTNodeStatement;
-	decorateTS(node: SyntaxNodeType<'block'>):                                   AST.ASTNodeBlock;
 	decorateTS(node: SyntaxNodeType<'source_file'>, config?: SolidConfig):       AST.ASTNodeGoal;
 	decorateTS(node: SyntaxNode): AST.ASTNodeSolid;
 	decorateTS(node: SyntaxNode, config: SolidConfig = CONFIG_DEFAULT): AST.ASTNodeSolid {
@@ -154,84 +153,6 @@
 			/* ## Types */
 			entry_type: (node) => new AST.ASTNodeItemType(
 				node as SyntaxNodeType<'entry_type'>,
-=======
-	override decorate(node: PARSENODE.ParseNodeWord):             AST.ASTNodeKey;
-	override decorate(node: PARSENODE.ParseNodePrimitiveLiteral): AST.ASTNodeConstant;
-	override decorate(node:
-		| PARSENODE.ParseNodeEntryType
-		| PARSENODE.ParseNodeEntryType_Optional
-	): AST.ASTNodeItemType;
-	override decorate(node:
-		| PARSENODE.ParseNodeEntryType_Named
-		| PARSENODE.ParseNodeEntryType_Named_Optional
-	): AST.ASTNodePropertyType;
-	override decorate(node: PARSENODE.ParseNodeItemsType):          NonemptyArray<AST.ASTNodeItemType>;
-	override decorate(node: PARSENODE.ParseNodePropertiesType):     NonemptyArray<AST.ASTNodePropertyType>;
-	override decorate(node: PARSENODE.ParseNodeTypeTupleLiteral):   AST.ASTNodeTypeTuple;
-	override decorate(node: PARSENODE.ParseNodeTypeRecordLiteral):  AST.ASTNodeTypeRecord;
-	override decorate(node: PARSENODE.ParseNodeTypeHashLiteral):    AST.ASTNodeTypeHash;
-	override decorate(node: PARSENODE.ParseNodeTypeMapLiteral):     AST.ASTNodeTypeMap;
-	override decorate(node: PARSENODE.ParseNodeGenericArguments):   NonemptyArray<AST.ASTNodeType>;
-	override decorate(node: PARSENODE.ParseNodePropertyAccessType): AST.ASTNodeIndexType | AST.ASTNodeKey;
-	override decorate(node: PARSENODE.ParseNodeGenericCall):        NonemptyArray<AST.ASTNodeType>;
-	override decorate(node:
-		| PARSENODE.ParseNodeTypeUnit
-		| PARSENODE.ParseNodeTypeCompound
-		| PARSENODE.ParseNodeTypeUnarySymbol
-		| PARSENODE.ParseNodeTypeUnaryKeyword
-		| PARSENODE.ParseNodeTypeIntersection
-		| PARSENODE.ParseNodeTypeUnion
-		| PARSENODE.ParseNodeType
-	): AST.ASTNodeType;
-	override decorate(node: PARSENODE.ParseNodeStringTemplate):          AST.ASTNodeTemplate;
-	override decorate(node: PARSENODE.ParseNodeStringTemplate__0__List): TemplatePartialType;
-	override decorate(node: PARSENODE.ParseNodeProperty):                AST.ASTNodeProperty;
-	override decorate(node: PARSENODE.ParseNodeCase):                    AST.ASTNodeCase;
-	override decorate(node: PARSENODE.ParseNodeTupleLiteral):            AST.ASTNodeTuple;
-	override decorate(node: PARSENODE.ParseNodeRecordLiteral):           AST.ASTNodeRecord;
-	override decorate(node: PARSENODE.ParseNodeSetLiteral):              AST.ASTNodeSet;
-	override decorate(node: PARSENODE.ParseNodeMapLiteral):              AST.ASTNodeMap;
-	override decorate(node: PARSENODE.ParseNodeFunctionArguments):       AST.ASTNodeExpression[];
-	override decorate(node: PARSENODE.ParseNodePropertyAccess):          AST.ASTNodeIndex | AST.ASTNodeKey | AST.ASTNodeExpression;
-	override decorate(node: PARSENODE.ParseNodePropertyAssign):          AST.ASTNodeIndex | AST.ASTNodeKey | AST.ASTNodeExpression;
-	override decorate(node: PARSENODE.ParseNodeFunctionCall):            [AST.ASTNodeType[], AST.ASTNodeExpression[]];
-	override decorate(node: PARSENODE.ParseNodeAssignee):                AST.ASTNodeVariable | AST.ASTNodeAccess;
-	override decorate(node:
-		| PARSENODE.ParseNodeExpressionUnit
-		| PARSENODE.ParseNodeExpressionCompound
-		| PARSENODE.ParseNodeExpressionUnarySymbol
-		| PARSENODE.ParseNodeExpressionClaim
-		| PARSENODE.ParseNodeExpressionExponential
-		| PARSENODE.ParseNodeExpressionMultiplicative
-		| PARSENODE.ParseNodeExpressionAdditive
-		| PARSENODE.ParseNodeExpressionComparative
-		| PARSENODE.ParseNodeExpressionEquality
-		| PARSENODE.ParseNodeExpressionConjunctive
-		| PARSENODE.ParseNodeExpressionDisjunctive
-		| PARSENODE.ParseNodeExpression
-	): AST.ASTNodeExpression;
-	override decorate(node: PARSENODE.ParseNodeExpressionConditional): AST.ASTNodeOperationTernary;
-	override decorate(node: PARSENODE.ParseNodeStatementExpression):   AST.ASTNodeStatementExpression;
-	override decorate(node: PARSENODE.ParseNodeStatement):             AST.ASTNodeStatement;
-	override decorate(node: PARSENODE.ParseNodeDeclarationType):       AST.ASTNodeDeclarationType;
-	override decorate(node: PARSENODE.ParseNodeDeclarationVariable):   AST.ASTNodeDeclarationVariable;
-	override decorate(node: PARSENODE.ParseNodeDeclarationClaim):      AST.ASTNodeDeclarationClaim;
-	override decorate(node: PARSENODE.ParseNodeDeclarationReassignment): AST.ASTNodeDeclarationReassignment;
-	override decorate(node: PARSENODE.ParseNodeDeclaration):           AST.ASTNodeDeclaration;
-	override decorate(node: PARSENODE.ParseNodeBlock):                 AST.ASTNodeBlock;
-	override decorate(node: PARSENODE.ParseNodeGoal, config?: SolidConfig): AST.ASTNodeGoal;
-	override decorate(node: ParseNode): DecoratorReturnType;
-	override decorate(node: ParseNode, config: SolidConfig = CONFIG_DEFAULT): DecoratorReturnType {
-		if (node instanceof PARSENODE.ParseNodeWord) {
-			return new AST.ASTNodeKey(node.children[0] as TOKEN.TokenKeyword | TOKEN.TokenIdentifier);
-
-		} else if (node instanceof PARSENODE.ParseNodePrimitiveLiteral) {
-			return new AST.ASTNodeConstant(node.children[0] as TOKEN.TokenKeyword | TOKEN.TokenNumber | TOKEN.TokenString);
-
-		} else if (node instanceof PARSENODE.ParseNodeEntryType) {
-			return new AST.ASTNodeItemType(
-				node,
->>>>>>> bf3882b3
 				false,
 				this.decorateTS(node.children[0] as SyntaxNodeSupertype<'type'>),
 			),
@@ -620,13 +541,24 @@
 			expression_conditional: (node) => new AST.ASTNodeOperationTernary(
 				node as SyntaxNodeType<'expression_conditional'>,
 				Operator.COND,
-<<<<<<< HEAD
 				this.decorateTS(node.children[1] as SyntaxNodeSupertype<'expression'>),
 				this.decorateTS(node.children[3] as SyntaxNodeSupertype<'expression'>),
 				this.decorateTS(node.children[5] as SyntaxNodeSupertype<'expression'>),
 			),
 
 			/* ## Statements */
+			statement_expression: (node) => new AST.ASTNodeStatementExpression(
+				node as SyntaxNodeType<'statement_expression'>,
+				(node.children.length === 2) ? this.decorateTS(node.children[0] as SyntaxNodeSupertype<'expression'>) : void 0,
+			),
+
+			block: (node) => new AST.ASTNodeBlock(
+				node as SyntaxNodeType<'block'>,
+				node.children
+					.filter((c): c is SyntaxNodeSupertype<'statement'> => isSyntaxNodeSupertype(c, 'statement'))
+					.map((c) => this.decorateTS(c)) as NonemptyArray<AST.ASTNodeStatement>,
+			),
+
 			declaration_type: (node) => new AST.ASTNodeDeclarationType(
 				node as SyntaxNodeType<'declaration_type'>,
 				new AST.ASTNodeTypeAlias(node.children[1] as SyntaxNodeType<'identifier'>),
@@ -652,18 +584,6 @@
 				this.decorateTS(node.children[1] as SyntaxNodeType<'assignee'>),
 				this.decorateTS(node.children[3] as SyntaxNodeSupertype<'expression'>),
 			),
-
-			statement_expression: (node) => new AST.ASTNodeStatementExpression(
-				node as SyntaxNodeType<'statement_expression'>,
-				(node.children.length === 2) ? this.decorateTS(node.children[0] as SyntaxNodeSupertype<'expression'>) : void 0,
-			),
-
-			block: (node) => new AST.ASTNodeBlock(
-				node as SyntaxNodeType<'block'>,
-				node.children
-					.filter((c): c is SyntaxNodeSupertype<'statement'> => isSyntaxNodeSupertype(c, 'statement'))
-					.map((c) => this.decorateTS(c)) as NonemptyArray<AST.ASTNodeStatement>,
-			),
 		})).get(node.type)?.(node) || (() => {
 			throw new TypeError(`Could not find type of parse node \`${ node.type }\`.`);
 		})();
@@ -675,69 +595,6 @@
 			(isSyntaxNodeType(typenode, 'primitive_literal')) ? new AST.ASTNodeTypeConstant (typenode) :
 			this.decorateTS(typenode)
 		);
-=======
-				this.decorate(node.children[1]),
-				this.decorate(node.children[3]),
-				this.decorate(node.children[5]),
-			);
-
-		} else if (node instanceof PARSENODE.ParseNodeExpression) {
-			return this.decorate(node.children[0])
-
-		} else if (node instanceof PARSENODE.ParseNodeStatementExpression) {
-			return new AST.ASTNodeStatementExpression(node, (node.children.length === 2) ? this.decorate(node.children[0]) : void 0);
-
-		} else if (node instanceof PARSENODE.ParseNodeStatement) {
-			return this.decorate(node.children[0]);
-
-		} else if (node instanceof PARSENODE.ParseNodeBlock) {
-			return new AST.ASTNodeBlock(
-				node,
-				this.parseList<PARSENODE.ParseNodeStatement, AST.ASTNodeStatement>(node.children[1]),
-			);
-
-		} else if (node instanceof PARSENODE.ParseNodeDeclarationType) {
-			return new AST.ASTNodeDeclarationType(
-				node,
-				new AST.ASTNodeTypeAlias(node.children[1] as TOKEN.TokenIdentifier),
-				this.decorate(node.children[3]),
-			);
-
-		} else if (node instanceof PARSENODE.ParseNodeDeclarationVariable) {
-			return new AST.ASTNodeDeclarationVariable(
-				node,
-				node.children.length === 8,
-				new AST.ASTNodeVariable(((node.children.length === 7) ? node.children[1] : node.children[2]) as TOKEN.TokenIdentifier),
-				this.decorate((node.children.length === 7) ? node.children[3] : node.children[4]),
-				this.decorate((node.children.length === 7) ? node.children[5] : node.children[6]),
-			);
-
-		} else if (node instanceof PARSENODE.ParseNodeDeclarationClaim) {
-			return new AST.ASTNodeDeclarationClaim(
-				node,
-				this.decorate(node.children[1]),
-				this.decorate(node.children[3]),
-			);
-
-		} else if (node instanceof PARSENODE.ParseNodeDeclarationReassignment) {
-			return new AST.ASTNodeDeclarationReassignment(
-				node,
-				this.decorate(node.children[1]),
-				this.decorate(node.children[3]),
-			);
-
-		} else if (node instanceof PARSENODE.ParseNodeDeclaration) {
-			return this.decorate(node.children[0]);
-
-		} else if (node instanceof PARSENODE.ParseNodeGoal) {
-			return new AST.ASTNodeGoal(
-				node,
-				(node.children.length === 2) ? null : this.decorate(node.children[1]),
-				config,
-			);
-		}
-		throw new TypeError(`Could not find type of parse node \`${ node.constructor.name }\`.`);
->>>>>>> bf3882b3
 	}
 }
 
