--- conflicted
+++ resolved
@@ -75,7 +75,6 @@
 	])
 
 
-<<<<<<< HEAD
 	decorateTS(node: SyntaxNodeType<'keyword_type'>):                            AST.ASTNodeTypeConstant;
 	decorateTS(node: SyntaxNodeType<'identifier'>):                              AST.ASTNodeTypeAlias | AST.ASTNodeVariable;
 	decorateTS(node: SyntaxNodeType<'word'>):                                    AST.ASTNodeKey;
@@ -85,7 +84,7 @@
 	decorateTS(node: SyntaxNodeType<'type_grouped'>):                            AST.ASTNodeType;
 	decorateTS(node: SyntaxNodeType<'type_tuple_literal'>):                      AST.ASTNodeTypeTuple;
 	decorateTS(node: SyntaxNodeType<'type_record_literal'>):                     AST.ASTNodeTypeRecord;
-	decorateTS(node: SyntaxNodeType<'type_hash_literal'>):                       AST.ASTNodeTypeHash;
+	decorateTS(node: SyntaxNodeType<'type_dict_literal'>):                       AST.ASTNodeTypeDict;
 	decorateTS(node: SyntaxNodeType<'type_map_literal'>):                        AST.ASTNodeTypeMap;
 	decorateTS(node: SyntaxNodeType<'property_access_type'>):                    AST.ASTNodeIndexType | AST.ASTNodeKey;
 	decorateTS(node: SyntaxNodeType<'type_compound'>):                           AST.ASTNodeTypeAccess | AST.ASTNodeTypeCall;
@@ -154,84 +153,6 @@
 			/* ## Types */
 			entry_type: (node) => new AST.ASTNodeItemType(
 				node as SyntaxNodeType<'entry_type'>,
-=======
-	override decorate(node: PARSENODE.ParseNodeWord):             AST.ASTNodeKey;
-	override decorate(node: PARSENODE.ParseNodePrimitiveLiteral): AST.ASTNodeConstant;
-	override decorate(node: PARSENODE.ParseNodeTypeKeyword):      AST.ASTNodeTypeConstant;
-	override decorate(node:
-		| PARSENODE.ParseNodeEntryType
-		| PARSENODE.ParseNodeEntryType_Optional
-	): AST.ASTNodeItemType;
-	override decorate(node:
-		| PARSENODE.ParseNodeEntryType_Named
-		| PARSENODE.ParseNodeEntryType_Named_Optional
-	): AST.ASTNodePropertyType;
-	override decorate(node: PARSENODE.ParseNodeItemsType):          NonemptyArray<AST.ASTNodeItemType>;
-	override decorate(node: PARSENODE.ParseNodePropertiesType):     NonemptyArray<AST.ASTNodePropertyType>;
-	override decorate(node: PARSENODE.ParseNodeTypeTupleLiteral):   AST.ASTNodeTypeTuple;
-	override decorate(node: PARSENODE.ParseNodeTypeRecordLiteral):  AST.ASTNodeTypeRecord;
-	override decorate(node: PARSENODE.ParseNodeTypeDictLiteral):    AST.ASTNodeTypeDict;
-	override decorate(node: PARSENODE.ParseNodeTypeMapLiteral):     AST.ASTNodeTypeMap;
-	override decorate(node: PARSENODE.ParseNodeGenericArguments):   NonemptyArray<AST.ASTNodeType>;
-	override decorate(node: PARSENODE.ParseNodePropertyAccessType): AST.ASTNodeIndexType | AST.ASTNodeKey;
-	override decorate(node: PARSENODE.ParseNodeGenericCall):        NonemptyArray<AST.ASTNodeType>;
-	override decorate(node:
-		| PARSENODE.ParseNodeTypeUnit
-		| PARSENODE.ParseNodeTypeCompound
-		| PARSENODE.ParseNodeTypeUnarySymbol
-		| PARSENODE.ParseNodeTypeUnaryKeyword
-		| PARSENODE.ParseNodeTypeIntersection
-		| PARSENODE.ParseNodeTypeUnion
-		| PARSENODE.ParseNodeType
-	): AST.ASTNodeType;
-	override decorate(node: PARSENODE.ParseNodeStringTemplate):          AST.ASTNodeTemplate;
-	override decorate(node: PARSENODE.ParseNodeStringTemplate__0__List): TemplatePartialType;
-	override decorate(node: PARSENODE.ParseNodeProperty):                AST.ASTNodeProperty;
-	override decorate(node: PARSENODE.ParseNodeCase):                    AST.ASTNodeCase;
-	override decorate(node: PARSENODE.ParseNodeTupleLiteral):            AST.ASTNodeTuple;
-	override decorate(node: PARSENODE.ParseNodeRecordLiteral):           AST.ASTNodeRecord;
-	override decorate(node: PARSENODE.ParseNodeSetLiteral):              AST.ASTNodeSet;
-	override decorate(node: PARSENODE.ParseNodeMapLiteral):              AST.ASTNodeMap;
-	override decorate(node: PARSENODE.ParseNodeFunctionArguments):       AST.ASTNodeExpression[];
-	override decorate(node: PARSENODE.ParseNodePropertyAccess):          AST.ASTNodeIndex | AST.ASTNodeKey | AST.ASTNodeExpression;
-	override decorate(node: PARSENODE.ParseNodePropertyAssign):          AST.ASTNodeIndex | AST.ASTNodeKey | AST.ASTNodeExpression;
-	override decorate(node: PARSENODE.ParseNodeFunctionCall):            [AST.ASTNodeType[], AST.ASTNodeExpression[]];
-	override decorate(node: PARSENODE.ParseNodeAssignee):                AST.ASTNodeVariable | AST.ASTNodeAccess;
-	override decorate(node:
-		| PARSENODE.ParseNodeExpressionUnit
-		| PARSENODE.ParseNodeExpressionCompound
-		| PARSENODE.ParseNodeExpressionUnarySymbol
-		| PARSENODE.ParseNodeExpressionExponential
-		| PARSENODE.ParseNodeExpressionMultiplicative
-		| PARSENODE.ParseNodeExpressionAdditive
-		| PARSENODE.ParseNodeExpressionComparative
-		| PARSENODE.ParseNodeExpressionEquality
-		| PARSENODE.ParseNodeExpressionConjunctive
-		| PARSENODE.ParseNodeExpressionDisjunctive
-		| PARSENODE.ParseNodeExpression
-	): AST.ASTNodeExpression;
-	override decorate(node: PARSENODE.ParseNodeExpressionConditional): AST.ASTNodeOperationTernary;
-	override decorate(node: PARSENODE.ParseNodeDeclarationType):       AST.ASTNodeDeclarationType;
-	override decorate(node: PARSENODE.ParseNodeDeclarationVariable):   AST.ASTNodeDeclarationVariable;
-	override decorate(node: PARSENODE.ParseNodeDeclaration):           AST.ASTNodeDeclaration;
-	override decorate(node: PARSENODE.ParseNodeStatementAssignment):   AST.ASTNodeAssignment;
-	override decorate(node: PARSENODE.ParseNodeStatement):             AST.ASTNodeStatement;
-	override decorate(node: PARSENODE.ParseNodeGoal, config?: SolidConfig): AST.ASTNodeGoal;
-	override decorate(node: ParseNode): DecoratorReturnType;
-	override decorate(node: ParseNode, config: SolidConfig = CONFIG_DEFAULT): DecoratorReturnType {
-		if (node instanceof PARSENODE.ParseNodeWord) {
-			return new AST.ASTNodeKey(node.children[0] as TOKEN.TokenKeyword | TOKEN.TokenIdentifier);
-
-		} else if (node instanceof PARSENODE.ParseNodePrimitiveLiteral) {
-			return new AST.ASTNodeConstant(node.children[0] as TOKEN.TokenKeyword | TOKEN.TokenNumber | TOKEN.TokenString);
-
-		} else if (node instanceof PARSENODE.ParseNodeTypeKeyword) {
-			return new AST.ASTNodeTypeConstant(node.children[0] as TOKEN.TokenKeyword);
-
-		} else if (node instanceof PARSENODE.ParseNodeEntryType) {
-			return new AST.ASTNodeItemType(
-				node,
->>>>>>> 1bf527ee
 				false,
 				this.decorateTS(node.children[0] as SyntaxNodeSupertype<'type'>),
 			),
@@ -252,7 +173,6 @@
 			entry_type__named__optional: (node) => new AST.ASTNodePropertyType(
 				node as SyntaxNodeType<'entry_type__named__optional'>,
 				true,
-<<<<<<< HEAD
 				this.decorateTS(node.children[0] as SyntaxNodeType<'word'>),
 				this.decorateTS(node.children[2] as SyntaxNodeSupertype<'type'>),
 			),
@@ -273,8 +193,8 @@
 					.map((c) => this.decorateTS(c)) as NonemptyArray<AST.ASTNodePropertyType>,
 			),
 
-			type_hash_literal: (node) => new AST.ASTNodeTypeHash(
-				node as SyntaxNodeType<'type_hash_literal'>,
+			type_dict_literal: (node) => new AST.ASTNodeTypeDict(
+				node as SyntaxNodeType<'type_dict_literal'>,
 				this.decorateTS(node.children[2] as SyntaxNodeSupertype<'type'>),
 			),
 
@@ -308,72 +228,6 @@
 			),
 
 			type_unary_symbol: (node) => (
-=======
-				this.decorate(node.children[0]),
-				this.decorate(node.children[2]),
-			);
-
-		} else if (node instanceof PARSENODE.ParseNodeItemsType) {
-			return (node.children.length <= 2)
-				? this.parseList<PARSENODE.ParseNodeEntryType | PARSENODE.ParseNodeEntryType_Optional, AST.ASTNodeItemType>(node.children[0])
-				: [
-					...this.parseList<PARSENODE.ParseNodeEntryType,          AST.ASTNodeItemType>(node.children[0] as PARSENODE.ParseNodeItemsType__0__List),
-					...this.parseList<PARSENODE.ParseNodeEntryType_Optional, AST.ASTNodeItemType>(node.children[2]!),
-				];
-
-		} else if (node instanceof PARSENODE.ParseNodePropertiesType) {
-			return this.parseList<PARSENODE.ParseNodeEntryType_Named | PARSENODE.ParseNodeEntryType_Named_Optional, AST.ASTNodePropertyType>(node.children[0]);
-
-		} else if (node instanceof PARSENODE.ParseNodeTypeTupleLiteral) {
-			return new AST.ASTNodeTypeTuple(node, (node.children.length === 2) ? [] : this.decorate(
-				node.children.find((c): c is PARSENODE.ParseNodeItemsType => c instanceof PARSENODE.ParseNodeItemsType)!
-			));
-
-		} else if (node instanceof PARSENODE.ParseNodeTypeRecordLiteral) {
-			return new AST.ASTNodeTypeRecord(node, this.decorate(
-				node.children.find((c): c is PARSENODE.ParseNodePropertiesType => c instanceof PARSENODE.ParseNodePropertiesType)!
-			));
-
-		} else if (node instanceof PARSENODE.ParseNodeTypeDictLiteral) {
-			return new AST.ASTNodeTypeDict(node, this.decorate(node.children[2]));
-
-		} else if (node instanceof PARSENODE.ParseNodeTypeMapLiteral) {
-			return new AST.ASTNodeTypeMap(node, this.decorate(node.children[1]), this.decorate(node.children[3]));
-
-		} else if (node instanceof PARSENODE.ParseNodeGenericArguments) {
-			return this.parseList<PARSENODE.ParseNodeType, AST.ASTNodeType>(
-				node.children.find((c): c is PARSENODE.ParseNodeGenericArguments__0__List => c instanceof PARSENODE.ParseNodeGenericArguments__0__List)!,
-			);
-
-		} else if (node instanceof PARSENODE.ParseNodeTypeUnit) {
-			return (node.children.length === 1)
-				? (node.children[0] instanceof ParseNode)
-					? (node.children[0] instanceof PARSENODE.ParseNodePrimitiveLiteral)
-						? new AST.ASTNodeTypeConstant(node.children[0].children[0] as TOKEN.TokenKeyword | TOKEN.TokenNumber | TOKEN.TokenString)
-						: this.decorate(node.children[0])
-					: new AST.ASTNodeTypeAlias(node.children[0] as TOKEN.TokenIdentifier)
-				: this.decorate(node.children[1]);
-
-		} else if (node instanceof PARSENODE.ParseNodePropertyAccessType) {
-			return (
-				(node.children[1] instanceof TOKEN.TokenNumber) ? new AST.ASTNodeIndexType(node, new AST.ASTNodeTypeConstant(node.children[1])) :
-				(node.children[1] instanceof TOKEN.TokenNumber,   this.decorate(node.children[1] as PARSENODE.ParseNodeWord))
-			);
-
-		} else if (node instanceof PARSENODE.ParseNodeGenericCall) {
-			return this.decorate(node.children[1]);
-
-		} else if (node instanceof PARSENODE.ParseNodeTypeCompound) {
-			return (node.children.length === 1)
-				? this.decorate(node.children[0])
-				: (node.children[1] instanceof PARSENODE.ParseNodePropertyAccessType)
-					? new AST.ASTNodeTypeAccess(node, this.decorate(node.children[0]), this.decorate(node.children[1]))
-					: new AST.ASTNodeTypeCall  (node, this.decorate(node.children[0]), this.decorate(node.children[1]));
-
-		} else if (node instanceof PARSENODE.ParseNodeTypeUnarySymbol) {
-			return (
-				(node.children.length === 1) ? this.decorate(node.children[0]) :
->>>>>>> 1bf527ee
 				(node.children.length === 2) ? new AST.ASTNodeTypeOperationUnary(
 					node as SyntaxNodeType<'type_unary_symbol'>,
 					DecoratorSolid.TYPEOPERATORS_UNARY.get(node.children[1].text as Punctuator)!,
