--- conflicted
+++ resolved
@@ -134,23 +134,10 @@
 	override decorate(node: PARSENODE.ParseNodeFunctionCall):            [AST.ASTNodeType[], AST.ASTNodeExpression[]];
 	override decorate(node: PARSENODE.ParseNodeAssignee):                AST.ASTNodeVariable | AST.ASTNodeAccess;
 	override decorate(node:
-<<<<<<< HEAD
-		| PARSENODE.ParseNodeExpressionUnit
-		| PARSENODE.ParseNodeExpressionCompound
-		| PARSENODE.ParseNodeExpressionUnarySymbol
-		| PARSENODE.ParseNodeExpressionClaim
-		| PARSENODE.ParseNodeExpressionExponential
-		| PARSENODE.ParseNodeExpressionMultiplicative
-		| PARSENODE.ParseNodeExpressionAdditive
-		| PARSENODE.ParseNodeExpressionComparative
-		| PARSENODE.ParseNodeExpressionEquality
-		| PARSENODE.ParseNodeExpressionConjunctive
-		| PARSENODE.ParseNodeExpressionDisjunctive
-		| PARSENODE.ParseNodeExpression
-=======
 		| PARSENODE.ParseNodeExpressionUnit$
 		| PARSENODE.ParseNodeExpressionCompound$
 		| PARSENODE.ParseNodeExpressionUnarySymbol$
+		| PARSENODE.ParseNodeExpressionClaim$
 		| PARSENODE.ParseNodeExpressionExponential$
 		| PARSENODE.ParseNodeExpressionMultiplicative$
 		| PARSENODE.ParseNodeExpressionAdditive$
@@ -159,7 +146,6 @@
 		| PARSENODE.ParseNodeExpressionConjunctive$
 		| PARSENODE.ParseNodeExpressionDisjunctive$
 		| PARSENODE.ParseNodeExpression$
->>>>>>> a6af25fc
 	): AST.ASTNodeExpression;
 	override decorate(node: PARSENODE.ParseNodeExpressionConditional$): AST.ASTNodeOperationTernary;
 	override decorate(node: PARSENODE.ParseNodeDeclarationType):       AST.ASTNodeDeclarationType;
@@ -337,14 +323,10 @@
 				this.decorate(node.children[2]),
 			);
 
-<<<<<<< HEAD
-		} else if (node instanceof PARSENODE.ParseNodeExpressionGrouped) {
+		} else if (node instanceof PARSENODE.ParseNodeExpressionGrouped$) {
 			return this.decorate(node.children[1]);
 
-		} else if (node instanceof PARSENODE.ParseNodeTupleLiteral) {
-=======
 		} else if (node instanceof PARSENODE.ParseNodeTupleLiteral$) {
->>>>>>> a6af25fc
 			return new AST.ASTNodeTuple(node, (node.children.length === 2) ? [] : this.parseList<PARSENODE.ParseNodeExpression, AST.ASTNodeExpression>(
 				node.children.find((c) => c instanceof PARSENODE.ParseNodeTupleLiteral$__0__List) as PARSENODE.ParseNodeTupleLiteral$__0__List,
 			));
@@ -370,22 +352,12 @@
 			);
 
 		} else if (node instanceof PARSENODE.ParseNodeExpressionUnit) {
-<<<<<<< HEAD
+			return this.decorate(node.children[0]);
+
+		} else if (node instanceof PARSENODE.ParseNodeExpressionUnit_Variable) {
 			return (node.children[0] instanceof ParseNode)
-				? this.decorate(node.children[0])
-				: new AST.ASTNodeVariable(node.children[0] as TOKEN.TokenIdentifier);
-=======
-			return (node.children.length === 1)
-				? this.decorate(node.children[0])
-				: this.decorate(node.children[1]);
-
-		} else if (node instanceof PARSENODE.ParseNodeExpressionUnit_Variable) {
-			return (node.children.length === 1)
-				? (node.children[0] instanceof ParseNode)
 					? this.decorate(node.children[0])
-					: new AST.ASTNodeVariable(node.children[0] as TOKEN.TokenIdentifier)
-				: this.decorate(node.children[1]);
->>>>>>> a6af25fc
+					: new AST.ASTNodeVariable(node.children[0] as TOKEN.TokenIdentifier);
 
 		} else if (
 			   node instanceof PARSENODE.ParseNodePropertyAccess$
@@ -434,7 +406,7 @@
 						this.decorate(node.children[1]),
 					);
 
-		} else if (node instanceof PARSENODE.ParseNodeExpressionClaim) {
+		} else if (node instanceof PARSENODE.ParseNodeExpressionClaim$) {
 			return (node.children.length === 1)
 				? this.decorate(node.children[0])
 				: new AST.ASTNodeClaim(node, this.decorate(node.children[1]), this.decorate(node.children[3]));
