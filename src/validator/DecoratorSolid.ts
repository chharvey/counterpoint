import type {SyntaxNode} from 'tree-sitter';
import {
	NonemptyArray,
	SolidConfig,
	CONFIG_DEFAULT,
	Punctuator,
	Keyword,
} from './package.js';
import {
	Validator,
} from './index.js';
import {
	SyntaxNodeType,
	isSyntaxNodeType,
	SyntaxNodeSupertype,
	isSyntaxNodeSupertype,
} from './utils-private.js';
import {
	Operator,
	ValidAccessOperator,
	ValidTypeOperator,
	ValidOperatorUnary,
	ValidOperatorArithmetic,
	ValidOperatorComparative,
	ValidOperatorEquality,
	ValidOperatorLogical,
} from './OperatorSolid.js';
import * as AST from './astnode-solid/index.js';



class DecoratorSolid {
	private static readonly ACCESSORS: ReadonlyMap<Punctuator, ValidAccessOperator> = new Map<Punctuator, ValidAccessOperator>([
		[Punctuator.DOT,      Operator.DOT],
		[Punctuator.OPTDOT,   Operator.OPTDOT],
		[Punctuator.CLAIMDOT, Operator.CLAIMDOT],
	]);
	private static readonly TYPEOPERATORS_UNARY: ReadonlyMap<Punctuator | Keyword, ValidTypeOperator> = new Map<Punctuator | Keyword, ValidTypeOperator>([
		[Punctuator.ORNULL,  Operator.ORNULL],
		[Punctuator.OREXCP,  Operator.OREXCP],
		[Keyword   .MUTABLE, Operator.MUTABLE],
	])
	private static readonly TYPEOPERATORS_BINARY: ReadonlyMap<Punctuator, ValidTypeOperator> = new Map<Punctuator, ValidTypeOperator>([
		[Punctuator.INTER, Operator.AND],
		[Punctuator.UNION, Operator.OR],
	])
	private static readonly OPERATORS_UNARY: ReadonlyMap<Punctuator, Operator> = new Map<Punctuator, Operator>([
		[Punctuator.NOT, Operator.NOT],
		[Punctuator.EMP, Operator.EMP],
		[Punctuator.AFF, Operator.AFF],
		[Punctuator.NEG, Operator.NEG],
	])
	private static readonly OPERATORS_BINARY: ReadonlyMap<Punctuator | Keyword, Operator> = new Map<Punctuator | Keyword, Operator>([
		[Punctuator.EXP,  Operator.EXP],
		[Punctuator.MUL,  Operator.MUL],
		[Punctuator.DIV,  Operator.DIV],
		[Punctuator.ADD,  Operator.ADD],
		[Punctuator.SUB,  Operator.SUB],
		[Punctuator.LT,   Operator.LT],
		[Punctuator.GT,   Operator.GT],
		[Punctuator.LE,   Operator.LE],
		[Punctuator.GE,   Operator.GE],
		[Punctuator.NLT,  Operator.NLT],
		[Punctuator.NGT,  Operator.NGT],
		[Keyword   .IS,   Operator.IS],
		[Keyword   .ISNT, Operator.ISNT],
		[Punctuator.ID,   Operator.ID],
		[Punctuator.NID,  Operator.NID],
		[Punctuator.EQ,   Operator.EQ],
		[Punctuator.NEQ,  Operator.NEQ],
		[Punctuator.AND,  Operator.AND],
		[Punctuator.NAND, Operator.NAND],
		[Punctuator.OR,   Operator.OR],
		[Punctuator.NOR,  Operator.NOR],
	])


	decorateTS(node: SyntaxNodeType<'keyword_type'>):                            AST.ASTNodeTypeConstant;
	decorateTS(node: SyntaxNodeType<'identifier'>):                              AST.ASTNodeTypeAlias | AST.ASTNodeVariable;
	decorateTS(node: SyntaxNodeType<'word'>):                                    AST.ASTNodeKey;
	decorateTS(node: SyntaxNodeType<'primitive_literal'>):                       AST.ASTNodeTypeConstant | AST.ASTNodeConstant;
	decorateTS(node: SyntaxNodeType<`entry_type${ '' | '__optional' }`>):        AST.ASTNodeItemType;
	decorateTS(node: SyntaxNodeType<`entry_type__named${ '' | '__optional' }`>): AST.ASTNodePropertyType;
	decorateTS(node: SyntaxNodeType<'type_grouped'>):                            AST.ASTNodeType;
	decorateTS(node: SyntaxNodeType<'type_tuple_literal'>):                      AST.ASTNodeTypeTuple;
	decorateTS(node: SyntaxNodeType<'type_record_literal'>):                     AST.ASTNodeTypeRecord;
	decorateTS(node: SyntaxNodeType<'type_dict_literal'>):                       AST.ASTNodeTypeDict;
	decorateTS(node: SyntaxNodeType<'type_map_literal'>):                        AST.ASTNodeTypeMap;
	decorateTS(node: SyntaxNodeType<'property_access_type'>):                    AST.ASTNodeIndexType | AST.ASTNodeKey;
	decorateTS(node: SyntaxNodeType<'type_compound'>):                           AST.ASTNodeTypeAccess | AST.ASTNodeTypeCall;
	decorateTS(node: SyntaxNodeType<'type_unary_symbol'>):                       AST.ASTNodeTypeOperationUnary | AST.ASTNodeTypeList | AST.ASTNodeTypeSet;
	decorateTS(node: SyntaxNodeType<'type_unary_keyword'>):                      AST.ASTNodeTypeOperationUnary;
	decorateTS(node: SyntaxNodeType<'type_intersection'>):                       AST.ASTNodeTypeOperationBinary;
	decorateTS(node: SyntaxNodeType<'type_union'>):                              AST.ASTNodeTypeOperationBinary;
	decorateTS(node: SyntaxNodeSupertype<'type'>):                               AST.ASTNodeType;
	decorateTS(node: SyntaxNodeType<'string_template'>):                         AST.ASTNodeTemplate;
	decorateTS(node: SyntaxNodeType<'property'>):                                AST.ASTNodeProperty;
	decorateTS(node: SyntaxNodeType<'case'>):                                    AST.ASTNodeCase;
	decorateTS(node: SyntaxNodeType<'expression_grouped'>):                      AST.ASTNodeExpression;
	decorateTS(node: SyntaxNodeType<'tuple_literal'>):                           AST.ASTNodeTuple;
	decorateTS(node: SyntaxNodeType<'record_literal'>):                          AST.ASTNodeRecord;
	decorateTS(node: SyntaxNodeType<'set_literal'>):                             AST.ASTNodeSet;
	decorateTS(node: SyntaxNodeType<'map_literal'>):                             AST.ASTNodeMap;
	decorateTS(node: SyntaxNodeType<'property_access'>):                         AST.ASTNodeIndex | AST.ASTNodeKey | AST.ASTNodeExpression;
	decorateTS(node: SyntaxNodeType<'property_assign'>):                         AST.ASTNodeIndex | AST.ASTNodeKey | AST.ASTNodeExpression;
	decorateTS(node: SyntaxNodeType<'expression_compound'>):                     AST.ASTNodeAccess | AST.ASTNodeCall;
	decorateTS(node: SyntaxNodeType<'assignee'>):                                AST.ASTNodeVariable | AST.ASTNodeAccess;
	decorateTS(node: SyntaxNodeType<'expression_unary_symbol'>):                 AST.ASTNodeExpression | AST.ASTNodeOperationUnary;
	decorateTS(node: SyntaxNodeType<'expression_claim'>):                        AST.ASTNodeClaim;
	decorateTS(node: SyntaxNodeType<'expression_exponential'>):                  AST.ASTNodeOperationBinaryArithmetic;
	decorateTS(node: SyntaxNodeType<'expression_multiplicative'>):               AST.ASTNodeOperationBinaryArithmetic;
	decorateTS(node: SyntaxNodeType<'expression_additive'>):                     AST.ASTNodeOperationBinaryArithmetic;
	decorateTS(node: SyntaxNodeType<'expression_comparative'>):                  AST.ASTNodeOperationUnary | AST.ASTNodeOperationBinaryComparative;
	decorateTS(node: SyntaxNodeType<'expression_equality'>):                     AST.ASTNodeOperationUnary | AST.ASTNodeOperationBinaryEquality;
	decorateTS(node: SyntaxNodeType<'expression_conjunctive'>):                  AST.ASTNodeOperationUnary | AST.ASTNodeOperationBinaryLogical;
	decorateTS(node: SyntaxNodeType<'expression_disjunctive'>):                  AST.ASTNodeOperationUnary | AST.ASTNodeOperationBinaryLogical;
	decorateTS(node: SyntaxNodeType<'expression_conditional'>):                  AST.ASTNodeOperationTernary;
	decorateTS(node: SyntaxNodeSupertype<'expression'>):                         AST.ASTNodeExpression;
	decorateTS(node: SyntaxNodeType<'statement_expression'>):                    AST.ASTNodeStatementExpression;
	decorateTS(node: SyntaxNodeSupertype<'statement'>):                          AST.ASTNodeStatement;
	decorateTS(node: SyntaxNodeType<'block'>):                                   AST.ASTNodeBlock;
	decorateTS(node: SyntaxNodeType<'declaration_type'>):                        AST.ASTNodeDeclarationType;
	decorateTS(node: SyntaxNodeType<'declaration_variable'>):                    AST.ASTNodeDeclarationVariable;
	decorateTS(node: SyntaxNodeType<'declaration_claim'>):                       AST.ASTNodeDeclarationClaim;
	decorateTS(node: SyntaxNodeType<'declaration_reassignment'>):                AST.ASTNodeDeclarationReassignment;
	decorateTS(node: SyntaxNodeSupertype<'declaration'>):                        AST.ASTNodeDeclaration;
<<<<<<< HEAD
=======
	decorateTS(node: SyntaxNodeType<'statement_expression'>):                    AST.ASTNodeStatementExpression;
	decorateTS(node: SyntaxNodeType<'statement_assignment'>):                    AST.ASTNodeAssignment;
	decorateTS(node: SyntaxNodeSupertype<'statement'>):                          AST.ASTNodeStatement;
	decorateTS(node: SyntaxNodeType<'block'>):                                   AST.ASTNodeBlock;
>>>>>>> e1c4d1a4
	decorateTS(node: SyntaxNodeType<'source_file'>, config?: SolidConfig):       AST.ASTNodeGoal;
	decorateTS(node: SyntaxNode): AST.ASTNodeSolid;
	decorateTS(node: SyntaxNode, config: SolidConfig = CONFIG_DEFAULT): AST.ASTNodeSolid {
		return new Map<string, (node: SyntaxNode) => AST.ASTNodeSolid>(Object.entries({
			source_file: (node) => new AST.ASTNodeGoal(
				node as SyntaxNodeType<'source_file'>,
				(node.children.length) ? this.decorateTS(node.children[0] as SyntaxNodeType<'block'>) : null,
				config,
			),

			/* # TERMINALS */
			keyword_type: (node) => new AST.ASTNodeTypeConstant(node as SyntaxNodeType<'keyword_type'>),

			identifier: (node) => (
				(isSyntaxNodeSupertype(node.parent!, 'type'))      || isSyntaxNodeType(node.parent!, /^(entry_type(__named)?(__optional)?|generic_arguments|declaration_(type|claim))$/)                                       ? new AST.ASTNodeTypeAlias (node as SyntaxNodeType<'identifier'>) :
				(isSyntaxNodeSupertype(node.parent!, 'expression') || isSyntaxNodeType(node.parent!, /^(property|case|function_arguments|property_(access|assign)|declaration_(variable|reassignment)|statement_expression)$/),  new AST.ASTNodeVariable  (node as SyntaxNodeType<'identifier'>))
			),

			/* # PRODUCTIONS */
			word: (node) => new AST.ASTNodeKey(node as SyntaxNodeType<'word'>),

			primitive_literal: (node) => (
				(isSyntaxNodeSupertype(node.parent!, 'type'))      || isSyntaxNodeType(node.parent!, /^(entry_type(__named)?(__optional)?|generic_arguments|declaration_(type|claim))$/)                                       ? new AST.ASTNodeTypeConstant (node as SyntaxNodeType<'primitive_literal'>) :
				(isSyntaxNodeSupertype(node.parent!, 'expression') || isSyntaxNodeType(node.parent!, /^(property|case|function_arguments|property_(access|assign)|declaration_(variable|reassignment)|statement_expression)$/),  new AST.ASTNodeConstant     (node as SyntaxNodeType<'primitive_literal'>))
			),

			/* ## Types */
			entry_type: (node) => new AST.ASTNodeItemType(
				node as SyntaxNodeType<'entry_type'>,
				false,
				this.decorateTS(node.children[0] as SyntaxNodeSupertype<'type'>),
			),

			entry_type__optional: (node) => new AST.ASTNodeItemType(
				node as SyntaxNodeType<'entry_type__optional'>,
				true,
				this.decorateTS(node.children[1] as SyntaxNodeSupertype<'type'>),
			),

			entry_type__named: (node) => new AST.ASTNodePropertyType(
				node as SyntaxNodeType<'entry_type__named'>,
				false,
				this.decorateTS(node.children[0] as SyntaxNodeType<'word'>),
				this.decorateTS(node.children[2] as SyntaxNodeSupertype<'type'>),
			),

			entry_type__named__optional: (node) => new AST.ASTNodePropertyType(
				node as SyntaxNodeType<'entry_type__named__optional'>,
				true,
				this.decorateTS(node.children[0] as SyntaxNodeType<'word'>),
				this.decorateTS(node.children[2] as SyntaxNodeSupertype<'type'>),
			),

			type_grouped: (node) => this.decorateTS(node.children[1] as SyntaxNodeSupertype<'type'>),

			type_tuple_literal: (node) => new AST.ASTNodeTypeTuple(
				node as SyntaxNodeType<'type_tuple_literal'>,
				node.children
					.filter((c): c is SyntaxNodeType<'entry_type' | 'entry_type__optional'> => isSyntaxNodeType(c, /^entry_type(__optional)?$/))
					.map((c) => this.decorateTS(c)),
			),

			type_record_literal: (node) => new AST.ASTNodeTypeRecord(
				node as SyntaxNodeType<'type_record_literal'>,
				node.children
					.filter((c): c is SyntaxNodeType<'entry_type__named' | 'entry_type__named__optional'> => isSyntaxNodeType(c, /^entry_type__named(__optional)?$/))
					.map((c) => this.decorateTS(c)) as NonemptyArray<AST.ASTNodePropertyType>,
			),

			type_dict_literal: (node) => new AST.ASTNodeTypeDict(
				node as SyntaxNodeType<'type_dict_literal'>,
				this.decorateTS(node.children[2] as SyntaxNodeSupertype<'type'>),
			),

			type_map_literal: (node) => new AST.ASTNodeTypeMap(
				node as SyntaxNodeType<'type_map_literal'>,
				this.decorateTS(node.children[1] as SyntaxNodeSupertype<'type'>),
				this.decorateTS(node.children[3] as SyntaxNodeSupertype<'type'>),
			),

			property_access_type: (node) => (
				(isSyntaxNodeType(node.children[1], 'integer')) ? new AST.ASTNodeIndexType(
					node as SyntaxNodeType<'property_access_type'>,
					new AST.ASTNodeTypeConstant(node.children[1]),
				) :
				(isSyntaxNodeType(node.children[1], 'word'), this.decorateTS(node.children[1] as SyntaxNodeType<'word'>))
			),

			type_compound: (node) => (
				(isSyntaxNodeType(node.children[1], 'property_access_type')) ? new AST.ASTNodeTypeAccess(
					node as SyntaxNodeType<'type_compound'>,
					this.decorateTS(node.children[0] as SyntaxNodeSupertype<'type'>),
					this.decorateTS(node.children[1] as SyntaxNodeType<'property_access_type'>),
				) :
				(isSyntaxNodeType(node.children[1], 'generic_call'), new AST.ASTNodeTypeCall(
					node as SyntaxNodeType<'type_compound'>,
					this.decorateTS(node.children[0] as SyntaxNodeSupertype<'type'>),
					((node.children[1] as SyntaxNodeType<'generic_call'>).children[1] as SyntaxNodeType<'generic_arguments'>).children
						.filter((c): c is SyntaxNodeSupertype<'type'> => isSyntaxNodeSupertype(c, 'type'))
						.map((c) => this.decorateTS(c)) as NonemptyArray<AST.ASTNodeType>,
				))
			),

			type_unary_symbol: (node) => (
				(node.children.length === 2) ? new AST.ASTNodeTypeOperationUnary(
					node as SyntaxNodeType<'type_unary_symbol'>,
					DecoratorSolid.TYPEOPERATORS_UNARY.get(node.children[1].text as Punctuator)!,
					this.decorateTS(node.children[0] as SyntaxNodeSupertype<'type'>),
				) :
				(node.children.length > 2, (node.children[1].text === Punctuator.BRAK_OPN)
					? new AST.ASTNodeTypeList(
						node as SyntaxNodeType<'type_unary_symbol'>,
						this.decorateTS(node.children[0] as SyntaxNodeSupertype<'type'>),
						(node.children[2].text === Punctuator.BRAK_CLS)
							? null
							: BigInt(Validator.cookTokenNumber(node.children[2].text, { // TODO: add field `Decorator#config`
								...CONFIG_DEFAULT,
								languageFeatures: {
									...CONFIG_DEFAULT.languageFeatures,
									integerRadices:    true,
									numericSeparators: true,
								},
							})[0])
					)
					: new AST.ASTNodeTypeSet(
						node as SyntaxNodeType<'type_unary_symbol'>,
						this.decorateTS(node.children[0] as SyntaxNodeSupertype<'type'>),
					)
				)
			),

			type_unary_keyword: (node) => new AST.ASTNodeTypeOperationUnary(
				node as SyntaxNodeType<'type_unary_keyword'>,
				DecoratorSolid.TYPEOPERATORS_UNARY.get(node.children[0].text as Keyword)!,
				this.decorateTS(node.children[1] as SyntaxNodeSupertype<'type'>),
			),

			type_intersection: (node) => new AST.ASTNodeTypeOperationBinary(
				node as SyntaxNodeType<'type_intersection'>,
				DecoratorSolid.TYPEOPERATORS_BINARY.get(node.children[1].text as Punctuator)!,
				this.decorateTS(node.children[0] as SyntaxNodeSupertype<'type'>),
				this.decorateTS(node.children[2] as SyntaxNodeSupertype<'type'>),
			),

			type_union: (node) => new AST.ASTNodeTypeOperationBinary(
				node as SyntaxNodeType<'type_union'>,
				DecoratorSolid.TYPEOPERATORS_BINARY.get(node.children[1].text as Punctuator)!,
				this.decorateTS(node.children[0] as SyntaxNodeSupertype<'type'>),
				this.decorateTS(node.children[2] as SyntaxNodeSupertype<'type'>),
			),

			/* ## Expressions */
			string_template: (node) => new AST.ASTNodeTemplate(
				node as SyntaxNodeType<'string_template'>,
				node.children.map((c) => (isSyntaxNodeType(c, /^template_(full|head|middle|tail)$/))
					? new AST.ASTNodeConstant(c as SyntaxNodeType<`template_${ 'full' | 'head' | 'middle' | 'tail' }`>)
					: this.decorateTS(c as SyntaxNodeSupertype<'expression'>)
				),
			),

			property: (node) => new AST.ASTNodeProperty(
				node as SyntaxNodeType<'property'>,
				this.decorateTS(node.children[0] as SyntaxNodeType<'word'>),
				this.decorateTS(node.children[2] as SyntaxNodeSupertype<'expression'>),
			),

			case: (node) => new AST.ASTNodeCase(
				node as SyntaxNodeType<'case'>,
				this.decorateTS(node.children[0] as SyntaxNodeSupertype<'expression'>),
				this.decorateTS(node.children[2] as SyntaxNodeSupertype<'expression'>),
			),

			expression_grouped: (node) => this.decorateTS(node.children[1] as SyntaxNodeSupertype<'expression'>),

			tuple_literal: (node) => new AST.ASTNodeTuple(
				node as SyntaxNodeType<'tuple_literal'>,
				node.children
					.filter((c): c is SyntaxNodeSupertype<'expression'> => isSyntaxNodeSupertype(c, 'expression'))
					.map((c) => this.decorateTS(c)),
			),

			record_literal: (node) => new AST.ASTNodeRecord(
				node as SyntaxNodeType<'record_literal'>,
				node.children
					.filter((c): c is SyntaxNodeType<'property'> => isSyntaxNodeType(c, 'property'))
					.map((c) => this.decorateTS(c)) as NonemptyArray<AST.ASTNodeProperty>,
			),

			set_literal: (node) => new AST.ASTNodeSet(
				node as SyntaxNodeType<'set_literal'>,
				node.children
					.filter((c): c is SyntaxNodeSupertype<'expression'> => isSyntaxNodeSupertype(c, 'expression'))
					.map((c) => this.decorateTS(c)),
			),

			map_literal: (node) => new AST.ASTNodeMap(
				node as SyntaxNodeType<'map_literal'>,
				node.children
					.filter((c): c is SyntaxNodeType<'case'> => isSyntaxNodeType(c, 'case'))
					.map((c) => this.decorateTS(c)) as NonemptyArray<AST.ASTNodeCase>,
			),

			property_access: (node) => (
				(isSyntaxNodeType(node.children[1], 'integer')) ? new AST.ASTNodeIndex(
					node as SyntaxNodeType<'property_access'>,
					new AST.ASTNodeConstant(node.children[1]),
				) :
				(isSyntaxNodeType     (node.children[1], 'word'))      ? this.decorateTS(node.children[1] as SyntaxNodeType<'word'>) :
				(isSyntaxNodeSupertype(node.children[2], 'expression'),  this.decorateTS(node.children[2] as SyntaxNodeSupertype<'expression'>))
			),

			property_assign: (node) => (
				(isSyntaxNodeType(node.children[1], 'integer')) ? new AST.ASTNodeIndex(
					node as SyntaxNodeType<'property_assign'>,
					new AST.ASTNodeConstant(node.children[1]),
				) :
				(isSyntaxNodeType     (node.children[1], 'word'))      ? this.decorateTS(node.children[1] as SyntaxNodeType<'word'>) :
				(isSyntaxNodeSupertype(node.children[2], 'expression'),  this.decorateTS(node.children[2] as SyntaxNodeSupertype<'expression'>))
			),

			expression_compound: (node) => (
				(isSyntaxNodeType(node.children[1], 'property_access')) ? new AST.ASTNodeAccess(
					node as SyntaxNodeType<'expression_compound'>,
					DecoratorSolid.ACCESSORS.get(node.children[1].children[0].text as Punctuator)!,
					this.decorateTS(node.children[0] as SyntaxNodeSupertype<'expression'>),
					this.decorateTS(node.children[1] as SyntaxNodeType<'property_access'>),
				)
				: (isSyntaxNodeType(node.children[1], 'function_call'), new AST.ASTNodeCall(
					node as SyntaxNodeType<'expression_compound'>,
					this.decorateTS(node.children[0] as SyntaxNodeSupertype<'expression'>),
					(node.children[1] as SyntaxNodeType<'function_call'>).children
						.find((c): c is SyntaxNodeType<'generic_arguments'> => isSyntaxNodeType(c, 'generic_arguments'))?.children
						.filter((c): c is SyntaxNodeSupertype<'type'> => isSyntaxNodeSupertype(c, 'type'))
						.map((c) => this.decorateTS(c)) || [],
					(node.children[1] as SyntaxNodeType<'function_call'>).children
						.find((c): c is SyntaxNodeType<'function_arguments'> => isSyntaxNodeType(c, 'function_arguments'))!.children
						.filter((c): c is SyntaxNodeSupertype<'expression'> => isSyntaxNodeSupertype(c, 'expression'))
						.map((c) => this.decorateTS(c)),
				))
			),

			assignee: (node) => (node.children.length === 1)
				? new AST.ASTNodeVariable(node.children[0] as SyntaxNodeType<'identifier'>)
				: new AST.ASTNodeAccess(
					node as SyntaxNodeType<'assignee'>,
					Operator.DOT,
					this.decorateTS(node.children[0] as SyntaxNodeSupertype<'expression'>),
					this.decorateTS(node.children[1] as SyntaxNodeType<'property_assign'>),
				),

			expression_unary_symbol: (node) => (node.children[0].text === Punctuator.AFF) // `+a` is a no-op
				? this.decorateTS(node.children[1] as SyntaxNodeSupertype<'expression'>)
				: new AST.ASTNodeOperationUnary(
					node as SyntaxNodeType<'expression_unary_symbol'>,
					DecoratorSolid.OPERATORS_UNARY.get(node.children[0].text as Punctuator) as ValidOperatorUnary,
					this.decorateTS(node.children[1] as SyntaxNodeSupertype<'expression'>),
				),

			expression_claim: (node) => new AST.ASTNodeClaim(
				node as SyntaxNodeType<'expression_claim'>,
				this.decorateTypeNode (node.children[1] as SyntaxNodeSupertype<'type'>),
				this.decorateTS       (node.children[3] as SyntaxNodeSupertype<'expression'>),
			),

			expression_exponential: (node) => new AST.ASTNodeOperationBinaryArithmetic(
				node as SyntaxNodeType<'expression_exponential'>,
				DecoratorSolid.OPERATORS_BINARY.get(node.children[1].text as Punctuator | Keyword)! as ValidOperatorArithmetic,
				this.decorateTS(node.children[0] as SyntaxNodeSupertype<'expression'>),
				this.decorateTS(node.children[2] as SyntaxNodeSupertype<'expression'>),
			),

			expression_multiplicative: (node) => new AST.ASTNodeOperationBinaryArithmetic(
				node as SyntaxNodeType<'expression_multiplicative'>,
				DecoratorSolid.OPERATORS_BINARY.get(node.children[1].text as Punctuator | Keyword)! as ValidOperatorArithmetic,
				this.decorateTS(node.children[0] as SyntaxNodeSupertype<'expression'>),
				this.decorateTS(node.children[2] as SyntaxNodeSupertype<'expression'>),
			),

			expression_additive: (node) => ((operator: Operator, operands: [AST.ASTNodeExpression, AST.ASTNodeExpression]) => (
				// `a - b` is syntax sugar for `a + -(b)`
				(operator === Operator.SUB) ? new AST.ASTNodeOperationBinaryArithmetic(
					node as SyntaxNodeType<'expression_additive'>,
					Operator.ADD,
					operands[0],
					new AST.ASTNodeOperationUnary(
						node.children[2] as SyntaxNodeSupertype<'expression'>,
						Operator.NEG,
						operands[1],
					),
				) :
				new AST.ASTNodeOperationBinaryArithmetic(
					node as SyntaxNodeType<'expression_additive'>,
					operator as ValidOperatorArithmetic,
					...operands,
				)
			))(DecoratorSolid.OPERATORS_BINARY.get(node.children[1].text as Punctuator | Keyword)!, [
				this.decorateTS(node.children[0] as SyntaxNodeSupertype<'expression'>),
				this.decorateTS(node.children[2] as SyntaxNodeSupertype<'expression'>),
			]),

			expression_comparative: (node) => ((operator: Operator, operands: [AST.ASTNodeExpression, AST.ASTNodeExpression]) => (
				// `a !< b` is syntax sugar for `!(a < b)`
				(operator === Operator.NLT) ? new AST.ASTNodeOperationUnary(
					node as SyntaxNodeType<'expression_comparative'>,
					Operator.NOT,
					new AST.ASTNodeOperationBinaryComparative(
						node.children[0] as SyntaxNodeSupertype<'expression'>,
						Operator.LT,
						...operands,
					),
				) :
				// `a !> b` is syntax sugar for `!(a > b)`
				(operator === Operator.NGT) ? new AST.ASTNodeOperationUnary(
					node as SyntaxNodeType<'expression_comparative'>,
					Operator.NOT,
					new AST.ASTNodeOperationBinaryComparative(
						node.children[0] as SyntaxNodeSupertype<'expression'>,
						Operator.GT,
						...operands,
					),
				) :
				// `a isnt b` is syntax sugar for `!(a is b)`
				(operator === Operator.ISNT) ? new AST.ASTNodeOperationUnary(
					node as SyntaxNodeType<'expression_comparative'>,
					Operator.NOT,
					new AST.ASTNodeOperationBinaryComparative(
						node.children[0] as SyntaxNodeSupertype<'expression'>,
						Operator.IS,
						...operands,
					),
				) :
				new AST.ASTNodeOperationBinaryComparative(
					node as SyntaxNodeType<'expression_comparative'>,
					operator as ValidOperatorComparative,
					...operands,
				)
			))(DecoratorSolid.OPERATORS_BINARY.get(node.children[1].text as Punctuator | Keyword)!, [
				this.decorateTS(node.children[0] as SyntaxNodeSupertype<'expression'>),
				this.decorateTS(node.children[2] as SyntaxNodeSupertype<'expression'>),
			]),

			expression_equality: (node) => ((operator: Operator, operands: [AST.ASTNodeExpression, AST.ASTNodeExpression]) => (
				// `a !== b` is syntax sugar for `!(a === b)`
				(operator === Operator.NID) ? new AST.ASTNodeOperationUnary(
					node as SyntaxNodeType<'expression_equality'>,
					Operator.NOT,
					new AST.ASTNodeOperationBinaryEquality(
						node.children[0] as SyntaxNodeSupertype<'expression'>,
						Operator.ID,
						...operands,
					),
				) :
				// `a != b` is syntax sugar for `!(a == b)`
				(operator === Operator.NEQ) ? new AST.ASTNodeOperationUnary(
					node as SyntaxNodeType<'expression_equality'>,
					Operator.NOT,
					new AST.ASTNodeOperationBinaryEquality(
						node.children[0] as SyntaxNodeSupertype<'expression'>,
						Operator.EQ,
						...operands,
					),
				) :
				new AST.ASTNodeOperationBinaryEquality(
					node as SyntaxNodeType<'expression_equality'>,
					operator as ValidOperatorEquality,
					...operands,
				)
			))(DecoratorSolid.OPERATORS_BINARY.get(node.children[1].text as Punctuator | Keyword)!, [
				this.decorateTS(node.children[0] as SyntaxNodeSupertype<'expression'>),
				this.decorateTS(node.children[2] as SyntaxNodeSupertype<'expression'>),
			]),

			expression_conjunctive: (node) => ((operator: Operator, operands: [AST.ASTNodeExpression, AST.ASTNodeExpression]) => (
				// `a !& b` is syntax sugar for `!(a && b)`
				(operator === Operator.NAND) ? new AST.ASTNodeOperationUnary(
					node as SyntaxNodeType<'expression_conjunctive'>,
					Operator.NOT,
					new AST.ASTNodeOperationBinaryLogical(
						node.children[0] as SyntaxNodeSupertype<'expression'>,
						Operator.AND,
						...operands,
					),
				) :
				new AST.ASTNodeOperationBinaryLogical(
					node as SyntaxNodeType<'expression_conjunctive'>,
					operator as ValidOperatorLogical,
					...operands,
				)
			))(DecoratorSolid.OPERATORS_BINARY.get(node.children[1].text as Punctuator | Keyword)!, [
				this.decorateTS(node.children[0] as SyntaxNodeSupertype<'expression'>),
				this.decorateTS(node.children[2] as SyntaxNodeSupertype<'expression'>),
			]),

			expression_disjunctive: (node) => ((operator: Operator, operands: [AST.ASTNodeExpression, AST.ASTNodeExpression]) => (
				// `a !| b` is syntax sugar for `!(a || b)`
				(operator === Operator.NOR) ? new AST.ASTNodeOperationUnary(
					node as SyntaxNodeType<'expression_disjunctive'>,
					Operator.NOT,
					new AST.ASTNodeOperationBinaryLogical(
						node.children[0] as SyntaxNodeSupertype<'expression'>,
						Operator.OR,
						...operands,
					),
				) :
				new AST.ASTNodeOperationBinaryLogical(
					node as SyntaxNodeType<'expression_disjunctive'>,
					operator as ValidOperatorLogical,
					...operands,
				)
			))(DecoratorSolid.OPERATORS_BINARY.get(node.children[1].text as Punctuator | Keyword)!, [
				this.decorateTS(node.children[0] as SyntaxNodeSupertype<'expression'>),
				this.decorateTS(node.children[2] as SyntaxNodeSupertype<'expression'>),
			]),

			expression_conditional: (node) => new AST.ASTNodeOperationTernary(
				node as SyntaxNodeType<'expression_conditional'>,
				Operator.COND,
				this.decorateTS(node.children[1] as SyntaxNodeSupertype<'expression'>),
				this.decorateTS(node.children[3] as SyntaxNodeSupertype<'expression'>),
				this.decorateTS(node.children[5] as SyntaxNodeSupertype<'expression'>),
			),

			/* ## Statements */
			statement_expression: (node) => new AST.ASTNodeStatementExpression(
				node as SyntaxNodeType<'statement_expression'>,
				(node.children.length === 2) ? this.decorateTS(node.children[0] as SyntaxNodeSupertype<'expression'>) : void 0,
			),

			block: (node) => new AST.ASTNodeBlock(
				node as SyntaxNodeType<'block'>,
				node.children
					.filter((c): c is SyntaxNodeSupertype<'statement'> => isSyntaxNodeSupertype(c, 'statement'))
					.map((c) => this.decorateTS(c)) as NonemptyArray<AST.ASTNodeStatement>,
			),

			declaration_type: (node) => new AST.ASTNodeDeclarationType(
				node as SyntaxNodeType<'declaration_type'>,
				new AST.ASTNodeTypeAlias(node.children[1] as SyntaxNodeType<'identifier'>),
				this.decorateTS(node.children[3] as SyntaxNodeSupertype<'type'>),
			),

			declaration_variable: (node) => new AST.ASTNodeDeclarationVariable(
				node as SyntaxNodeType<'declaration_variable'>,
				node.children.length === 8,
				new AST.ASTNodeVariable (((node.children.length === 7) ? node.children[1] : node.children[2]) as SyntaxNodeType<'identifier'>),
				this.decorateTypeNode   (((node.children.length === 7) ? node.children[3] : node.children[4]) as SyntaxNodeSupertype<'type'>),
				this.decorateTS         (((node.children.length === 7) ? node.children[5] : node.children[6]) as SyntaxNodeSupertype<'expression'>),
			),

			declaration_claim: (node) => new AST.ASTNodeDeclarationClaim(
				node as SyntaxNodeType<'declaration_claim'>,
				this.decorateTS(node.children[1] as SyntaxNodeType<'assignee'>),
				this.decorateTS(node.children[3] as SyntaxNodeSupertype<'type'>),
			),

			declaration_reassignment: (node) => new AST.ASTNodeDeclarationReassignment(
				node as SyntaxNodeType<'declaration_reassignment'>,
				this.decorateTS(node.children[1] as SyntaxNodeType<'assignee'>),
				this.decorateTS(node.children[3] as SyntaxNodeSupertype<'expression'>),
			),

			block: (node) => new AST.ASTNodeBlock(
				node as SyntaxNodeType<'block'>,
				node.children
					.filter((c): c is SyntaxNodeSupertype<'statement'> => isSyntaxNodeSupertype(c, 'statement'))
					.map((c) => this.decorateTS(c)) as NonemptyArray<AST.ASTNodeStatement>,
			),
		})).get(node.type)?.(node) || (() => {
			throw new TypeError(`Could not find type of parse node \`${ node.type }\`.`);
		})();
	}

	private decorateTypeNode(typenode: SyntaxNodeSupertype<'type'>): AST.ASTNodeType {
		return (
			(isSyntaxNodeType(typenode, 'identifier'))        ? new AST.ASTNodeTypeAlias    (typenode) :
			(isSyntaxNodeType(typenode, 'primitive_literal')) ? new AST.ASTNodeTypeConstant (typenode) :
			this.decorateTS(typenode)
		);
	}
}



export const DECORATOR: DecoratorSolid = new DecoratorSolid();<|MERGE_RESOLUTION|>--- conflicted
+++ resolved
@@ -124,13 +124,6 @@
 	decorateTS(node: SyntaxNodeType<'declaration_claim'>):                       AST.ASTNodeDeclarationClaim;
 	decorateTS(node: SyntaxNodeType<'declaration_reassignment'>):                AST.ASTNodeDeclarationReassignment;
 	decorateTS(node: SyntaxNodeSupertype<'declaration'>):                        AST.ASTNodeDeclaration;
-<<<<<<< HEAD
-=======
-	decorateTS(node: SyntaxNodeType<'statement_expression'>):                    AST.ASTNodeStatementExpression;
-	decorateTS(node: SyntaxNodeType<'statement_assignment'>):                    AST.ASTNodeAssignment;
-	decorateTS(node: SyntaxNodeSupertype<'statement'>):                          AST.ASTNodeStatement;
-	decorateTS(node: SyntaxNodeType<'block'>):                                   AST.ASTNodeBlock;
->>>>>>> e1c4d1a4
 	decorateTS(node: SyntaxNodeType<'source_file'>, config?: SolidConfig):       AST.ASTNodeGoal;
 	decorateTS(node: SyntaxNode): AST.ASTNodeSolid;
 	decorateTS(node: SyntaxNode, config: SolidConfig = CONFIG_DEFAULT): AST.ASTNodeSolid {
@@ -591,13 +584,6 @@
 				this.decorateTS(node.children[1] as SyntaxNodeType<'assignee'>),
 				this.decorateTS(node.children[3] as SyntaxNodeSupertype<'expression'>),
 			),
-
-			block: (node) => new AST.ASTNodeBlock(
-				node as SyntaxNodeType<'block'>,
-				node.children
-					.filter((c): c is SyntaxNodeSupertype<'statement'> => isSyntaxNodeSupertype(c, 'statement'))
-					.map((c) => this.decorateTS(c)) as NonemptyArray<AST.ASTNodeStatement>,
-			),
 		})).get(node.type)?.(node) || (() => {
 			throw new TypeError(`Could not find type of parse node \`${ node.type }\`.`);
 		})();
