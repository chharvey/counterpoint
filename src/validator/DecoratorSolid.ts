import type {SyntaxNode} from 'tree-sitter';
import {
	NonemptyArray,
	SolidConfig,
	CONFIG_DEFAULT,
	Punctuator,
	Keyword,
	TOKEN_SOLID as TOKEN,
	ParseNode,
	PARSENODE_SOLID as PARSENODE,
} from './package.js';
import {
	Validator,
} from './index.js';
import {
	SyntaxNodeType,
	isSyntaxNodeType,
	SyntaxNodeSupertype,
	isSyntaxNodeSupertype,
} from './utils-private.js';
import {
	Operator,
	ValidAccessOperator,
	ValidTypeOperator,
	ValidOperatorUnary,
	ValidOperatorArithmetic,
	ValidOperatorComparative,
	ValidOperatorEquality,
	ValidOperatorLogical,
} from './OperatorSolid.js';
import * as AST from './astnode-solid/index.js';
import {
	DecoratorReturnType,
	Decorator,
} from './Decorator.js';



type TemplatePartialType = // FIXME spread types
	| [                        AST.ASTNodeConstant                       ]
	| [                        AST.ASTNodeConstant, AST.ASTNodeExpression]
	// | [...TemplatePartialType, AST.ASTNodeConstant                       ]
	// | [...TemplatePartialType, AST.ASTNodeConstant, AST.ASTNodeExpression]
	| AST.ASTNodeExpression[]
;



class DecoratorSolid extends Decorator {
	private static readonly ACCESSORS: ReadonlyMap<Punctuator, ValidAccessOperator> = new Map<Punctuator, ValidAccessOperator>([
		[Punctuator.DOT,      Operator.DOT],
		[Punctuator.OPTDOT,   Operator.OPTDOT],
		[Punctuator.CLAIMDOT, Operator.CLAIMDOT],
	]);
	private static readonly TYPEOPERATORS_UNARY: ReadonlyMap<Punctuator | Keyword, ValidTypeOperator> = new Map<Punctuator | Keyword, ValidTypeOperator>([
		[Punctuator.ORNULL,  Operator.ORNULL],
		[Punctuator.OREXCP,  Operator.OREXCP],
		[Keyword   .MUTABLE, Operator.MUTABLE],
	])
	private static readonly TYPEOPERATORS_BINARY: ReadonlyMap<Punctuator, ValidTypeOperator> = new Map<Punctuator, ValidTypeOperator>([
		[Punctuator.INTER, Operator.AND],
		[Punctuator.UNION, Operator.OR],
	])
	private static readonly OPERATORS_UNARY: ReadonlyMap<Punctuator, Operator> = new Map<Punctuator, Operator>([
		[Punctuator.NOT, Operator.NOT],
		[Punctuator.EMP, Operator.EMP],
		[Punctuator.AFF, Operator.AFF],
		[Punctuator.NEG, Operator.NEG],
	])
	private static readonly OPERATORS_BINARY: ReadonlyMap<Punctuator | Keyword, Operator> = new Map<Punctuator | Keyword, Operator>([
		[Punctuator.EXP,  Operator.EXP],
		[Punctuator.MUL,  Operator.MUL],
		[Punctuator.DIV,  Operator.DIV],
		[Punctuator.ADD,  Operator.ADD],
		[Punctuator.SUB,  Operator.SUB],
		[Punctuator.LT,   Operator.LT],
		[Punctuator.GT,   Operator.GT],
		[Punctuator.LE,   Operator.LE],
		[Punctuator.GE,   Operator.GE],
		[Punctuator.NLT,  Operator.NLT],
		[Punctuator.NGT,  Operator.NGT],
		[Keyword   .IS,   Operator.IS],
		[Keyword   .ISNT, Operator.ISNT],
		[Punctuator.ID,   Operator.ID],
		[Punctuator.NID,  Operator.NID],
		[Punctuator.EQ,   Operator.EQ],
		[Punctuator.NEQ,  Operator.NEQ],
		[Punctuator.AND,  Operator.AND],
		[Punctuator.NAND, Operator.NAND],
		[Punctuator.OR,   Operator.OR],
		[Punctuator.NOR,  Operator.NOR],
	])


	override decorate(node: PARSENODE.ParseNodeWord):             AST.ASTNodeKey;
	override decorate(node: PARSENODE.ParseNodePrimitiveLiteral): AST.ASTNodeConstant;
	override decorate(node:
		| PARSENODE.ParseNodeEntryType
		| PARSENODE.ParseNodeEntryType_Optional
	): AST.ASTNodeItemType;
	override decorate(node:
		| PARSENODE.ParseNodeEntryType_Named
		| PARSENODE.ParseNodeEntryType_Named_Optional
	): AST.ASTNodePropertyType;
	override decorate(node: PARSENODE.ParseNodeItemsType):          NonemptyArray<AST.ASTNodeItemType>;
	override decorate(node: PARSENODE.ParseNodePropertiesType):     NonemptyArray<AST.ASTNodePropertyType>;
	override decorate(node: PARSENODE.ParseNodeTypeTupleLiteral):   AST.ASTNodeTypeTuple;
	override decorate(node: PARSENODE.ParseNodeTypeRecordLiteral):  AST.ASTNodeTypeRecord;
	override decorate(node: PARSENODE.ParseNodeTypeHashLiteral):    AST.ASTNodeTypeHash;
	override decorate(node: PARSENODE.ParseNodeTypeMapLiteral):     AST.ASTNodeTypeMap;
	override decorate(node: PARSENODE.ParseNodeGenericArguments):   NonemptyArray<AST.ASTNodeType>;
	override decorate(node: PARSENODE.ParseNodePropertyAccessType): AST.ASTNodeIndexType | AST.ASTNodeKey;
	override decorate(node: PARSENODE.ParseNodeGenericCall):        NonemptyArray<AST.ASTNodeType>;
	override decorate(node:
		| PARSENODE.ParseNodeTypeUnit
		| PARSENODE.ParseNodeTypeCompound
		| PARSENODE.ParseNodeTypeUnarySymbol
		| PARSENODE.ParseNodeTypeUnaryKeyword
		| PARSENODE.ParseNodeTypeIntersection
		| PARSENODE.ParseNodeTypeUnion
		| PARSENODE.ParseNodeType
	): AST.ASTNodeType;
	override decorate(node: PARSENODE.ParseNodeStringTemplate):          AST.ASTNodeTemplate;
	override decorate(node: PARSENODE.ParseNodeStringTemplate__0__List): TemplatePartialType;
	override decorate(node: PARSENODE.ParseNodeProperty):                AST.ASTNodeProperty;
	override decorate(node: PARSENODE.ParseNodeCase):                    AST.ASTNodeCase;
	override decorate(node: PARSENODE.ParseNodeTupleLiteral):            AST.ASTNodeTuple;
	override decorate(node: PARSENODE.ParseNodeRecordLiteral):           AST.ASTNodeRecord;
	override decorate(node: PARSENODE.ParseNodeSetLiteral):              AST.ASTNodeSet;
	override decorate(node: PARSENODE.ParseNodeMapLiteral):              AST.ASTNodeMap;
	override decorate(node: PARSENODE.ParseNodeFunctionArguments):       AST.ASTNodeExpression[];
	override decorate(node: PARSENODE.ParseNodePropertyAccess):          AST.ASTNodeIndex | AST.ASTNodeKey | AST.ASTNodeExpression;
	override decorate(node: PARSENODE.ParseNodePropertyAssign):          AST.ASTNodeIndex | AST.ASTNodeKey | AST.ASTNodeExpression;
	override decorate(node: PARSENODE.ParseNodeFunctionCall):            [AST.ASTNodeType[], AST.ASTNodeExpression[]];
	override decorate(node: PARSENODE.ParseNodeAssignee):                AST.ASTNodeVariable | AST.ASTNodeAccess;
	override decorate(node:
		| PARSENODE.ParseNodeExpressionUnit
		| PARSENODE.ParseNodeExpressionCompound
		| PARSENODE.ParseNodeExpressionUnarySymbol
		| PARSENODE.ParseNodeExpressionClaim
		| PARSENODE.ParseNodeExpressionExponential
		| PARSENODE.ParseNodeExpressionMultiplicative
		| PARSENODE.ParseNodeExpressionAdditive
		| PARSENODE.ParseNodeExpressionComparative
		| PARSENODE.ParseNodeExpressionEquality
		| PARSENODE.ParseNodeExpressionConjunctive
		| PARSENODE.ParseNodeExpressionDisjunctive
		| PARSENODE.ParseNodeExpression
	): AST.ASTNodeExpression;
	override decorate(node: PARSENODE.ParseNodeExpressionConditional): AST.ASTNodeOperationTernary;
	override decorate(node: PARSENODE.ParseNodeDeclarationType):       AST.ASTNodeDeclarationType;
	override decorate(node: PARSENODE.ParseNodeDeclarationVariable):   AST.ASTNodeDeclarationVariable;
	override decorate(node: PARSENODE.ParseNodeDeclaration):           AST.ASTNodeDeclaration;
	override decorate(node: PARSENODE.ParseNodeStatementExpression):   AST.ASTNodeStatementExpression;
	override decorate(node: PARSENODE.ParseNodeStatementAssignment):   AST.ASTNodeAssignment;
	override decorate(node: PARSENODE.ParseNodeStatement):             AST.ASTNodeStatement;
	override decorate(node: PARSENODE.ParseNodeGoal, config?: SolidConfig): AST.ASTNodeGoal;
	override decorate(node: ParseNode): DecoratorReturnType;
	override decorate(node: ParseNode, config: SolidConfig = CONFIG_DEFAULT): DecoratorReturnType {
		if (node instanceof PARSENODE.ParseNodeWord) {
			return new AST.ASTNodeKey(node.children[0] as TOKEN.TokenKeyword | TOKEN.TokenIdentifier);

		} else if (node instanceof PARSENODE.ParseNodePrimitiveLiteral) {
			return new AST.ASTNodeConstant(node.children[0] as TOKEN.TokenKeyword | TOKEN.TokenNumber | TOKEN.TokenString);

		} else if (node instanceof PARSENODE.ParseNodeEntryType) {
			return new AST.ASTNodeItemType(
				node,
				false,
				this.decorate(node.children[0]),
			);

		} else if (node instanceof PARSENODE.ParseNodeEntryType_Optional) {
			return new AST.ASTNodeItemType(
				node,
				true,
				this.decorate(node.children[1]),
			);

		} else if (node instanceof PARSENODE.ParseNodeEntryType_Named) {
			return new AST.ASTNodePropertyType(
				node,
				false,
				this.decorate(node.children[0]),
				this.decorate(node.children[2]),
			);

		} else if (node instanceof PARSENODE.ParseNodeEntryType_Named_Optional) {
			return new AST.ASTNodePropertyType(
				node,
				true,
				this.decorate(node.children[0]),
				this.decorate(node.children[2]),
			);

		} else if (node instanceof PARSENODE.ParseNodeItemsType) {
			return (node.children.length <= 2)
				? this.parseList<PARSENODE.ParseNodeEntryType | PARSENODE.ParseNodeEntryType_Optional, AST.ASTNodeItemType>(node.children[0])
				: [
					...this.parseList<PARSENODE.ParseNodeEntryType,          AST.ASTNodeItemType>(node.children[0] as PARSENODE.ParseNodeItemsType__0__List),
					...this.parseList<PARSENODE.ParseNodeEntryType_Optional, AST.ASTNodeItemType>(node.children[2]!),
				];

		} else if (node instanceof PARSENODE.ParseNodePropertiesType) {
			return this.parseList<PARSENODE.ParseNodeEntryType_Named | PARSENODE.ParseNodeEntryType_Named_Optional, AST.ASTNodePropertyType>(node.children[0]);

		} else if (node instanceof PARSENODE.ParseNodeTypeGrouped) {
			return this.decorate(node.children[1]);

		} else if (node instanceof PARSENODE.ParseNodeTypeTupleLiteral) {
			return new AST.ASTNodeTypeTuple(node, (node.children.length === 2) ? [] : this.decorate(
				node.children.find((c): c is PARSENODE.ParseNodeItemsType => c instanceof PARSENODE.ParseNodeItemsType)!
			));

		} else if (node instanceof PARSENODE.ParseNodeTypeRecordLiteral) {
			return new AST.ASTNodeTypeRecord(node, this.decorate(
				node.children.find((c): c is PARSENODE.ParseNodePropertiesType => c instanceof PARSENODE.ParseNodePropertiesType)!
			));

		} else if (node instanceof PARSENODE.ParseNodeTypeHashLiteral) {
			return new AST.ASTNodeTypeHash(node, this.decorate(node.children[2]));

		} else if (node instanceof PARSENODE.ParseNodeTypeMapLiteral) {
			return new AST.ASTNodeTypeMap(node, this.decorate(node.children[1]), this.decorate(node.children[3]));

		} else if (node instanceof PARSENODE.ParseNodeGenericArguments) {
			return this.parseList<PARSENODE.ParseNodeType, AST.ASTNodeType>(
				node.children.find((c): c is PARSENODE.ParseNodeGenericArguments__0__List => c instanceof PARSENODE.ParseNodeGenericArguments__0__List)!,
			);

		} else if (node instanceof PARSENODE.ParseNodeTypeUnit) {
<<<<<<< HEAD
			return (node.children[0] instanceof ParseNode)
				? (node.children[0] instanceof PARSENODE.ParseNodePrimitiveLiteral)
					? new AST.ASTNodeTypeConstant(node.children[0].children[0] as TOKEN.TokenKeyword | TOKEN.TokenNumber | TOKEN.TokenString)
					: this.decorate(node.children[0])
				: (node.children[0] instanceof TOKEN.TokenKeyword)
					? new AST.ASTNodeTypeConstant(node.children[0])
					: new AST.ASTNodeTypeAlias(node.children[0] as TOKEN.TokenIdentifier);
=======
			return (node.children.length === 1)
				? (node.children[0] instanceof ParseNode)
					? (node.children[0] instanceof PARSENODE.ParseNodePrimitiveLiteral)
						? new AST.ASTNodeTypeConstant(node.children[0].children[0] as TOKEN.TokenKeyword | TOKEN.TokenNumber | TOKEN.TokenString)
						: this.decorate(node.children[0])
					: (node.children[0] instanceof TOKEN.TokenKeyword)
						? new AST.ASTNodeTypeConstant(node.children[0])
						: new AST.ASTNodeTypeAlias(node.children[0] as TOKEN.TokenIdentifier)
				: this.decorate(node.children[1]);
>>>>>>> 748892a1

		} else if (node instanceof PARSENODE.ParseNodePropertyAccessType) {
			return (
				(node.children[1] instanceof TOKEN.TokenNumber) ? new AST.ASTNodeIndexType(node, new AST.ASTNodeTypeConstant(node.children[1])) :
				(node.children[1] instanceof TOKEN.TokenNumber,   this.decorate(node.children[1] as PARSENODE.ParseNodeWord))
			);

		} else if (node instanceof PARSENODE.ParseNodeGenericCall) {
			return this.decorate(node.children[1]);

		} else if (node instanceof PARSENODE.ParseNodeTypeCompound) {
			return (node.children.length === 1)
				? this.decorate(node.children[0])
				: (node.children[1] instanceof PARSENODE.ParseNodePropertyAccessType)
					? new AST.ASTNodeTypeAccess(node, this.decorate(node.children[0]), this.decorate(node.children[1]))
					: new AST.ASTNodeTypeCall  (node, this.decorate(node.children[0]), this.decorate(node.children[1]));

		} else if (node instanceof PARSENODE.ParseNodeTypeUnarySymbol) {
			return (
				(node.children.length === 1) ? this.decorate(node.children[0]) :
				(node.children.length === 2) ? new AST.ASTNodeTypeOperationUnary(
					node,
					DecoratorSolid.TYPEOPERATORS_UNARY.get(node.children[1].source as Punctuator)!,
					this.decorate(node.children[0]),
				) :
				(node.children[1].source === Punctuator.BRAK_OPN)
					? new AST.ASTNodeTypeList(
						node,
						this.decorate(node.children[0]),
						(node.children[2].source === Punctuator.BRAK_CLS) ? null : BigInt((node.children[2] as TOKEN.TokenNumber).cook())
					)
					: new AST.ASTNodeTypeSet(node, this.decorate(node.children[0]))
			);

		} else if (node instanceof PARSENODE.ParseNodeTypeUnaryKeyword) {
			return (node.children.length === 1)
				? this.decorate(node.children[0])
				: new AST.ASTNodeTypeOperationUnary(
					node,
					DecoratorSolid.TYPEOPERATORS_UNARY.get(node.children[0].source as Keyword)!,
					this.decorate(node.children[1]),
				);

		} else if (
			node instanceof PARSENODE.ParseNodeTypeIntersection ||
			node instanceof PARSENODE.ParseNodeTypeUnion
		) {
			return (node.children.length === 1)
				? this.decorate(node.children[0])
				: new AST.ASTNodeTypeOperationBinary(
					node,
					DecoratorSolid.TYPEOPERATORS_BINARY.get(node.children[1].source as Punctuator)!,
					this.decorate(node.children[0]),
					this.decorate(node.children[2]),
				);

		} else if (node instanceof PARSENODE.ParseNodeType) {
			return this.decorate(node.children[0])

		} else if (node instanceof PARSENODE.ParseNodeStringTemplate) {
			return new AST.ASTNodeTemplate(node, [...node.children].flatMap((c) =>
				(c instanceof TOKEN.TokenTemplate) ? [new AST.ASTNodeConstant(c)] :
				(c instanceof PARSENODE.ParseNodeExpression) ? [this.decorate(c)] :
				this.decorate(c as PARSENODE.ParseNodeStringTemplate__0__List)
			));

		} else if (node instanceof PARSENODE.ParseNodeStringTemplate__0__List) {
			return [...node.children].flatMap((c) =>
				(c instanceof TOKEN.TokenTemplate) ? [new AST.ASTNodeConstant(c)] :
				(c instanceof PARSENODE.ParseNodeExpression) ? [this.decorate(c)] :
				this.decorate(c as PARSENODE.ParseNodeStringTemplate__0__List)
			);

		} else if (node instanceof PARSENODE.ParseNodeProperty) {
			return new AST.ASTNodeProperty(
				node,
				this.decorate(node.children[0]),
				this.decorate(node.children[2]),
			);

		} else if (node instanceof PARSENODE.ParseNodeCase) {
			return new AST.ASTNodeCase(
				node,
				this.decorate(node.children[0]),
				this.decorate(node.children[2]),
			);

		} else if (node instanceof PARSENODE.ParseNodeExpressionGrouped) {
			return this.decorate(node.children[1]);

		} else if (node instanceof PARSENODE.ParseNodeTupleLiteral) {
			return new AST.ASTNodeTuple(node, (node.children.length === 2) ? [] : this.parseList<PARSENODE.ParseNodeExpression, AST.ASTNodeExpression>(
				node.children.find((c): c is PARSENODE.ParseNodeTupleLiteral__0__List => c instanceof PARSENODE.ParseNodeTupleLiteral__0__List)!,
			));

		} else if (node instanceof PARSENODE.ParseNodeRecordLiteral) {
			return new AST.ASTNodeRecord(node, this.parseList<PARSENODE.ParseNodeProperty, AST.ASTNodeProperty>(
				node.children.find((c): c is PARSENODE.ParseNodeRecordLiteral__0__List => c instanceof PARSENODE.ParseNodeRecordLiteral__0__List)!,
			));

		} else if (node instanceof PARSENODE.ParseNodeSetLiteral) {
			return new AST.ASTNodeSet(node, (node.children.length === 2) ? [] : this.parseList<PARSENODE.ParseNodeExpression, AST.ASTNodeExpression>(
				node.children.find((c): c is PARSENODE.ParseNodeTupleLiteral__0__List => c instanceof PARSENODE.ParseNodeTupleLiteral__0__List)!,
			));

		} else if (node instanceof PARSENODE.ParseNodeMapLiteral) {
			return new AST.ASTNodeMap(node, this.parseList<PARSENODE.ParseNodeCase, AST.ASTNodeCase>(
				node.children.find((c): c is PARSENODE.ParseNodeMapLiteral__0__List => c instanceof PARSENODE.ParseNodeMapLiteral__0__List)!,
			));

		} else if (node instanceof PARSENODE.ParseNodeFunctionArguments) {
			return (node.children.length === 2) ? [] : this.parseList<PARSENODE.ParseNodeExpression, AST.ASTNodeExpression>(
				node.children.find((c): c is PARSENODE.ParseNodeTupleLiteral__0__List => c instanceof PARSENODE.ParseNodeTupleLiteral__0__List)!,
			);

		} else if (node instanceof PARSENODE.ParseNodeExpressionUnit) {
			return (node.children[0] instanceof ParseNode)
				? this.decorate(node.children[0])
				: new AST.ASTNodeVariable(node.children[0] as TOKEN.TokenIdentifier);

		} else if (
			node instanceof PARSENODE.ParseNodePropertyAccess
			|| node instanceof PARSENODE.ParseNodePropertyAssign
		) {
			return (
				(node.children[1] instanceof TOKEN.TokenNumber)       ? new AST.ASTNodeIndex(node, new AST.ASTNodeConstant(node.children[1])) :
				(node.children[1] instanceof PARSENODE.ParseNodeWord) ? this.decorate(node.children[1]) :
				this.decorate(node.children[2]!)
			);

		} else if (node instanceof PARSENODE.ParseNodeFunctionCall) {
			return (node.children.length === 2) ? [
				[],
				this.decorate(node.children[1]),
			] : [
				this.decorate(node.children[1]),
				this.decorate(node.children[2]),
			];

		} else if (node instanceof PARSENODE.ParseNodeExpressionCompound) {
			return (node.children.length === 1)
				? this.decorate(node.children[0])
				: (node.children[1] instanceof PARSENODE.ParseNodePropertyAccess)
					? new AST.ASTNodeAccess(node, DecoratorSolid.ACCESSORS.get(node.children[1].children[0].source as Punctuator)!, this.decorate(node.children[0]),    this.decorate(node.children[1]))
					: new AST.ASTNodeCall  (node,                                                                                   this.decorate(node.children[0]), ...this.decorate(node.children[1]));

		} else if (node instanceof PARSENODE.ParseNodeAssignee) {
			return (node.children.length === 1)
				? new AST.ASTNodeVariable(node.children[0] as TOKEN.TokenIdentifier)
				: new AST.ASTNodeAccess(
					node,
					Operator.DOT,
					this.decorate(node.children[0]),
					this.decorate(node.children[1]),
				);

		} else if (node instanceof PARSENODE.ParseNodeExpressionUnarySymbol) {
			return (node.children.length === 1)
				? this.decorate(node.children[0])
				: (node.children[0].source === Punctuator.AFF) // `+a` is a no-op
					? this.decorate(node.children[1])
					: new AST.ASTNodeOperationUnary(
						node,
						DecoratorSolid.OPERATORS_UNARY.get(node.children[0].source as Punctuator) as ValidOperatorUnary,
						this.decorate(node.children[1]),
					);

		} else if (node instanceof PARSENODE.ParseNodeExpressionClaim) {
			return (node.children.length === 1)
				? this.decorate(node.children[0])
				: new AST.ASTNodeClaim(node, this.decorate(node.children[1]), this.decorate(node.children[3]));

		} else if (
			node instanceof PARSENODE.ParseNodeExpressionExponential    ||
			node instanceof PARSENODE.ParseNodeExpressionMultiplicative ||
			node instanceof PARSENODE.ParseNodeExpressionAdditive       ||
			node instanceof PARSENODE.ParseNodeExpressionComparative    ||
			node instanceof PARSENODE.ParseNodeExpressionEquality       ||
			node instanceof PARSENODE.ParseNodeExpressionConjunctive    ||
			node instanceof PARSENODE.ParseNodeExpressionDisjunctive
		) {
			if (node.children.length === 1) {
				return this.decorate(node.children[0])
			} else {
				const operator: Operator = DecoratorSolid.OPERATORS_BINARY.get(node.children[1].source as Punctuator | Keyword)!;
				const operands: [AST.ASTNodeExpression, AST.ASTNodeExpression] = [
					this.decorate(node.children[0]),
					this.decorate(node.children[2]),
				];
				return (
					node instanceof PARSENODE.ParseNodeExpressionExponential    ||
					node instanceof PARSENODE.ParseNodeExpressionMultiplicative ||
					node instanceof PARSENODE.ParseNodeExpressionAdditive
				) ? (
					// `a - b` is syntax sugar for `a + -(b)`
					(operator === Operator.SUB) ? new AST.ASTNodeOperationBinaryArithmetic(
						node,
						Operator.ADD,
						operands[0],
						new AST.ASTNodeOperationUnary(
							node.children[2],
							Operator.NEG,
							operands[1],
						),
					) :
					new AST.ASTNodeOperationBinaryArithmetic(node, operator as ValidOperatorArithmetic, ...operands)

				) : (node instanceof PARSENODE.ParseNodeExpressionComparative) ? (
					// `a !< b` is syntax sugar for `!(a < b)`
					(operator === Operator.NLT) ? new AST.ASTNodeOperationUnary(
						node,
						Operator.NOT,
						new AST.ASTNodeOperationBinaryComparative(node.children[0], Operator.LT, ...operands),
					) :
					// `a !> b` is syntax sugar for `!(a > b)`
					(operator === Operator.NGT) ? new AST.ASTNodeOperationUnary(
						node,
						Operator.NOT,
						new AST.ASTNodeOperationBinaryComparative(node.children[0], Operator.GT, ...operands),
					) :
					// `a isnt b` is syntax sugar for `!(a is b)`
					(operator === Operator.ISNT) ? new AST.ASTNodeOperationUnary(
						node,
						Operator.NOT,
						new AST.ASTNodeOperationBinaryComparative(node.children[0], Operator.IS, ...operands),
					) :
					new AST.ASTNodeOperationBinaryComparative(node, operator as ValidOperatorComparative, ...operands)

				) : (node instanceof PARSENODE.ParseNodeExpressionEquality) ? (
					// `a !== b` is syntax sugar for `!(a === b)`
					(operator === Operator.NID) ? new AST.ASTNodeOperationUnary(
						node,
						Operator.NOT,
						new AST.ASTNodeOperationBinaryEquality(node.children[0], Operator.ID, ...operands),
					) :
					// `a != b` is syntax sugar for `!(a == b)`
					(operator === Operator.NEQ) ? new AST.ASTNodeOperationUnary(
						node,
						Operator.NOT,
						new AST.ASTNodeOperationBinaryEquality(node.children[0], Operator.EQ, ...operands),
					) :
					new AST.ASTNodeOperationBinaryEquality(node, operator as ValidOperatorEquality, ...operands)

				) : /* (
					node instanceof PARSENODE.ParseNodeExpressionConjunctive ||
					node instanceof PARSENODE.ParseNodeExpressionDisjunctive
				) ? */ (
					// `a !& b` is syntax sugar for `!(a && b)`
					(operator === Operator.NAND) ? new AST.ASTNodeOperationUnary(
						node,
						Operator.NOT,
						new AST.ASTNodeOperationBinaryLogical(node.children[0], Operator.AND, ...operands),
					) :
					// `a !| b` is syntax sugar for `!(a || b)`
					(operator === Operator.NOR) ? new AST.ASTNodeOperationUnary(
						node,
						Operator.NOT,
						new AST.ASTNodeOperationBinaryLogical(node.children[0], Operator.OR, ...operands),
					) :
					new AST.ASTNodeOperationBinaryLogical(node, operator as ValidOperatorLogical, ...operands)
				)
			}

		} else if (node instanceof PARSENODE.ParseNodeExpressionConditional) {
			return new AST.ASTNodeOperationTernary(
				node,
				Operator.COND,
				this.decorate(node.children[1]),
				this.decorate(node.children[3]),
				this.decorate(node.children[5]),
			);

		} else if (node instanceof PARSENODE.ParseNodeExpression) {
			return this.decorate(node.children[0])

		} else if (node instanceof PARSENODE.ParseNodeDeclarationType) {
			return new AST.ASTNodeDeclarationType(
				node,
				new AST.ASTNodeTypeAlias(node.children[1] as TOKEN.TokenIdentifier),
				this.decorate(node.children[3]),
			);

		} else if (node instanceof PARSENODE.ParseNodeDeclarationVariable) {
			return new AST.ASTNodeDeclarationVariable(
				node,
				node.children.length === 8,
				new AST.ASTNodeVariable(((node.children.length === 7) ? node.children[1] : node.children[2]) as TOKEN.TokenIdentifier),
				this.decorate((node.children.length === 7) ? node.children[3] : node.children[4]),
				this.decorate((node.children.length === 7) ? node.children[5] : node.children[6]),
			);

		} else if (node instanceof PARSENODE.ParseNodeDeclaration) {
			return this.decorate(node.children[0]);

		} else if (node instanceof PARSENODE.ParseNodeStatementAssignment) {
			return new AST.ASTNodeAssignment(
				node,
				this.decorate(node.children[0]),
				this.decorate(node.children[2]),
			);

		} else if (node instanceof PARSENODE.ParseNodeStatementExpression) {
			return new AST.ASTNodeStatementExpression(node, (node.children.length === 2) ? this.decorate(node.children[0]) : void 0);

		} else if (node instanceof PARSENODE.ParseNodeStatement) {
			return this.decorate(node.children[0]);

		} else if (node instanceof PARSENODE.ParseNodeGoal) {
			return new AST.ASTNodeGoal(
				node,
				(node.children.length === 2) ? [] : this.parseList<PARSENODE.ParseNodeStatement, AST.ASTNodeStatement>(node.children[1]),
				config,
			);
		}
		throw new TypeError(`Could not find type of parse node \`${ node.constructor.name }\`.`);
	}

	decorateTS(node: SyntaxNodeType<'keyword_type'>):                            AST.ASTNodeTypeConstant;
	decorateTS(node: SyntaxNodeType<'identifier'>):                              AST.ASTNodeTypeAlias | AST.ASTNodeVariable;
	decorateTS(node: SyntaxNodeType<'word'>):                                    AST.ASTNodeKey;
	decorateTS(node: SyntaxNodeType<'primitive_literal'>):                       AST.ASTNodeTypeConstant | AST.ASTNodeConstant;
	decorateTS(node: SyntaxNodeType<`entry_type${ '' | '__optional' }`>):        AST.ASTNodeItemType;
	decorateTS(node: SyntaxNodeType<`entry_type__named${ '' | '__optional' }`>): AST.ASTNodePropertyType;
	decorateTS(node: SyntaxNodeType<'type_grouped'>):                            AST.ASTNodeType;
	decorateTS(node: SyntaxNodeType<'type_tuple_literal'>):                      AST.ASTNodeTypeTuple;
	decorateTS(node: SyntaxNodeType<'type_record_literal'>):                     AST.ASTNodeTypeRecord;
	decorateTS(node: SyntaxNodeType<'type_hash_literal'>):                       AST.ASTNodeTypeHash;
	decorateTS(node: SyntaxNodeType<'type_map_literal'>):                        AST.ASTNodeTypeMap;
	decorateTS(node: SyntaxNodeType<'property_access_type'>):                    AST.ASTNodeIndexType | AST.ASTNodeKey;
	decorateTS(node: SyntaxNodeType<'type_compound'>):                           AST.ASTNodeTypeAccess | AST.ASTNodeTypeCall;
	decorateTS(node: SyntaxNodeType<'type_unary_symbol'>):                       AST.ASTNodeTypeOperationUnary | AST.ASTNodeTypeList | AST.ASTNodeTypeSet;
	decorateTS(node: SyntaxNodeType<'type_unary_keyword'>):                      AST.ASTNodeTypeOperationUnary;
	decorateTS(node: SyntaxNodeType<'type_intersection'>):                       AST.ASTNodeTypeOperationBinary;
	decorateTS(node: SyntaxNodeType<'type_union'>):                              AST.ASTNodeTypeOperationBinary;
	decorateTS(node: SyntaxNodeSupertype<'type'>):                               AST.ASTNodeType;
	decorateTS(node: SyntaxNodeType<'string_template'>):                         AST.ASTNodeTemplate;
	decorateTS(node: SyntaxNodeType<'property'>):                                AST.ASTNodeProperty;
	decorateTS(node: SyntaxNodeType<'case'>):                                    AST.ASTNodeCase;
	decorateTS(node: SyntaxNodeType<'expression_grouped'>):                      AST.ASTNodeExpression;
	decorateTS(node: SyntaxNodeType<'tuple_literal'>):                           AST.ASTNodeTuple;
	decorateTS(node: SyntaxNodeType<'record_literal'>):                          AST.ASTNodeRecord;
	decorateTS(node: SyntaxNodeType<'set_literal'>):                             AST.ASTNodeSet;
	decorateTS(node: SyntaxNodeType<'map_literal'>):                             AST.ASTNodeMap;
	decorateTS(node: SyntaxNodeType<'property_access'>):                         AST.ASTNodeIndex | AST.ASTNodeKey | AST.ASTNodeExpression;
	decorateTS(node: SyntaxNodeType<'property_assign'>):                         AST.ASTNodeIndex | AST.ASTNodeKey | AST.ASTNodeExpression;
	decorateTS(node: SyntaxNodeType<'expression_compound'>):                     AST.ASTNodeAccess | AST.ASTNodeCall;
	decorateTS(node: SyntaxNodeType<'assignee'>):                                AST.ASTNodeVariable | AST.ASTNodeAccess;
	decorateTS(node: SyntaxNodeType<'expression_unary_symbol'>):                 AST.ASTNodeExpression | AST.ASTNodeOperationUnary;
	decorateTS(node: SyntaxNodeType<'expression_exponential'>):                  AST.ASTNodeOperationBinaryArithmetic;
	decorateTS(node: SyntaxNodeType<'expression_multiplicative'>):               AST.ASTNodeOperationBinaryArithmetic;
	decorateTS(node: SyntaxNodeType<'expression_additive'>):                     AST.ASTNodeOperationBinaryArithmetic;
	decorateTS(node: SyntaxNodeType<'expression_comparative'>):                  AST.ASTNodeOperationUnary | AST.ASTNodeOperationBinaryComparative;
	decorateTS(node: SyntaxNodeType<'expression_equality'>):                     AST.ASTNodeOperationUnary | AST.ASTNodeOperationBinaryEquality;
	decorateTS(node: SyntaxNodeType<'expression_conjunctive'>):                  AST.ASTNodeOperationUnary | AST.ASTNodeOperationBinaryLogical;
	decorateTS(node: SyntaxNodeType<'expression_disjunctive'>):                  AST.ASTNodeOperationUnary | AST.ASTNodeOperationBinaryLogical;
	decorateTS(node: SyntaxNodeType<'expression_conditional'>):                  AST.ASTNodeOperationTernary;
	decorateTS(node: SyntaxNodeSupertype<'expression'>):                         AST.ASTNodeExpression;
	decorateTS(node: SyntaxNodeType<'declaration_type'>):                        AST.ASTNodeDeclarationType;
	decorateTS(node: SyntaxNodeType<'declaration_variable'>):                    AST.ASTNodeDeclarationVariable;
	decorateTS(node: SyntaxNodeSupertype<'declaration'>):                        AST.ASTNodeDeclaration;
	decorateTS(node: SyntaxNodeType<'statement_expression'>):                    AST.ASTNodeStatementExpression;
	decorateTS(node: SyntaxNodeType<'statement_assignment'>):                    AST.ASTNodeAssignment;
	decorateTS(node: SyntaxNodeSupertype<'statement'>):                          AST.ASTNodeStatement;
	decorateTS(node: SyntaxNodeType<'source_file'>, config?: SolidConfig):       AST.ASTNodeGoal;
	decorateTS(node: SyntaxNode): AST.ASTNodeSolid;
	decorateTS(node: SyntaxNode, config: SolidConfig = CONFIG_DEFAULT): AST.ASTNodeSolid {
		return new Map<string, (node: SyntaxNode) => AST.ASTNodeSolid>(Object.entries({
			source_file: (node) => new AST.ASTNodeGoal(
				node as SyntaxNodeType<'source_file'>,
				node.children
					.filter((c): c is SyntaxNodeSupertype<'statement'> => isSyntaxNodeSupertype(c, 'statement'))
					.map((c) => this.decorateTS(c)),
				config,
			),

			/* # TERMINALS */
			keyword_type: (node) => new AST.ASTNodeTypeConstant(node as SyntaxNodeType<'keyword_type'>),

			identifier: (node) => (
				(isSyntaxNodeSupertype(node.parent!, 'type'))      || isSyntaxNodeType(node.parent!, /^(entry_type(__named)?(__optional)?|generic_arguments|declaration_type)$/)                                                            ? new AST.ASTNodeTypeAlias (node as SyntaxNodeType<'identifier'>) :
				(isSyntaxNodeSupertype(node.parent!, 'expression') || isSyntaxNodeType(node.parent!, /^(property|case|function_arguments|property_access|property_assign|declaration_variable|statement_expression|statement_assignment)$/),  new AST.ASTNodeVariable  (node as SyntaxNodeType<'identifier'>))
			),

			/* # PRODUCTIONS */
			word: (node) => new AST.ASTNodeKey(node as SyntaxNodeType<'word'>),

			primitive_literal: (node) => (
				(isSyntaxNodeSupertype(node.parent!, 'type'))      || isSyntaxNodeType(node.parent!, /^(entry_type(__named)?(__optional)?|generic_arguments|declaration_type)$/)                                                            ? new AST.ASTNodeTypeConstant (node as SyntaxNodeType<'primitive_literal'>) :
				(isSyntaxNodeSupertype(node.parent!, 'expression') || isSyntaxNodeType(node.parent!, /^(property|case|function_arguments|property_access|property_assign|declaration_variable|statement_expression|statement_assignment)$/),  new AST.ASTNodeConstant     (node as SyntaxNodeType<'primitive_literal'>))
			),

			/* ## Types */
			entry_type: (node) => new AST.ASTNodeItemType(
				node as SyntaxNodeType<'entry_type'>,
				false,
				this.decorateTS(node.children[0] as SyntaxNodeSupertype<'type'>),
			),

			entry_type__optional: (node) => new AST.ASTNodeItemType(
				node as SyntaxNodeType<'entry_type__optional'>,
				true,
				this.decorateTS(node.children[1] as SyntaxNodeSupertype<'type'>),
			),

			entry_type__named: (node) => new AST.ASTNodePropertyType(
				node as SyntaxNodeType<'entry_type__named'>,
				false,
				this.decorateTS(node.children[0] as SyntaxNodeType<'word'>),
				this.decorateTS(node.children[2] as SyntaxNodeSupertype<'type'>),
			),

			entry_type__named__optional: (node) => new AST.ASTNodePropertyType(
				node as SyntaxNodeType<'entry_type__named__optional'>,
				true,
				this.decorateTS(node.children[0] as SyntaxNodeType<'word'>),
				this.decorateTS(node.children[2] as SyntaxNodeSupertype<'type'>),
			),

			type_grouped: (node) => this.decorateTS(node.children[1] as SyntaxNodeSupertype<'type'>),

			type_tuple_literal: (node) => new AST.ASTNodeTypeTuple(
				node as SyntaxNodeType<'type_tuple_literal'>,
				node.children
					.filter((c): c is SyntaxNodeType<'entry_type' | 'entry_type__optional'> => isSyntaxNodeType(c, /^entry_type(__optional)?$/))
					.map((c) => this.decorateTS(c)),
			),

			type_record_literal: (node) => new AST.ASTNodeTypeRecord(
				node as SyntaxNodeType<'type_record_literal'>,
				node.children
					.filter((c): c is SyntaxNodeType<'entry_type__named' | 'entry_type__named__optional'> => isSyntaxNodeType(c, /^entry_type__named(__optional)?$/))
					.map((c) => this.decorateTS(c)) as NonemptyArray<AST.ASTNodePropertyType>,
			),

			type_hash_literal: (node) => new AST.ASTNodeTypeHash(
				node as SyntaxNodeType<'type_hash_literal'>,
				this.decorateTS(node.children[2] as SyntaxNodeSupertype<'type'>),
			),

			type_map_literal: (node) => new AST.ASTNodeTypeMap(
				node as SyntaxNodeType<'type_map_literal'>,
				this.decorateTS(node.children[1] as SyntaxNodeSupertype<'type'>),
				this.decorateTS(node.children[3] as SyntaxNodeSupertype<'type'>),
			),

			property_access_type: (node) => (
				(isSyntaxNodeType(node.children[1], 'integer')) ? new AST.ASTNodeIndexType(
					node as SyntaxNodeType<'property_access_type'>,
					new AST.ASTNodeTypeConstant(node.children[1]),
				) :
				(isSyntaxNodeType(node.children[1], 'word'), this.decorateTS(node.children[1] as SyntaxNodeType<'word'>))
			),

			type_compound: (node) => (
				(isSyntaxNodeType(node.children[1], 'property_access_type')) ? new AST.ASTNodeTypeAccess(
					node as SyntaxNodeType<'type_compound'>,
					this.decorateTS(node.children[0] as SyntaxNodeSupertype<'type'>),
					this.decorateTS(node.children[1] as SyntaxNodeType<'property_access_type'>),
				) :
				(isSyntaxNodeType(node.children[1], 'generic_call'), new AST.ASTNodeTypeCall(
					node as SyntaxNodeType<'type_compound'>,
					this.decorateTS(node.children[0] as SyntaxNodeSupertype<'type'>),
					((node.children[1] as SyntaxNodeType<'generic_call'>).children[1] as SyntaxNodeType<'generic_arguments'>).children
						.filter((c): c is SyntaxNodeSupertype<'type'> => isSyntaxNodeSupertype(c, 'type'))
						.map((c) => this.decorateTS(c)) as NonemptyArray<AST.ASTNodeType>,
				))
			),

			type_unary_symbol: (node) => (
				(node.children.length === 2) ? new AST.ASTNodeTypeOperationUnary(
					node as SyntaxNodeType<'type_unary_symbol'>,
					DecoratorSolid.TYPEOPERATORS_UNARY.get(node.children[1].text as Punctuator)!,
					this.decorateTS(node.children[0] as SyntaxNodeSupertype<'type'>),
				) :
				(node.children.length > 2, (node.children[1].text === Punctuator.BRAK_OPN)
					? new AST.ASTNodeTypeList(
						node as SyntaxNodeType<'type_unary_symbol'>,
						this.decorateTS(node.children[0] as SyntaxNodeSupertype<'type'>),
						(node.children[2].text === Punctuator.BRAK_CLS)
							? null
							: BigInt(Validator.cookTokenNumber(node.children[2].text))
					)
					: new AST.ASTNodeTypeSet(
						node as SyntaxNodeType<'type_unary_symbol'>,
						this.decorateTS(node.children[0] as SyntaxNodeSupertype<'type'>),
					)
				)
			),

			type_unary_keyword: (node) => new AST.ASTNodeTypeOperationUnary(
				node as SyntaxNodeType<'type_unary_keyword'>,
				DecoratorSolid.TYPEOPERATORS_UNARY.get(node.children[0].text as Keyword)!,
				this.decorateTS(node.children[1] as SyntaxNodeSupertype<'type'>),
			),

			type_intersection: (node) => new AST.ASTNodeTypeOperationBinary(
				node as SyntaxNodeType<'type_intersection'>,
				DecoratorSolid.TYPEOPERATORS_BINARY.get(node.children[1].text as Punctuator)!,
				this.decorateTS(node.children[0] as SyntaxNodeSupertype<'type'>),
				this.decorateTS(node.children[2] as SyntaxNodeSupertype<'type'>),
			),

			type_union: (node) => new AST.ASTNodeTypeOperationBinary(
				node as SyntaxNodeType<'type_union'>,
				DecoratorSolid.TYPEOPERATORS_BINARY.get(node.children[1].text as Punctuator)!,
				this.decorateTS(node.children[0] as SyntaxNodeSupertype<'type'>),
				this.decorateTS(node.children[2] as SyntaxNodeSupertype<'type'>),
			),

			/* ## Expressions */
			string_template: (node) => new AST.ASTNodeTemplate(
				node as SyntaxNodeType<'string_template'>,
				node.children.map((c) => (isSyntaxNodeType(c, /^template_(full|head|middle|tail)$/))
					? new AST.ASTNodeConstant(c as SyntaxNodeType<`template_${ 'full' | 'head' | 'middle' | 'tail' }`>)
					: this.decorateTS(c as SyntaxNodeSupertype<'expression'>)
				),
			),

			property: (node) => new AST.ASTNodeProperty(
				node as SyntaxNodeType<'property'>,
				this.decorateTS(node.children[0] as SyntaxNodeType<'word'>),
				this.decorateTS(node.children[2] as SyntaxNodeSupertype<'expression'>),
			),

			case: (node) => new AST.ASTNodeCase(
				node as SyntaxNodeType<'case'>,
				this.decorateTS(node.children[0] as SyntaxNodeSupertype<'expression'>),
				this.decorateTS(node.children[2] as SyntaxNodeSupertype<'expression'>),
			),

			expression_grouped: (node) => this.decorateTS(node.children[1] as SyntaxNodeSupertype<'expression'>),

			tuple_literal: (node) => new AST.ASTNodeTuple(
				node as SyntaxNodeType<'tuple_literal'>,
				node.children
					.filter((c): c is SyntaxNodeSupertype<'expression'> => isSyntaxNodeSupertype(c, 'expression'))
					.map((c) => this.decorateTS(c)),
			),

			record_literal: (node) => new AST.ASTNodeRecord(
				node as SyntaxNodeType<'record_literal'>,
				node.children
					.filter((c): c is SyntaxNodeType<'property'> => isSyntaxNodeType(c, 'property'))
					.map((c) => this.decorateTS(c)) as NonemptyArray<AST.ASTNodeProperty>,
			),

			set_literal: (node) => new AST.ASTNodeSet(
				node as SyntaxNodeType<'set_literal'>,
				node.children
					.filter((c): c is SyntaxNodeSupertype<'expression'> => isSyntaxNodeSupertype(c, 'expression'))
					.map((c) => this.decorateTS(c)),
			),

			map_literal: (node) => new AST.ASTNodeMap(
				node as SyntaxNodeType<'map_literal'>,
				node.children
					.filter((c): c is SyntaxNodeType<'case'> => isSyntaxNodeType(c, 'case'))
					.map((c) => this.decorateTS(c)) as NonemptyArray<AST.ASTNodeCase>,
			),

			property_access: (node) => (
				(isSyntaxNodeType(node.children[1], 'integer')) ? new AST.ASTNodeIndex(
					node as SyntaxNodeType<'property_access'>,
					new AST.ASTNodeConstant(node.children[1]),
				) :
				(isSyntaxNodeType     (node.children[1], 'word'))      ? this.decorateTS(node.children[1] as SyntaxNodeType<'word'>) :
				(isSyntaxNodeSupertype(node.children[2], 'expression'),  this.decorateTS(node.children[2] as SyntaxNodeSupertype<'expression'>))
			),

			property_assign: (node) => (
				(isSyntaxNodeType(node.children[1], 'integer')) ? new AST.ASTNodeIndex(
					node as SyntaxNodeType<'property_assign'>,
					new AST.ASTNodeConstant(node.children[1]),
				) :
				(isSyntaxNodeType     (node.children[1], 'word'))      ? this.decorateTS(node.children[1] as SyntaxNodeType<'word'>) :
				(isSyntaxNodeSupertype(node.children[2], 'expression'),  this.decorateTS(node.children[2] as SyntaxNodeSupertype<'expression'>))
			),

			expression_compound: (node) => (
				(isSyntaxNodeType(node.children[1], 'property_access')) ? new AST.ASTNodeAccess(
					node as SyntaxNodeType<'expression_compound'>,
					DecoratorSolid.ACCESSORS.get(node.children[1].children[0].text as Punctuator)!,
					this.decorateTS(node.children[0] as SyntaxNodeSupertype<'expression'>),
					this.decorateTS(node.children[1] as SyntaxNodeType<'property_access'>),
				)
				: (isSyntaxNodeType(node.children[1], 'function_call'), new AST.ASTNodeCall(
					node as SyntaxNodeType<'expression_compound'>,
					this.decorateTS(node.children[0] as SyntaxNodeSupertype<'expression'>),
					(node.children[1] as SyntaxNodeType<'function_call'>).children
						.find((c): c is SyntaxNodeType<'generic_arguments'> => isSyntaxNodeType(c, 'generic_arguments'))?.children
						.filter((c): c is SyntaxNodeSupertype<'type'> => isSyntaxNodeSupertype(c, 'type'))
						.map((c) => this.decorateTS(c)) || [],
					(node.children[1] as SyntaxNodeType<'function_call'>).children
						.find((c): c is SyntaxNodeType<'function_arguments'> => isSyntaxNodeType(c, 'function_arguments'))!.children
						.filter((c): c is SyntaxNodeSupertype<'expression'> => isSyntaxNodeSupertype(c, 'expression'))
						.map((c) => this.decorateTS(c)),
				))
			),

			assignee: (node) => (node.children.length === 1)
				? new AST.ASTNodeVariable(node.children[0] as SyntaxNodeType<'identifier'>)
				: new AST.ASTNodeAccess(
					node as SyntaxNodeType<'assignee'>,
					Operator.DOT,
					this.decorateTS(node.children[0] as SyntaxNodeSupertype<'expression'>),
					this.decorateTS(node.children[1] as SyntaxNodeType<'property_assign'>),
				),

			expression_unary_symbol: (node) => (node.children[0].text === Punctuator.AFF) // `+a` is a no-op
				? this.decorateTS(node.children[1] as SyntaxNodeSupertype<'expression'>)
				: new AST.ASTNodeOperationUnary(
					node as SyntaxNodeType<'expression_unary_symbol'>,
					DecoratorSolid.OPERATORS_UNARY.get(node.children[0].text as Punctuator) as ValidOperatorUnary,
					this.decorateTS(node.children[1] as SyntaxNodeSupertype<'expression'>),
				),

			expression_exponential: (node) => new AST.ASTNodeOperationBinaryArithmetic(
				node as SyntaxNodeType<'expression_exponential'>,
				DecoratorSolid.OPERATORS_BINARY.get(node.children[1].text as Punctuator | Keyword)! as ValidOperatorArithmetic,
				this.decorateTS(node.children[0] as SyntaxNodeSupertype<'expression'>),
				this.decorateTS(node.children[2] as SyntaxNodeSupertype<'expression'>),
			),

			expression_multiplicative: (node) => new AST.ASTNodeOperationBinaryArithmetic(
				node as SyntaxNodeType<'expression_multiplicative'>,
				DecoratorSolid.OPERATORS_BINARY.get(node.children[1].text as Punctuator | Keyword)! as ValidOperatorArithmetic,
				this.decorateTS(node.children[0] as SyntaxNodeSupertype<'expression'>),
				this.decorateTS(node.children[2] as SyntaxNodeSupertype<'expression'>),
			),

			expression_additive: (node) => ((operator: Operator, operands: [AST.ASTNodeExpression, AST.ASTNodeExpression]) => (
				// `a - b` is syntax sugar for `a + -(b)`
				(operator === Operator.SUB) ? new AST.ASTNodeOperationBinaryArithmetic(
					node as SyntaxNodeType<'expression_additive'>,
					Operator.ADD,
					operands[0],
					new AST.ASTNodeOperationUnary(
						node.children[2] as SyntaxNodeSupertype<'expression'>,
						Operator.NEG,
						operands[1],
					),
				) :
				new AST.ASTNodeOperationBinaryArithmetic(
					node as SyntaxNodeType<'expression_additive'>,
					operator as ValidOperatorArithmetic,
					...operands,
				)
			))(DecoratorSolid.OPERATORS_BINARY.get(node.children[1].text as Punctuator | Keyword)!, [
				this.decorateTS(node.children[0] as SyntaxNodeSupertype<'expression'>),
				this.decorateTS(node.children[2] as SyntaxNodeSupertype<'expression'>),
			]),

			expression_comparative: (node) => ((operator: Operator, operands: [AST.ASTNodeExpression, AST.ASTNodeExpression]) => (
				// `a !< b` is syntax sugar for `!(a < b)`
				(operator === Operator.NLT) ? new AST.ASTNodeOperationUnary(
					node as SyntaxNodeType<'expression_comparative'>,
					Operator.NOT,
					new AST.ASTNodeOperationBinaryComparative(
						node.children[0] as SyntaxNodeSupertype<'expression'>,
						Operator.LT,
						...operands,
					),
				) :
				// `a !> b` is syntax sugar for `!(a > b)`
				(operator === Operator.NGT) ? new AST.ASTNodeOperationUnary(
					node as SyntaxNodeType<'expression_comparative'>,
					Operator.NOT,
					new AST.ASTNodeOperationBinaryComparative(
						node.children[0] as SyntaxNodeSupertype<'expression'>,
						Operator.GT,
						...operands,
					),
				) :
				// `a isnt b` is syntax sugar for `!(a is b)`
				(operator === Operator.ISNT) ? new AST.ASTNodeOperationUnary(
					node as SyntaxNodeType<'expression_comparative'>,
					Operator.NOT,
					new AST.ASTNodeOperationBinaryComparative(
						node.children[0] as SyntaxNodeSupertype<'expression'>,
						Operator.IS,
						...operands,
					),
				) :
				new AST.ASTNodeOperationBinaryComparative(
					node as SyntaxNodeType<'expression_comparative'>,
					operator as ValidOperatorComparative,
					...operands,
				)
			))(DecoratorSolid.OPERATORS_BINARY.get(node.children[1].text as Punctuator | Keyword)!, [
				this.decorateTS(node.children[0] as SyntaxNodeSupertype<'expression'>),
				this.decorateTS(node.children[2] as SyntaxNodeSupertype<'expression'>),
			]),

			expression_equality: (node) => ((operator: Operator, operands: [AST.ASTNodeExpression, AST.ASTNodeExpression]) => (
				// `a !== b` is syntax sugar for `!(a === b)`
				(operator === Operator.NID) ? new AST.ASTNodeOperationUnary(
					node as SyntaxNodeType<'expression_equality'>,
					Operator.NOT,
					new AST.ASTNodeOperationBinaryEquality(
						node.children[0] as SyntaxNodeSupertype<'expression'>,
						Operator.ID,
						...operands,
					),
				) :
				// `a != b` is syntax sugar for `!(a == b)`
				(operator === Operator.NEQ) ? new AST.ASTNodeOperationUnary(
					node as SyntaxNodeType<'expression_equality'>,
					Operator.NOT,
					new AST.ASTNodeOperationBinaryEquality(
						node.children[0] as SyntaxNodeSupertype<'expression'>,
						Operator.EQ,
						...operands,
					),
				) :
				new AST.ASTNodeOperationBinaryEquality(
					node as SyntaxNodeType<'expression_equality'>,
					operator as ValidOperatorEquality,
					...operands,
				)
			))(DecoratorSolid.OPERATORS_BINARY.get(node.children[1].text as Punctuator | Keyword)!, [
				this.decorateTS(node.children[0] as SyntaxNodeSupertype<'expression'>),
				this.decorateTS(node.children[2] as SyntaxNodeSupertype<'expression'>),
			]),

			expression_conjunctive: (node) => ((operator: Operator, operands: [AST.ASTNodeExpression, AST.ASTNodeExpression]) => (
				// `a !& b` is syntax sugar for `!(a && b)`
				(operator === Operator.NAND) ? new AST.ASTNodeOperationUnary(
					node as SyntaxNodeType<'expression_conjunctive'>,
					Operator.NOT,
					new AST.ASTNodeOperationBinaryLogical(
						node.children[0] as SyntaxNodeSupertype<'expression'>,
						Operator.AND,
						...operands,
					),
				) :
				new AST.ASTNodeOperationBinaryLogical(
					node as SyntaxNodeType<'expression_conjunctive'>,
					operator as ValidOperatorLogical,
					...operands,
				)
			))(DecoratorSolid.OPERATORS_BINARY.get(node.children[1].text as Punctuator | Keyword)!, [
				this.decorateTS(node.children[0] as SyntaxNodeSupertype<'expression'>),
				this.decorateTS(node.children[2] as SyntaxNodeSupertype<'expression'>),
			]),

			expression_disjunctive: (node) => ((operator: Operator, operands: [AST.ASTNodeExpression, AST.ASTNodeExpression]) => (
				// `a !| b` is syntax sugar for `!(a || b)`
				(operator === Operator.NOR) ? new AST.ASTNodeOperationUnary(
					node as SyntaxNodeType<'expression_disjunctive'>,
					Operator.NOT,
					new AST.ASTNodeOperationBinaryLogical(
						node.children[0] as SyntaxNodeSupertype<'expression'>,
						Operator.OR,
						...operands,
					),
				) :
				new AST.ASTNodeOperationBinaryLogical(
					node as SyntaxNodeType<'expression_disjunctive'>,
					operator as ValidOperatorLogical,
					...operands,
				)
			))(DecoratorSolid.OPERATORS_BINARY.get(node.children[1].text as Punctuator | Keyword)!, [
				this.decorateTS(node.children[0] as SyntaxNodeSupertype<'expression'>),
				this.decorateTS(node.children[2] as SyntaxNodeSupertype<'expression'>),
			]),

			expression_conditional: (node) => new AST.ASTNodeOperationTernary(
				node as SyntaxNodeType<'expression_conditional'>,
				Operator.COND,
				this.decorateTS(node.children[1] as SyntaxNodeSupertype<'expression'>),
				this.decorateTS(node.children[3] as SyntaxNodeSupertype<'expression'>),
				this.decorateTS(node.children[5] as SyntaxNodeSupertype<'expression'>),
			),

			/* ## Statements */
			declaration_type: (node) => new AST.ASTNodeDeclarationType(
				node as SyntaxNodeType<'declaration_type'>,
				new AST.ASTNodeTypeAlias(node.children[1] as SyntaxNodeType<'identifier'>),
				this.decorateTS(node.children[3] as SyntaxNodeSupertype<'type'>),
			),

			declaration_variable: (node) => new AST.ASTNodeDeclarationVariable(
				node as SyntaxNodeType<'declaration_variable'>,
				node.children.length === 8,
				new AST.ASTNodeVariable(((node.children.length === 7) ? node.children[1] : node.children[2]) as SyntaxNodeType<'identifier'>),
				((typenode: SyntaxNodeSupertype<'type'>): AST.ASTNodeType => (
					(isSyntaxNodeType(typenode, 'identifier'))        ? new AST.ASTNodeTypeAlias    (typenode) :
					(isSyntaxNodeType(typenode, 'primitive_literal')) ? new AST.ASTNodeTypeConstant (typenode) :
					this.decorateTS(typenode)
				))(((node.children.length === 7) ? node.children[3] : node.children[4]) as SyntaxNodeSupertype<'type'>),
				this.decorateTS(((node.children.length === 7) ? node.children[5] : node.children[6]) as SyntaxNodeSupertype<'expression'>),
			),

			statement_expression: (node) => new AST.ASTNodeStatementExpression(
				node as SyntaxNodeType<'statement_expression'>,
				(node.children.length === 2) ? this.decorateTS(node.children[0] as SyntaxNodeSupertype<'expression'>) : void 0,
			),

			statement_assignment: (node) => new AST.ASTNodeAssignment(
				node as SyntaxNodeType<'statement_assignment'>,
				this.decorateTS(node.children[0] as SyntaxNodeType<'assignee'>),
				this.decorateTS(node.children[2] as SyntaxNodeSupertype<'expression'>),
			),
		})).get(node.type)?.(node) || (() => {
			throw new TypeError(`Could not find type of parse node \`${ node.type }\`.`);
		})();
	}
}



export const DECORATOR: DecoratorSolid = new DecoratorSolid();<|MERGE_RESOLUTION|>--- conflicted
+++ resolved
@@ -229,7 +229,6 @@
 			);
 
 		} else if (node instanceof PARSENODE.ParseNodeTypeUnit) {
-<<<<<<< HEAD
 			return (node.children[0] instanceof ParseNode)
 				? (node.children[0] instanceof PARSENODE.ParseNodePrimitiveLiteral)
 					? new AST.ASTNodeTypeConstant(node.children[0].children[0] as TOKEN.TokenKeyword | TOKEN.TokenNumber | TOKEN.TokenString)
@@ -237,17 +236,6 @@
 				: (node.children[0] instanceof TOKEN.TokenKeyword)
 					? new AST.ASTNodeTypeConstant(node.children[0])
 					: new AST.ASTNodeTypeAlias(node.children[0] as TOKEN.TokenIdentifier);
-=======
-			return (node.children.length === 1)
-				? (node.children[0] instanceof ParseNode)
-					? (node.children[0] instanceof PARSENODE.ParseNodePrimitiveLiteral)
-						? new AST.ASTNodeTypeConstant(node.children[0].children[0] as TOKEN.TokenKeyword | TOKEN.TokenNumber | TOKEN.TokenString)
-						: this.decorate(node.children[0])
-					: (node.children[0] instanceof TOKEN.TokenKeyword)
-						? new AST.ASTNodeTypeConstant(node.children[0])
-						: new AST.ASTNodeTypeAlias(node.children[0] as TOKEN.TokenIdentifier)
-				: this.decorate(node.children[1]);
->>>>>>> 748892a1
 
 		} else if (node instanceof PARSENODE.ParseNodePropertyAccessType) {
 			return (
@@ -596,6 +584,7 @@
 	decorateTS(node: SyntaxNodeType<'expression_compound'>):                     AST.ASTNodeAccess | AST.ASTNodeCall;
 	decorateTS(node: SyntaxNodeType<'assignee'>):                                AST.ASTNodeVariable | AST.ASTNodeAccess;
 	decorateTS(node: SyntaxNodeType<'expression_unary_symbol'>):                 AST.ASTNodeExpression | AST.ASTNodeOperationUnary;
+	decorateTS(node: SyntaxNodeType<'expression_claim'>):                        AST.ASTNodeClaim;
 	decorateTS(node: SyntaxNodeType<'expression_exponential'>):                  AST.ASTNodeOperationBinaryArithmetic;
 	decorateTS(node: SyntaxNodeType<'expression_multiplicative'>):               AST.ASTNodeOperationBinaryArithmetic;
 	decorateTS(node: SyntaxNodeType<'expression_additive'>):                     AST.ASTNodeOperationBinaryArithmetic;
@@ -864,6 +853,12 @@
 					this.decorateTS(node.children[1] as SyntaxNodeSupertype<'expression'>),
 				),
 
+			expression_claim: (node) => new AST.ASTNodeClaim(
+				node as SyntaxNodeType<'expression_claim'>,
+				this.decorateTypeNode (node.children[1] as SyntaxNodeSupertype<'type'>),
+				this.decorateTS       (node.children[3] as SyntaxNodeSupertype<'expression'>),
+			),
+
 			expression_exponential: (node) => new AST.ASTNodeOperationBinaryArithmetic(
 				node as SyntaxNodeType<'expression_exponential'>,
 				DecoratorSolid.OPERATORS_BINARY.get(node.children[1].text as Punctuator | Keyword)! as ValidOperatorArithmetic,
@@ -1032,13 +1027,9 @@
 			declaration_variable: (node) => new AST.ASTNodeDeclarationVariable(
 				node as SyntaxNodeType<'declaration_variable'>,
 				node.children.length === 8,
-				new AST.ASTNodeVariable(((node.children.length === 7) ? node.children[1] : node.children[2]) as SyntaxNodeType<'identifier'>),
-				((typenode: SyntaxNodeSupertype<'type'>): AST.ASTNodeType => (
-					(isSyntaxNodeType(typenode, 'identifier'))        ? new AST.ASTNodeTypeAlias    (typenode) :
-					(isSyntaxNodeType(typenode, 'primitive_literal')) ? new AST.ASTNodeTypeConstant (typenode) :
-					this.decorateTS(typenode)
-				))(((node.children.length === 7) ? node.children[3] : node.children[4]) as SyntaxNodeSupertype<'type'>),
-				this.decorateTS(((node.children.length === 7) ? node.children[5] : node.children[6]) as SyntaxNodeSupertype<'expression'>),
+				new AST.ASTNodeVariable (((node.children.length === 7) ? node.children[1] : node.children[2]) as SyntaxNodeType<'identifier'>),
+				this.decorateTypeNode   (((node.children.length === 7) ? node.children[3] : node.children[4]) as SyntaxNodeSupertype<'type'>),
+				this.decorateTS         (((node.children.length === 7) ? node.children[5] : node.children[6]) as SyntaxNodeSupertype<'expression'>),
 			),
 
 			statement_expression: (node) => new AST.ASTNodeStatementExpression(
@@ -1055,6 +1046,14 @@
 			throw new TypeError(`Could not find type of parse node \`${ node.type }\`.`);
 		})();
 	}
+
+	private decorateTypeNode(typenode: SyntaxNodeSupertype<'type'>): AST.ASTNodeType {
+		return (
+			(isSyntaxNodeType(typenode, 'identifier'))        ? new AST.ASTNodeTypeAlias    (typenode) :
+			(isSyntaxNodeType(typenode, 'primitive_literal')) ? new AST.ASTNodeTypeConstant (typenode) :
+			this.decorateTS(typenode)
+		);
+	}
 }
 
 
