import type {SyntaxNode} from 'tree-sitter';
import {
	NonemptyArray,
	SolidConfig,
	CONFIG_DEFAULT,
	Punctuator,
	Keyword,
} from './package.js';
import {
	Validator,
} from './index.js';
import {
	SyntaxNodeType,
	isSyntaxNodeType,
	SyntaxNodeFamily,
	SyntaxNodeSupertype,
	isSyntaxNodeSupertype,
} from './utils-private.js';
import {
	Operator,
	ValidAccessOperator,
	ValidTypeOperator,
	ValidOperatorUnary,
	ValidOperatorArithmetic,
	ValidOperatorComparative,
	ValidOperatorEquality,
	ValidOperatorLogical,
} from './OperatorSolid.js';
import * as AST from './astnode-solid/index.js';



class DecoratorSolid {
	private static readonly ACCESSORS: ReadonlyMap<Punctuator, ValidAccessOperator> = new Map<Punctuator, ValidAccessOperator>([
		[Punctuator.DOT,      Operator.DOT],
		[Punctuator.OPTDOT,   Operator.OPTDOT],
		[Punctuator.CLAIMDOT, Operator.CLAIMDOT],
	]);
	private static readonly TYPEOPERATORS_UNARY: ReadonlyMap<Punctuator | Keyword, ValidTypeOperator> = new Map<Punctuator | Keyword, ValidTypeOperator>([
		[Punctuator.ORNULL,  Operator.ORNULL],
		[Punctuator.OREXCP,  Operator.OREXCP],
		[Keyword   .MUTABLE, Operator.MUTABLE],
	])
	private static readonly TYPEOPERATORS_BINARY: ReadonlyMap<Punctuator, ValidTypeOperator> = new Map<Punctuator, ValidTypeOperator>([
		[Punctuator.INTER, Operator.AND],
		[Punctuator.UNION, Operator.OR],
	])
	private static readonly OPERATORS_UNARY: ReadonlyMap<Punctuator, Operator> = new Map<Punctuator, Operator>([
		[Punctuator.NOT, Operator.NOT],
		[Punctuator.EMP, Operator.EMP],
		[Punctuator.AFF, Operator.AFF],
		[Punctuator.NEG, Operator.NEG],
	])
	private static readonly OPERATORS_BINARY: ReadonlyMap<Punctuator | Keyword, Operator> = new Map<Punctuator | Keyword, Operator>([
		[Punctuator.EXP,  Operator.EXP],
		[Punctuator.MUL,  Operator.MUL],
		[Punctuator.DIV,  Operator.DIV],
		[Punctuator.ADD,  Operator.ADD],
		[Punctuator.SUB,  Operator.SUB],
		[Punctuator.LT,   Operator.LT],
		[Punctuator.GT,   Operator.GT],
		[Punctuator.LE,   Operator.LE],
		[Punctuator.GE,   Operator.GE],
		[Punctuator.NLT,  Operator.NLT],
		[Punctuator.NGT,  Operator.NGT],
		[Keyword   .IS,   Operator.IS],
		[Keyword   .ISNT, Operator.ISNT],
		[Punctuator.ID,   Operator.ID],
		[Punctuator.NID,  Operator.NID],
		[Punctuator.EQ,   Operator.EQ],
		[Punctuator.NEQ,  Operator.NEQ],
		[Punctuator.AND,  Operator.AND],
		[Punctuator.NAND, Operator.NAND],
		[Punctuator.OR,   Operator.OR],
		[Punctuator.NOR,  Operator.NOR],
	])


<<<<<<< HEAD
	override decorate(node: PARSENODE.ParseNodeWord):             AST.ASTNodeKey;
	override decorate(node: PARSENODE.ParseNodePrimitiveLiteral): AST.ASTNodeConstant;
	override decorate(node:
		| PARSENODE.ParseNodeEntryType
		| PARSENODE.ParseNodeEntryType_Optional
	): AST.ASTNodeItemType;
	override decorate(node:
		| PARSENODE.ParseNodeEntryType_Named
		| PARSENODE.ParseNodeEntryType_Named_Optional
	): AST.ASTNodePropertyType;
	override decorate(node: PARSENODE.ParseNodeItemsType):          NonemptyArray<AST.ASTNodeItemType>;
	override decorate(node: PARSENODE.ParseNodePropertiesType):     NonemptyArray<AST.ASTNodePropertyType>;
	override decorate(node: PARSENODE.ParseNodeTypeTupleLiteral):   AST.ASTNodeTypeTuple;
	override decorate(node: PARSENODE.ParseNodeTypeRecordLiteral):  AST.ASTNodeTypeRecord;
	override decorate(node: PARSENODE.ParseNodeTypeHashLiteral):    AST.ASTNodeTypeHash;
	override decorate(node: PARSENODE.ParseNodeTypeMapLiteral):     AST.ASTNodeTypeMap;
	override decorate(node: PARSENODE.ParseNodeGenericArguments):   NonemptyArray<AST.ASTNodeType>;
	override decorate(node: PARSENODE.ParseNodePropertyAccessType): AST.ASTNodeIndexType | AST.ASTNodeKey;
	override decorate(node: PARSENODE.ParseNodeGenericCall):        NonemptyArray<AST.ASTNodeType>;
	override decorate(node:
		| PARSENODE.ParseNodeTypeUnit
		| PARSENODE.ParseNodeTypeCompound
		| PARSENODE.ParseNodeTypeUnarySymbol
		| PARSENODE.ParseNodeTypeUnaryKeyword
		| PARSENODE.ParseNodeTypeIntersection
		| PARSENODE.ParseNodeTypeUnion
		| PARSENODE.ParseNodeType
	): AST.ASTNodeType;
	override decorate(node: PARSENODE.ParseNodeStringTemplate$):          AST.ASTNodeTemplate;
	override decorate(node: PARSENODE.ParseNodeStringTemplate$__0__List): TemplatePartialType;
	override decorate(node: PARSENODE.ParseNodeProperty$):                AST.ASTNodeProperty;
	override decorate(node: PARSENODE.ParseNodeCase):                    AST.ASTNodeCase;
	override decorate(node: PARSENODE.ParseNodeTupleLiteral$):           AST.ASTNodeTuple;
	override decorate(node: PARSENODE.ParseNodeRecordLiteral$):          AST.ASTNodeRecord;
	override decorate(node: PARSENODE.ParseNodeSetLiteral):              AST.ASTNodeSet;
	override decorate(node: PARSENODE.ParseNodeMapLiteral):              AST.ASTNodeMap;
	override decorate(node: PARSENODE.ParseNodeFunctionArguments):       AST.ASTNodeExpression[];
	override decorate(node: PARSENODE.ParseNodePropertyAccess$):         AST.ASTNodeIndex | AST.ASTNodeKey | AST.ASTNodeExpression;
	override decorate(node: PARSENODE.ParseNodePropertyAssign):          AST.ASTNodeIndex | AST.ASTNodeKey | AST.ASTNodeExpression;
	override decorate(node: PARSENODE.ParseNodeFunctionCall):            [AST.ASTNodeType[], AST.ASTNodeExpression[]];
	override decorate(node: PARSENODE.ParseNodeAssignee):                AST.ASTNodeVariable | AST.ASTNodeAccess;
	override decorate(node:
		| PARSENODE.ParseNodeExpressionUnit$
		| PARSENODE.ParseNodeExpressionCompound$
		| PARSENODE.ParseNodeExpressionUnarySymbol$
		| PARSENODE.ParseNodeExpressionClaim$
		| PARSENODE.ParseNodeExpressionExponential$
		| PARSENODE.ParseNodeExpressionMultiplicative$
		| PARSENODE.ParseNodeExpressionAdditive$
		| PARSENODE.ParseNodeExpressionComparative$
		| PARSENODE.ParseNodeExpressionEquality$
		| PARSENODE.ParseNodeExpressionConjunctive$
		| PARSENODE.ParseNodeExpressionDisjunctive$
		| PARSENODE.ParseNodeExpression$
	): AST.ASTNodeExpression;
	override decorate(node: PARSENODE.ParseNodeExpressionConditional$): AST.ASTNodeOperationTernary;
	override decorate(node: PARSENODE.ParseNodeDeclarationType):       AST.ASTNodeDeclarationType;
	override decorate(node: PARSENODE.ParseNodeDeclarationVariable):   AST.ASTNodeDeclarationVariable;
	override decorate(node: PARSENODE.ParseNodeDeclaration):           AST.ASTNodeDeclaration;
	override decorate(node: PARSENODE.ParseNodeStatementExpression):   AST.ASTNodeStatementExpression;
	override decorate(node: PARSENODE.ParseNodeStatementAssignment):   AST.ASTNodeAssignment;
	override decorate(node: PARSENODE.ParseNodeStatement):             AST.ASTNodeStatement;
	override decorate(node: PARSENODE.ParseNodeGoal, config?: SolidConfig): AST.ASTNodeGoal;
	override decorate(node: ParseNode): DecoratorReturnType;
	override decorate(node: ParseNode, config: SolidConfig = CONFIG_DEFAULT): DecoratorReturnType {
		if (node instanceof PARSENODE.ParseNodeWord) {
			return new AST.ASTNodeKey(node.children[0] as TOKEN.TokenKeyword | TOKEN.TokenIdentifier);

		} else if (node instanceof PARSENODE.ParseNodePrimitiveLiteral) {
			return new AST.ASTNodeConstant(node.children[0] as TOKEN.TokenKeyword | TOKEN.TokenNumber | TOKEN.TokenString);

		} else if (node instanceof PARSENODE.ParseNodeEntryType) {
			return new AST.ASTNodeItemType(
				node,
				false,
				this.decorate(node.children[0]),
			);

		} else if (node instanceof PARSENODE.ParseNodeEntryType_Optional) {
			return new AST.ASTNodeItemType(
				node,
				true,
				this.decorate(node.children[1]),
			);

		} else if (node instanceof PARSENODE.ParseNodeEntryType_Named) {
			return new AST.ASTNodePropertyType(
				node,
				false,
				this.decorate(node.children[0]),
				this.decorate(node.children[2]),
			);

		} else if (node instanceof PARSENODE.ParseNodeEntryType_Named_Optional) {
			return new AST.ASTNodePropertyType(
				node,
				true,
				this.decorate(node.children[0]),
				this.decorate(node.children[2]),
			);

		} else if (node instanceof PARSENODE.ParseNodeItemsType) {
			return (node.children.length <= 2)
				? this.parseList<PARSENODE.ParseNodeEntryType | PARSENODE.ParseNodeEntryType_Optional, AST.ASTNodeItemType>(node.children[0])
				: [
					...this.parseList<PARSENODE.ParseNodeEntryType,          AST.ASTNodeItemType>(node.children[0] as PARSENODE.ParseNodeItemsType__0__List),
					...this.parseList<PARSENODE.ParseNodeEntryType_Optional, AST.ASTNodeItemType>(node.children[2]!),
				];

		} else if (node instanceof PARSENODE.ParseNodePropertiesType) {
			return this.parseList<PARSENODE.ParseNodeEntryType_Named | PARSENODE.ParseNodeEntryType_Named_Optional, AST.ASTNodePropertyType>(node.children[0]);

		} else if (node instanceof PARSENODE.ParseNodeTypeGrouped) {
			return this.decorate(node.children[1]);

		} else if (node instanceof PARSENODE.ParseNodeTypeTupleLiteral) {
			return new AST.ASTNodeTypeTuple(node, (node.children.length === 2) ? [] : this.decorate(
				node.children.find((c): c is PARSENODE.ParseNodeItemsType => c instanceof PARSENODE.ParseNodeItemsType)!
			));

		} else if (node instanceof PARSENODE.ParseNodeTypeRecordLiteral) {
			return new AST.ASTNodeTypeRecord(node, this.decorate(
				node.children.find((c): c is PARSENODE.ParseNodePropertiesType => c instanceof PARSENODE.ParseNodePropertiesType)!
			));

		} else if (node instanceof PARSENODE.ParseNodeTypeHashLiteral) {
			return new AST.ASTNodeTypeHash(node, this.decorate(node.children[2]));

		} else if (node instanceof PARSENODE.ParseNodeTypeMapLiteral) {
			return new AST.ASTNodeTypeMap(node, this.decorate(node.children[1]), this.decorate(node.children[3]));

		} else if (node instanceof PARSENODE.ParseNodeGenericArguments) {
			return this.parseList<PARSENODE.ParseNodeType, AST.ASTNodeType>(
				node.children.find((c): c is PARSENODE.ParseNodeGenericArguments__0__List => c instanceof PARSENODE.ParseNodeGenericArguments__0__List)!,
			);

		} else if (node instanceof PARSENODE.ParseNodeTypeUnit) {
			return (node.children[0] instanceof ParseNode)
				? (node.children[0] instanceof PARSENODE.ParseNodePrimitiveLiteral)
					? new AST.ASTNodeTypeConstant(node.children[0].children[0] as TOKEN.TokenKeyword | TOKEN.TokenNumber | TOKEN.TokenString)
					: this.decorate(node.children[0])
				: (node.children[0] instanceof TOKEN.TokenKeyword)
					? new AST.ASTNodeTypeConstant(node.children[0])
					: new AST.ASTNodeTypeAlias(node.children[0] as TOKEN.TokenIdentifier);

		} else if (node instanceof PARSENODE.ParseNodePropertyAccessType) {
			return (
				(node.children[1] instanceof TOKEN.TokenNumber) ? new AST.ASTNodeIndexType(node, new AST.ASTNodeTypeConstant(node.children[1])) :
				(node.children[1] instanceof TOKEN.TokenNumber,   this.decorate(node.children[1] as PARSENODE.ParseNodeWord))
			);

		} else if (node instanceof PARSENODE.ParseNodeGenericCall) {
			return this.decorate(node.children[1]);

		} else if (node instanceof PARSENODE.ParseNodeTypeCompound) {
			return (node.children.length === 1)
				? this.decorate(node.children[0])
				: (node.children[1] instanceof PARSENODE.ParseNodePropertyAccessType)
					? new AST.ASTNodeTypeAccess(node, this.decorate(node.children[0]), this.decorate(node.children[1]))
					: new AST.ASTNodeTypeCall  (node, this.decorate(node.children[0]), this.decorate(node.children[1]));

		} else if (node instanceof PARSENODE.ParseNodeTypeUnarySymbol) {
			return (
				(node.children.length === 1) ? this.decorate(node.children[0]) :
				(node.children.length === 2) ? new AST.ASTNodeTypeOperationUnary(
					node,
					DecoratorSolid.TYPEOPERATORS_UNARY.get(node.children[1].source as Punctuator)!,
					this.decorate(node.children[0]),
				) :
				(node.children[1].source === Punctuator.BRAK_OPN)
					? new AST.ASTNodeTypeList(
						node,
						this.decorate(node.children[0]),
						(node.children[2].source === Punctuator.BRAK_CLS) ? null : BigInt((node.children[2] as TOKEN.TokenNumber).cook())
					)
					: new AST.ASTNodeTypeSet(node, this.decorate(node.children[0]))
			);

		} else if (node instanceof PARSENODE.ParseNodeTypeUnaryKeyword) {
			return (node.children.length === 1)
				? this.decorate(node.children[0])
				: new AST.ASTNodeTypeOperationUnary(
					node,
					DecoratorSolid.TYPEOPERATORS_UNARY.get(node.children[0].source as Keyword)!,
					this.decorate(node.children[1]),
				);

		} else if (
			node instanceof PARSENODE.ParseNodeTypeIntersection ||
			node instanceof PARSENODE.ParseNodeTypeUnion
		) {
			return (node.children.length === 1)
				? this.decorate(node.children[0])
				: new AST.ASTNodeTypeOperationBinary(
					node,
					DecoratorSolid.TYPEOPERATORS_BINARY.get(node.children[1].source as Punctuator)!,
					this.decorate(node.children[0]),
					this.decorate(node.children[2]),
				);

		} else if (node instanceof PARSENODE.ParseNodeType) {
			return this.decorate(node.children[0])

		} else if (node instanceof PARSENODE.ParseNodeStringTemplate$) {
			return new AST.ASTNodeTemplate(node, [...node.children].flatMap((c) =>
				(c instanceof TOKEN.TokenTemplate) ? [new AST.ASTNodeConstant(c)] :
				(c instanceof PARSENODE.ParseNodeExpression$) ? [this.decorate(c)] :
				this.decorate(c as PARSENODE.ParseNodeStringTemplate$__0__List)
			));

		} else if (node instanceof PARSENODE.ParseNodeStringTemplate$__0__List) {
			return [...node.children].flatMap((c) =>
				(c instanceof TOKEN.TokenTemplate) ? [new AST.ASTNodeConstant(c)] :
				(c instanceof PARSENODE.ParseNodeExpression$) ? [this.decorate(c)] :
				this.decorate(c as PARSENODE.ParseNodeStringTemplate$__0__List)
			);

		} else if (node instanceof PARSENODE.ParseNodeProperty$) {
			return new AST.ASTNodeProperty(
				node,
				this.decorate(node.children[0]),
				this.decorate(node.children[2]),
			);

		} else if (node instanceof PARSENODE.ParseNodeCase) {
			return new AST.ASTNodeCase(
				node,
				this.decorate(node.children[0]),
				this.decorate(node.children[2]),
			);

		} else if (node instanceof PARSENODE.ParseNodeExpressionGrouped$) {
			return this.decorate(node.children[1]);

		} else if (node instanceof PARSENODE.ParseNodeTupleLiteral$) {
			return new AST.ASTNodeTuple(node, (node.children.length === 2) ? [] : this.parseList<PARSENODE.ParseNodeExpression, AST.ASTNodeExpression>(
				node.children.find((c) => c instanceof PARSENODE.ParseNodeTupleLiteral$__0__List) as PARSENODE.ParseNodeTupleLiteral$__0__List,
			));

		} else if (node instanceof PARSENODE.ParseNodeRecordLiteral$) {
			return new AST.ASTNodeRecord(node, this.parseList<PARSENODE.ParseNodeProperty, AST.ASTNodeProperty>(
				node.children.find((c) => c instanceof PARSENODE.ParseNodeRecordLiteral$__0__List) as PARSENODE.ParseNodeRecordLiteral$__0__List,
			));

		} else if (node instanceof PARSENODE.ParseNodeSetLiteral) {
			return new AST.ASTNodeSet(node, (node.children.length === 2) ? [] : this.parseList<PARSENODE.ParseNodeExpression, AST.ASTNodeExpression>(
				node.children.find((c): c is PARSENODE.ParseNodeTupleLiteral_Variable__0__List => c instanceof PARSENODE.ParseNodeTupleLiteral_Variable__0__List)!,
			));

		} else if (node instanceof PARSENODE.ParseNodeMapLiteral) {
			return new AST.ASTNodeMap(node, this.parseList<PARSENODE.ParseNodeCase, AST.ASTNodeCase>(
				node.children.find((c): c is PARSENODE.ParseNodeMapLiteral__0__List => c instanceof PARSENODE.ParseNodeMapLiteral__0__List)!,
			));

		} else if (node instanceof PARSENODE.ParseNodeFunctionArguments) {
			return (node.children.length === 2) ? [] : this.parseList<PARSENODE.ParseNodeExpression, AST.ASTNodeExpression>(
				node.children.find((c): c is PARSENODE.ParseNodeTupleLiteral_Variable__0__List => c instanceof PARSENODE.ParseNodeTupleLiteral_Variable__0__List)!,
			);

		} else if (node instanceof PARSENODE.ParseNodeExpressionUnit) {
			return this.decorate(node.children[0]);

		} else if (node instanceof PARSENODE.ParseNodeExpressionUnit_Variable) {
			return (node.children[0] instanceof ParseNode)
					? this.decorate(node.children[0])
					: new AST.ASTNodeVariable(node.children[0] as TOKEN.TokenIdentifier);

		} else if (
			   node instanceof PARSENODE.ParseNodePropertyAccess$
			|| node instanceof PARSENODE.ParseNodePropertyAssign
		) {
			return (
				(node.children[1] instanceof TOKEN.TokenNumber)       ? new AST.ASTNodeIndex(node, new AST.ASTNodeConstant(node.children[1])) :
				(node.children[1] instanceof PARSENODE.ParseNodeWord) ? this.decorate(node.children[1]) :
				this.decorate(node.children[2]!)
			);

		} else if (node instanceof PARSENODE.ParseNodeFunctionCall) {
			return (node.children.length === 2) ? [
				[],
				this.decorate(node.children[1]),
			] : [
				this.decorate(node.children[1]),
				this.decorate(node.children[2]),
			];

		} else if (node instanceof PARSENODE.ParseNodeExpressionCompound$) {
			return (node.children.length === 1)
				? this.decorate(node.children[0])
				: (node.children[1] instanceof PARSENODE.ParseNodePropertyAccess$)
					? new AST.ASTNodeAccess(node, DecoratorSolid.ACCESSORS.get(node.children[1].children[0].source as Punctuator)!, this.decorate(node.children[0]),    this.decorate(node.children[1]))
					: new AST.ASTNodeCall  (node,                                                                                   this.decorate(node.children[0]), ...this.decorate(node.children[1]));

		} else if (node instanceof PARSENODE.ParseNodeAssignee) {
			return (node.children.length === 1)
				? new AST.ASTNodeVariable(node.children[0] as TOKEN.TokenIdentifier)
				: new AST.ASTNodeAccess(
					node,
					Operator.DOT,
					this.decorate(node.children[0]),
					this.decorate(node.children[1]),
				);

		} else if (node instanceof PARSENODE.ParseNodeExpressionUnarySymbol$) {
			return (node.children.length === 1)
				? this.decorate(node.children[0])
				: (node.children[0].source === Punctuator.AFF) // `+a` is a no-op
					? this.decorate(node.children[1])
					: new AST.ASTNodeOperationUnary(
						node,
						DecoratorSolid.OPERATORS_UNARY.get(node.children[0].source as Punctuator) as ValidOperatorUnary,
						this.decorate(node.children[1]),
					);

		} else if (node instanceof PARSENODE.ParseNodeExpressionClaim$) {
			return (node.children.length === 1)
				? this.decorate(node.children[0])
				: new AST.ASTNodeClaim(node, this.decorate(node.children[1]), this.decorate(node.children[3]));

		} else if (
			   node instanceof PARSENODE.ParseNodeExpressionExponential$
			|| node instanceof PARSENODE.ParseNodeExpressionMultiplicative$
			|| node instanceof PARSENODE.ParseNodeExpressionAdditive$
			|| node instanceof PARSENODE.ParseNodeExpressionComparative$
			|| node instanceof PARSENODE.ParseNodeExpressionEquality$
			|| node instanceof PARSENODE.ParseNodeExpressionConjunctive$
			|| node instanceof PARSENODE.ParseNodeExpressionDisjunctive$
		) {
			if (node.children.length === 1) {
				return this.decorate(node.children[0])
			} else {
				const operator: Operator = DecoratorSolid.OPERATORS_BINARY.get(node.children[1].source as Punctuator | Keyword)!;
				const operands: [AST.ASTNodeExpression, AST.ASTNodeExpression] = [
					this.decorate(node.children[0]),
					this.decorate(node.children[2]),
				];
				return (
					   node instanceof PARSENODE.ParseNodeExpressionExponential$
					|| node instanceof PARSENODE.ParseNodeExpressionMultiplicative$
					|| node instanceof PARSENODE.ParseNodeExpressionAdditive$
				) ? (
					// `a - b` is syntax sugar for `a + -(b)`
					(operator === Operator.SUB) ? new AST.ASTNodeOperationBinaryArithmetic(
						node,
						Operator.ADD,
						operands[0],
						new AST.ASTNodeOperationUnary(
							node.children[2],
							Operator.NEG,
							operands[1],
						),
					) :
					new AST.ASTNodeOperationBinaryArithmetic(node, operator as ValidOperatorArithmetic, ...operands)

				) : (node instanceof PARSENODE.ParseNodeExpressionComparative$) ? (
					// `a !< b` is syntax sugar for `!(a < b)`
					(operator === Operator.NLT) ? new AST.ASTNodeOperationUnary(
						node,
						Operator.NOT,
						new AST.ASTNodeOperationBinaryComparative(node.children[0], Operator.LT, ...operands),
					) :
					// `a !> b` is syntax sugar for `!(a > b)`
					(operator === Operator.NGT) ? new AST.ASTNodeOperationUnary(
						node,
						Operator.NOT,
						new AST.ASTNodeOperationBinaryComparative(node.children[0], Operator.GT, ...operands),
					) :
					// `a isnt b` is syntax sugar for `!(a is b)`
					(operator === Operator.ISNT) ? new AST.ASTNodeOperationUnary(
						node,
						Operator.NOT,
						new AST.ASTNodeOperationBinaryComparative(node.children[0], Operator.IS, ...operands),
					) :
					new AST.ASTNodeOperationBinaryComparative(node, operator as ValidOperatorComparative, ...operands)

				) : (node instanceof PARSENODE.ParseNodeExpressionEquality$) ? (
					// `a !== b` is syntax sugar for `!(a === b)`
					(operator === Operator.NID) ? new AST.ASTNodeOperationUnary(
						node,
						Operator.NOT,
						new AST.ASTNodeOperationBinaryEquality(node.children[0], Operator.ID, ...operands),
					) :
					// `a != b` is syntax sugar for `!(a == b)`
					(operator === Operator.NEQ) ? new AST.ASTNodeOperationUnary(
						node,
						Operator.NOT,
						new AST.ASTNodeOperationBinaryEquality(node.children[0], Operator.EQ, ...operands),
					) :
					new AST.ASTNodeOperationBinaryEquality(node, operator as ValidOperatorEquality, ...operands)

				) : /* (
					   node instanceof PARSENODE.ParseNodeExpressionConjunctive$
					|| node instanceof PARSENODE.ParseNodeExpressionDisjunctive$
				) ? */ (
					// `a !& b` is syntax sugar for `!(a && b)`
					(operator === Operator.NAND) ? new AST.ASTNodeOperationUnary(
						node,
						Operator.NOT,
						new AST.ASTNodeOperationBinaryLogical(node.children[0], Operator.AND, ...operands),
					) :
					// `a !| b` is syntax sugar for `!(a || b)`
					(operator === Operator.NOR) ? new AST.ASTNodeOperationUnary(
						node,
						Operator.NOT,
						new AST.ASTNodeOperationBinaryLogical(node.children[0], Operator.OR, ...operands),
					) :
					new AST.ASTNodeOperationBinaryLogical(node, operator as ValidOperatorLogical, ...operands)
				)
			}

		} else if (node instanceof PARSENODE.ParseNodeExpressionConditional$) {
			return new AST.ASTNodeOperationTernary(
				node,
				Operator.COND,
				this.decorate(node.children[1]),
				this.decorate(node.children[3]),
				this.decorate(node.children[5]),
			);

		} else if (node instanceof PARSENODE.ParseNodeExpression$) {
			return this.decorate(node.children[0])

		} else if (node instanceof PARSENODE.ParseNodeDeclarationType) {
			return new AST.ASTNodeDeclarationType(
				node,
				new AST.ASTNodeTypeAlias(node.children[1] as TOKEN.TokenIdentifier),
				this.decorate(node.children[3]),
			);

		} else if (node instanceof PARSENODE.ParseNodeDeclarationVariable) {
			return new AST.ASTNodeDeclarationVariable(
				node,
				node.children.length === 8,
				new AST.ASTNodeVariable(((node.children.length === 7) ? node.children[1] : node.children[2]) as TOKEN.TokenIdentifier),
				this.decorate((node.children.length === 7) ? node.children[3] : node.children[4]),
				this.decorate((node.children.length === 7) ? node.children[5] : node.children[6]),
			);

		} else if (node instanceof PARSENODE.ParseNodeDeclaration) {
			return this.decorate(node.children[0]);

		} else if (node instanceof PARSENODE.ParseNodeStatementAssignment) {
			return new AST.ASTNodeAssignment(
				node,
				this.decorate(node.children[0]),
				this.decorate(node.children[2]),
			);

		} else if (node instanceof PARSENODE.ParseNodeStatementExpression) {
			return new AST.ASTNodeStatementExpression(node, (node.children.length === 2) ? this.decorate(node.children[0]) : void 0);

		} else if (node instanceof PARSENODE.ParseNodeStatement) {
			return this.decorate(node.children[0]);

		} else if (node instanceof PARSENODE.ParseNodeGoal) {
			return new AST.ASTNodeGoal(
				node,
				(node.children.length === 2) ? [] : this.parseList<PARSENODE.ParseNodeStatement, AST.ASTNodeStatement>(node.children[1]),
				config,
			);
		}
		throw new TypeError(`Could not find type of parse node \`${ node.constructor.name }\`.`);
	}

	decorateTS(node: SyntaxNodeType<'keyword_type'>):                              AST.ASTNodeTypeConstant;
	decorateTS(node: SyntaxNodeType<'identifier'>):                                AST.ASTNodeTypeAlias | AST.ASTNodeVariable;
	decorateTS(node: SyntaxNodeType<'word'>):                                      AST.ASTNodeKey;
	decorateTS(node: SyntaxNodeType<'primitive_literal'>):                         AST.ASTNodeTypeConstant | AST.ASTNodeConstant;
	decorateTS(node: SyntaxNodeFamily<'entry_type',        ['optional']>):         AST.ASTNodeItemType;
	decorateTS(node: SyntaxNodeFamily<'entry_type__named', ['optional']>):         AST.ASTNodePropertyType;
	decorateTS(node: SyntaxNodeType<'type_grouped'>):                              AST.ASTNodeType;
	decorateTS(node: SyntaxNodeType<'type_tuple_literal'>):                        AST.ASTNodeTypeTuple;
	decorateTS(node: SyntaxNodeType<'type_record_literal'>):                       AST.ASTNodeTypeRecord;
	decorateTS(node: SyntaxNodeType<'type_hash_literal'>):                         AST.ASTNodeTypeHash;
	decorateTS(node: SyntaxNodeType<'type_map_literal'>):                          AST.ASTNodeTypeMap;
	decorateTS(node: SyntaxNodeType<'property_access_type'>):                      AST.ASTNodeIndexType | AST.ASTNodeKey;
	decorateTS(node: SyntaxNodeType<'type_compound'>):                             AST.ASTNodeTypeAccess | AST.ASTNodeTypeCall;
	decorateTS(node: SyntaxNodeType<'type_unary_symbol'>):                         AST.ASTNodeTypeOperationUnary | AST.ASTNodeTypeList | AST.ASTNodeTypeSet;
	decorateTS(node: SyntaxNodeType<'type_unary_keyword'>):                        AST.ASTNodeTypeOperationUnary;
	decorateTS(node: SyntaxNodeType<'type_intersection'>):                         AST.ASTNodeTypeOperationBinary;
	decorateTS(node: SyntaxNodeType<'type_union'>):                                AST.ASTNodeTypeOperationBinary;
	decorateTS(node: SyntaxNodeSupertype<'type'>):                                 AST.ASTNodeType;
	decorateTS(node: SyntaxNodeFamily<'string_template', ['variable']>):           AST.ASTNodeTemplate;
	decorateTS(node: SyntaxNodeFamily<'property',        ['variable']>):           AST.ASTNodeProperty;
	decorateTS(node: SyntaxNodeType<'case'>):                                      AST.ASTNodeCase;
	decorateTS(node: SyntaxNodeFamily<'expression_grouped', ['variable']>):        AST.ASTNodeExpression;
	decorateTS(node: SyntaxNodeFamily<'tuple_literal',      ['variable']>):        AST.ASTNodeTuple;
	decorateTS(node: SyntaxNodeFamily<'record_literal',     ['variable']>):        AST.ASTNodeRecord;
	decorateTS(node: SyntaxNodeType<'set_literal'>):                               AST.ASTNodeSet;
	decorateTS(node: SyntaxNodeType<'map_literal'>):                               AST.ASTNodeMap;
	decorateTS(node: SyntaxNodeFamily<'property_access', ['variable']>):           AST.ASTNodeIndex | AST.ASTNodeKey | AST.ASTNodeExpression;
	decorateTS(node: SyntaxNodeType<'property_assign'>):                           AST.ASTNodeIndex | AST.ASTNodeKey | AST.ASTNodeExpression;
	decorateTS(node: SyntaxNodeFamily<'expression_compound', ['variable']>):       AST.ASTNodeAccess | AST.ASTNodeCall;
	decorateTS(node: SyntaxNodeType<'assignee'>):                                  AST.ASTNodeVariable | AST.ASTNodeAccess;
	decorateTS(node: SyntaxNodeFamily<'expression_unary_symbol',   ['variable']>): AST.ASTNodeExpression | AST.ASTNodeOperationUnary;
	decorateTS(node: SyntaxNodeFamily<'expression_claim',          ['variable']>): AST.ASTNodeClaim;
	decorateTS(node: SyntaxNodeFamily<'expression_exponential',    ['variable']>): AST.ASTNodeOperationBinaryArithmetic;
	decorateTS(node: SyntaxNodeFamily<'expression_multiplicative', ['variable']>): AST.ASTNodeOperationBinaryArithmetic;
	decorateTS(node: SyntaxNodeFamily<'expression_additive',       ['variable']>): AST.ASTNodeOperationBinaryArithmetic;
	decorateTS(node: SyntaxNodeFamily<'expression_comparative',    ['variable']>): AST.ASTNodeOperationUnary | AST.ASTNodeOperationBinaryComparative;
	decorateTS(node: SyntaxNodeFamily<'expression_equality',       ['variable']>): AST.ASTNodeOperationUnary | AST.ASTNodeOperationBinaryEquality;
	decorateTS(node: SyntaxNodeFamily<'expression_conjunctive',    ['variable']>): AST.ASTNodeOperationUnary | AST.ASTNodeOperationBinaryLogical;
	decorateTS(node: SyntaxNodeFamily<'expression_disjunctive',    ['variable']>): AST.ASTNodeOperationUnary | AST.ASTNodeOperationBinaryLogical;
	decorateTS(node: SyntaxNodeFamily<'expression_conditional',    ['variable']>): AST.ASTNodeOperationTernary;
	decorateTS(node: SyntaxNodeSupertype<'expression'>):                           AST.ASTNodeExpression;
	decorateTS(node: SyntaxNodeType<'declaration_type'>):                          AST.ASTNodeDeclarationType;
	decorateTS(node: SyntaxNodeType<'declaration_variable'>):                      AST.ASTNodeDeclarationVariable;
	decorateTS(node: SyntaxNodeSupertype<'declaration'>):                          AST.ASTNodeDeclaration;
	decorateTS(node: SyntaxNodeType<'statement_expression'>):                      AST.ASTNodeStatementExpression;
	decorateTS(node: SyntaxNodeType<'statement_assignment'>):                      AST.ASTNodeAssignment;
	decorateTS(node: SyntaxNodeSupertype<'statement'>):                            AST.ASTNodeStatement;
	decorateTS(node: SyntaxNodeType<'source_file'>, config?: SolidConfig):         AST.ASTNodeGoal;
=======
	decorateTS(node: SyntaxNodeType<'keyword_type'>):                            AST.ASTNodeTypeConstant;
	decorateTS(node: SyntaxNodeType<'identifier'>):                              AST.ASTNodeTypeAlias | AST.ASTNodeVariable;
	decorateTS(node: SyntaxNodeType<'word'>):                                    AST.ASTNodeKey;
	decorateTS(node: SyntaxNodeType<'primitive_literal'>):                       AST.ASTNodeTypeConstant | AST.ASTNodeConstant;
	decorateTS(node: SyntaxNodeType<`entry_type${ '' | '__optional' }`>):        AST.ASTNodeItemType;
	decorateTS(node: SyntaxNodeType<`entry_type__named${ '' | '__optional' }`>): AST.ASTNodePropertyType;
	decorateTS(node: SyntaxNodeType<'type_grouped'>):                            AST.ASTNodeType;
	decorateTS(node: SyntaxNodeType<'type_tuple_literal'>):                      AST.ASTNodeTypeTuple;
	decorateTS(node: SyntaxNodeType<'type_record_literal'>):                     AST.ASTNodeTypeRecord;
	decorateTS(node: SyntaxNodeType<'type_hash_literal'>):                       AST.ASTNodeTypeHash;
	decorateTS(node: SyntaxNodeType<'type_map_literal'>):                        AST.ASTNodeTypeMap;
	decorateTS(node: SyntaxNodeType<'property_access_type'>):                    AST.ASTNodeIndexType | AST.ASTNodeKey;
	decorateTS(node: SyntaxNodeType<'type_compound'>):                           AST.ASTNodeTypeAccess | AST.ASTNodeTypeCall;
	decorateTS(node: SyntaxNodeType<'type_unary_symbol'>):                       AST.ASTNodeTypeOperationUnary | AST.ASTNodeTypeList | AST.ASTNodeTypeSet;
	decorateTS(node: SyntaxNodeType<'type_unary_keyword'>):                      AST.ASTNodeTypeOperationUnary;
	decorateTS(node: SyntaxNodeType<'type_intersection'>):                       AST.ASTNodeTypeOperationBinary;
	decorateTS(node: SyntaxNodeType<'type_union'>):                              AST.ASTNodeTypeOperationBinary;
	decorateTS(node: SyntaxNodeSupertype<'type'>):                               AST.ASTNodeType;
	decorateTS(node: SyntaxNodeType<'string_template'>):                         AST.ASTNodeTemplate;
	decorateTS(node: SyntaxNodeType<'property'>):                                AST.ASTNodeProperty;
	decorateTS(node: SyntaxNodeType<'case'>):                                    AST.ASTNodeCase;
	decorateTS(node: SyntaxNodeType<'expression_grouped'>):                      AST.ASTNodeExpression;
	decorateTS(node: SyntaxNodeType<'tuple_literal'>):                           AST.ASTNodeTuple;
	decorateTS(node: SyntaxNodeType<'record_literal'>):                          AST.ASTNodeRecord;
	decorateTS(node: SyntaxNodeType<'set_literal'>):                             AST.ASTNodeSet;
	decorateTS(node: SyntaxNodeType<'map_literal'>):                             AST.ASTNodeMap;
	decorateTS(node: SyntaxNodeType<'property_access'>):                         AST.ASTNodeIndex | AST.ASTNodeKey | AST.ASTNodeExpression;
	decorateTS(node: SyntaxNodeType<'property_assign'>):                         AST.ASTNodeIndex | AST.ASTNodeKey | AST.ASTNodeExpression;
	decorateTS(node: SyntaxNodeType<'expression_compound'>):                     AST.ASTNodeAccess | AST.ASTNodeCall;
	decorateTS(node: SyntaxNodeType<'assignee'>):                                AST.ASTNodeVariable | AST.ASTNodeAccess;
	decorateTS(node: SyntaxNodeType<'expression_unary_symbol'>):                 AST.ASTNodeExpression | AST.ASTNodeOperationUnary;
	decorateTS(node: SyntaxNodeType<'expression_claim'>):                        AST.ASTNodeClaim;
	decorateTS(node: SyntaxNodeType<'expression_exponential'>):                  AST.ASTNodeOperationBinaryArithmetic;
	decorateTS(node: SyntaxNodeType<'expression_multiplicative'>):               AST.ASTNodeOperationBinaryArithmetic;
	decorateTS(node: SyntaxNodeType<'expression_additive'>):                     AST.ASTNodeOperationBinaryArithmetic;
	decorateTS(node: SyntaxNodeType<'expression_comparative'>):                  AST.ASTNodeOperationUnary | AST.ASTNodeOperationBinaryComparative;
	decorateTS(node: SyntaxNodeType<'expression_equality'>):                     AST.ASTNodeOperationUnary | AST.ASTNodeOperationBinaryEquality;
	decorateTS(node: SyntaxNodeType<'expression_conjunctive'>):                  AST.ASTNodeOperationUnary | AST.ASTNodeOperationBinaryLogical;
	decorateTS(node: SyntaxNodeType<'expression_disjunctive'>):                  AST.ASTNodeOperationUnary | AST.ASTNodeOperationBinaryLogical;
	decorateTS(node: SyntaxNodeType<'expression_conditional'>):                  AST.ASTNodeOperationTernary;
	decorateTS(node: SyntaxNodeSupertype<'expression'>):                         AST.ASTNodeExpression;
	decorateTS(node: SyntaxNodeType<'declaration_type'>):                        AST.ASTNodeDeclarationType;
	decorateTS(node: SyntaxNodeType<'declaration_variable'>):                    AST.ASTNodeDeclarationVariable;
	decorateTS(node: SyntaxNodeSupertype<'declaration'>):                        AST.ASTNodeDeclaration;
	decorateTS(node: SyntaxNodeType<'statement_expression'>):                    AST.ASTNodeStatementExpression;
	decorateTS(node: SyntaxNodeType<'statement_assignment'>):                    AST.ASTNodeAssignment;
	decorateTS(node: SyntaxNodeSupertype<'statement'>):                          AST.ASTNodeStatement;
	decorateTS(node: SyntaxNodeType<'source_file'>, config?: SolidConfig):       AST.ASTNodeGoal;
>>>>>>> 7d979f7f
	decorateTS(node: SyntaxNode): AST.ASTNodeSolid;
	decorateTS(node: SyntaxNode, config: SolidConfig = CONFIG_DEFAULT): AST.ASTNodeSolid {
		const decorators: Map<string | RegExp, (node: SyntaxNode) => AST.ASTNodeSolid> = new Map<string | RegExp, (node: SyntaxNode) => AST.ASTNodeSolid>([
			['source_file', (node) => new AST.ASTNodeGoal(
				node as SyntaxNodeType<'source_file'>,
				node.children
					.filter((c): c is SyntaxNodeSupertype<'statement'> => isSyntaxNodeSupertype(c, 'statement'))
					.map((c) => this.decorateTS(c)),
				config,
			)],

			/* # TERMINALS */
			['keyword_type', (node) => new AST.ASTNodeTypeConstant(node as SyntaxNodeType<'keyword_type'>)],

			['identifier', (node) => (
				(isSyntaxNodeSupertype(node.parent!, 'type'))      || isSyntaxNodeType(node.parent!, /^(entry_type(__named)?(__optional)?|generic_arguments|declaration_type)$/)                                                            ? new AST.ASTNodeTypeAlias (node as SyntaxNodeType<'identifier'>) :
				(isSyntaxNodeSupertype(node.parent!, 'expression') || isSyntaxNodeType(node.parent!, /^(property|case|function_arguments|property_access|property_assign|declaration_variable|statement_expression|statement_assignment)$/),  new AST.ASTNodeVariable  (node as SyntaxNodeType<'identifier'>))
			)],

			/* # PRODUCTIONS */
			['word', (node) => new AST.ASTNodeKey(node as SyntaxNodeType<'word'>)],

			['primitive_literal', (node) => (
				(isSyntaxNodeSupertype(node.parent!, 'type'))      || isSyntaxNodeType(node.parent!, /^(entry_type(__named)?(__optional)?|generic_arguments|declaration_type)$/)                                                            ? new AST.ASTNodeTypeConstant (node as SyntaxNodeType<'primitive_literal'>) :
				(isSyntaxNodeSupertype(node.parent!, 'expression') || isSyntaxNodeType(node.parent!, /^(property|case|function_arguments|property_access|property_assign|declaration_variable|statement_expression|statement_assignment)$/),  new AST.ASTNodeConstant     (node as SyntaxNodeType<'primitive_literal'>))
			)],

			/* ## Types */
			['entry_type', (node) => new AST.ASTNodeItemType(
				node as SyntaxNodeType<'entry_type'>,
				false,
				this.decorateTS(node.children[0] as SyntaxNodeSupertype<'type'>),
			)],

			['entry_type__optional', (node) => new AST.ASTNodeItemType(
				node as SyntaxNodeType<'entry_type__optional'>,
				true,
				this.decorateTS(node.children[1] as SyntaxNodeSupertype<'type'>),
			)],

			['entry_type__named', (node) => new AST.ASTNodePropertyType(
				node as SyntaxNodeType<'entry_type__named'>,
				false,
				this.decorateTS(node.children[0] as SyntaxNodeType<'word'>),
				this.decorateTS(node.children[2] as SyntaxNodeSupertype<'type'>),
			)],

			['entry_type__named__optional', (node) => new AST.ASTNodePropertyType(
				node as SyntaxNodeType<'entry_type__named__optional'>,
				true,
				this.decorateTS(node.children[0] as SyntaxNodeType<'word'>),
				this.decorateTS(node.children[2] as SyntaxNodeSupertype<'type'>),
			)],

			['type_grouped', (node) => this.decorateTS(node.children[1] as SyntaxNodeSupertype<'type'>)],

			['type_tuple_literal', (node) => new AST.ASTNodeTypeTuple(
				node as SyntaxNodeType<'type_tuple_literal'>,
				node.children
					.filter((c): c is SyntaxNodeType<'entry_type' | 'entry_type__optional'> => isSyntaxNodeType(c, /^entry_type(__optional)?$/))
					.map((c) => this.decorateTS(c)),
			)],

			['type_record_literal', (node) => new AST.ASTNodeTypeRecord(
				node as SyntaxNodeType<'type_record_literal'>,
				node.children
					.filter((c): c is SyntaxNodeType<'entry_type__named' | 'entry_type__named__optional'> => isSyntaxNodeType(c, /^entry_type__named(__optional)?$/))
					.map((c) => this.decorateTS(c)) as NonemptyArray<AST.ASTNodePropertyType>,
			)],

			['type_hash_literal', (node) => new AST.ASTNodeTypeHash(
				node as SyntaxNodeType<'type_hash_literal'>,
				this.decorateTS(node.children[2] as SyntaxNodeSupertype<'type'>),
			)],

			['type_map_literal', (node) => new AST.ASTNodeTypeMap(
				node as SyntaxNodeType<'type_map_literal'>,
				this.decorateTS(node.children[1] as SyntaxNodeSupertype<'type'>),
				this.decorateTS(node.children[3] as SyntaxNodeSupertype<'type'>),
			)],

			['property_access_type', (node) => (
				(isSyntaxNodeType(node.children[1], 'integer')) ? new AST.ASTNodeIndexType(
					node as SyntaxNodeType<'property_access_type'>,
					new AST.ASTNodeTypeConstant(node.children[1]),
				) :
				(isSyntaxNodeType(node.children[1], 'word'), this.decorateTS(node.children[1] as SyntaxNodeType<'word'>))
			)],

			['type_compound', (node) => (
				(isSyntaxNodeType(node.children[1], 'property_access_type')) ? new AST.ASTNodeTypeAccess(
					node as SyntaxNodeType<'type_compound'>,
					this.decorateTS(node.children[0] as SyntaxNodeSupertype<'type'>),
					this.decorateTS(node.children[1] as SyntaxNodeType<'property_access_type'>),
				) :
				(isSyntaxNodeType(node.children[1], 'generic_call'), new AST.ASTNodeTypeCall(
					node as SyntaxNodeType<'type_compound'>,
					this.decorateTS(node.children[0] as SyntaxNodeSupertype<'type'>),
					((node.children[1] as SyntaxNodeType<'generic_call'>).children[1] as SyntaxNodeType<'generic_arguments'>).children
						.filter((c): c is SyntaxNodeSupertype<'type'> => isSyntaxNodeSupertype(c, 'type'))
						.map((c) => this.decorateTS(c)) as NonemptyArray<AST.ASTNodeType>,
				))
			)],

			['type_unary_symbol', (node) => (
				(node.children.length === 2) ? new AST.ASTNodeTypeOperationUnary(
					node as SyntaxNodeType<'type_unary_symbol'>,
					DecoratorSolid.TYPEOPERATORS_UNARY.get(node.children[1].text as Punctuator)!,
					this.decorateTS(node.children[0] as SyntaxNodeSupertype<'type'>),
				) :
				(node.children.length > 2, (node.children[1].text === Punctuator.BRAK_OPN)
					? new AST.ASTNodeTypeList(
						node as SyntaxNodeType<'type_unary_symbol'>,
						this.decorateTS(node.children[0] as SyntaxNodeSupertype<'type'>),
						(node.children[2].text === Punctuator.BRAK_CLS)
							? null
							: BigInt(Validator.cookTokenNumber(node.children[2].text, { // TODO: add field `Decorator#config`
								...CONFIG_DEFAULT,
								languageFeatures: {
									...CONFIG_DEFAULT.languageFeatures,
									integerRadices:    true,
									numericSeparators: true,
								},
							})[0])
					)
					: new AST.ASTNodeTypeSet(
						node as SyntaxNodeType<'type_unary_symbol'>,
						this.decorateTS(node.children[0] as SyntaxNodeSupertype<'type'>),
					)
				)
			)],

			['type_unary_keyword', (node) => new AST.ASTNodeTypeOperationUnary(
				node as SyntaxNodeType<'type_unary_keyword'>,
				DecoratorSolid.TYPEOPERATORS_UNARY.get(node.children[0].text as Keyword)!,
				this.decorateTS(node.children[1] as SyntaxNodeSupertype<'type'>),
			)],

			['type_intersection', (node) => new AST.ASTNodeTypeOperationBinary(
				node as SyntaxNodeType<'type_intersection'>,
				DecoratorSolid.TYPEOPERATORS_BINARY.get(node.children[1].text as Punctuator)!,
				this.decorateTS(node.children[0] as SyntaxNodeSupertype<'type'>),
				this.decorateTS(node.children[2] as SyntaxNodeSupertype<'type'>),
			)],

			['type_union', (node) => new AST.ASTNodeTypeOperationBinary(
				node as SyntaxNodeType<'type_union'>,
				DecoratorSolid.TYPEOPERATORS_BINARY.get(node.children[1].text as Punctuator)!,
				this.decorateTS(node.children[0] as SyntaxNodeSupertype<'type'>),
				this.decorateTS(node.children[2] as SyntaxNodeSupertype<'type'>),
			)],

			/* ## Expressions */
			[/^string_template(__variable)?$/, (node) => new AST.ASTNodeTemplate(
				node as SyntaxNodeFamily<'string_template', ['variable']>,
				node.children.map((c) => (isSyntaxNodeType(c, /^template_(full|head|middle|tail)$/))
					? new AST.ASTNodeConstant(c as SyntaxNodeType<`template_${ 'full' | 'head' | 'middle' | 'tail' }`>)
					: this.decorateTS(c as SyntaxNodeSupertype<'expression'>)
				),
			)],

			[/^property(__variable)?$/, (node) => new AST.ASTNodeProperty(
				node as SyntaxNodeFamily<'property', ['variable']>,
				this.decorateTS(node.children[0] as SyntaxNodeType<'word'>),
				this.decorateTS(node.children[2] as SyntaxNodeSupertype<'expression'>),
			)],

			['case', (node) => new AST.ASTNodeCase(
				node as SyntaxNodeType<'case'>,
				this.decorateTS(node.children[0] as SyntaxNodeSupertype<'expression'>),
				this.decorateTS(node.children[2] as SyntaxNodeSupertype<'expression'>),
			)],

			[/^expression_grouped(__variable)?$/, (node) => this.decorateTS(node.children[1] as SyntaxNodeSupertype<'expression'>)],

			[/^tuple_literal(__variable)?$/, (node) => new AST.ASTNodeTuple(
				node as SyntaxNodeFamily<'tuple_literal', ['variable']>,
				node.children
					.filter((c): c is SyntaxNodeSupertype<'expression'> => isSyntaxNodeSupertype(c, 'expression'))
					.map((c) => this.decorateTS(c)),
			)],

			[/^record_literal(__variable)?$/, (node) => new AST.ASTNodeRecord(
				node as SyntaxNodeFamily<'record_literal', ['variable']>,
				node.children
					.filter((c): c is SyntaxNodeFamily<'property', ['variable']> => isSyntaxNodeType(c, /^property(__variable)?$/))
					.map((c) => this.decorateTS(c)) as NonemptyArray<AST.ASTNodeProperty>,
			)],

			['set_literal', (node) => new AST.ASTNodeSet(
				node as SyntaxNodeType<'set_literal'>,
				node.children
					.filter((c): c is SyntaxNodeSupertype<'expression'> => isSyntaxNodeSupertype(c, 'expression'))
					.map((c) => this.decorateTS(c)),
			)],

			['map_literal', (node) => new AST.ASTNodeMap(
				node as SyntaxNodeType<'map_literal'>,
				node.children
					.filter((c): c is SyntaxNodeType<'case'> => isSyntaxNodeType(c, 'case'))
					.map((c) => this.decorateTS(c)) as NonemptyArray<AST.ASTNodeCase>,
			)],

			[/^property_access(__variable)?$/, (node) => (
				(isSyntaxNodeType(node.children[1], 'integer')) ? new AST.ASTNodeIndex(
					node as SyntaxNodeFamily<'property_access', ['variable']>,
					new AST.ASTNodeConstant(node.children[1]),
				) :
				(isSyntaxNodeType     (node.children[1], 'word'))      ? this.decorateTS(node.children[1] as SyntaxNodeType<'word'>) :
				(isSyntaxNodeSupertype(node.children[2], 'expression'),  this.decorateTS(node.children[2] as SyntaxNodeSupertype<'expression'>))
			)],

			['property_assign', (node) => (
				(isSyntaxNodeType(node.children[1], 'integer')) ? new AST.ASTNodeIndex(
					node as SyntaxNodeType<'property_assign'>,
					new AST.ASTNodeConstant(node.children[1]),
				) :
				(isSyntaxNodeType     (node.children[1], 'word'))      ? this.decorateTS(node.children[1] as SyntaxNodeType<'word'>) :
				(isSyntaxNodeSupertype(node.children[2], 'expression'),  this.decorateTS(node.children[2] as SyntaxNodeSupertype<'expression'>))
			)],

			[/^expression_compound(__variable)?$/, (node) => (
				(isSyntaxNodeType(node.children[1], /^property_access(__variable)?$/)) ? new AST.ASTNodeAccess(
					node as SyntaxNodeFamily<'expression_compound', ['variable']>,
					DecoratorSolid.ACCESSORS.get(node.children[1].children[0].text as Punctuator)!,
					this.decorateTS(node.children[0] as SyntaxNodeSupertype<'expression'>),
					this.decorateTS(node.children[1] as SyntaxNodeFamily<'property_access', ['variable']>),
				)
				: (isSyntaxNodeType(node.children[1], 'function_call'), ((
					node: SyntaxNodeType<'expression_compound__variable'>,
					function_call_children: SyntaxNode[],
				) => new AST.ASTNodeCall(
					node,
					this.decorateTS(node.children[0] as SyntaxNodeSupertype<'expression'>),
					function_call_children
						.find((c): c is SyntaxNodeType<'generic_arguments'> => isSyntaxNodeType(c, 'generic_arguments'))?.children
						.filter((c): c is SyntaxNodeSupertype<'type'> => isSyntaxNodeSupertype(c, 'type'))
						.map((c) => this.decorateTS(c)) || [],
					function_call_children
						.find((c): c is SyntaxNodeType<'function_arguments'> => isSyntaxNodeType(c, 'function_arguments'))!.children
						.filter((c): c is SyntaxNodeSupertype<'expression'> => isSyntaxNodeSupertype(c, 'expression'))
						.map((c) => this.decorateTS(c)),
				))(
					node as SyntaxNodeType<'expression_compound__variable'>,
					(node.children[1] as SyntaxNodeType<'function_call'>).children,
				))
			)],

			['assignee', (node) => (node.children.length === 1)
				? new AST.ASTNodeVariable(node.children[0] as SyntaxNodeType<'identifier'>)
				: new AST.ASTNodeAccess(
					node as SyntaxNodeType<'assignee'>,
					Operator.DOT,
					this.decorateTS(node.children[0] as SyntaxNodeSupertype<'expression'>),
					this.decorateTS(node.children[1] as SyntaxNodeType<'property_assign'>),
				)],

			[/^expression_unary_symbol(__variable)?$/, (node) => (node.children[0].text === Punctuator.AFF) // `+a` is a no-op
				? this.decorateTS(node.children[1] as SyntaxNodeSupertype<'expression'>)
				: new AST.ASTNodeOperationUnary(
					node as SyntaxNodeFamily<'expression_unary_symbol', ['variable']>,
					DecoratorSolid.OPERATORS_UNARY.get(node.children[0].text as Punctuator) as ValidOperatorUnary,
					this.decorateTS(node.children[1] as SyntaxNodeSupertype<'expression'>),
				)],

			[/^expression_claim(__variable)?$/, (node) => new AST.ASTNodeClaim(
				node as SyntaxNodeFamily<'expression_claim', ['variable']>,
				this.decorateTypeNode (node.children[1] as SyntaxNodeSupertype<'type'>),
				this.decorateTS       (node.children[3] as SyntaxNodeSupertype<'expression'>),
			)],

			[/^expression_exponential(__variable)?$/, (node) => new AST.ASTNodeOperationBinaryArithmetic(
				node as SyntaxNodeFamily<'expression_exponential', ['variable']>,
				DecoratorSolid.OPERATORS_BINARY.get(node.children[1].text as Punctuator | Keyword)! as ValidOperatorArithmetic,
				this.decorateTS(node.children[0] as SyntaxNodeSupertype<'expression'>),
				this.decorateTS(node.children[2] as SyntaxNodeSupertype<'expression'>),
			)],

			[/^expression_multiplicative(__variable)?$/, (node) => new AST.ASTNodeOperationBinaryArithmetic(
				node as SyntaxNodeFamily<'expression_multiplicative', ['variable']>,
				DecoratorSolid.OPERATORS_BINARY.get(node.children[1].text as Punctuator | Keyword)! as ValidOperatorArithmetic,
				this.decorateTS(node.children[0] as SyntaxNodeSupertype<'expression'>),
				this.decorateTS(node.children[2] as SyntaxNodeSupertype<'expression'>),
			)],

			[/^expression_additive(__variable)?$/, (node) => ((
				node: SyntaxNodeFamily<'expression_additive', ['variable']>,
				operator: Operator,
				operands: [AST.ASTNodeExpression, AST.ASTNodeExpression],
			) => (
				// `a - b` is syntax sugar for `a + -(b)`
				(operator === Operator.SUB) ? new AST.ASTNodeOperationBinaryArithmetic(
					node,
					Operator.ADD,
					operands[0],
					new AST.ASTNodeOperationUnary(
						node.children[2] as SyntaxNodeSupertype<'expression'>,
						Operator.NEG,
						operands[1],
					),
				) :
				new AST.ASTNodeOperationBinaryArithmetic(
					node,
					operator as ValidOperatorArithmetic,
					...operands,
				)
			))(
				node as SyntaxNodeFamily<'expression_additive', ['variable']>,
				DecoratorSolid.OPERATORS_BINARY.get(node.children[1].text as Punctuator | Keyword)!,
				[
					this.decorateTS(node.children[0] as SyntaxNodeSupertype<'expression'>),
					this.decorateTS(node.children[2] as SyntaxNodeSupertype<'expression'>),
				],
			)],

			[/^expression_comparative(__variable)?$/, (node) => ((
				node: SyntaxNodeFamily<'expression_comparative', ['variable']>,
				operator: Operator,
				operands: [AST.ASTNodeExpression, AST.ASTNodeExpression],
			) => (
				// `a !< b` is syntax sugar for `!(a < b)`
				(operator === Operator.NLT) ? new AST.ASTNodeOperationUnary(
					node,
					Operator.NOT,
					new AST.ASTNodeOperationBinaryComparative(
						node.children[0] as SyntaxNodeSupertype<'expression'>,
						Operator.LT,
						...operands,
					),
				) :
				// `a !> b` is syntax sugar for `!(a > b)`
				(operator === Operator.NGT) ? new AST.ASTNodeOperationUnary(
					node,
					Operator.NOT,
					new AST.ASTNodeOperationBinaryComparative(
						node.children[0] as SyntaxNodeSupertype<'expression'>,
						Operator.GT,
						...operands,
					),
				) :
				// `a isnt b` is syntax sugar for `!(a is b)`
				(operator === Operator.ISNT) ? new AST.ASTNodeOperationUnary(
					node,
					Operator.NOT,
					new AST.ASTNodeOperationBinaryComparative(
						node.children[0] as SyntaxNodeSupertype<'expression'>,
						Operator.IS,
						...operands,
					),
				) :
				new AST.ASTNodeOperationBinaryComparative(
					node,
					operator as ValidOperatorComparative,
					...operands,
				)
			))(
				node as SyntaxNodeFamily<'expression_comparative', ['variable']>,
				DecoratorSolid.OPERATORS_BINARY.get(node.children[1].text as Punctuator | Keyword)!,
				[
					this.decorateTS(node.children[0] as SyntaxNodeSupertype<'expression'>),
					this.decorateTS(node.children[2] as SyntaxNodeSupertype<'expression'>),
				],
			)],

			[/^expression_equality(__variable)?$/, (node) => ((
				node: SyntaxNodeFamily<'expression_equality', ['variable']>,
				operator: Operator,
				operands: [AST.ASTNodeExpression, AST.ASTNodeExpression],
			) => (
				// `a !== b` is syntax sugar for `!(a === b)`
				(operator === Operator.NID) ? new AST.ASTNodeOperationUnary(
					node,
					Operator.NOT,
					new AST.ASTNodeOperationBinaryEquality(
						node.children[0] as SyntaxNodeSupertype<'expression'>,
						Operator.ID,
						...operands,
					),
				) :
				// `a != b` is syntax sugar for `!(a == b)`
				(operator === Operator.NEQ) ? new AST.ASTNodeOperationUnary(
					node,
					Operator.NOT,
					new AST.ASTNodeOperationBinaryEquality(
						node.children[0] as SyntaxNodeSupertype<'expression'>,
						Operator.EQ,
						...operands,
					),
				) :
				new AST.ASTNodeOperationBinaryEquality(
					node,
					operator as ValidOperatorEquality,
					...operands,
				)
			))(
				node as SyntaxNodeFamily<'expression_equality', ['variable']>,
				DecoratorSolid.OPERATORS_BINARY.get(node.children[1].text as Punctuator | Keyword)!,
				[
					this.decorateTS(node.children[0] as SyntaxNodeSupertype<'expression'>),
					this.decorateTS(node.children[2] as SyntaxNodeSupertype<'expression'>),
				],
			)],

			[/^expression_conjunctive(__variable)?$/, (node) => ((
				node: SyntaxNodeFamily<'expression_conjunctive', ['variable']>,
				operator: Operator,
				operands: [AST.ASTNodeExpression, AST.ASTNodeExpression],
			) => (
				// `a !& b` is syntax sugar for `!(a && b)`
				(operator === Operator.NAND) ? new AST.ASTNodeOperationUnary(
					node,
					Operator.NOT,
					new AST.ASTNodeOperationBinaryLogical(
						node.children[0] as SyntaxNodeSupertype<'expression'>,
						Operator.AND,
						...operands,
					),
				) :
				new AST.ASTNodeOperationBinaryLogical(
					node,
					operator as ValidOperatorLogical,
					...operands,
				)
			))(
				node as SyntaxNodeFamily<'expression_conjunctive', ['variable']>,
				DecoratorSolid.OPERATORS_BINARY.get(node.children[1].text as Punctuator | Keyword)!,
				[
					this.decorateTS(node.children[0] as SyntaxNodeSupertype<'expression'>),
					this.decorateTS(node.children[2] as SyntaxNodeSupertype<'expression'>),
				],
			)],

			[/^expression_disjunctive(__variable)?$/, (node) => ((
				node: SyntaxNodeFamily<'expression_disjunctive', ['variable']>,
				operator: Operator,
				operands: [AST.ASTNodeExpression, AST.ASTNodeExpression],
			) => (
				// `a !| b` is syntax sugar for `!(a || b)`
				(operator === Operator.NOR) ? new AST.ASTNodeOperationUnary(
					node,
					Operator.NOT,
					new AST.ASTNodeOperationBinaryLogical(
						node.children[0] as SyntaxNodeSupertype<'expression'>,
						Operator.OR,
						...operands,
					),
				) :
				new AST.ASTNodeOperationBinaryLogical(
					node,
					operator as ValidOperatorLogical,
					...operands,
				)
			))(
				node as SyntaxNodeFamily<'expression_disjunctive', ['variable']>,
				DecoratorSolid.OPERATORS_BINARY.get(node.children[1].text as Punctuator | Keyword)!,
				[
					this.decorateTS(node.children[0] as SyntaxNodeSupertype<'expression'>),
					this.decorateTS(node.children[2] as SyntaxNodeSupertype<'expression'>),
				],
			)],

			[/^expression_conditional(__variable)?$/, (node) => new AST.ASTNodeOperationTernary(
				node as SyntaxNodeType<'expression_conditional'>,
				Operator.COND,
				this.decorateTS(node.children[1] as SyntaxNodeSupertype<'expression'>),
				this.decorateTS(node.children[3] as SyntaxNodeSupertype<'expression'>),
				this.decorateTS(node.children[5] as SyntaxNodeSupertype<'expression'>),
			)],

			/* ## Statements */
			['declaration_type', (node) => new AST.ASTNodeDeclarationType(
				node as SyntaxNodeType<'declaration_type'>,
				new AST.ASTNodeTypeAlias(node.children[1] as SyntaxNodeType<'identifier'>),
				this.decorateTS(node.children[3] as SyntaxNodeSupertype<'type'>),
			)],

			['declaration_variable', (node) => new AST.ASTNodeDeclarationVariable(
				node as SyntaxNodeType<'declaration_variable'>,
				node.children.length === 8,
				new AST.ASTNodeVariable (((node.children.length === 7) ? node.children[1] : node.children[2]) as SyntaxNodeType<'identifier'>),
				this.decorateTypeNode   (((node.children.length === 7) ? node.children[3] : node.children[4]) as SyntaxNodeSupertype<'type'>),
				this.decorateTS         (((node.children.length === 7) ? node.children[5] : node.children[6]) as SyntaxNodeSupertype<'expression'>),
			)],

			['statement_expression', (node) => new AST.ASTNodeStatementExpression(
				node as SyntaxNodeType<'statement_expression'>,
				(node.children.length === 2) ? this.decorateTS(node.children[0] as SyntaxNodeSupertype<'expression'>) : void 0,
			)],

			['statement_assignment', (node) => new AST.ASTNodeAssignment(
				node as SyntaxNodeType<'statement_assignment'>,
				this.decorateTS(node.children[0] as SyntaxNodeType<'assignee'>),
				this.decorateTS(node.children[2] as SyntaxNodeSupertype<'expression'>),
			)],
		]);
		return (
			   decorators.get(node.type)
			|| [...decorators].find(([key]) => key instanceof RegExp && isSyntaxNodeType(node, key))?.[1]
			|| ((node) => { throw new TypeError(`Could not find type of parse node \`${ node.type }\`.`); })
		)?.(node);
	}

	private decorateTypeNode(typenode: SyntaxNodeSupertype<'type'>): AST.ASTNodeType {
		return (
			(isSyntaxNodeType(typenode, 'identifier'))        ? new AST.ASTNodeTypeAlias    (typenode) :
			(isSyntaxNodeType(typenode, 'primitive_literal')) ? new AST.ASTNodeTypeConstant (typenode) :
			this.decorateTS(typenode)
		);
	}
}



export const DECORATOR: DecoratorSolid = new DecoratorSolid();<|MERGE_RESOLUTION|>--- conflicted
+++ resolved
@@ -75,471 +75,6 @@
 		[Punctuator.NOR,  Operator.NOR],
 	])
 
-
-<<<<<<< HEAD
-	override decorate(node: PARSENODE.ParseNodeWord):             AST.ASTNodeKey;
-	override decorate(node: PARSENODE.ParseNodePrimitiveLiteral): AST.ASTNodeConstant;
-	override decorate(node:
-		| PARSENODE.ParseNodeEntryType
-		| PARSENODE.ParseNodeEntryType_Optional
-	): AST.ASTNodeItemType;
-	override decorate(node:
-		| PARSENODE.ParseNodeEntryType_Named
-		| PARSENODE.ParseNodeEntryType_Named_Optional
-	): AST.ASTNodePropertyType;
-	override decorate(node: PARSENODE.ParseNodeItemsType):          NonemptyArray<AST.ASTNodeItemType>;
-	override decorate(node: PARSENODE.ParseNodePropertiesType):     NonemptyArray<AST.ASTNodePropertyType>;
-	override decorate(node: PARSENODE.ParseNodeTypeTupleLiteral):   AST.ASTNodeTypeTuple;
-	override decorate(node: PARSENODE.ParseNodeTypeRecordLiteral):  AST.ASTNodeTypeRecord;
-	override decorate(node: PARSENODE.ParseNodeTypeHashLiteral):    AST.ASTNodeTypeHash;
-	override decorate(node: PARSENODE.ParseNodeTypeMapLiteral):     AST.ASTNodeTypeMap;
-	override decorate(node: PARSENODE.ParseNodeGenericArguments):   NonemptyArray<AST.ASTNodeType>;
-	override decorate(node: PARSENODE.ParseNodePropertyAccessType): AST.ASTNodeIndexType | AST.ASTNodeKey;
-	override decorate(node: PARSENODE.ParseNodeGenericCall):        NonemptyArray<AST.ASTNodeType>;
-	override decorate(node:
-		| PARSENODE.ParseNodeTypeUnit
-		| PARSENODE.ParseNodeTypeCompound
-		| PARSENODE.ParseNodeTypeUnarySymbol
-		| PARSENODE.ParseNodeTypeUnaryKeyword
-		| PARSENODE.ParseNodeTypeIntersection
-		| PARSENODE.ParseNodeTypeUnion
-		| PARSENODE.ParseNodeType
-	): AST.ASTNodeType;
-	override decorate(node: PARSENODE.ParseNodeStringTemplate$):          AST.ASTNodeTemplate;
-	override decorate(node: PARSENODE.ParseNodeStringTemplate$__0__List): TemplatePartialType;
-	override decorate(node: PARSENODE.ParseNodeProperty$):                AST.ASTNodeProperty;
-	override decorate(node: PARSENODE.ParseNodeCase):                    AST.ASTNodeCase;
-	override decorate(node: PARSENODE.ParseNodeTupleLiteral$):           AST.ASTNodeTuple;
-	override decorate(node: PARSENODE.ParseNodeRecordLiteral$):          AST.ASTNodeRecord;
-	override decorate(node: PARSENODE.ParseNodeSetLiteral):              AST.ASTNodeSet;
-	override decorate(node: PARSENODE.ParseNodeMapLiteral):              AST.ASTNodeMap;
-	override decorate(node: PARSENODE.ParseNodeFunctionArguments):       AST.ASTNodeExpression[];
-	override decorate(node: PARSENODE.ParseNodePropertyAccess$):         AST.ASTNodeIndex | AST.ASTNodeKey | AST.ASTNodeExpression;
-	override decorate(node: PARSENODE.ParseNodePropertyAssign):          AST.ASTNodeIndex | AST.ASTNodeKey | AST.ASTNodeExpression;
-	override decorate(node: PARSENODE.ParseNodeFunctionCall):            [AST.ASTNodeType[], AST.ASTNodeExpression[]];
-	override decorate(node: PARSENODE.ParseNodeAssignee):                AST.ASTNodeVariable | AST.ASTNodeAccess;
-	override decorate(node:
-		| PARSENODE.ParseNodeExpressionUnit$
-		| PARSENODE.ParseNodeExpressionCompound$
-		| PARSENODE.ParseNodeExpressionUnarySymbol$
-		| PARSENODE.ParseNodeExpressionClaim$
-		| PARSENODE.ParseNodeExpressionExponential$
-		| PARSENODE.ParseNodeExpressionMultiplicative$
-		| PARSENODE.ParseNodeExpressionAdditive$
-		| PARSENODE.ParseNodeExpressionComparative$
-		| PARSENODE.ParseNodeExpressionEquality$
-		| PARSENODE.ParseNodeExpressionConjunctive$
-		| PARSENODE.ParseNodeExpressionDisjunctive$
-		| PARSENODE.ParseNodeExpression$
-	): AST.ASTNodeExpression;
-	override decorate(node: PARSENODE.ParseNodeExpressionConditional$): AST.ASTNodeOperationTernary;
-	override decorate(node: PARSENODE.ParseNodeDeclarationType):       AST.ASTNodeDeclarationType;
-	override decorate(node: PARSENODE.ParseNodeDeclarationVariable):   AST.ASTNodeDeclarationVariable;
-	override decorate(node: PARSENODE.ParseNodeDeclaration):           AST.ASTNodeDeclaration;
-	override decorate(node: PARSENODE.ParseNodeStatementExpression):   AST.ASTNodeStatementExpression;
-	override decorate(node: PARSENODE.ParseNodeStatementAssignment):   AST.ASTNodeAssignment;
-	override decorate(node: PARSENODE.ParseNodeStatement):             AST.ASTNodeStatement;
-	override decorate(node: PARSENODE.ParseNodeGoal, config?: SolidConfig): AST.ASTNodeGoal;
-	override decorate(node: ParseNode): DecoratorReturnType;
-	override decorate(node: ParseNode, config: SolidConfig = CONFIG_DEFAULT): DecoratorReturnType {
-		if (node instanceof PARSENODE.ParseNodeWord) {
-			return new AST.ASTNodeKey(node.children[0] as TOKEN.TokenKeyword | TOKEN.TokenIdentifier);
-
-		} else if (node instanceof PARSENODE.ParseNodePrimitiveLiteral) {
-			return new AST.ASTNodeConstant(node.children[0] as TOKEN.TokenKeyword | TOKEN.TokenNumber | TOKEN.TokenString);
-
-		} else if (node instanceof PARSENODE.ParseNodeEntryType) {
-			return new AST.ASTNodeItemType(
-				node,
-				false,
-				this.decorate(node.children[0]),
-			);
-
-		} else if (node instanceof PARSENODE.ParseNodeEntryType_Optional) {
-			return new AST.ASTNodeItemType(
-				node,
-				true,
-				this.decorate(node.children[1]),
-			);
-
-		} else if (node instanceof PARSENODE.ParseNodeEntryType_Named) {
-			return new AST.ASTNodePropertyType(
-				node,
-				false,
-				this.decorate(node.children[0]),
-				this.decorate(node.children[2]),
-			);
-
-		} else if (node instanceof PARSENODE.ParseNodeEntryType_Named_Optional) {
-			return new AST.ASTNodePropertyType(
-				node,
-				true,
-				this.decorate(node.children[0]),
-				this.decorate(node.children[2]),
-			);
-
-		} else if (node instanceof PARSENODE.ParseNodeItemsType) {
-			return (node.children.length <= 2)
-				? this.parseList<PARSENODE.ParseNodeEntryType | PARSENODE.ParseNodeEntryType_Optional, AST.ASTNodeItemType>(node.children[0])
-				: [
-					...this.parseList<PARSENODE.ParseNodeEntryType,          AST.ASTNodeItemType>(node.children[0] as PARSENODE.ParseNodeItemsType__0__List),
-					...this.parseList<PARSENODE.ParseNodeEntryType_Optional, AST.ASTNodeItemType>(node.children[2]!),
-				];
-
-		} else if (node instanceof PARSENODE.ParseNodePropertiesType) {
-			return this.parseList<PARSENODE.ParseNodeEntryType_Named | PARSENODE.ParseNodeEntryType_Named_Optional, AST.ASTNodePropertyType>(node.children[0]);
-
-		} else if (node instanceof PARSENODE.ParseNodeTypeGrouped) {
-			return this.decorate(node.children[1]);
-
-		} else if (node instanceof PARSENODE.ParseNodeTypeTupleLiteral) {
-			return new AST.ASTNodeTypeTuple(node, (node.children.length === 2) ? [] : this.decorate(
-				node.children.find((c): c is PARSENODE.ParseNodeItemsType => c instanceof PARSENODE.ParseNodeItemsType)!
-			));
-
-		} else if (node instanceof PARSENODE.ParseNodeTypeRecordLiteral) {
-			return new AST.ASTNodeTypeRecord(node, this.decorate(
-				node.children.find((c): c is PARSENODE.ParseNodePropertiesType => c instanceof PARSENODE.ParseNodePropertiesType)!
-			));
-
-		} else if (node instanceof PARSENODE.ParseNodeTypeHashLiteral) {
-			return new AST.ASTNodeTypeHash(node, this.decorate(node.children[2]));
-
-		} else if (node instanceof PARSENODE.ParseNodeTypeMapLiteral) {
-			return new AST.ASTNodeTypeMap(node, this.decorate(node.children[1]), this.decorate(node.children[3]));
-
-		} else if (node instanceof PARSENODE.ParseNodeGenericArguments) {
-			return this.parseList<PARSENODE.ParseNodeType, AST.ASTNodeType>(
-				node.children.find((c): c is PARSENODE.ParseNodeGenericArguments__0__List => c instanceof PARSENODE.ParseNodeGenericArguments__0__List)!,
-			);
-
-		} else if (node instanceof PARSENODE.ParseNodeTypeUnit) {
-			return (node.children[0] instanceof ParseNode)
-				? (node.children[0] instanceof PARSENODE.ParseNodePrimitiveLiteral)
-					? new AST.ASTNodeTypeConstant(node.children[0].children[0] as TOKEN.TokenKeyword | TOKEN.TokenNumber | TOKEN.TokenString)
-					: this.decorate(node.children[0])
-				: (node.children[0] instanceof TOKEN.TokenKeyword)
-					? new AST.ASTNodeTypeConstant(node.children[0])
-					: new AST.ASTNodeTypeAlias(node.children[0] as TOKEN.TokenIdentifier);
-
-		} else if (node instanceof PARSENODE.ParseNodePropertyAccessType) {
-			return (
-				(node.children[1] instanceof TOKEN.TokenNumber) ? new AST.ASTNodeIndexType(node, new AST.ASTNodeTypeConstant(node.children[1])) :
-				(node.children[1] instanceof TOKEN.TokenNumber,   this.decorate(node.children[1] as PARSENODE.ParseNodeWord))
-			);
-
-		} else if (node instanceof PARSENODE.ParseNodeGenericCall) {
-			return this.decorate(node.children[1]);
-
-		} else if (node instanceof PARSENODE.ParseNodeTypeCompound) {
-			return (node.children.length === 1)
-				? this.decorate(node.children[0])
-				: (node.children[1] instanceof PARSENODE.ParseNodePropertyAccessType)
-					? new AST.ASTNodeTypeAccess(node, this.decorate(node.children[0]), this.decorate(node.children[1]))
-					: new AST.ASTNodeTypeCall  (node, this.decorate(node.children[0]), this.decorate(node.children[1]));
-
-		} else if (node instanceof PARSENODE.ParseNodeTypeUnarySymbol) {
-			return (
-				(node.children.length === 1) ? this.decorate(node.children[0]) :
-				(node.children.length === 2) ? new AST.ASTNodeTypeOperationUnary(
-					node,
-					DecoratorSolid.TYPEOPERATORS_UNARY.get(node.children[1].source as Punctuator)!,
-					this.decorate(node.children[0]),
-				) :
-				(node.children[1].source === Punctuator.BRAK_OPN)
-					? new AST.ASTNodeTypeList(
-						node,
-						this.decorate(node.children[0]),
-						(node.children[2].source === Punctuator.BRAK_CLS) ? null : BigInt((node.children[2] as TOKEN.TokenNumber).cook())
-					)
-					: new AST.ASTNodeTypeSet(node, this.decorate(node.children[0]))
-			);
-
-		} else if (node instanceof PARSENODE.ParseNodeTypeUnaryKeyword) {
-			return (node.children.length === 1)
-				? this.decorate(node.children[0])
-				: new AST.ASTNodeTypeOperationUnary(
-					node,
-					DecoratorSolid.TYPEOPERATORS_UNARY.get(node.children[0].source as Keyword)!,
-					this.decorate(node.children[1]),
-				);
-
-		} else if (
-			node instanceof PARSENODE.ParseNodeTypeIntersection ||
-			node instanceof PARSENODE.ParseNodeTypeUnion
-		) {
-			return (node.children.length === 1)
-				? this.decorate(node.children[0])
-				: new AST.ASTNodeTypeOperationBinary(
-					node,
-					DecoratorSolid.TYPEOPERATORS_BINARY.get(node.children[1].source as Punctuator)!,
-					this.decorate(node.children[0]),
-					this.decorate(node.children[2]),
-				);
-
-		} else if (node instanceof PARSENODE.ParseNodeType) {
-			return this.decorate(node.children[0])
-
-		} else if (node instanceof PARSENODE.ParseNodeStringTemplate$) {
-			return new AST.ASTNodeTemplate(node, [...node.children].flatMap((c) =>
-				(c instanceof TOKEN.TokenTemplate) ? [new AST.ASTNodeConstant(c)] :
-				(c instanceof PARSENODE.ParseNodeExpression$) ? [this.decorate(c)] :
-				this.decorate(c as PARSENODE.ParseNodeStringTemplate$__0__List)
-			));
-
-		} else if (node instanceof PARSENODE.ParseNodeStringTemplate$__0__List) {
-			return [...node.children].flatMap((c) =>
-				(c instanceof TOKEN.TokenTemplate) ? [new AST.ASTNodeConstant(c)] :
-				(c instanceof PARSENODE.ParseNodeExpression$) ? [this.decorate(c)] :
-				this.decorate(c as PARSENODE.ParseNodeStringTemplate$__0__List)
-			);
-
-		} else if (node instanceof PARSENODE.ParseNodeProperty$) {
-			return new AST.ASTNodeProperty(
-				node,
-				this.decorate(node.children[0]),
-				this.decorate(node.children[2]),
-			);
-
-		} else if (node instanceof PARSENODE.ParseNodeCase) {
-			return new AST.ASTNodeCase(
-				node,
-				this.decorate(node.children[0]),
-				this.decorate(node.children[2]),
-			);
-
-		} else if (node instanceof PARSENODE.ParseNodeExpressionGrouped$) {
-			return this.decorate(node.children[1]);
-
-		} else if (node instanceof PARSENODE.ParseNodeTupleLiteral$) {
-			return new AST.ASTNodeTuple(node, (node.children.length === 2) ? [] : this.parseList<PARSENODE.ParseNodeExpression, AST.ASTNodeExpression>(
-				node.children.find((c) => c instanceof PARSENODE.ParseNodeTupleLiteral$__0__List) as PARSENODE.ParseNodeTupleLiteral$__0__List,
-			));
-
-		} else if (node instanceof PARSENODE.ParseNodeRecordLiteral$) {
-			return new AST.ASTNodeRecord(node, this.parseList<PARSENODE.ParseNodeProperty, AST.ASTNodeProperty>(
-				node.children.find((c) => c instanceof PARSENODE.ParseNodeRecordLiteral$__0__List) as PARSENODE.ParseNodeRecordLiteral$__0__List,
-			));
-
-		} else if (node instanceof PARSENODE.ParseNodeSetLiteral) {
-			return new AST.ASTNodeSet(node, (node.children.length === 2) ? [] : this.parseList<PARSENODE.ParseNodeExpression, AST.ASTNodeExpression>(
-				node.children.find((c): c is PARSENODE.ParseNodeTupleLiteral_Variable__0__List => c instanceof PARSENODE.ParseNodeTupleLiteral_Variable__0__List)!,
-			));
-
-		} else if (node instanceof PARSENODE.ParseNodeMapLiteral) {
-			return new AST.ASTNodeMap(node, this.parseList<PARSENODE.ParseNodeCase, AST.ASTNodeCase>(
-				node.children.find((c): c is PARSENODE.ParseNodeMapLiteral__0__List => c instanceof PARSENODE.ParseNodeMapLiteral__0__List)!,
-			));
-
-		} else if (node instanceof PARSENODE.ParseNodeFunctionArguments) {
-			return (node.children.length === 2) ? [] : this.parseList<PARSENODE.ParseNodeExpression, AST.ASTNodeExpression>(
-				node.children.find((c): c is PARSENODE.ParseNodeTupleLiteral_Variable__0__List => c instanceof PARSENODE.ParseNodeTupleLiteral_Variable__0__List)!,
-			);
-
-		} else if (node instanceof PARSENODE.ParseNodeExpressionUnit) {
-			return this.decorate(node.children[0]);
-
-		} else if (node instanceof PARSENODE.ParseNodeExpressionUnit_Variable) {
-			return (node.children[0] instanceof ParseNode)
-					? this.decorate(node.children[0])
-					: new AST.ASTNodeVariable(node.children[0] as TOKEN.TokenIdentifier);
-
-		} else if (
-			   node instanceof PARSENODE.ParseNodePropertyAccess$
-			|| node instanceof PARSENODE.ParseNodePropertyAssign
-		) {
-			return (
-				(node.children[1] instanceof TOKEN.TokenNumber)       ? new AST.ASTNodeIndex(node, new AST.ASTNodeConstant(node.children[1])) :
-				(node.children[1] instanceof PARSENODE.ParseNodeWord) ? this.decorate(node.children[1]) :
-				this.decorate(node.children[2]!)
-			);
-
-		} else if (node instanceof PARSENODE.ParseNodeFunctionCall) {
-			return (node.children.length === 2) ? [
-				[],
-				this.decorate(node.children[1]),
-			] : [
-				this.decorate(node.children[1]),
-				this.decorate(node.children[2]),
-			];
-
-		} else if (node instanceof PARSENODE.ParseNodeExpressionCompound$) {
-			return (node.children.length === 1)
-				? this.decorate(node.children[0])
-				: (node.children[1] instanceof PARSENODE.ParseNodePropertyAccess$)
-					? new AST.ASTNodeAccess(node, DecoratorSolid.ACCESSORS.get(node.children[1].children[0].source as Punctuator)!, this.decorate(node.children[0]),    this.decorate(node.children[1]))
-					: new AST.ASTNodeCall  (node,                                                                                   this.decorate(node.children[0]), ...this.decorate(node.children[1]));
-
-		} else if (node instanceof PARSENODE.ParseNodeAssignee) {
-			return (node.children.length === 1)
-				? new AST.ASTNodeVariable(node.children[0] as TOKEN.TokenIdentifier)
-				: new AST.ASTNodeAccess(
-					node,
-					Operator.DOT,
-					this.decorate(node.children[0]),
-					this.decorate(node.children[1]),
-				);
-
-		} else if (node instanceof PARSENODE.ParseNodeExpressionUnarySymbol$) {
-			return (node.children.length === 1)
-				? this.decorate(node.children[0])
-				: (node.children[0].source === Punctuator.AFF) // `+a` is a no-op
-					? this.decorate(node.children[1])
-					: new AST.ASTNodeOperationUnary(
-						node,
-						DecoratorSolid.OPERATORS_UNARY.get(node.children[0].source as Punctuator) as ValidOperatorUnary,
-						this.decorate(node.children[1]),
-					);
-
-		} else if (node instanceof PARSENODE.ParseNodeExpressionClaim$) {
-			return (node.children.length === 1)
-				? this.decorate(node.children[0])
-				: new AST.ASTNodeClaim(node, this.decorate(node.children[1]), this.decorate(node.children[3]));
-
-		} else if (
-			   node instanceof PARSENODE.ParseNodeExpressionExponential$
-			|| node instanceof PARSENODE.ParseNodeExpressionMultiplicative$
-			|| node instanceof PARSENODE.ParseNodeExpressionAdditive$
-			|| node instanceof PARSENODE.ParseNodeExpressionComparative$
-			|| node instanceof PARSENODE.ParseNodeExpressionEquality$
-			|| node instanceof PARSENODE.ParseNodeExpressionConjunctive$
-			|| node instanceof PARSENODE.ParseNodeExpressionDisjunctive$
-		) {
-			if (node.children.length === 1) {
-				return this.decorate(node.children[0])
-			} else {
-				const operator: Operator = DecoratorSolid.OPERATORS_BINARY.get(node.children[1].source as Punctuator | Keyword)!;
-				const operands: [AST.ASTNodeExpression, AST.ASTNodeExpression] = [
-					this.decorate(node.children[0]),
-					this.decorate(node.children[2]),
-				];
-				return (
-					   node instanceof PARSENODE.ParseNodeExpressionExponential$
-					|| node instanceof PARSENODE.ParseNodeExpressionMultiplicative$
-					|| node instanceof PARSENODE.ParseNodeExpressionAdditive$
-				) ? (
-					// `a - b` is syntax sugar for `a + -(b)`
-					(operator === Operator.SUB) ? new AST.ASTNodeOperationBinaryArithmetic(
-						node,
-						Operator.ADD,
-						operands[0],
-						new AST.ASTNodeOperationUnary(
-							node.children[2],
-							Operator.NEG,
-							operands[1],
-						),
-					) :
-					new AST.ASTNodeOperationBinaryArithmetic(node, operator as ValidOperatorArithmetic, ...operands)
-
-				) : (node instanceof PARSENODE.ParseNodeExpressionComparative$) ? (
-					// `a !< b` is syntax sugar for `!(a < b)`
-					(operator === Operator.NLT) ? new AST.ASTNodeOperationUnary(
-						node,
-						Operator.NOT,
-						new AST.ASTNodeOperationBinaryComparative(node.children[0], Operator.LT, ...operands),
-					) :
-					// `a !> b` is syntax sugar for `!(a > b)`
-					(operator === Operator.NGT) ? new AST.ASTNodeOperationUnary(
-						node,
-						Operator.NOT,
-						new AST.ASTNodeOperationBinaryComparative(node.children[0], Operator.GT, ...operands),
-					) :
-					// `a isnt b` is syntax sugar for `!(a is b)`
-					(operator === Operator.ISNT) ? new AST.ASTNodeOperationUnary(
-						node,
-						Operator.NOT,
-						new AST.ASTNodeOperationBinaryComparative(node.children[0], Operator.IS, ...operands),
-					) :
-					new AST.ASTNodeOperationBinaryComparative(node, operator as ValidOperatorComparative, ...operands)
-
-				) : (node instanceof PARSENODE.ParseNodeExpressionEquality$) ? (
-					// `a !== b` is syntax sugar for `!(a === b)`
-					(operator === Operator.NID) ? new AST.ASTNodeOperationUnary(
-						node,
-						Operator.NOT,
-						new AST.ASTNodeOperationBinaryEquality(node.children[0], Operator.ID, ...operands),
-					) :
-					// `a != b` is syntax sugar for `!(a == b)`
-					(operator === Operator.NEQ) ? new AST.ASTNodeOperationUnary(
-						node,
-						Operator.NOT,
-						new AST.ASTNodeOperationBinaryEquality(node.children[0], Operator.EQ, ...operands),
-					) :
-					new AST.ASTNodeOperationBinaryEquality(node, operator as ValidOperatorEquality, ...operands)
-
-				) : /* (
-					   node instanceof PARSENODE.ParseNodeExpressionConjunctive$
-					|| node instanceof PARSENODE.ParseNodeExpressionDisjunctive$
-				) ? */ (
-					// `a !& b` is syntax sugar for `!(a && b)`
-					(operator === Operator.NAND) ? new AST.ASTNodeOperationUnary(
-						node,
-						Operator.NOT,
-						new AST.ASTNodeOperationBinaryLogical(node.children[0], Operator.AND, ...operands),
-					) :
-					// `a !| b` is syntax sugar for `!(a || b)`
-					(operator === Operator.NOR) ? new AST.ASTNodeOperationUnary(
-						node,
-						Operator.NOT,
-						new AST.ASTNodeOperationBinaryLogical(node.children[0], Operator.OR, ...operands),
-					) :
-					new AST.ASTNodeOperationBinaryLogical(node, operator as ValidOperatorLogical, ...operands)
-				)
-			}
-
-		} else if (node instanceof PARSENODE.ParseNodeExpressionConditional$) {
-			return new AST.ASTNodeOperationTernary(
-				node,
-				Operator.COND,
-				this.decorate(node.children[1]),
-				this.decorate(node.children[3]),
-				this.decorate(node.children[5]),
-			);
-
-		} else if (node instanceof PARSENODE.ParseNodeExpression$) {
-			return this.decorate(node.children[0])
-
-		} else if (node instanceof PARSENODE.ParseNodeDeclarationType) {
-			return new AST.ASTNodeDeclarationType(
-				node,
-				new AST.ASTNodeTypeAlias(node.children[1] as TOKEN.TokenIdentifier),
-				this.decorate(node.children[3]),
-			);
-
-		} else if (node instanceof PARSENODE.ParseNodeDeclarationVariable) {
-			return new AST.ASTNodeDeclarationVariable(
-				node,
-				node.children.length === 8,
-				new AST.ASTNodeVariable(((node.children.length === 7) ? node.children[1] : node.children[2]) as TOKEN.TokenIdentifier),
-				this.decorate((node.children.length === 7) ? node.children[3] : node.children[4]),
-				this.decorate((node.children.length === 7) ? node.children[5] : node.children[6]),
-			);
-
-		} else if (node instanceof PARSENODE.ParseNodeDeclaration) {
-			return this.decorate(node.children[0]);
-
-		} else if (node instanceof PARSENODE.ParseNodeStatementAssignment) {
-			return new AST.ASTNodeAssignment(
-				node,
-				this.decorate(node.children[0]),
-				this.decorate(node.children[2]),
-			);
-
-		} else if (node instanceof PARSENODE.ParseNodeStatementExpression) {
-			return new AST.ASTNodeStatementExpression(node, (node.children.length === 2) ? this.decorate(node.children[0]) : void 0);
-
-		} else if (node instanceof PARSENODE.ParseNodeStatement) {
-			return this.decorate(node.children[0]);
-
-		} else if (node instanceof PARSENODE.ParseNodeGoal) {
-			return new AST.ASTNodeGoal(
-				node,
-				(node.children.length === 2) ? [] : this.parseList<PARSENODE.ParseNodeStatement, AST.ASTNodeStatement>(node.children[1]),
-				config,
-			);
-		}
-		throw new TypeError(`Could not find type of parse node \`${ node.constructor.name }\`.`);
-	}
 
 	decorateTS(node: SyntaxNodeType<'keyword_type'>):                              AST.ASTNodeTypeConstant;
 	decorateTS(node: SyntaxNodeType<'identifier'>):                                AST.ASTNodeTypeAlias | AST.ASTNodeVariable;
@@ -589,56 +124,6 @@
 	decorateTS(node: SyntaxNodeType<'statement_assignment'>):                      AST.ASTNodeAssignment;
 	decorateTS(node: SyntaxNodeSupertype<'statement'>):                            AST.ASTNodeStatement;
 	decorateTS(node: SyntaxNodeType<'source_file'>, config?: SolidConfig):         AST.ASTNodeGoal;
-=======
-	decorateTS(node: SyntaxNodeType<'keyword_type'>):                            AST.ASTNodeTypeConstant;
-	decorateTS(node: SyntaxNodeType<'identifier'>):                              AST.ASTNodeTypeAlias | AST.ASTNodeVariable;
-	decorateTS(node: SyntaxNodeType<'word'>):                                    AST.ASTNodeKey;
-	decorateTS(node: SyntaxNodeType<'primitive_literal'>):                       AST.ASTNodeTypeConstant | AST.ASTNodeConstant;
-	decorateTS(node: SyntaxNodeType<`entry_type${ '' | '__optional' }`>):        AST.ASTNodeItemType;
-	decorateTS(node: SyntaxNodeType<`entry_type__named${ '' | '__optional' }`>): AST.ASTNodePropertyType;
-	decorateTS(node: SyntaxNodeType<'type_grouped'>):                            AST.ASTNodeType;
-	decorateTS(node: SyntaxNodeType<'type_tuple_literal'>):                      AST.ASTNodeTypeTuple;
-	decorateTS(node: SyntaxNodeType<'type_record_literal'>):                     AST.ASTNodeTypeRecord;
-	decorateTS(node: SyntaxNodeType<'type_hash_literal'>):                       AST.ASTNodeTypeHash;
-	decorateTS(node: SyntaxNodeType<'type_map_literal'>):                        AST.ASTNodeTypeMap;
-	decorateTS(node: SyntaxNodeType<'property_access_type'>):                    AST.ASTNodeIndexType | AST.ASTNodeKey;
-	decorateTS(node: SyntaxNodeType<'type_compound'>):                           AST.ASTNodeTypeAccess | AST.ASTNodeTypeCall;
-	decorateTS(node: SyntaxNodeType<'type_unary_symbol'>):                       AST.ASTNodeTypeOperationUnary | AST.ASTNodeTypeList | AST.ASTNodeTypeSet;
-	decorateTS(node: SyntaxNodeType<'type_unary_keyword'>):                      AST.ASTNodeTypeOperationUnary;
-	decorateTS(node: SyntaxNodeType<'type_intersection'>):                       AST.ASTNodeTypeOperationBinary;
-	decorateTS(node: SyntaxNodeType<'type_union'>):                              AST.ASTNodeTypeOperationBinary;
-	decorateTS(node: SyntaxNodeSupertype<'type'>):                               AST.ASTNodeType;
-	decorateTS(node: SyntaxNodeType<'string_template'>):                         AST.ASTNodeTemplate;
-	decorateTS(node: SyntaxNodeType<'property'>):                                AST.ASTNodeProperty;
-	decorateTS(node: SyntaxNodeType<'case'>):                                    AST.ASTNodeCase;
-	decorateTS(node: SyntaxNodeType<'expression_grouped'>):                      AST.ASTNodeExpression;
-	decorateTS(node: SyntaxNodeType<'tuple_literal'>):                           AST.ASTNodeTuple;
-	decorateTS(node: SyntaxNodeType<'record_literal'>):                          AST.ASTNodeRecord;
-	decorateTS(node: SyntaxNodeType<'set_literal'>):                             AST.ASTNodeSet;
-	decorateTS(node: SyntaxNodeType<'map_literal'>):                             AST.ASTNodeMap;
-	decorateTS(node: SyntaxNodeType<'property_access'>):                         AST.ASTNodeIndex | AST.ASTNodeKey | AST.ASTNodeExpression;
-	decorateTS(node: SyntaxNodeType<'property_assign'>):                         AST.ASTNodeIndex | AST.ASTNodeKey | AST.ASTNodeExpression;
-	decorateTS(node: SyntaxNodeType<'expression_compound'>):                     AST.ASTNodeAccess | AST.ASTNodeCall;
-	decorateTS(node: SyntaxNodeType<'assignee'>):                                AST.ASTNodeVariable | AST.ASTNodeAccess;
-	decorateTS(node: SyntaxNodeType<'expression_unary_symbol'>):                 AST.ASTNodeExpression | AST.ASTNodeOperationUnary;
-	decorateTS(node: SyntaxNodeType<'expression_claim'>):                        AST.ASTNodeClaim;
-	decorateTS(node: SyntaxNodeType<'expression_exponential'>):                  AST.ASTNodeOperationBinaryArithmetic;
-	decorateTS(node: SyntaxNodeType<'expression_multiplicative'>):               AST.ASTNodeOperationBinaryArithmetic;
-	decorateTS(node: SyntaxNodeType<'expression_additive'>):                     AST.ASTNodeOperationBinaryArithmetic;
-	decorateTS(node: SyntaxNodeType<'expression_comparative'>):                  AST.ASTNodeOperationUnary | AST.ASTNodeOperationBinaryComparative;
-	decorateTS(node: SyntaxNodeType<'expression_equality'>):                     AST.ASTNodeOperationUnary | AST.ASTNodeOperationBinaryEquality;
-	decorateTS(node: SyntaxNodeType<'expression_conjunctive'>):                  AST.ASTNodeOperationUnary | AST.ASTNodeOperationBinaryLogical;
-	decorateTS(node: SyntaxNodeType<'expression_disjunctive'>):                  AST.ASTNodeOperationUnary | AST.ASTNodeOperationBinaryLogical;
-	decorateTS(node: SyntaxNodeType<'expression_conditional'>):                  AST.ASTNodeOperationTernary;
-	decorateTS(node: SyntaxNodeSupertype<'expression'>):                         AST.ASTNodeExpression;
-	decorateTS(node: SyntaxNodeType<'declaration_type'>):                        AST.ASTNodeDeclarationType;
-	decorateTS(node: SyntaxNodeType<'declaration_variable'>):                    AST.ASTNodeDeclarationVariable;
-	decorateTS(node: SyntaxNodeSupertype<'declaration'>):                        AST.ASTNodeDeclaration;
-	decorateTS(node: SyntaxNodeType<'statement_expression'>):                    AST.ASTNodeStatementExpression;
-	decorateTS(node: SyntaxNodeType<'statement_assignment'>):                    AST.ASTNodeAssignment;
-	decorateTS(node: SyntaxNodeSupertype<'statement'>):                          AST.ASTNodeStatement;
-	decorateTS(node: SyntaxNodeType<'source_file'>, config?: SolidConfig):       AST.ASTNodeGoal;
->>>>>>> 7d979f7f
 	decorateTS(node: SyntaxNode): AST.ASTNodeSolid;
 	decorateTS(node: SyntaxNode, config: SolidConfig = CONFIG_DEFAULT): AST.ASTNodeSolid {
 		const decorators: Map<string | RegExp, (node: SyntaxNode) => AST.ASTNodeSolid> = new Map<string | RegExp, (node: SyntaxNode) => AST.ASTNodeSolid>([
