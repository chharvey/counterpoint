import type {SyntaxNode} from 'tree-sitter';
import {
	NonemptyArray,
	SolidConfig,
	CONFIG_DEFAULT,
	Punctuator,
	Keyword,
} from './package.js';
import {
	Validator,
} from './index.js';
import {
	SyntaxNodeType,
	isSyntaxNodeType,
	SyntaxNodeFamily,
	SyntaxNodeSupertype,
	isSyntaxNodeSupertype,
} from './utils-private.js';
import {
	Operator,
	ValidAccessOperator,
	ValidTypeOperator,
	ValidOperatorUnary,
	ValidOperatorArithmetic,
	ValidOperatorComparative,
	ValidOperatorEquality,
	ValidOperatorLogical,
} from './OperatorSolid.js';
import * as AST from './astnode-solid/index.js';



class DecoratorSolid {
	private static readonly ACCESSORS: ReadonlyMap<Punctuator, ValidAccessOperator> = new Map<Punctuator, ValidAccessOperator>([
		[Punctuator.DOT,      Operator.DOT],
		[Punctuator.OPTDOT,   Operator.OPTDOT],
		[Punctuator.CLAIMDOT, Operator.CLAIMDOT],
	]);
	private static readonly TYPEOPERATORS_UNARY: ReadonlyMap<Punctuator | Keyword, ValidTypeOperator> = new Map<Punctuator | Keyword, ValidTypeOperator>([
		[Punctuator.ORNULL,  Operator.ORNULL],
		[Punctuator.OREXCP,  Operator.OREXCP],
		[Keyword   .MUTABLE, Operator.MUTABLE],
	])
	private static readonly TYPEOPERATORS_BINARY: ReadonlyMap<Punctuator, ValidTypeOperator> = new Map<Punctuator, ValidTypeOperator>([
		[Punctuator.INTER, Operator.AND],
		[Punctuator.UNION, Operator.OR],
	])
	private static readonly OPERATORS_UNARY: ReadonlyMap<Punctuator, Operator> = new Map<Punctuator, Operator>([
		[Punctuator.NOT, Operator.NOT],
		[Punctuator.EMP, Operator.EMP],
		[Punctuator.AFF, Operator.AFF],
		[Punctuator.NEG, Operator.NEG],
	])
	private static readonly OPERATORS_BINARY: ReadonlyMap<Punctuator | Keyword, Operator> = new Map<Punctuator | Keyword, Operator>([
		[Punctuator.EXP,  Operator.EXP],
		[Punctuator.MUL,  Operator.MUL],
		[Punctuator.DIV,  Operator.DIV],
		[Punctuator.ADD,  Operator.ADD],
		[Punctuator.SUB,  Operator.SUB],
		[Punctuator.LT,   Operator.LT],
		[Punctuator.GT,   Operator.GT],
		[Punctuator.LE,   Operator.LE],
		[Punctuator.GE,   Operator.GE],
		[Punctuator.NLT,  Operator.NLT],
		[Punctuator.NGT,  Operator.NGT],
		[Keyword   .IS,   Operator.IS],
		[Keyword   .ISNT, Operator.ISNT],
		[Punctuator.ID,   Operator.ID],
		[Punctuator.NID,  Operator.NID],
		[Punctuator.EQ,   Operator.EQ],
		[Punctuator.NEQ,  Operator.NEQ],
		[Punctuator.AND,  Operator.AND],
		[Punctuator.NAND, Operator.NAND],
		[Punctuator.OR,   Operator.OR],
		[Punctuator.NOR,  Operator.NOR],
	])


<<<<<<< HEAD
	decorateTS(node: SyntaxNodeType<'keyword_type'>):                              AST.ASTNodeTypeConstant;
	decorateTS(node: SyntaxNodeType<'identifier'>):                                AST.ASTNodeTypeAlias | AST.ASTNodeVariable;
	decorateTS(node: SyntaxNodeType<'word'>):                                      AST.ASTNodeKey;
	decorateTS(node: SyntaxNodeType<'primitive_literal'>):                         AST.ASTNodeTypeConstant | AST.ASTNodeConstant;
	decorateTS(node: SyntaxNodeFamily<'entry_type',        ['optional']>):         AST.ASTNodeItemType;
	decorateTS(node: SyntaxNodeFamily<'entry_type__named', ['optional']>):         AST.ASTNodePropertyType;
	decorateTS(node: SyntaxNodeType<'type_grouped'>):                              AST.ASTNodeType;
	decorateTS(node: SyntaxNodeType<'type_tuple_literal'>):                        AST.ASTNodeTypeTuple;
	decorateTS(node: SyntaxNodeType<'type_record_literal'>):                       AST.ASTNodeTypeRecord;
	decorateTS(node: SyntaxNodeType<'type_hash_literal'>):                         AST.ASTNodeTypeHash;
	decorateTS(node: SyntaxNodeType<'type_map_literal'>):                          AST.ASTNodeTypeMap;
	decorateTS(node: SyntaxNodeType<'property_access_type'>):                      AST.ASTNodeIndexType | AST.ASTNodeKey;
	decorateTS(node: SyntaxNodeType<'type_compound'>):                             AST.ASTNodeTypeAccess | AST.ASTNodeTypeCall;
	decorateTS(node: SyntaxNodeType<'type_unary_symbol'>):                         AST.ASTNodeTypeOperationUnary | AST.ASTNodeTypeList | AST.ASTNodeTypeSet;
	decorateTS(node: SyntaxNodeType<'type_unary_keyword'>):                        AST.ASTNodeTypeOperationUnary;
	decorateTS(node: SyntaxNodeType<'type_intersection'>):                         AST.ASTNodeTypeOperationBinary;
	decorateTS(node: SyntaxNodeType<'type_union'>):                                AST.ASTNodeTypeOperationBinary;
	decorateTS(node: SyntaxNodeSupertype<'type'>):                                 AST.ASTNodeType;
	decorateTS(node: SyntaxNodeFamily<'string_template', ['variable']>):           AST.ASTNodeTemplate;
	decorateTS(node: SyntaxNodeFamily<'property',        ['variable']>):           AST.ASTNodeProperty;
	decorateTS(node: SyntaxNodeType<'case'>):                                      AST.ASTNodeCase;
	decorateTS(node: SyntaxNodeFamily<'expression_grouped', ['variable']>):        AST.ASTNodeExpression;
	decorateTS(node: SyntaxNodeFamily<'tuple_literal',      ['variable']>):        AST.ASTNodeTuple;
	decorateTS(node: SyntaxNodeFamily<'record_literal',     ['variable']>):        AST.ASTNodeRecord;
	decorateTS(node: SyntaxNodeType<'set_literal'>):                               AST.ASTNodeSet;
	decorateTS(node: SyntaxNodeType<'map_literal'>):                               AST.ASTNodeMap;
	decorateTS(node: SyntaxNodeFamily<'property_access', ['variable']>):           AST.ASTNodeIndex | AST.ASTNodeKey | AST.ASTNodeExpression;
	decorateTS(node: SyntaxNodeType<'property_assign'>):                           AST.ASTNodeIndex | AST.ASTNodeKey | AST.ASTNodeExpression;
	decorateTS(node: SyntaxNodeFamily<'expression_compound', ['variable']>):       AST.ASTNodeAccess | AST.ASTNodeCall;
	decorateTS(node: SyntaxNodeType<'assignee'>):                                  AST.ASTNodeVariable | AST.ASTNodeAccess;
	decorateTS(node: SyntaxNodeFamily<'expression_unary_symbol',   ['variable']>): AST.ASTNodeExpression | AST.ASTNodeOperationUnary;
	decorateTS(node: SyntaxNodeFamily<'expression_claim',          ['variable']>): AST.ASTNodeClaim;
	decorateTS(node: SyntaxNodeFamily<'expression_exponential',    ['variable']>): AST.ASTNodeOperationBinaryArithmetic;
	decorateTS(node: SyntaxNodeFamily<'expression_multiplicative', ['variable']>): AST.ASTNodeOperationBinaryArithmetic;
	decorateTS(node: SyntaxNodeFamily<'expression_additive',       ['variable']>): AST.ASTNodeOperationBinaryArithmetic;
	decorateTS(node: SyntaxNodeFamily<'expression_comparative',    ['variable']>): AST.ASTNodeOperationUnary | AST.ASTNodeOperationBinaryComparative;
	decorateTS(node: SyntaxNodeFamily<'expression_equality',       ['variable']>): AST.ASTNodeOperationUnary | AST.ASTNodeOperationBinaryEquality;
	decorateTS(node: SyntaxNodeFamily<'expression_conjunctive',    ['variable']>): AST.ASTNodeOperationUnary | AST.ASTNodeOperationBinaryLogical;
	decorateTS(node: SyntaxNodeFamily<'expression_disjunctive',    ['variable']>): AST.ASTNodeOperationUnary | AST.ASTNodeOperationBinaryLogical;
	decorateTS(node: SyntaxNodeFamily<'expression_conditional',    ['variable']>): AST.ASTNodeOperationTernary;
	decorateTS(node: SyntaxNodeSupertype<'expression'>):                           AST.ASTNodeExpression;
	decorateTS(node: SyntaxNodeType<'declaration_type'>):                          AST.ASTNodeDeclarationType;
	decorateTS(node: SyntaxNodeType<'declaration_variable'>):                      AST.ASTNodeDeclarationVariable;
	decorateTS(node: SyntaxNodeSupertype<'declaration'>):                          AST.ASTNodeDeclaration;
	decorateTS(node: SyntaxNodeType<'statement_expression'>):                      AST.ASTNodeStatementExpression;
	decorateTS(node: SyntaxNodeType<'statement_assignment'>):                      AST.ASTNodeAssignment;
	decorateTS(node: SyntaxNodeSupertype<'statement'>):                            AST.ASTNodeStatement;
	decorateTS(node: SyntaxNodeType<'source_file'>, config?: SolidConfig):         AST.ASTNodeGoal;
=======
	decorateTS(node: SyntaxNodeType<'keyword_type'>):                            AST.ASTNodeTypeConstant;
	decorateTS(node: SyntaxNodeType<'identifier'>):                              AST.ASTNodeTypeAlias | AST.ASTNodeVariable;
	decorateTS(node: SyntaxNodeType<'word'>):                                    AST.ASTNodeKey;
	decorateTS(node: SyntaxNodeType<'primitive_literal'>):                       AST.ASTNodeTypeConstant | AST.ASTNodeConstant;
	decorateTS(node: SyntaxNodeType<`entry_type${ '' | '__optional' }`>):        AST.ASTNodeItemType;
	decorateTS(node: SyntaxNodeType<`entry_type__named${ '' | '__optional' }`>): AST.ASTNodePropertyType;
	decorateTS(node: SyntaxNodeType<'type_grouped'>):                            AST.ASTNodeType;
	decorateTS(node: SyntaxNodeType<'type_tuple_literal'>):                      AST.ASTNodeTypeTuple;
	decorateTS(node: SyntaxNodeType<'type_record_literal'>):                     AST.ASTNodeTypeRecord;
	decorateTS(node: SyntaxNodeType<'type_dict_literal'>):                       AST.ASTNodeTypeDict;
	decorateTS(node: SyntaxNodeType<'type_map_literal'>):                        AST.ASTNodeTypeMap;
	decorateTS(node: SyntaxNodeType<'property_access_type'>):                    AST.ASTNodeIndexType | AST.ASTNodeKey;
	decorateTS(node: SyntaxNodeType<'type_compound'>):                           AST.ASTNodeTypeAccess | AST.ASTNodeTypeCall;
	decorateTS(node: SyntaxNodeType<'type_unary_symbol'>):                       AST.ASTNodeTypeOperationUnary | AST.ASTNodeTypeList | AST.ASTNodeTypeSet;
	decorateTS(node: SyntaxNodeType<'type_unary_keyword'>):                      AST.ASTNodeTypeOperationUnary;
	decorateTS(node: SyntaxNodeType<'type_intersection'>):                       AST.ASTNodeTypeOperationBinary;
	decorateTS(node: SyntaxNodeType<'type_union'>):                              AST.ASTNodeTypeOperationBinary;
	decorateTS(node: SyntaxNodeSupertype<'type'>):                               AST.ASTNodeType;
	decorateTS(node: SyntaxNodeType<'string_template'>):                         AST.ASTNodeTemplate;
	decorateTS(node: SyntaxNodeType<'property'>):                                AST.ASTNodeProperty;
	decorateTS(node: SyntaxNodeType<'case'>):                                    AST.ASTNodeCase;
	decorateTS(node: SyntaxNodeType<'expression_grouped'>):                      AST.ASTNodeExpression;
	decorateTS(node: SyntaxNodeType<'tuple_literal'>):                           AST.ASTNodeTuple;
	decorateTS(node: SyntaxNodeType<'record_literal'>):                          AST.ASTNodeRecord;
	decorateTS(node: SyntaxNodeType<'set_literal'>):                             AST.ASTNodeSet;
	decorateTS(node: SyntaxNodeType<'map_literal'>):                             AST.ASTNodeMap;
	decorateTS(node: SyntaxNodeType<'property_access'>):                         AST.ASTNodeIndex | AST.ASTNodeKey | AST.ASTNodeExpression;
	decorateTS(node: SyntaxNodeType<'property_assign'>):                         AST.ASTNodeIndex | AST.ASTNodeKey | AST.ASTNodeExpression;
	decorateTS(node: SyntaxNodeType<'expression_compound'>):                     AST.ASTNodeAccess | AST.ASTNodeCall;
	decorateTS(node: SyntaxNodeType<'assignee'>):                                AST.ASTNodeVariable | AST.ASTNodeAccess;
	decorateTS(node: SyntaxNodeType<'expression_unary_symbol'>):                 AST.ASTNodeExpression | AST.ASTNodeOperationUnary;
	decorateTS(node: SyntaxNodeType<'expression_claim'>):                        AST.ASTNodeClaim;
	decorateTS(node: SyntaxNodeType<'expression_exponential'>):                  AST.ASTNodeOperationBinaryArithmetic;
	decorateTS(node: SyntaxNodeType<'expression_multiplicative'>):               AST.ASTNodeOperationBinaryArithmetic;
	decorateTS(node: SyntaxNodeType<'expression_additive'>):                     AST.ASTNodeOperationBinaryArithmetic;
	decorateTS(node: SyntaxNodeType<'expression_comparative'>):                  AST.ASTNodeOperationUnary | AST.ASTNodeOperationBinaryComparative;
	decorateTS(node: SyntaxNodeType<'expression_equality'>):                     AST.ASTNodeOperationUnary | AST.ASTNodeOperationBinaryEquality;
	decorateTS(node: SyntaxNodeType<'expression_conjunctive'>):                  AST.ASTNodeOperationUnary | AST.ASTNodeOperationBinaryLogical;
	decorateTS(node: SyntaxNodeType<'expression_disjunctive'>):                  AST.ASTNodeOperationUnary | AST.ASTNodeOperationBinaryLogical;
	decorateTS(node: SyntaxNodeType<'expression_conditional'>):                  AST.ASTNodeOperationTernary;
	decorateTS(node: SyntaxNodeSupertype<'expression'>):                         AST.ASTNodeExpression;
	decorateTS(node: SyntaxNodeType<'declaration_type'>):                        AST.ASTNodeDeclarationType;
	decorateTS(node: SyntaxNodeType<'declaration_variable'>):                    AST.ASTNodeDeclarationVariable;
	decorateTS(node: SyntaxNodeSupertype<'declaration'>):                        AST.ASTNodeDeclaration;
	decorateTS(node: SyntaxNodeType<'statement_expression'>):                    AST.ASTNodeStatementExpression;
	decorateTS(node: SyntaxNodeType<'statement_assignment'>):                    AST.ASTNodeAssignment;
	decorateTS(node: SyntaxNodeSupertype<'statement'>):                          AST.ASTNodeStatement;
	decorateTS(node: SyntaxNodeType<'source_file'>, config?: SolidConfig):       AST.ASTNodeGoal;
>>>>>>> 488b13b3
	decorateTS(node: SyntaxNode): AST.ASTNodeSolid;
	decorateTS(node: SyntaxNode, config: SolidConfig = CONFIG_DEFAULT): AST.ASTNodeSolid {
		const decorators: Map<string | RegExp, (node: SyntaxNode) => AST.ASTNodeSolid> = new Map<string | RegExp, (node: SyntaxNode) => AST.ASTNodeSolid>([
			['source_file', (node) => new AST.ASTNodeGoal(
				node as SyntaxNodeType<'source_file'>,
				node.children
					.filter((c): c is SyntaxNodeSupertype<'statement'> => isSyntaxNodeSupertype(c, 'statement'))
					.map((c) => this.decorateTS(c)),
				config,
			)],

			/* # TERMINALS */
			['keyword_type', (node) => new AST.ASTNodeTypeConstant(node as SyntaxNodeType<'keyword_type'>)],

			['identifier', (node) => (
				(isSyntaxNodeSupertype(node.parent!, 'type'))      || isSyntaxNodeType(node.parent!, /^(entry_type(__named)?(__optional)?|generic_arguments|declaration_type)$/)                                                            ? new AST.ASTNodeTypeAlias (node as SyntaxNodeType<'identifier'>) :
				(isSyntaxNodeSupertype(node.parent!, 'expression') || isSyntaxNodeType(node.parent!, /^(property|case|function_arguments|property_access|property_assign|declaration_variable|statement_expression|statement_assignment)$/),  new AST.ASTNodeVariable  (node as SyntaxNodeType<'identifier'>))
			)],

			/* # PRODUCTIONS */
			['word', (node) => new AST.ASTNodeKey(node as SyntaxNodeType<'word'>)],

			['primitive_literal', (node) => (
				(isSyntaxNodeSupertype(node.parent!, 'type'))      || isSyntaxNodeType(node.parent!, /^(entry_type(__named)?(__optional)?|generic_arguments|declaration_type)$/)                                                            ? new AST.ASTNodeTypeConstant (node as SyntaxNodeType<'primitive_literal'>) :
				(isSyntaxNodeSupertype(node.parent!, 'expression') || isSyntaxNodeType(node.parent!, /^(property|case|function_arguments|property_access|property_assign|declaration_variable|statement_expression|statement_assignment)$/),  new AST.ASTNodeConstant     (node as SyntaxNodeType<'primitive_literal'>))
			)],

			/* ## Types */
			['entry_type', (node) => new AST.ASTNodeItemType(
				node as SyntaxNodeType<'entry_type'>,
				false,
				this.decorateTS(node.children[0] as SyntaxNodeSupertype<'type'>),
			)],

			['entry_type__optional', (node) => new AST.ASTNodeItemType(
				node as SyntaxNodeType<'entry_type__optional'>,
				true,
				this.decorateTS(node.children[1] as SyntaxNodeSupertype<'type'>),
			)],

			['entry_type__named', (node) => new AST.ASTNodePropertyType(
				node as SyntaxNodeType<'entry_type__named'>,
				false,
				this.decorateTS(node.children[0] as SyntaxNodeType<'word'>),
				this.decorateTS(node.children[2] as SyntaxNodeSupertype<'type'>),
			)],

			['entry_type__named__optional', (node) => new AST.ASTNodePropertyType(
				node as SyntaxNodeType<'entry_type__named__optional'>,
				true,
				this.decorateTS(node.children[0] as SyntaxNodeType<'word'>),
				this.decorateTS(node.children[2] as SyntaxNodeSupertype<'type'>),
			)],

			['type_grouped', (node) => this.decorateTS(node.children[1] as SyntaxNodeSupertype<'type'>)],

			['type_tuple_literal', (node) => new AST.ASTNodeTypeTuple(
				node as SyntaxNodeType<'type_tuple_literal'>,
				node.children
					.filter((c): c is SyntaxNodeType<'entry_type' | 'entry_type__optional'> => isSyntaxNodeType(c, /^entry_type(__optional)?$/))
					.map((c) => this.decorateTS(c)),
			)],

			['type_record_literal', (node) => new AST.ASTNodeTypeRecord(
				node as SyntaxNodeType<'type_record_literal'>,
				node.children
					.filter((c): c is SyntaxNodeType<'entry_type__named' | 'entry_type__named__optional'> => isSyntaxNodeType(c, /^entry_type__named(__optional)?$/))
					.map((c) => this.decorateTS(c)) as NonemptyArray<AST.ASTNodePropertyType>,
			)],

<<<<<<< HEAD
			['type_hash_literal', (node) => new AST.ASTNodeTypeHash(
				node as SyntaxNodeType<'type_hash_literal'>,
=======
			type_dict_literal: (node) => new AST.ASTNodeTypeDict(
				node as SyntaxNodeType<'type_dict_literal'>,
>>>>>>> 488b13b3
				this.decorateTS(node.children[2] as SyntaxNodeSupertype<'type'>),
			)],

			['type_map_literal', (node) => new AST.ASTNodeTypeMap(
				node as SyntaxNodeType<'type_map_literal'>,
				this.decorateTS(node.children[1] as SyntaxNodeSupertype<'type'>),
				this.decorateTS(node.children[3] as SyntaxNodeSupertype<'type'>),
			)],

			['property_access_type', (node) => (
				(isSyntaxNodeType(node.children[1], 'integer')) ? new AST.ASTNodeIndexType(
					node as SyntaxNodeType<'property_access_type'>,
					new AST.ASTNodeTypeConstant(node.children[1]),
				) :
				(isSyntaxNodeType(node.children[1], 'word'), this.decorateTS(node.children[1] as SyntaxNodeType<'word'>))
			)],

			['type_compound', (node) => (
				(isSyntaxNodeType(node.children[1], 'property_access_type')) ? new AST.ASTNodeTypeAccess(
					node as SyntaxNodeType<'type_compound'>,
					this.decorateTS(node.children[0] as SyntaxNodeSupertype<'type'>),
					this.decorateTS(node.children[1] as SyntaxNodeType<'property_access_type'>),
				) :
				(isSyntaxNodeType(node.children[1], 'generic_call'), new AST.ASTNodeTypeCall(
					node as SyntaxNodeType<'type_compound'>,
					this.decorateTS(node.children[0] as SyntaxNodeSupertype<'type'>),
					((node.children[1] as SyntaxNodeType<'generic_call'>).children[1] as SyntaxNodeType<'generic_arguments'>).children
						.filter((c): c is SyntaxNodeSupertype<'type'> => isSyntaxNodeSupertype(c, 'type'))
						.map((c) => this.decorateTS(c)) as NonemptyArray<AST.ASTNodeType>,
				))
			)],

			['type_unary_symbol', (node) => (
				(node.children.length === 2) ? new AST.ASTNodeTypeOperationUnary(
					node as SyntaxNodeType<'type_unary_symbol'>,
					DecoratorSolid.TYPEOPERATORS_UNARY.get(node.children[1].text as Punctuator)!,
					this.decorateTS(node.children[0] as SyntaxNodeSupertype<'type'>),
				) :
				(node.children.length > 2, (node.children[1].text === Punctuator.BRAK_OPN)
					? new AST.ASTNodeTypeList(
						node as SyntaxNodeType<'type_unary_symbol'>,
						this.decorateTS(node.children[0] as SyntaxNodeSupertype<'type'>),
						(node.children[2].text === Punctuator.BRAK_CLS)
							? null
							: BigInt(Validator.cookTokenNumber(node.children[2].text, { // TODO: add field `Decorator#config`
								...CONFIG_DEFAULT,
								languageFeatures: {
									...CONFIG_DEFAULT.languageFeatures,
									integerRadices:    true,
									numericSeparators: true,
								},
							})[0])
					)
					: new AST.ASTNodeTypeSet(
						node as SyntaxNodeType<'type_unary_symbol'>,
						this.decorateTS(node.children[0] as SyntaxNodeSupertype<'type'>),
					)
				)
			)],

			['type_unary_keyword', (node) => new AST.ASTNodeTypeOperationUnary(
				node as SyntaxNodeType<'type_unary_keyword'>,
				DecoratorSolid.TYPEOPERATORS_UNARY.get(node.children[0].text as Keyword)!,
				this.decorateTS(node.children[1] as SyntaxNodeSupertype<'type'>),
			)],

			['type_intersection', (node) => new AST.ASTNodeTypeOperationBinary(
				node as SyntaxNodeType<'type_intersection'>,
				DecoratorSolid.TYPEOPERATORS_BINARY.get(node.children[1].text as Punctuator)!,
				this.decorateTS(node.children[0] as SyntaxNodeSupertype<'type'>),
				this.decorateTS(node.children[2] as SyntaxNodeSupertype<'type'>),
			)],

			['type_union', (node) => new AST.ASTNodeTypeOperationBinary(
				node as SyntaxNodeType<'type_union'>,
				DecoratorSolid.TYPEOPERATORS_BINARY.get(node.children[1].text as Punctuator)!,
				this.decorateTS(node.children[0] as SyntaxNodeSupertype<'type'>),
				this.decorateTS(node.children[2] as SyntaxNodeSupertype<'type'>),
			)],

			/* ## Expressions */
			[/^string_template(__variable)?$/, (node) => new AST.ASTNodeTemplate(
				node as SyntaxNodeFamily<'string_template', ['variable']>,
				node.children.map((c) => (isSyntaxNodeType(c, /^template_(full|head|middle|tail)$/))
					? new AST.ASTNodeConstant(c as SyntaxNodeType<`template_${ 'full' | 'head' | 'middle' | 'tail' }`>)
					: this.decorateTS(c as SyntaxNodeSupertype<'expression'>)
				),
			)],

			[/^property(__variable)?$/, (node) => new AST.ASTNodeProperty(
				node as SyntaxNodeFamily<'property', ['variable']>,
				this.decorateTS(node.children[0] as SyntaxNodeType<'word'>),
				this.decorateTS(node.children[2] as SyntaxNodeSupertype<'expression'>),
			)],

			['case', (node) => new AST.ASTNodeCase(
				node as SyntaxNodeType<'case'>,
				this.decorateTS(node.children[0] as SyntaxNodeSupertype<'expression'>),
				this.decorateTS(node.children[2] as SyntaxNodeSupertype<'expression'>),
			)],

			[/^expression_grouped(__variable)?$/, (node) => this.decorateTS(node.children[1] as SyntaxNodeSupertype<'expression'>)],

			[/^tuple_literal(__variable)?$/, (node) => new AST.ASTNodeTuple(
				node as SyntaxNodeFamily<'tuple_literal', ['variable']>,
				node.children
					.filter((c): c is SyntaxNodeSupertype<'expression'> => isSyntaxNodeSupertype(c, 'expression'))
					.map((c) => this.decorateTS(c)),
			)],

			[/^record_literal(__variable)?$/, (node) => new AST.ASTNodeRecord(
				node as SyntaxNodeFamily<'record_literal', ['variable']>,
				node.children
					.filter((c): c is SyntaxNodeFamily<'property', ['variable']> => isSyntaxNodeType(c, /^property(__variable)?$/))
					.map((c) => this.decorateTS(c)) as NonemptyArray<AST.ASTNodeProperty>,
			)],

			['set_literal', (node) => new AST.ASTNodeSet(
				node as SyntaxNodeType<'set_literal'>,
				node.children
					.filter((c): c is SyntaxNodeSupertype<'expression'> => isSyntaxNodeSupertype(c, 'expression'))
					.map((c) => this.decorateTS(c)),
			)],

			['map_literal', (node) => new AST.ASTNodeMap(
				node as SyntaxNodeType<'map_literal'>,
				node.children
					.filter((c): c is SyntaxNodeType<'case'> => isSyntaxNodeType(c, 'case'))
					.map((c) => this.decorateTS(c)) as NonemptyArray<AST.ASTNodeCase>,
			)],

			[/^property_access(__variable)?$/, (node) => (
				(isSyntaxNodeType(node.children[1], 'integer')) ? new AST.ASTNodeIndex(
					node as SyntaxNodeFamily<'property_access', ['variable']>,
					new AST.ASTNodeConstant(node.children[1]),
				) :
				(isSyntaxNodeType     (node.children[1], 'word'))      ? this.decorateTS(node.children[1] as SyntaxNodeType<'word'>) :
				(isSyntaxNodeSupertype(node.children[2], 'expression'),  this.decorateTS(node.children[2] as SyntaxNodeSupertype<'expression'>))
			)],

			['property_assign', (node) => (
				(isSyntaxNodeType(node.children[1], 'integer')) ? new AST.ASTNodeIndex(
					node as SyntaxNodeType<'property_assign'>,
					new AST.ASTNodeConstant(node.children[1]),
				) :
				(isSyntaxNodeType     (node.children[1], 'word'))      ? this.decorateTS(node.children[1] as SyntaxNodeType<'word'>) :
				(isSyntaxNodeSupertype(node.children[2], 'expression'),  this.decorateTS(node.children[2] as SyntaxNodeSupertype<'expression'>))
			)],

			[/^expression_compound(__variable)?$/, (node) => (
				(isSyntaxNodeType(node.children[1], /^property_access(__variable)?$/)) ? new AST.ASTNodeAccess(
					node as SyntaxNodeFamily<'expression_compound', ['variable']>,
					DecoratorSolid.ACCESSORS.get(node.children[1].children[0].text as Punctuator)!,
					this.decorateTS(node.children[0] as SyntaxNodeSupertype<'expression'>),
					this.decorateTS(node.children[1] as SyntaxNodeFamily<'property_access', ['variable']>),
				)
				: (isSyntaxNodeType(node.children[1], 'function_call'), ((
					node: SyntaxNodeType<'expression_compound__variable'>,
					function_call_children: SyntaxNode[],
				) => new AST.ASTNodeCall(
					node,
					this.decorateTS(node.children[0] as SyntaxNodeSupertype<'expression'>),
					function_call_children
						.find((c): c is SyntaxNodeType<'generic_arguments'> => isSyntaxNodeType(c, 'generic_arguments'))?.children
						.filter((c): c is SyntaxNodeSupertype<'type'> => isSyntaxNodeSupertype(c, 'type'))
						.map((c) => this.decorateTS(c)) || [],
					function_call_children
						.find((c): c is SyntaxNodeType<'function_arguments'> => isSyntaxNodeType(c, 'function_arguments'))!.children
						.filter((c): c is SyntaxNodeSupertype<'expression'> => isSyntaxNodeSupertype(c, 'expression'))
						.map((c) => this.decorateTS(c)),
				))(
					node as SyntaxNodeType<'expression_compound__variable'>,
					(node.children[1] as SyntaxNodeType<'function_call'>).children,
				))
			)],

			['assignee', (node) => (node.children.length === 1)
				? new AST.ASTNodeVariable(node.children[0] as SyntaxNodeType<'identifier'>)
				: new AST.ASTNodeAccess(
					node as SyntaxNodeType<'assignee'>,
					Operator.DOT,
					this.decorateTS(node.children[0] as SyntaxNodeSupertype<'expression'>),
					this.decorateTS(node.children[1] as SyntaxNodeType<'property_assign'>),
				)],

			[/^expression_unary_symbol(__variable)?$/, (node) => (node.children[0].text === Punctuator.AFF) // `+a` is a no-op
				? this.decorateTS(node.children[1] as SyntaxNodeSupertype<'expression'>)
				: new AST.ASTNodeOperationUnary(
					node as SyntaxNodeFamily<'expression_unary_symbol', ['variable']>,
					DecoratorSolid.OPERATORS_UNARY.get(node.children[0].text as Punctuator) as ValidOperatorUnary,
					this.decorateTS(node.children[1] as SyntaxNodeSupertype<'expression'>),
				)],

			[/^expression_claim(__variable)?$/, (node) => new AST.ASTNodeClaim(
				node as SyntaxNodeFamily<'expression_claim', ['variable']>,
				this.decorateTypeNode (node.children[1] as SyntaxNodeSupertype<'type'>),
				this.decorateTS       (node.children[3] as SyntaxNodeSupertype<'expression'>),
			)],

			[/^expression_exponential(__variable)?$/, (node) => new AST.ASTNodeOperationBinaryArithmetic(
				node as SyntaxNodeFamily<'expression_exponential', ['variable']>,
				DecoratorSolid.OPERATORS_BINARY.get(node.children[1].text as Punctuator | Keyword)! as ValidOperatorArithmetic,
				this.decorateTS(node.children[0] as SyntaxNodeSupertype<'expression'>),
				this.decorateTS(node.children[2] as SyntaxNodeSupertype<'expression'>),
			)],

			[/^expression_multiplicative(__variable)?$/, (node) => new AST.ASTNodeOperationBinaryArithmetic(
				node as SyntaxNodeFamily<'expression_multiplicative', ['variable']>,
				DecoratorSolid.OPERATORS_BINARY.get(node.children[1].text as Punctuator | Keyword)! as ValidOperatorArithmetic,
				this.decorateTS(node.children[0] as SyntaxNodeSupertype<'expression'>),
				this.decorateTS(node.children[2] as SyntaxNodeSupertype<'expression'>),
			)],

			[/^expression_additive(__variable)?$/, (node) => ((
				node: SyntaxNodeFamily<'expression_additive', ['variable']>,
				operator: Operator,
				operands: [AST.ASTNodeExpression, AST.ASTNodeExpression],
			) => (
				// `a - b` is syntax sugar for `a + -(b)`
				(operator === Operator.SUB) ? new AST.ASTNodeOperationBinaryArithmetic(
					node,
					Operator.ADD,
					operands[0],
					new AST.ASTNodeOperationUnary(
						node.children[2] as SyntaxNodeSupertype<'expression'>,
						Operator.NEG,
						operands[1],
					),
				) :
				new AST.ASTNodeOperationBinaryArithmetic(
					node,
					operator as ValidOperatorArithmetic,
					...operands,
				)
			))(
				node as SyntaxNodeFamily<'expression_additive', ['variable']>,
				DecoratorSolid.OPERATORS_BINARY.get(node.children[1].text as Punctuator | Keyword)!,
				[
					this.decorateTS(node.children[0] as SyntaxNodeSupertype<'expression'>),
					this.decorateTS(node.children[2] as SyntaxNodeSupertype<'expression'>),
				],
			)],

			[/^expression_comparative(__variable)?$/, (node) => ((
				node: SyntaxNodeFamily<'expression_comparative', ['variable']>,
				operator: Operator,
				operands: [AST.ASTNodeExpression, AST.ASTNodeExpression],
			) => (
				// `a !< b` is syntax sugar for `!(a < b)`
				(operator === Operator.NLT) ? new AST.ASTNodeOperationUnary(
					node,
					Operator.NOT,
					new AST.ASTNodeOperationBinaryComparative(
						node.children[0] as SyntaxNodeSupertype<'expression'>,
						Operator.LT,
						...operands,
					),
				) :
				// `a !> b` is syntax sugar for `!(a > b)`
				(operator === Operator.NGT) ? new AST.ASTNodeOperationUnary(
					node,
					Operator.NOT,
					new AST.ASTNodeOperationBinaryComparative(
						node.children[0] as SyntaxNodeSupertype<'expression'>,
						Operator.GT,
						...operands,
					),
				) :
				// `a isnt b` is syntax sugar for `!(a is b)`
				(operator === Operator.ISNT) ? new AST.ASTNodeOperationUnary(
					node,
					Operator.NOT,
					new AST.ASTNodeOperationBinaryComparative(
						node.children[0] as SyntaxNodeSupertype<'expression'>,
						Operator.IS,
						...operands,
					),
				) :
				new AST.ASTNodeOperationBinaryComparative(
					node,
					operator as ValidOperatorComparative,
					...operands,
				)
			))(
				node as SyntaxNodeFamily<'expression_comparative', ['variable']>,
				DecoratorSolid.OPERATORS_BINARY.get(node.children[1].text as Punctuator | Keyword)!,
				[
					this.decorateTS(node.children[0] as SyntaxNodeSupertype<'expression'>),
					this.decorateTS(node.children[2] as SyntaxNodeSupertype<'expression'>),
				],
			)],

			[/^expression_equality(__variable)?$/, (node) => ((
				node: SyntaxNodeFamily<'expression_equality', ['variable']>,
				operator: Operator,
				operands: [AST.ASTNodeExpression, AST.ASTNodeExpression],
			) => (
				// `a !== b` is syntax sugar for `!(a === b)`
				(operator === Operator.NID) ? new AST.ASTNodeOperationUnary(
					node,
					Operator.NOT,
					new AST.ASTNodeOperationBinaryEquality(
						node.children[0] as SyntaxNodeSupertype<'expression'>,
						Operator.ID,
						...operands,
					),
				) :
				// `a != b` is syntax sugar for `!(a == b)`
				(operator === Operator.NEQ) ? new AST.ASTNodeOperationUnary(
					node,
					Operator.NOT,
					new AST.ASTNodeOperationBinaryEquality(
						node.children[0] as SyntaxNodeSupertype<'expression'>,
						Operator.EQ,
						...operands,
					),
				) :
				new AST.ASTNodeOperationBinaryEquality(
					node,
					operator as ValidOperatorEquality,
					...operands,
				)
			))(
				node as SyntaxNodeFamily<'expression_equality', ['variable']>,
				DecoratorSolid.OPERATORS_BINARY.get(node.children[1].text as Punctuator | Keyword)!,
				[
					this.decorateTS(node.children[0] as SyntaxNodeSupertype<'expression'>),
					this.decorateTS(node.children[2] as SyntaxNodeSupertype<'expression'>),
				],
			)],

			[/^expression_conjunctive(__variable)?$/, (node) => ((
				node: SyntaxNodeFamily<'expression_conjunctive', ['variable']>,
				operator: Operator,
				operands: [AST.ASTNodeExpression, AST.ASTNodeExpression],
			) => (
				// `a !& b` is syntax sugar for `!(a && b)`
				(operator === Operator.NAND) ? new AST.ASTNodeOperationUnary(
					node,
					Operator.NOT,
					new AST.ASTNodeOperationBinaryLogical(
						node.children[0] as SyntaxNodeSupertype<'expression'>,
						Operator.AND,
						...operands,
					),
				) :
				new AST.ASTNodeOperationBinaryLogical(
					node,
					operator as ValidOperatorLogical,
					...operands,
				)
			))(
				node as SyntaxNodeFamily<'expression_conjunctive', ['variable']>,
				DecoratorSolid.OPERATORS_BINARY.get(node.children[1].text as Punctuator | Keyword)!,
				[
					this.decorateTS(node.children[0] as SyntaxNodeSupertype<'expression'>),
					this.decorateTS(node.children[2] as SyntaxNodeSupertype<'expression'>),
				],
			)],

			[/^expression_disjunctive(__variable)?$/, (node) => ((
				node: SyntaxNodeFamily<'expression_disjunctive', ['variable']>,
				operator: Operator,
				operands: [AST.ASTNodeExpression, AST.ASTNodeExpression],
			) => (
				// `a !| b` is syntax sugar for `!(a || b)`
				(operator === Operator.NOR) ? new AST.ASTNodeOperationUnary(
					node,
					Operator.NOT,
					new AST.ASTNodeOperationBinaryLogical(
						node.children[0] as SyntaxNodeSupertype<'expression'>,
						Operator.OR,
						...operands,
					),
				) :
				new AST.ASTNodeOperationBinaryLogical(
					node,
					operator as ValidOperatorLogical,
					...operands,
				)
			))(
				node as SyntaxNodeFamily<'expression_disjunctive', ['variable']>,
				DecoratorSolid.OPERATORS_BINARY.get(node.children[1].text as Punctuator | Keyword)!,
				[
					this.decorateTS(node.children[0] as SyntaxNodeSupertype<'expression'>),
					this.decorateTS(node.children[2] as SyntaxNodeSupertype<'expression'>),
				],
			)],

			[/^expression_conditional(__variable)?$/, (node) => new AST.ASTNodeOperationTernary(
				node as SyntaxNodeType<'expression_conditional'>,
				Operator.COND,
				this.decorateTS(node.children[1] as SyntaxNodeSupertype<'expression'>),
				this.decorateTS(node.children[3] as SyntaxNodeSupertype<'expression'>),
				this.decorateTS(node.children[5] as SyntaxNodeSupertype<'expression'>),
			)],

			/* ## Statements */
			['declaration_type', (node) => new AST.ASTNodeDeclarationType(
				node as SyntaxNodeType<'declaration_type'>,
				new AST.ASTNodeTypeAlias(node.children[1] as SyntaxNodeType<'identifier'>),
				this.decorateTS(node.children[3] as SyntaxNodeSupertype<'type'>),
			)],

			['declaration_variable', (node) => new AST.ASTNodeDeclarationVariable(
				node as SyntaxNodeType<'declaration_variable'>,
				node.children.length === 8,
				new AST.ASTNodeVariable (((node.children.length === 7) ? node.children[1] : node.children[2]) as SyntaxNodeType<'identifier'>),
				this.decorateTypeNode   (((node.children.length === 7) ? node.children[3] : node.children[4]) as SyntaxNodeSupertype<'type'>),
				this.decorateTS         (((node.children.length === 7) ? node.children[5] : node.children[6]) as SyntaxNodeSupertype<'expression'>),
			)],

			['statement_expression', (node) => new AST.ASTNodeStatementExpression(
				node as SyntaxNodeType<'statement_expression'>,
				(node.children.length === 2) ? this.decorateTS(node.children[0] as SyntaxNodeSupertype<'expression'>) : void 0,
			)],

			['statement_assignment', (node) => new AST.ASTNodeAssignment(
				node as SyntaxNodeType<'statement_assignment'>,
				this.decorateTS(node.children[0] as SyntaxNodeType<'assignee'>),
				this.decorateTS(node.children[2] as SyntaxNodeSupertype<'expression'>),
			)],
		]);
		return (
			   decorators.get(node.type)
			|| [...decorators].find(([key]) => key instanceof RegExp && isSyntaxNodeType(node, key))?.[1]
			|| ((node) => { throw new TypeError(`Could not find type of parse node \`${ node.type }\`.`); })
		)?.(node);
	}

	private decorateTypeNode(typenode: SyntaxNodeSupertype<'type'>): AST.ASTNodeType {
		return (
			(isSyntaxNodeType(typenode, 'identifier'))        ? new AST.ASTNodeTypeAlias    (typenode) :
			(isSyntaxNodeType(typenode, 'primitive_literal')) ? new AST.ASTNodeTypeConstant (typenode) :
			this.decorateTS(typenode)
		);
	}
}



export const DECORATOR: DecoratorSolid = new DecoratorSolid();<|MERGE_RESOLUTION|>--- conflicted
+++ resolved
@@ -76,7 +76,6 @@
 	])
 
 
-<<<<<<< HEAD
 	decorateTS(node: SyntaxNodeType<'keyword_type'>):                              AST.ASTNodeTypeConstant;
 	decorateTS(node: SyntaxNodeType<'identifier'>):                                AST.ASTNodeTypeAlias | AST.ASTNodeVariable;
 	decorateTS(node: SyntaxNodeType<'word'>):                                      AST.ASTNodeKey;
@@ -86,7 +85,7 @@
 	decorateTS(node: SyntaxNodeType<'type_grouped'>):                              AST.ASTNodeType;
 	decorateTS(node: SyntaxNodeType<'type_tuple_literal'>):                        AST.ASTNodeTypeTuple;
 	decorateTS(node: SyntaxNodeType<'type_record_literal'>):                       AST.ASTNodeTypeRecord;
-	decorateTS(node: SyntaxNodeType<'type_hash_literal'>):                         AST.ASTNodeTypeHash;
+	decorateTS(node: SyntaxNodeType<'type_dict_literal'>):                         AST.ASTNodeTypeDict;
 	decorateTS(node: SyntaxNodeType<'type_map_literal'>):                          AST.ASTNodeTypeMap;
 	decorateTS(node: SyntaxNodeType<'property_access_type'>):                      AST.ASTNodeIndexType | AST.ASTNodeKey;
 	decorateTS(node: SyntaxNodeType<'type_compound'>):                             AST.ASTNodeTypeAccess | AST.ASTNodeTypeCall;
@@ -125,56 +124,6 @@
 	decorateTS(node: SyntaxNodeType<'statement_assignment'>):                      AST.ASTNodeAssignment;
 	decorateTS(node: SyntaxNodeSupertype<'statement'>):                            AST.ASTNodeStatement;
 	decorateTS(node: SyntaxNodeType<'source_file'>, config?: SolidConfig):         AST.ASTNodeGoal;
-=======
-	decorateTS(node: SyntaxNodeType<'keyword_type'>):                            AST.ASTNodeTypeConstant;
-	decorateTS(node: SyntaxNodeType<'identifier'>):                              AST.ASTNodeTypeAlias | AST.ASTNodeVariable;
-	decorateTS(node: SyntaxNodeType<'word'>):                                    AST.ASTNodeKey;
-	decorateTS(node: SyntaxNodeType<'primitive_literal'>):                       AST.ASTNodeTypeConstant | AST.ASTNodeConstant;
-	decorateTS(node: SyntaxNodeType<`entry_type${ '' | '__optional' }`>):        AST.ASTNodeItemType;
-	decorateTS(node: SyntaxNodeType<`entry_type__named${ '' | '__optional' }`>): AST.ASTNodePropertyType;
-	decorateTS(node: SyntaxNodeType<'type_grouped'>):                            AST.ASTNodeType;
-	decorateTS(node: SyntaxNodeType<'type_tuple_literal'>):                      AST.ASTNodeTypeTuple;
-	decorateTS(node: SyntaxNodeType<'type_record_literal'>):                     AST.ASTNodeTypeRecord;
-	decorateTS(node: SyntaxNodeType<'type_dict_literal'>):                       AST.ASTNodeTypeDict;
-	decorateTS(node: SyntaxNodeType<'type_map_literal'>):                        AST.ASTNodeTypeMap;
-	decorateTS(node: SyntaxNodeType<'property_access_type'>):                    AST.ASTNodeIndexType | AST.ASTNodeKey;
-	decorateTS(node: SyntaxNodeType<'type_compound'>):                           AST.ASTNodeTypeAccess | AST.ASTNodeTypeCall;
-	decorateTS(node: SyntaxNodeType<'type_unary_symbol'>):                       AST.ASTNodeTypeOperationUnary | AST.ASTNodeTypeList | AST.ASTNodeTypeSet;
-	decorateTS(node: SyntaxNodeType<'type_unary_keyword'>):                      AST.ASTNodeTypeOperationUnary;
-	decorateTS(node: SyntaxNodeType<'type_intersection'>):                       AST.ASTNodeTypeOperationBinary;
-	decorateTS(node: SyntaxNodeType<'type_union'>):                              AST.ASTNodeTypeOperationBinary;
-	decorateTS(node: SyntaxNodeSupertype<'type'>):                               AST.ASTNodeType;
-	decorateTS(node: SyntaxNodeType<'string_template'>):                         AST.ASTNodeTemplate;
-	decorateTS(node: SyntaxNodeType<'property'>):                                AST.ASTNodeProperty;
-	decorateTS(node: SyntaxNodeType<'case'>):                                    AST.ASTNodeCase;
-	decorateTS(node: SyntaxNodeType<'expression_grouped'>):                      AST.ASTNodeExpression;
-	decorateTS(node: SyntaxNodeType<'tuple_literal'>):                           AST.ASTNodeTuple;
-	decorateTS(node: SyntaxNodeType<'record_literal'>):                          AST.ASTNodeRecord;
-	decorateTS(node: SyntaxNodeType<'set_literal'>):                             AST.ASTNodeSet;
-	decorateTS(node: SyntaxNodeType<'map_literal'>):                             AST.ASTNodeMap;
-	decorateTS(node: SyntaxNodeType<'property_access'>):                         AST.ASTNodeIndex | AST.ASTNodeKey | AST.ASTNodeExpression;
-	decorateTS(node: SyntaxNodeType<'property_assign'>):                         AST.ASTNodeIndex | AST.ASTNodeKey | AST.ASTNodeExpression;
-	decorateTS(node: SyntaxNodeType<'expression_compound'>):                     AST.ASTNodeAccess | AST.ASTNodeCall;
-	decorateTS(node: SyntaxNodeType<'assignee'>):                                AST.ASTNodeVariable | AST.ASTNodeAccess;
-	decorateTS(node: SyntaxNodeType<'expression_unary_symbol'>):                 AST.ASTNodeExpression | AST.ASTNodeOperationUnary;
-	decorateTS(node: SyntaxNodeType<'expression_claim'>):                        AST.ASTNodeClaim;
-	decorateTS(node: SyntaxNodeType<'expression_exponential'>):                  AST.ASTNodeOperationBinaryArithmetic;
-	decorateTS(node: SyntaxNodeType<'expression_multiplicative'>):               AST.ASTNodeOperationBinaryArithmetic;
-	decorateTS(node: SyntaxNodeType<'expression_additive'>):                     AST.ASTNodeOperationBinaryArithmetic;
-	decorateTS(node: SyntaxNodeType<'expression_comparative'>):                  AST.ASTNodeOperationUnary | AST.ASTNodeOperationBinaryComparative;
-	decorateTS(node: SyntaxNodeType<'expression_equality'>):                     AST.ASTNodeOperationUnary | AST.ASTNodeOperationBinaryEquality;
-	decorateTS(node: SyntaxNodeType<'expression_conjunctive'>):                  AST.ASTNodeOperationUnary | AST.ASTNodeOperationBinaryLogical;
-	decorateTS(node: SyntaxNodeType<'expression_disjunctive'>):                  AST.ASTNodeOperationUnary | AST.ASTNodeOperationBinaryLogical;
-	decorateTS(node: SyntaxNodeType<'expression_conditional'>):                  AST.ASTNodeOperationTernary;
-	decorateTS(node: SyntaxNodeSupertype<'expression'>):                         AST.ASTNodeExpression;
-	decorateTS(node: SyntaxNodeType<'declaration_type'>):                        AST.ASTNodeDeclarationType;
-	decorateTS(node: SyntaxNodeType<'declaration_variable'>):                    AST.ASTNodeDeclarationVariable;
-	decorateTS(node: SyntaxNodeSupertype<'declaration'>):                        AST.ASTNodeDeclaration;
-	decorateTS(node: SyntaxNodeType<'statement_expression'>):                    AST.ASTNodeStatementExpression;
-	decorateTS(node: SyntaxNodeType<'statement_assignment'>):                    AST.ASTNodeAssignment;
-	decorateTS(node: SyntaxNodeSupertype<'statement'>):                          AST.ASTNodeStatement;
-	decorateTS(node: SyntaxNodeType<'source_file'>, config?: SolidConfig):       AST.ASTNodeGoal;
->>>>>>> 488b13b3
 	decorateTS(node: SyntaxNode): AST.ASTNodeSolid;
 	decorateTS(node: SyntaxNode, config: SolidConfig = CONFIG_DEFAULT): AST.ASTNodeSolid {
 		const decorators: Map<string | RegExp, (node: SyntaxNode) => AST.ASTNodeSolid> = new Map<string | RegExp, (node: SyntaxNode) => AST.ASTNodeSolid>([
@@ -245,13 +194,8 @@
 					.map((c) => this.decorateTS(c)) as NonemptyArray<AST.ASTNodePropertyType>,
 			)],
 
-<<<<<<< HEAD
-			['type_hash_literal', (node) => new AST.ASTNodeTypeHash(
-				node as SyntaxNodeType<'type_hash_literal'>,
-=======
-			type_dict_literal: (node) => new AST.ASTNodeTypeDict(
+			['type_dict_literal', (node) => new AST.ASTNodeTypeDict(
 				node as SyntaxNodeType<'type_dict_literal'>,
->>>>>>> 488b13b3
 				this.decorateTS(node.children[2] as SyntaxNodeSupertype<'type'>),
 			)],
 
