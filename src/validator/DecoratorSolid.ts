import type {SyntaxNode} from 'tree-sitter';
import {
	NonemptyArray,
	SolidConfig,
	CONFIG_DEFAULT,
	Punctuator,
	Keyword,
	TOKEN_SOLID as TOKEN,
	ParseNode,
	PARSENODE_SOLID as PARSENODE,
} from './package.js';
import {
	Validator,
} from './index.js';
import {
	SyntaxNodeType,
	isSyntaxNodeType,
	SyntaxNodeSupertype,
	isSyntaxNodeSupertype,
} from './utils-private.js';
import {
	Operator,
	ValidAccessOperator,
	ValidTypeOperator,
	ValidOperatorUnary,
	ValidOperatorArithmetic,
	ValidOperatorComparative,
	ValidOperatorEquality,
	ValidOperatorLogical,
} from './OperatorSolid.js';
import * as AST from './astnode-solid/index.js';
import {
	DecoratorReturnType,
	Decorator,
} from './Decorator.js';



type TemplatePartialType = // FIXME spread types
	| [                        AST.ASTNodeConstant                       ]
	| [                        AST.ASTNodeConstant, AST.ASTNodeExpression]
	// | [...TemplatePartialType, AST.ASTNodeConstant                       ]
	// | [...TemplatePartialType, AST.ASTNodeConstant, AST.ASTNodeExpression]
	| AST.ASTNodeExpression[]
;



class DecoratorSolid extends Decorator {
	private static readonly ACCESSORS: ReadonlyMap<Punctuator, ValidAccessOperator> = new Map<Punctuator, ValidAccessOperator>([
		[Punctuator.DOT,      Operator.DOT],
		[Punctuator.OPTDOT,   Operator.OPTDOT],
		[Punctuator.CLAIMDOT, Operator.CLAIMDOT],
	]);
	private static readonly TYPEOPERATORS_UNARY: ReadonlyMap<Punctuator | Keyword, ValidTypeOperator> = new Map<Punctuator | Keyword, ValidTypeOperator>([
		[Punctuator.ORNULL,  Operator.ORNULL],
		[Punctuator.OREXCP,  Operator.OREXCP],
		[Keyword   .MUTABLE, Operator.MUTABLE],
	])
	private static readonly TYPEOPERATORS_BINARY: ReadonlyMap<Punctuator, ValidTypeOperator> = new Map<Punctuator, ValidTypeOperator>([
		[Punctuator.INTER, Operator.AND],
		[Punctuator.UNION, Operator.OR],
	])
	private static readonly OPERATORS_UNARY: ReadonlyMap<Punctuator, Operator> = new Map<Punctuator, Operator>([
		[Punctuator.NOT, Operator.NOT],
		[Punctuator.EMP, Operator.EMP],
		[Punctuator.AFF, Operator.AFF],
		[Punctuator.NEG, Operator.NEG],
	])
	private static readonly OPERATORS_BINARY: ReadonlyMap<Punctuator | Keyword, Operator> = new Map<Punctuator | Keyword, Operator>([
		[Punctuator.EXP,  Operator.EXP],
		[Punctuator.MUL,  Operator.MUL],
		[Punctuator.DIV,  Operator.DIV],
		[Punctuator.ADD,  Operator.ADD],
		[Punctuator.SUB,  Operator.SUB],
		[Punctuator.LT,   Operator.LT],
		[Punctuator.GT,   Operator.GT],
		[Punctuator.LE,   Operator.LE],
		[Punctuator.GE,   Operator.GE],
		[Punctuator.NLT,  Operator.NLT],
		[Punctuator.NGT,  Operator.NGT],
		[Keyword   .IS,   Operator.IS],
		[Keyword   .ISNT, Operator.ISNT],
		[Punctuator.ID,   Operator.ID],
		[Punctuator.NID,  Operator.NID],
		[Punctuator.EQ,   Operator.EQ],
		[Punctuator.NEQ,  Operator.NEQ],
		[Punctuator.AND,  Operator.AND],
		[Punctuator.NAND, Operator.NAND],
		[Punctuator.OR,   Operator.OR],
		[Punctuator.NOR,  Operator.NOR],
	])


	override decorate(node: PARSENODE.ParseNodeWord):             AST.ASTNodeKey;
	override decorate(node: PARSENODE.ParseNodePrimitiveLiteral): AST.ASTNodeConstant;
	override decorate(node:
		| PARSENODE.ParseNodeEntryType
		| PARSENODE.ParseNodeEntryType_Optional
	): AST.ASTNodeItemType;
	override decorate(node:
		| PARSENODE.ParseNodeEntryType_Named
		| PARSENODE.ParseNodeEntryType_Named_Optional
	): AST.ASTNodePropertyType;
	override decorate(node: PARSENODE.ParseNodeItemsType):          NonemptyArray<AST.ASTNodeItemType>;
	override decorate(node: PARSENODE.ParseNodePropertiesType):     NonemptyArray<AST.ASTNodePropertyType>;
	override decorate(node: PARSENODE.ParseNodeTypeTupleLiteral):   AST.ASTNodeTypeTuple;
	override decorate(node: PARSENODE.ParseNodeTypeRecordLiteral):  AST.ASTNodeTypeRecord;
	override decorate(node: PARSENODE.ParseNodeTypeHashLiteral):    AST.ASTNodeTypeHash;
	override decorate(node: PARSENODE.ParseNodeTypeMapLiteral):     AST.ASTNodeTypeMap;
	override decorate(node: PARSENODE.ParseNodeGenericArguments):   NonemptyArray<AST.ASTNodeType>;
	override decorate(node: PARSENODE.ParseNodePropertyAccessType): AST.ASTNodeIndexType | AST.ASTNodeKey;
	override decorate(node: PARSENODE.ParseNodeGenericCall):        NonemptyArray<AST.ASTNodeType>;
	override decorate(node:
		| PARSENODE.ParseNodeTypeUnit
		| PARSENODE.ParseNodeTypeCompound
		| PARSENODE.ParseNodeTypeUnarySymbol
		| PARSENODE.ParseNodeTypeUnaryKeyword
		| PARSENODE.ParseNodeTypeIntersection
		| PARSENODE.ParseNodeTypeUnion
		| PARSENODE.ParseNodeType
	): AST.ASTNodeType;
	override decorate(node: PARSENODE.ParseNodeStringTemplate):          AST.ASTNodeTemplate;
	override decorate(node: PARSENODE.ParseNodeStringTemplate__0__List): TemplatePartialType;
	override decorate(node: PARSENODE.ParseNodeProperty):                AST.ASTNodeProperty;
	override decorate(node: PARSENODE.ParseNodeCase):                    AST.ASTNodeCase;
	override decorate(node: PARSENODE.ParseNodeTupleLiteral):            AST.ASTNodeTuple;
	override decorate(node: PARSENODE.ParseNodeRecordLiteral):           AST.ASTNodeRecord;
	override decorate(node: PARSENODE.ParseNodeSetLiteral):              AST.ASTNodeSet;
	override decorate(node: PARSENODE.ParseNodeMapLiteral):              AST.ASTNodeMap;
	override decorate(node: PARSENODE.ParseNodeFunctionArguments):       AST.ASTNodeExpression[];
	override decorate(node: PARSENODE.ParseNodePropertyAccess):          AST.ASTNodeIndex | AST.ASTNodeKey | AST.ASTNodeExpression;
	override decorate(node: PARSENODE.ParseNodePropertyAssign):          AST.ASTNodeIndex | AST.ASTNodeKey | AST.ASTNodeExpression;
	override decorate(node: PARSENODE.ParseNodeFunctionCall):            [AST.ASTNodeType[], AST.ASTNodeExpression[]];
	override decorate(node: PARSENODE.ParseNodeAssignee):                AST.ASTNodeVariable | AST.ASTNodeAccess;
	override decorate(node:
		| PARSENODE.ParseNodeExpressionUnit
		| PARSENODE.ParseNodeExpressionCompound
		| PARSENODE.ParseNodeExpressionUnarySymbol
		| PARSENODE.ParseNodeExpressionClaim
		| PARSENODE.ParseNodeExpressionExponential
		| PARSENODE.ParseNodeExpressionMultiplicative
		| PARSENODE.ParseNodeExpressionAdditive
		| PARSENODE.ParseNodeExpressionComparative
		| PARSENODE.ParseNodeExpressionEquality
		| PARSENODE.ParseNodeExpressionConjunctive
		| PARSENODE.ParseNodeExpressionDisjunctive
		| PARSENODE.ParseNodeExpression
	): AST.ASTNodeExpression;
	override decorate(node: PARSENODE.ParseNodeExpressionConditional): AST.ASTNodeOperationTernary;
	override decorate(node: PARSENODE.ParseNodeDeclarationType):       AST.ASTNodeDeclarationType;
	override decorate(node: PARSENODE.ParseNodeDeclarationVariable):   AST.ASTNodeDeclarationVariable;
	override decorate(node: PARSENODE.ParseNodeDeclarationClaim):      AST.ASTNodeDeclarationClaim;
	override decorate(node: PARSENODE.ParseNodeDeclarationReassignment): AST.ASTNodeDeclarationReassignment;
	override decorate(node: PARSENODE.ParseNodeDeclaration):           AST.ASTNodeDeclaration;
	override decorate(node: PARSENODE.ParseNodeStatementExpression):   AST.ASTNodeStatementExpression;
<<<<<<< HEAD
	override decorate(node: PARSENODE.ParseNodeStatementAssignment):   AST.ASTNodeAssignment;
=======
>>>>>>> 9919af5e
	override decorate(node: PARSENODE.ParseNodeStatement):             AST.ASTNodeStatement;
	override decorate(node: PARSENODE.ParseNodeBlock):                 AST.ASTNodeBlock;
	override decorate(node: PARSENODE.ParseNodeGoal, config?: SolidConfig): AST.ASTNodeGoal;
	override decorate(node: ParseNode): DecoratorReturnType;
	override decorate(node: ParseNode, config: SolidConfig = CONFIG_DEFAULT): DecoratorReturnType {
		if (node instanceof PARSENODE.ParseNodeWord) {
			return new AST.ASTNodeKey(node.children[0] as TOKEN.TokenKeyword | TOKEN.TokenIdentifier);

		} else if (node instanceof PARSENODE.ParseNodePrimitiveLiteral) {
			return new AST.ASTNodeConstant(node.children[0] as TOKEN.TokenKeyword | TOKEN.TokenNumber | TOKEN.TokenString);

		} else if (node instanceof PARSENODE.ParseNodeEntryType) {
			return new AST.ASTNodeItemType(
				node,
				false,
				this.decorate(node.children[0]),
			);

		} else if (node instanceof PARSENODE.ParseNodeEntryType_Optional) {
			return new AST.ASTNodeItemType(
				node,
				true,
				this.decorate(node.children[1]),
			);

		} else if (node instanceof PARSENODE.ParseNodeEntryType_Named) {
			return new AST.ASTNodePropertyType(
				node,
				false,
				this.decorate(node.children[0]),
				this.decorate(node.children[2]),
			);

		} else if (node instanceof PARSENODE.ParseNodeEntryType_Named_Optional) {
			return new AST.ASTNodePropertyType(
				node,
				true,
				this.decorate(node.children[0]),
				this.decorate(node.children[2]),
			);

		} else if (node instanceof PARSENODE.ParseNodeItemsType) {
			return (node.children.length <= 2)
				? this.parseList<PARSENODE.ParseNodeEntryType | PARSENODE.ParseNodeEntryType_Optional, AST.ASTNodeItemType>(node.children[0])
				: [
					...this.parseList<PARSENODE.ParseNodeEntryType,          AST.ASTNodeItemType>(node.children[0] as PARSENODE.ParseNodeItemsType__0__List),
					...this.parseList<PARSENODE.ParseNodeEntryType_Optional, AST.ASTNodeItemType>(node.children[2]!),
				];

		} else if (node instanceof PARSENODE.ParseNodePropertiesType) {
			return this.parseList<PARSENODE.ParseNodeEntryType_Named | PARSENODE.ParseNodeEntryType_Named_Optional, AST.ASTNodePropertyType>(node.children[0]);

		} else if (node instanceof PARSENODE.ParseNodeTypeGrouped) {
			return this.decorate(node.children[1]);

		} else if (node instanceof PARSENODE.ParseNodeTypeTupleLiteral) {
			return new AST.ASTNodeTypeTuple(node, (node.children.length === 2) ? [] : this.decorate(
				node.children.find((c): c is PARSENODE.ParseNodeItemsType => c instanceof PARSENODE.ParseNodeItemsType)!
			));

		} else if (node instanceof PARSENODE.ParseNodeTypeRecordLiteral) {
			return new AST.ASTNodeTypeRecord(node, this.decorate(
				node.children.find((c): c is PARSENODE.ParseNodePropertiesType => c instanceof PARSENODE.ParseNodePropertiesType)!
			));

		} else if (node instanceof PARSENODE.ParseNodeTypeHashLiteral) {
			return new AST.ASTNodeTypeHash(node, this.decorate(node.children[2]));

		} else if (node instanceof PARSENODE.ParseNodeTypeMapLiteral) {
			return new AST.ASTNodeTypeMap(node, this.decorate(node.children[1]), this.decorate(node.children[3]));

		} else if (node instanceof PARSENODE.ParseNodeGenericArguments) {
			return this.parseList<PARSENODE.ParseNodeType, AST.ASTNodeType>(
				node.children.find((c): c is PARSENODE.ParseNodeGenericArguments__0__List => c instanceof PARSENODE.ParseNodeGenericArguments__0__List)!,
			);

		} else if (node instanceof PARSENODE.ParseNodeTypeUnit) {
<<<<<<< HEAD
			return (node.children[0] instanceof ParseNode)
				? (node.children[0] instanceof PARSENODE.ParseNodePrimitiveLiteral)
					? new AST.ASTNodeTypeConstant(node.children[0].children[0] as TOKEN.TokenKeyword | TOKEN.TokenNumber | TOKEN.TokenString)
					: this.decorate(node.children[0])
				: (node.children[0] instanceof TOKEN.TokenKeyword)
					? new AST.ASTNodeTypeConstant(node.children[0])
					: new AST.ASTNodeTypeAlias(node.children[0] as TOKEN.TokenIdentifier);
=======
			return (node.children.length === 1)
				? (node.children[0] instanceof ParseNode)
					? (node.children[0] instanceof PARSENODE.ParseNodePrimitiveLiteral)
						? new AST.ASTNodeTypeConstant(node.children[0].children[0] as TOKEN.TokenKeyword | TOKEN.TokenNumber | TOKEN.TokenString)
						: this.decorate(node.children[0])
					: (node.children[0] instanceof TOKEN.TokenKeyword)
						? new AST.ASTNodeTypeConstant(node.children[0])
						: new AST.ASTNodeTypeAlias(node.children[0] as TOKEN.TokenIdentifier)
				: this.decorate(node.children[1]);
>>>>>>> 9919af5e

		} else if (node instanceof PARSENODE.ParseNodePropertyAccessType) {
			return (
				(node.children[1] instanceof TOKEN.TokenNumber) ? new AST.ASTNodeIndexType(node, new AST.ASTNodeTypeConstant(node.children[1])) :
				(node.children[1] instanceof TOKEN.TokenNumber,   this.decorate(node.children[1] as PARSENODE.ParseNodeWord))
			);

		} else if (node instanceof PARSENODE.ParseNodeGenericCall) {
			return this.decorate(node.children[1]);

		} else if (node instanceof PARSENODE.ParseNodeTypeCompound) {
			return (node.children.length === 1)
				? this.decorate(node.children[0])
				: (node.children[1] instanceof PARSENODE.ParseNodePropertyAccessType)
					? new AST.ASTNodeTypeAccess(node, this.decorate(node.children[0]), this.decorate(node.children[1]))
					: new AST.ASTNodeTypeCall  (node, this.decorate(node.children[0]), this.decorate(node.children[1]));

		} else if (node instanceof PARSENODE.ParseNodeTypeUnarySymbol) {
			return (
				(node.children.length === 1) ? this.decorate(node.children[0]) :
				(node.children.length === 2) ? new AST.ASTNodeTypeOperationUnary(
					node,
					DecoratorSolid.TYPEOPERATORS_UNARY.get(node.children[1].source as Punctuator)!,
					this.decorate(node.children[0]),
				) :
				(node.children[1].source === Punctuator.BRAK_OPN)
					? new AST.ASTNodeTypeList(
						node,
						this.decorate(node.children[0]),
						(node.children[2].source === Punctuator.BRAK_CLS) ? null : BigInt((node.children[2] as TOKEN.TokenNumber).cook())
					)
					: new AST.ASTNodeTypeSet(node, this.decorate(node.children[0]))
			);

		} else if (node instanceof PARSENODE.ParseNodeTypeUnaryKeyword) {
			return (node.children.length === 1)
				? this.decorate(node.children[0])
				: new AST.ASTNodeTypeOperationUnary(
					node,
					DecoratorSolid.TYPEOPERATORS_UNARY.get(node.children[0].source as Keyword)!,
					this.decorate(node.children[1]),
				);

		} else if (
			node instanceof PARSENODE.ParseNodeTypeIntersection ||
			node instanceof PARSENODE.ParseNodeTypeUnion
		) {
			return (node.children.length === 1)
				? this.decorate(node.children[0])
				: new AST.ASTNodeTypeOperationBinary(
					node,
					DecoratorSolid.TYPEOPERATORS_BINARY.get(node.children[1].source as Punctuator)!,
					this.decorate(node.children[0]),
					this.decorate(node.children[2]),
				);

		} else if (node instanceof PARSENODE.ParseNodeType) {
			return this.decorate(node.children[0])

		} else if (node instanceof PARSENODE.ParseNodeStringTemplate) {
			return new AST.ASTNodeTemplate(node, [...node.children].flatMap((c) =>
				(c instanceof TOKEN.TokenTemplate) ? [new AST.ASTNodeConstant(c)] :
				(c instanceof PARSENODE.ParseNodeExpression) ? [this.decorate(c)] :
				this.decorate(c as PARSENODE.ParseNodeStringTemplate__0__List)
			));

		} else if (node instanceof PARSENODE.ParseNodeStringTemplate__0__List) {
			return [...node.children].flatMap((c) =>
				(c instanceof TOKEN.TokenTemplate) ? [new AST.ASTNodeConstant(c)] :
				(c instanceof PARSENODE.ParseNodeExpression) ? [this.decorate(c)] :
				this.decorate(c as PARSENODE.ParseNodeStringTemplate__0__List)
			);

		} else if (node instanceof PARSENODE.ParseNodeProperty) {
			return new AST.ASTNodeProperty(
				node,
				this.decorate(node.children[0]),
				this.decorate(node.children[2]),
			);

		} else if (node instanceof PARSENODE.ParseNodeCase) {
			return new AST.ASTNodeCase(
				node,
				this.decorate(node.children[0]),
				this.decorate(node.children[2]),
			);

		} else if (node instanceof PARSENODE.ParseNodeExpressionGrouped) {
			return this.decorate(node.children[1]);

		} else if (node instanceof PARSENODE.ParseNodeTupleLiteral) {
			return new AST.ASTNodeTuple(node, (node.children.length === 2) ? [] : this.parseList<PARSENODE.ParseNodeExpression, AST.ASTNodeExpression>(
				node.children.find((c): c is PARSENODE.ParseNodeTupleLiteral__0__List => c instanceof PARSENODE.ParseNodeTupleLiteral__0__List)!,
			));

		} else if (node instanceof PARSENODE.ParseNodeRecordLiteral) {
			return new AST.ASTNodeRecord(node, this.parseList<PARSENODE.ParseNodeProperty, AST.ASTNodeProperty>(
				node.children.find((c): c is PARSENODE.ParseNodeRecordLiteral__0__List => c instanceof PARSENODE.ParseNodeRecordLiteral__0__List)!,
			));

		} else if (node instanceof PARSENODE.ParseNodeSetLiteral) {
			return new AST.ASTNodeSet(node, (node.children.length === 2) ? [] : this.parseList<PARSENODE.ParseNodeExpression, AST.ASTNodeExpression>(
				node.children.find((c): c is PARSENODE.ParseNodeTupleLiteral__0__List => c instanceof PARSENODE.ParseNodeTupleLiteral__0__List)!,
			));

		} else if (node instanceof PARSENODE.ParseNodeMapLiteral) {
			return new AST.ASTNodeMap(node, this.parseList<PARSENODE.ParseNodeCase, AST.ASTNodeCase>(
				node.children.find((c): c is PARSENODE.ParseNodeMapLiteral__0__List => c instanceof PARSENODE.ParseNodeMapLiteral__0__List)!,
			));

		} else if (node instanceof PARSENODE.ParseNodeFunctionArguments) {
			return (node.children.length === 2) ? [] : this.parseList<PARSENODE.ParseNodeExpression, AST.ASTNodeExpression>(
				node.children.find((c): c is PARSENODE.ParseNodeTupleLiteral__0__List => c instanceof PARSENODE.ParseNodeTupleLiteral__0__List)!,
			);

		} else if (node instanceof PARSENODE.ParseNodeExpressionUnit) {
			return (node.children[0] instanceof ParseNode)
				? this.decorate(node.children[0])
				: new AST.ASTNodeVariable(node.children[0] as TOKEN.TokenIdentifier);

		} else if (
			node instanceof PARSENODE.ParseNodePropertyAccess
			|| node instanceof PARSENODE.ParseNodePropertyAssign
		) {
			return (
				(node.children[1] instanceof TOKEN.TokenNumber)       ? new AST.ASTNodeIndex(node, new AST.ASTNodeConstant(node.children[1])) :
				(node.children[1] instanceof PARSENODE.ParseNodeWord) ? this.decorate(node.children[1]) :
				this.decorate(node.children[2]!)
			);

		} else if (node instanceof PARSENODE.ParseNodeFunctionCall) {
			return (node.children.length === 2) ? [
				[],
				this.decorate(node.children[1]),
			] : [
				this.decorate(node.children[1]),
				this.decorate(node.children[2]),
			];

		} else if (node instanceof PARSENODE.ParseNodeExpressionCompound) {
			return (node.children.length === 1)
				? this.decorate(node.children[0])
				: (node.children[1] instanceof PARSENODE.ParseNodePropertyAccess)
					? new AST.ASTNodeAccess(node, DecoratorSolid.ACCESSORS.get(node.children[1].children[0].source as Punctuator)!, this.decorate(node.children[0]),    this.decorate(node.children[1]))
					: new AST.ASTNodeCall  (node,                                                                                   this.decorate(node.children[0]), ...this.decorate(node.children[1]));

		} else if (node instanceof PARSENODE.ParseNodeAssignee) {
			return (node.children.length === 1)
				? new AST.ASTNodeVariable(node.children[0] as TOKEN.TokenIdentifier)
				: new AST.ASTNodeAccess(
					node,
					Operator.DOT,
					this.decorate(node.children[0]),
					this.decorate(node.children[1]),
				);

		} else if (node instanceof PARSENODE.ParseNodeExpressionUnarySymbol) {
			return (node.children.length === 1)
				? this.decorate(node.children[0])
				: (node.children[0].source === Punctuator.AFF) // `+a` is a no-op
					? this.decorate(node.children[1])
					: new AST.ASTNodeOperationUnary(
						node,
						DecoratorSolid.OPERATORS_UNARY.get(node.children[0].source as Punctuator) as ValidOperatorUnary,
						this.decorate(node.children[1]),
					);

		} else if (node instanceof PARSENODE.ParseNodeExpressionClaim) {
			return (node.children.length === 1)
				? this.decorate(node.children[0])
				: new AST.ASTNodeClaim(node, this.decorate(node.children[1]), this.decorate(node.children[3]));

		} else if (
			node instanceof PARSENODE.ParseNodeExpressionExponential    ||
			node instanceof PARSENODE.ParseNodeExpressionMultiplicative ||
			node instanceof PARSENODE.ParseNodeExpressionAdditive       ||
			node instanceof PARSENODE.ParseNodeExpressionComparative    ||
			node instanceof PARSENODE.ParseNodeExpressionEquality       ||
			node instanceof PARSENODE.ParseNodeExpressionConjunctive    ||
			node instanceof PARSENODE.ParseNodeExpressionDisjunctive
		) {
			if (node.children.length === 1) {
				return this.decorate(node.children[0])
			} else {
				const operator: Operator = DecoratorSolid.OPERATORS_BINARY.get(node.children[1].source as Punctuator | Keyword)!;
				const operands: [AST.ASTNodeExpression, AST.ASTNodeExpression] = [
					this.decorate(node.children[0]),
					this.decorate(node.children[2]),
				];
				return (
					node instanceof PARSENODE.ParseNodeExpressionExponential    ||
					node instanceof PARSENODE.ParseNodeExpressionMultiplicative ||
					node instanceof PARSENODE.ParseNodeExpressionAdditive
				) ? (
					// `a - b` is syntax sugar for `a + -(b)`
					(operator === Operator.SUB) ? new AST.ASTNodeOperationBinaryArithmetic(
						node,
						Operator.ADD,
						operands[0],
						new AST.ASTNodeOperationUnary(
							node.children[2],
							Operator.NEG,
							operands[1],
						),
					) :
					new AST.ASTNodeOperationBinaryArithmetic(node, operator as ValidOperatorArithmetic, ...operands)

				) : (node instanceof PARSENODE.ParseNodeExpressionComparative) ? (
					// `a !< b` is syntax sugar for `!(a < b)`
					(operator === Operator.NLT) ? new AST.ASTNodeOperationUnary(
						node,
						Operator.NOT,
						new AST.ASTNodeOperationBinaryComparative(node.children[0], Operator.LT, ...operands),
					) :
					// `a !> b` is syntax sugar for `!(a > b)`
					(operator === Operator.NGT) ? new AST.ASTNodeOperationUnary(
						node,
						Operator.NOT,
						new AST.ASTNodeOperationBinaryComparative(node.children[0], Operator.GT, ...operands),
					) :
					// `a isnt b` is syntax sugar for `!(a is b)`
					(operator === Operator.ISNT) ? new AST.ASTNodeOperationUnary(
						node,
						Operator.NOT,
						new AST.ASTNodeOperationBinaryComparative(node.children[0], Operator.IS, ...operands),
					) :
					new AST.ASTNodeOperationBinaryComparative(node, operator as ValidOperatorComparative, ...operands)

				) : (node instanceof PARSENODE.ParseNodeExpressionEquality) ? (
					// `a !== b` is syntax sugar for `!(a === b)`
					(operator === Operator.NID) ? new AST.ASTNodeOperationUnary(
						node,
						Operator.NOT,
						new AST.ASTNodeOperationBinaryEquality(node.children[0], Operator.ID, ...operands),
					) :
					// `a != b` is syntax sugar for `!(a == b)`
					(operator === Operator.NEQ) ? new AST.ASTNodeOperationUnary(
						node,
						Operator.NOT,
						new AST.ASTNodeOperationBinaryEquality(node.children[0], Operator.EQ, ...operands),
					) :
					new AST.ASTNodeOperationBinaryEquality(node, operator as ValidOperatorEquality, ...operands)

				) : /* (
					node instanceof PARSENODE.ParseNodeExpressionConjunctive ||
					node instanceof PARSENODE.ParseNodeExpressionDisjunctive
				) ? */ (
					// `a !& b` is syntax sugar for `!(a && b)`
					(operator === Operator.NAND) ? new AST.ASTNodeOperationUnary(
						node,
						Operator.NOT,
						new AST.ASTNodeOperationBinaryLogical(node.children[0], Operator.AND, ...operands),
					) :
					// `a !| b` is syntax sugar for `!(a || b)`
					(operator === Operator.NOR) ? new AST.ASTNodeOperationUnary(
						node,
						Operator.NOT,
						new AST.ASTNodeOperationBinaryLogical(node.children[0], Operator.OR, ...operands),
					) :
					new AST.ASTNodeOperationBinaryLogical(node, operator as ValidOperatorLogical, ...operands)
				)
			}

		} else if (node instanceof PARSENODE.ParseNodeExpressionConditional) {
			return new AST.ASTNodeOperationTernary(
				node,
				Operator.COND,
				this.decorate(node.children[1]),
				this.decorate(node.children[3]),
				this.decorate(node.children[5]),
			);

		} else if (node instanceof PARSENODE.ParseNodeExpression) {
			return this.decorate(node.children[0])

		} else if (node instanceof PARSENODE.ParseNodeDeclarationType) {
			return new AST.ASTNodeDeclarationType(
				node,
				new AST.ASTNodeTypeAlias(node.children[1] as TOKEN.TokenIdentifier),
				this.decorate(node.children[3]),
			);

		} else if (node instanceof PARSENODE.ParseNodeDeclarationVariable) {
			return new AST.ASTNodeDeclarationVariable(
				node,
				node.children.length === 8,
				new AST.ASTNodeVariable(((node.children.length === 7) ? node.children[1] : node.children[2]) as TOKEN.TokenIdentifier),
				this.decorate((node.children.length === 7) ? node.children[3] : node.children[4]),
				this.decorate((node.children.length === 7) ? node.children[5] : node.children[6]),
			);

		} else if (node instanceof PARSENODE.ParseNodeDeclarationClaim) {
			return new AST.ASTNodeDeclarationClaim(
				node,
				this.decorate(node.children[1]),
				this.decorate(node.children[3]),
			);

		} else if (node instanceof PARSENODE.ParseNodeDeclarationReassignment) {
			return new AST.ASTNodeDeclarationReassignment(
				node,
				this.decorate(node.children[1]),
				this.decorate(node.children[3]),
			);

<<<<<<< HEAD
=======
		} else if (node instanceof PARSENODE.ParseNodeDeclaration) {
			return this.decorate(node.children[0]);

>>>>>>> 9919af5e
		} else if (node instanceof PARSENODE.ParseNodeStatementExpression) {
			return new AST.ASTNodeStatementExpression(node, (node.children.length === 2) ? this.decorate(node.children[0]) : void 0);

		} else if (node instanceof PARSENODE.ParseNodeStatement) {
			return this.decorate(node.children[0]);

		} else if (node instanceof PARSENODE.ParseNodeBlock) {
			return new AST.ASTNodeBlock(
				node,
				this.parseList<PARSENODE.ParseNodeStatement, AST.ASTNodeStatement>(node.children[1]),
			);

		} else if (node instanceof PARSENODE.ParseNodeGoal) {
			return new AST.ASTNodeGoal(
				node,
				(node.children.length === 2) ? null : this.decorate(node.children[1]),
				config,
			);
		}
		throw new TypeError(`Could not find type of parse node \`${ node.constructor.name }\`.`);
	}

	decorateTS(node: SyntaxNodeType<'keyword_type'>):                            AST.ASTNodeTypeConstant;
	decorateTS(node: SyntaxNodeType<'identifier'>):                              AST.ASTNodeTypeAlias | AST.ASTNodeVariable;
	decorateTS(node: SyntaxNodeType<'word'>):                                    AST.ASTNodeKey;
	decorateTS(node: SyntaxNodeType<'primitive_literal'>):                       AST.ASTNodeTypeConstant | AST.ASTNodeConstant;
	decorateTS(node: SyntaxNodeType<`entry_type${ '' | '__optional' }`>):        AST.ASTNodeItemType;
	decorateTS(node: SyntaxNodeType<`entry_type__named${ '' | '__optional' }`>): AST.ASTNodePropertyType;
	decorateTS(node: SyntaxNodeType<'type_grouped'>):                            AST.ASTNodeType;
	decorateTS(node: SyntaxNodeType<'type_tuple_literal'>):                      AST.ASTNodeTypeTuple;
	decorateTS(node: SyntaxNodeType<'type_record_literal'>):                     AST.ASTNodeTypeRecord;
	decorateTS(node: SyntaxNodeType<'type_hash_literal'>):                       AST.ASTNodeTypeHash;
	decorateTS(node: SyntaxNodeType<'type_map_literal'>):                        AST.ASTNodeTypeMap;
	decorateTS(node: SyntaxNodeType<'property_access_type'>):                    AST.ASTNodeIndexType | AST.ASTNodeKey;
	decorateTS(node: SyntaxNodeType<'type_compound'>):                           AST.ASTNodeTypeAccess | AST.ASTNodeTypeCall;
	decorateTS(node: SyntaxNodeType<'type_unary_symbol'>):                       AST.ASTNodeTypeOperationUnary | AST.ASTNodeTypeList | AST.ASTNodeTypeSet;
	decorateTS(node: SyntaxNodeType<'type_unary_keyword'>):                      AST.ASTNodeTypeOperationUnary;
	decorateTS(node: SyntaxNodeType<'type_intersection'>):                       AST.ASTNodeTypeOperationBinary;
	decorateTS(node: SyntaxNodeType<'type_union'>):                              AST.ASTNodeTypeOperationBinary;
	decorateTS(node: SyntaxNodeSupertype<'type'>):                               AST.ASTNodeType;
	decorateTS(node: SyntaxNodeType<'string_template'>):                         AST.ASTNodeTemplate;
	decorateTS(node: SyntaxNodeType<'property'>):                                AST.ASTNodeProperty;
	decorateTS(node: SyntaxNodeType<'case'>):                                    AST.ASTNodeCase;
	decorateTS(node: SyntaxNodeType<'expression_grouped'>):                      AST.ASTNodeExpression;
	decorateTS(node: SyntaxNodeType<'tuple_literal'>):                           AST.ASTNodeTuple;
	decorateTS(node: SyntaxNodeType<'record_literal'>):                          AST.ASTNodeRecord;
	decorateTS(node: SyntaxNodeType<'set_literal'>):                             AST.ASTNodeSet;
	decorateTS(node: SyntaxNodeType<'map_literal'>):                             AST.ASTNodeMap;
	decorateTS(node: SyntaxNodeType<'property_access'>):                         AST.ASTNodeIndex | AST.ASTNodeKey | AST.ASTNodeExpression;
	decorateTS(node: SyntaxNodeType<'property_assign'>):                         AST.ASTNodeIndex | AST.ASTNodeKey | AST.ASTNodeExpression;
	decorateTS(node: SyntaxNodeType<'expression_compound'>):                     AST.ASTNodeAccess | AST.ASTNodeCall;
	decorateTS(node: SyntaxNodeType<'assignee'>):                                AST.ASTNodeVariable | AST.ASTNodeAccess;
	decorateTS(node: SyntaxNodeType<'expression_unary_symbol'>):                 AST.ASTNodeExpression | AST.ASTNodeOperationUnary;
	decorateTS(node: SyntaxNodeType<'expression_claim'>):                        AST.ASTNodeClaim;
	decorateTS(node: SyntaxNodeType<'expression_exponential'>):                  AST.ASTNodeOperationBinaryArithmetic;
	decorateTS(node: SyntaxNodeType<'expression_multiplicative'>):               AST.ASTNodeOperationBinaryArithmetic;
	decorateTS(node: SyntaxNodeType<'expression_additive'>):                     AST.ASTNodeOperationBinaryArithmetic;
	decorateTS(node: SyntaxNodeType<'expression_comparative'>):                  AST.ASTNodeOperationUnary | AST.ASTNodeOperationBinaryComparative;
	decorateTS(node: SyntaxNodeType<'expression_equality'>):                     AST.ASTNodeOperationUnary | AST.ASTNodeOperationBinaryEquality;
	decorateTS(node: SyntaxNodeType<'expression_conjunctive'>):                  AST.ASTNodeOperationUnary | AST.ASTNodeOperationBinaryLogical;
	decorateTS(node: SyntaxNodeType<'expression_disjunctive'>):                  AST.ASTNodeOperationUnary | AST.ASTNodeOperationBinaryLogical;
	decorateTS(node: SyntaxNodeType<'expression_conditional'>):                  AST.ASTNodeOperationTernary;
	decorateTS(node: SyntaxNodeSupertype<'expression'>):                         AST.ASTNodeExpression;
	decorateTS(node: SyntaxNodeType<'declaration_type'>):                        AST.ASTNodeDeclarationType;
	decorateTS(node: SyntaxNodeType<'declaration_variable'>):                    AST.ASTNodeDeclarationVariable;
	decorateTS(node: SyntaxNodeSupertype<'declaration'>):                        AST.ASTNodeDeclaration;
	decorateTS(node: SyntaxNodeType<'statement_expression'>):                    AST.ASTNodeStatementExpression;
	decorateTS(node: SyntaxNodeType<'statement_assignment'>):                    AST.ASTNodeAssignment;
	decorateTS(node: SyntaxNodeSupertype<'statement'>):                          AST.ASTNodeStatement;
	decorateTS(node: SyntaxNodeType<'block'>):                                   AST.ASTNodeBlock;
	decorateTS(node: SyntaxNodeType<'source_file'>, config?: SolidConfig):       AST.ASTNodeGoal;
	decorateTS(node: SyntaxNode): AST.ASTNodeSolid;
	decorateTS(node: SyntaxNode, config: SolidConfig = CONFIG_DEFAULT): AST.ASTNodeSolid {
		return new Map<string, (node: SyntaxNode) => AST.ASTNodeSolid>(Object.entries({
			source_file: (node) => new AST.ASTNodeGoal(
				node as SyntaxNodeType<'source_file'>,
				(node.children.length) ? this.decorateTS(node.children[0] as SyntaxNodeType<'block'>) : null,
				config,
			),

			/* # TERMINALS */
			keyword_type: (node) => new AST.ASTNodeTypeConstant(node as SyntaxNodeType<'keyword_type'>),

			identifier: (node) => (
				(isSyntaxNodeSupertype(node.parent!, 'type'))      || isSyntaxNodeType(node.parent!, /^(entry_type(__named)?(__optional)?|generic_arguments|declaration_type)$/)                                                            ? new AST.ASTNodeTypeAlias (node as SyntaxNodeType<'identifier'>) :
				(isSyntaxNodeSupertype(node.parent!, 'expression') || isSyntaxNodeType(node.parent!, /^(property|case|function_arguments|property_access|property_assign|declaration_variable|statement_expression|statement_assignment)$/),  new AST.ASTNodeVariable  (node as SyntaxNodeType<'identifier'>))
			),

			/* # PRODUCTIONS */
			word: (node) => new AST.ASTNodeKey(node as SyntaxNodeType<'word'>),

			primitive_literal: (node) => (
				(isSyntaxNodeSupertype(node.parent!, 'type'))      || isSyntaxNodeType(node.parent!, /^(entry_type(__named)?(__optional)?|generic_arguments|declaration_type)$/)                                                            ? new AST.ASTNodeTypeConstant (node as SyntaxNodeType<'primitive_literal'>) :
				(isSyntaxNodeSupertype(node.parent!, 'expression') || isSyntaxNodeType(node.parent!, /^(property|case|function_arguments|property_access|property_assign|declaration_variable|statement_expression|statement_assignment)$/),  new AST.ASTNodeConstant     (node as SyntaxNodeType<'primitive_literal'>))
			),

			/* ## Types */
			entry_type: (node) => new AST.ASTNodeItemType(
				node as SyntaxNodeType<'entry_type'>,
				false,
				this.decorateTS(node.children[0] as SyntaxNodeSupertype<'type'>),
			),

			entry_type__optional: (node) => new AST.ASTNodeItemType(
				node as SyntaxNodeType<'entry_type__optional'>,
				true,
				this.decorateTS(node.children[1] as SyntaxNodeSupertype<'type'>),
			),

			entry_type__named: (node) => new AST.ASTNodePropertyType(
				node as SyntaxNodeType<'entry_type__named'>,
				false,
				this.decorateTS(node.children[0] as SyntaxNodeType<'word'>),
				this.decorateTS(node.children[2] as SyntaxNodeSupertype<'type'>),
			),

			entry_type__named__optional: (node) => new AST.ASTNodePropertyType(
				node as SyntaxNodeType<'entry_type__named__optional'>,
				true,
				this.decorateTS(node.children[0] as SyntaxNodeType<'word'>),
				this.decorateTS(node.children[2] as SyntaxNodeSupertype<'type'>),
			),

			type_grouped: (node) => this.decorateTS(node.children[1] as SyntaxNodeSupertype<'type'>),

			type_tuple_literal: (node) => new AST.ASTNodeTypeTuple(
				node as SyntaxNodeType<'type_tuple_literal'>,
				node.children
					.filter((c): c is SyntaxNodeType<'entry_type' | 'entry_type__optional'> => isSyntaxNodeType(c, /^entry_type(__optional)?$/))
					.map((c) => this.decorateTS(c)),
			),

			type_record_literal: (node) => new AST.ASTNodeTypeRecord(
				node as SyntaxNodeType<'type_record_literal'>,
				node.children
					.filter((c): c is SyntaxNodeType<'entry_type__named' | 'entry_type__named__optional'> => isSyntaxNodeType(c, /^entry_type__named(__optional)?$/))
					.map((c) => this.decorateTS(c)) as NonemptyArray<AST.ASTNodePropertyType>,
			),

			type_hash_literal: (node) => new AST.ASTNodeTypeHash(
				node as SyntaxNodeType<'type_hash_literal'>,
				this.decorateTS(node.children[2] as SyntaxNodeSupertype<'type'>),
			),

			type_map_literal: (node) => new AST.ASTNodeTypeMap(
				node as SyntaxNodeType<'type_map_literal'>,
				this.decorateTS(node.children[1] as SyntaxNodeSupertype<'type'>),
				this.decorateTS(node.children[3] as SyntaxNodeSupertype<'type'>),
			),

			property_access_type: (node) => (
				(isSyntaxNodeType(node.children[1], 'integer')) ? new AST.ASTNodeIndexType(
					node as SyntaxNodeType<'property_access_type'>,
					new AST.ASTNodeTypeConstant(node.children[1]),
				) :
				(isSyntaxNodeType(node.children[1], 'word'), this.decorateTS(node.children[1] as SyntaxNodeType<'word'>))
			),

			type_compound: (node) => (
				(isSyntaxNodeType(node.children[1], 'property_access_type')) ? new AST.ASTNodeTypeAccess(
					node as SyntaxNodeType<'type_compound'>,
					this.decorateTS(node.children[0] as SyntaxNodeSupertype<'type'>),
					this.decorateTS(node.children[1] as SyntaxNodeType<'property_access_type'>),
				) :
				(isSyntaxNodeType(node.children[1], 'generic_call'), new AST.ASTNodeTypeCall(
					node as SyntaxNodeType<'type_compound'>,
					this.decorateTS(node.children[0] as SyntaxNodeSupertype<'type'>),
					((node.children[1] as SyntaxNodeType<'generic_call'>).children[1] as SyntaxNodeType<'generic_arguments'>).children
						.filter((c): c is SyntaxNodeSupertype<'type'> => isSyntaxNodeSupertype(c, 'type'))
						.map((c) => this.decorateTS(c)) as NonemptyArray<AST.ASTNodeType>,
				))
			),

			type_unary_symbol: (node) => (
				(node.children.length === 2) ? new AST.ASTNodeTypeOperationUnary(
					node as SyntaxNodeType<'type_unary_symbol'>,
					DecoratorSolid.TYPEOPERATORS_UNARY.get(node.children[1].text as Punctuator)!,
					this.decorateTS(node.children[0] as SyntaxNodeSupertype<'type'>),
				) :
				(node.children.length > 2, (node.children[1].text === Punctuator.BRAK_OPN)
					? new AST.ASTNodeTypeList(
						node as SyntaxNodeType<'type_unary_symbol'>,
						this.decorateTS(node.children[0] as SyntaxNodeSupertype<'type'>),
						(node.children[2].text === Punctuator.BRAK_CLS)
							? null
							: BigInt(Validator.cookTokenNumber(node.children[2].text))
					)
					: new AST.ASTNodeTypeSet(
						node as SyntaxNodeType<'type_unary_symbol'>,
						this.decorateTS(node.children[0] as SyntaxNodeSupertype<'type'>),
					)
				)
			),

			type_unary_keyword: (node) => new AST.ASTNodeTypeOperationUnary(
				node as SyntaxNodeType<'type_unary_keyword'>,
				DecoratorSolid.TYPEOPERATORS_UNARY.get(node.children[0].text as Keyword)!,
				this.decorateTS(node.children[1] as SyntaxNodeSupertype<'type'>),
			),

			type_intersection: (node) => new AST.ASTNodeTypeOperationBinary(
				node as SyntaxNodeType<'type_intersection'>,
				DecoratorSolid.TYPEOPERATORS_BINARY.get(node.children[1].text as Punctuator)!,
				this.decorateTS(node.children[0] as SyntaxNodeSupertype<'type'>),
				this.decorateTS(node.children[2] as SyntaxNodeSupertype<'type'>),
			),

			type_union: (node) => new AST.ASTNodeTypeOperationBinary(
				node as SyntaxNodeType<'type_union'>,
				DecoratorSolid.TYPEOPERATORS_BINARY.get(node.children[1].text as Punctuator)!,
				this.decorateTS(node.children[0] as SyntaxNodeSupertype<'type'>),
				this.decorateTS(node.children[2] as SyntaxNodeSupertype<'type'>),
			),

			/* ## Expressions */
			string_template: (node) => new AST.ASTNodeTemplate(
				node as SyntaxNodeType<'string_template'>,
				node.children.map((c) => (isSyntaxNodeType(c, /^template_(full|head|middle|tail)$/))
					? new AST.ASTNodeConstant(c as SyntaxNodeType<`template_${ 'full' | 'head' | 'middle' | 'tail' }`>)
					: this.decorateTS(c as SyntaxNodeSupertype<'expression'>)
				),
			),

			property: (node) => new AST.ASTNodeProperty(
				node as SyntaxNodeType<'property'>,
				this.decorateTS(node.children[0] as SyntaxNodeType<'word'>),
				this.decorateTS(node.children[2] as SyntaxNodeSupertype<'expression'>),
			),

			case: (node) => new AST.ASTNodeCase(
				node as SyntaxNodeType<'case'>,
				this.decorateTS(node.children[0] as SyntaxNodeSupertype<'expression'>),
				this.decorateTS(node.children[2] as SyntaxNodeSupertype<'expression'>),
			),

			expression_grouped: (node) => this.decorateTS(node.children[1] as SyntaxNodeSupertype<'expression'>),

			tuple_literal: (node) => new AST.ASTNodeTuple(
				node as SyntaxNodeType<'tuple_literal'>,
				node.children
					.filter((c): c is SyntaxNodeSupertype<'expression'> => isSyntaxNodeSupertype(c, 'expression'))
					.map((c) => this.decorateTS(c)),
			),

			record_literal: (node) => new AST.ASTNodeRecord(
				node as SyntaxNodeType<'record_literal'>,
				node.children
					.filter((c): c is SyntaxNodeType<'property'> => isSyntaxNodeType(c, 'property'))
					.map((c) => this.decorateTS(c)) as NonemptyArray<AST.ASTNodeProperty>,
			),

			set_literal: (node) => new AST.ASTNodeSet(
				node as SyntaxNodeType<'set_literal'>,
				node.children
					.filter((c): c is SyntaxNodeSupertype<'expression'> => isSyntaxNodeSupertype(c, 'expression'))
					.map((c) => this.decorateTS(c)),
			),

			map_literal: (node) => new AST.ASTNodeMap(
				node as SyntaxNodeType<'map_literal'>,
				node.children
					.filter((c): c is SyntaxNodeType<'case'> => isSyntaxNodeType(c, 'case'))
					.map((c) => this.decorateTS(c)) as NonemptyArray<AST.ASTNodeCase>,
			),

			property_access: (node) => (
				(isSyntaxNodeType(node.children[1], 'integer')) ? new AST.ASTNodeIndex(
					node as SyntaxNodeType<'property_access'>,
					new AST.ASTNodeConstant(node.children[1]),
				) :
				(isSyntaxNodeType     (node.children[1], 'word'))      ? this.decorateTS(node.children[1] as SyntaxNodeType<'word'>) :
				(isSyntaxNodeSupertype(node.children[2], 'expression'),  this.decorateTS(node.children[2] as SyntaxNodeSupertype<'expression'>))
			),

			property_assign: (node) => (
				(isSyntaxNodeType(node.children[1], 'integer')) ? new AST.ASTNodeIndex(
					node as SyntaxNodeType<'property_assign'>,
					new AST.ASTNodeConstant(node.children[1]),
				) :
				(isSyntaxNodeType     (node.children[1], 'word'))      ? this.decorateTS(node.children[1] as SyntaxNodeType<'word'>) :
				(isSyntaxNodeSupertype(node.children[2], 'expression'),  this.decorateTS(node.children[2] as SyntaxNodeSupertype<'expression'>))
			),

			expression_compound: (node) => (
				(isSyntaxNodeType(node.children[1], 'property_access')) ? new AST.ASTNodeAccess(
					node as SyntaxNodeType<'expression_compound'>,
					DecoratorSolid.ACCESSORS.get(node.children[1].children[0].text as Punctuator)!,
					this.decorateTS(node.children[0] as SyntaxNodeSupertype<'expression'>),
					this.decorateTS(node.children[1] as SyntaxNodeType<'property_access'>),
				)
				: (isSyntaxNodeType(node.children[1], 'function_call'), new AST.ASTNodeCall(
					node as SyntaxNodeType<'expression_compound'>,
					this.decorateTS(node.children[0] as SyntaxNodeSupertype<'expression'>),
					(node.children[1] as SyntaxNodeType<'function_call'>).children
						.find((c): c is SyntaxNodeType<'generic_arguments'> => isSyntaxNodeType(c, 'generic_arguments'))?.children
						.filter((c): c is SyntaxNodeSupertype<'type'> => isSyntaxNodeSupertype(c, 'type'))
						.map((c) => this.decorateTS(c)) || [],
					(node.children[1] as SyntaxNodeType<'function_call'>).children
						.find((c): c is SyntaxNodeType<'function_arguments'> => isSyntaxNodeType(c, 'function_arguments'))!.children
						.filter((c): c is SyntaxNodeSupertype<'expression'> => isSyntaxNodeSupertype(c, 'expression'))
						.map((c) => this.decorateTS(c)),
				))
			),

			assignee: (node) => (node.children.length === 1)
				? new AST.ASTNodeVariable(node.children[0] as SyntaxNodeType<'identifier'>)
				: new AST.ASTNodeAccess(
					node as SyntaxNodeType<'assignee'>,
					Operator.DOT,
					this.decorateTS(node.children[0] as SyntaxNodeSupertype<'expression'>),
					this.decorateTS(node.children[1] as SyntaxNodeType<'property_assign'>),
				),

			expression_unary_symbol: (node) => (node.children[0].text === Punctuator.AFF) // `+a` is a no-op
				? this.decorateTS(node.children[1] as SyntaxNodeSupertype<'expression'>)
				: new AST.ASTNodeOperationUnary(
					node as SyntaxNodeType<'expression_unary_symbol'>,
					DecoratorSolid.OPERATORS_UNARY.get(node.children[0].text as Punctuator) as ValidOperatorUnary,
					this.decorateTS(node.children[1] as SyntaxNodeSupertype<'expression'>),
				),

			expression_claim: (node) => new AST.ASTNodeClaim(
				node as SyntaxNodeType<'expression_claim'>,
				this.decorateTypeNode (node.children[1] as SyntaxNodeSupertype<'type'>),
				this.decorateTS       (node.children[3] as SyntaxNodeSupertype<'expression'>),
			),

			expression_exponential: (node) => new AST.ASTNodeOperationBinaryArithmetic(
				node as SyntaxNodeType<'expression_exponential'>,
				DecoratorSolid.OPERATORS_BINARY.get(node.children[1].text as Punctuator | Keyword)! as ValidOperatorArithmetic,
				this.decorateTS(node.children[0] as SyntaxNodeSupertype<'expression'>),
				this.decorateTS(node.children[2] as SyntaxNodeSupertype<'expression'>),
			),

			expression_multiplicative: (node) => new AST.ASTNodeOperationBinaryArithmetic(
				node as SyntaxNodeType<'expression_multiplicative'>,
				DecoratorSolid.OPERATORS_BINARY.get(node.children[1].text as Punctuator | Keyword)! as ValidOperatorArithmetic,
				this.decorateTS(node.children[0] as SyntaxNodeSupertype<'expression'>),
				this.decorateTS(node.children[2] as SyntaxNodeSupertype<'expression'>),
			),

			expression_additive: (node) => ((operator: Operator, operands: [AST.ASTNodeExpression, AST.ASTNodeExpression]) => (
				// `a - b` is syntax sugar for `a + -(b)`
				(operator === Operator.SUB) ? new AST.ASTNodeOperationBinaryArithmetic(
					node as SyntaxNodeType<'expression_additive'>,
					Operator.ADD,
					operands[0],
					new AST.ASTNodeOperationUnary(
						node.children[2] as SyntaxNodeSupertype<'expression'>,
						Operator.NEG,
						operands[1],
					),
				) :
				new AST.ASTNodeOperationBinaryArithmetic(
					node as SyntaxNodeType<'expression_additive'>,
					operator as ValidOperatorArithmetic,
					...operands,
				)
			))(DecoratorSolid.OPERATORS_BINARY.get(node.children[1].text as Punctuator | Keyword)!, [
				this.decorateTS(node.children[0] as SyntaxNodeSupertype<'expression'>),
				this.decorateTS(node.children[2] as SyntaxNodeSupertype<'expression'>),
			]),

			expression_comparative: (node) => ((operator: Operator, operands: [AST.ASTNodeExpression, AST.ASTNodeExpression]) => (
				// `a !< b` is syntax sugar for `!(a < b)`
				(operator === Operator.NLT) ? new AST.ASTNodeOperationUnary(
					node as SyntaxNodeType<'expression_comparative'>,
					Operator.NOT,
					new AST.ASTNodeOperationBinaryComparative(
						node.children[0] as SyntaxNodeSupertype<'expression'>,
						Operator.LT,
						...operands,
					),
				) :
				// `a !> b` is syntax sugar for `!(a > b)`
				(operator === Operator.NGT) ? new AST.ASTNodeOperationUnary(
					node as SyntaxNodeType<'expression_comparative'>,
					Operator.NOT,
					new AST.ASTNodeOperationBinaryComparative(
						node.children[0] as SyntaxNodeSupertype<'expression'>,
						Operator.GT,
						...operands,
					),
				) :
				// `a isnt b` is syntax sugar for `!(a is b)`
				(operator === Operator.ISNT) ? new AST.ASTNodeOperationUnary(
					node as SyntaxNodeType<'expression_comparative'>,
					Operator.NOT,
					new AST.ASTNodeOperationBinaryComparative(
						node.children[0] as SyntaxNodeSupertype<'expression'>,
						Operator.IS,
						...operands,
					),
				) :
				new AST.ASTNodeOperationBinaryComparative(
					node as SyntaxNodeType<'expression_comparative'>,
					operator as ValidOperatorComparative,
					...operands,
				)
			))(DecoratorSolid.OPERATORS_BINARY.get(node.children[1].text as Punctuator | Keyword)!, [
				this.decorateTS(node.children[0] as SyntaxNodeSupertype<'expression'>),
				this.decorateTS(node.children[2] as SyntaxNodeSupertype<'expression'>),
			]),

			expression_equality: (node) => ((operator: Operator, operands: [AST.ASTNodeExpression, AST.ASTNodeExpression]) => (
				// `a !== b` is syntax sugar for `!(a === b)`
				(operator === Operator.NID) ? new AST.ASTNodeOperationUnary(
					node as SyntaxNodeType<'expression_equality'>,
					Operator.NOT,
					new AST.ASTNodeOperationBinaryEquality(
						node.children[0] as SyntaxNodeSupertype<'expression'>,
						Operator.ID,
						...operands,
					),
				) :
				// `a != b` is syntax sugar for `!(a == b)`
				(operator === Operator.NEQ) ? new AST.ASTNodeOperationUnary(
					node as SyntaxNodeType<'expression_equality'>,
					Operator.NOT,
					new AST.ASTNodeOperationBinaryEquality(
						node.children[0] as SyntaxNodeSupertype<'expression'>,
						Operator.EQ,
						...operands,
					),
				) :
				new AST.ASTNodeOperationBinaryEquality(
					node as SyntaxNodeType<'expression_equality'>,
					operator as ValidOperatorEquality,
					...operands,
				)
			))(DecoratorSolid.OPERATORS_BINARY.get(node.children[1].text as Punctuator | Keyword)!, [
				this.decorateTS(node.children[0] as SyntaxNodeSupertype<'expression'>),
				this.decorateTS(node.children[2] as SyntaxNodeSupertype<'expression'>),
			]),

			expression_conjunctive: (node) => ((operator: Operator, operands: [AST.ASTNodeExpression, AST.ASTNodeExpression]) => (
				// `a !& b` is syntax sugar for `!(a && b)`
				(operator === Operator.NAND) ? new AST.ASTNodeOperationUnary(
					node as SyntaxNodeType<'expression_conjunctive'>,
					Operator.NOT,
					new AST.ASTNodeOperationBinaryLogical(
						node.children[0] as SyntaxNodeSupertype<'expression'>,
						Operator.AND,
						...operands,
					),
				) :
				new AST.ASTNodeOperationBinaryLogical(
					node as SyntaxNodeType<'expression_conjunctive'>,
					operator as ValidOperatorLogical,
					...operands,
				)
			))(DecoratorSolid.OPERATORS_BINARY.get(node.children[1].text as Punctuator | Keyword)!, [
				this.decorateTS(node.children[0] as SyntaxNodeSupertype<'expression'>),
				this.decorateTS(node.children[2] as SyntaxNodeSupertype<'expression'>),
			]),

			expression_disjunctive: (node) => ((operator: Operator, operands: [AST.ASTNodeExpression, AST.ASTNodeExpression]) => (
				// `a !| b` is syntax sugar for `!(a || b)`
				(operator === Operator.NOR) ? new AST.ASTNodeOperationUnary(
					node as SyntaxNodeType<'expression_disjunctive'>,
					Operator.NOT,
					new AST.ASTNodeOperationBinaryLogical(
						node.children[0] as SyntaxNodeSupertype<'expression'>,
						Operator.OR,
						...operands,
					),
				) :
				new AST.ASTNodeOperationBinaryLogical(
					node as SyntaxNodeType<'expression_disjunctive'>,
					operator as ValidOperatorLogical,
					...operands,
				)
			))(DecoratorSolid.OPERATORS_BINARY.get(node.children[1].text as Punctuator | Keyword)!, [
				this.decorateTS(node.children[0] as SyntaxNodeSupertype<'expression'>),
				this.decorateTS(node.children[2] as SyntaxNodeSupertype<'expression'>),
			]),

			expression_conditional: (node) => new AST.ASTNodeOperationTernary(
				node as SyntaxNodeType<'expression_conditional'>,
				Operator.COND,
				this.decorateTS(node.children[1] as SyntaxNodeSupertype<'expression'>),
				this.decorateTS(node.children[3] as SyntaxNodeSupertype<'expression'>),
				this.decorateTS(node.children[5] as SyntaxNodeSupertype<'expression'>),
			),

			/* ## Statements */
			declaration_type: (node) => new AST.ASTNodeDeclarationType(
				node as SyntaxNodeType<'declaration_type'>,
				new AST.ASTNodeTypeAlias(node.children[1] as SyntaxNodeType<'identifier'>),
				this.decorateTS(node.children[3] as SyntaxNodeSupertype<'type'>),
			),

			declaration_variable: (node) => new AST.ASTNodeDeclarationVariable(
				node as SyntaxNodeType<'declaration_variable'>,
				node.children.length === 8,
				new AST.ASTNodeVariable (((node.children.length === 7) ? node.children[1] : node.children[2]) as SyntaxNodeType<'identifier'>),
				this.decorateTypeNode   (((node.children.length === 7) ? node.children[3] : node.children[4]) as SyntaxNodeSupertype<'type'>),
				this.decorateTS         (((node.children.length === 7) ? node.children[5] : node.children[6]) as SyntaxNodeSupertype<'expression'>),
			),

			statement_expression: (node) => new AST.ASTNodeStatementExpression(
				node as SyntaxNodeType<'statement_expression'>,
				(node.children.length === 2) ? this.decorateTS(node.children[0] as SyntaxNodeSupertype<'expression'>) : void 0,
			),

			statement_assignment: (node) => new AST.ASTNodeAssignment(
				node as SyntaxNodeType<'statement_assignment'>,
				this.decorateTS(node.children[0] as SyntaxNodeType<'assignee'>),
				this.decorateTS(node.children[2] as SyntaxNodeSupertype<'expression'>),
			),

			block: (node) => new AST.ASTNodeBlock(
				node as SyntaxNodeType<'block'>,
				node.children
					.filter((c): c is SyntaxNodeSupertype<'statement'> => isSyntaxNodeSupertype(c, 'statement'))
					.map((c) => this.decorateTS(c)) as NonemptyArray<AST.ASTNodeStatement>,
			),
		})).get(node.type)?.(node) || (() => {
			throw new TypeError(`Could not find type of parse node \`${ node.type }\`.`);
		})();
	}

	private decorateTypeNode(typenode: SyntaxNodeSupertype<'type'>): AST.ASTNodeType {
		return (
			(isSyntaxNodeType(typenode, 'identifier'))        ? new AST.ASTNodeTypeAlias    (typenode) :
			(isSyntaxNodeType(typenode, 'primitive_literal')) ? new AST.ASTNodeTypeConstant (typenode) :
			this.decorateTS(typenode)
		);
	}
}



export const DECORATOR: DecoratorSolid = new DecoratorSolid();<|MERGE_RESOLUTION|>--- conflicted
+++ resolved
@@ -154,10 +154,6 @@
 	override decorate(node: PARSENODE.ParseNodeDeclarationReassignment): AST.ASTNodeDeclarationReassignment;
 	override decorate(node: PARSENODE.ParseNodeDeclaration):           AST.ASTNodeDeclaration;
 	override decorate(node: PARSENODE.ParseNodeStatementExpression):   AST.ASTNodeStatementExpression;
-<<<<<<< HEAD
-	override decorate(node: PARSENODE.ParseNodeStatementAssignment):   AST.ASTNodeAssignment;
-=======
->>>>>>> 9919af5e
 	override decorate(node: PARSENODE.ParseNodeStatement):             AST.ASTNodeStatement;
 	override decorate(node: PARSENODE.ParseNodeBlock):                 AST.ASTNodeBlock;
 	override decorate(node: PARSENODE.ParseNodeGoal, config?: SolidConfig): AST.ASTNodeGoal;
@@ -235,7 +231,6 @@
 			);
 
 		} else if (node instanceof PARSENODE.ParseNodeTypeUnit) {
-<<<<<<< HEAD
 			return (node.children[0] instanceof ParseNode)
 				? (node.children[0] instanceof PARSENODE.ParseNodePrimitiveLiteral)
 					? new AST.ASTNodeTypeConstant(node.children[0].children[0] as TOKEN.TokenKeyword | TOKEN.TokenNumber | TOKEN.TokenString)
@@ -243,17 +238,6 @@
 				: (node.children[0] instanceof TOKEN.TokenKeyword)
 					? new AST.ASTNodeTypeConstant(node.children[0])
 					: new AST.ASTNodeTypeAlias(node.children[0] as TOKEN.TokenIdentifier);
-=======
-			return (node.children.length === 1)
-				? (node.children[0] instanceof ParseNode)
-					? (node.children[0] instanceof PARSENODE.ParseNodePrimitiveLiteral)
-						? new AST.ASTNodeTypeConstant(node.children[0].children[0] as TOKEN.TokenKeyword | TOKEN.TokenNumber | TOKEN.TokenString)
-						: this.decorate(node.children[0])
-					: (node.children[0] instanceof TOKEN.TokenKeyword)
-						? new AST.ASTNodeTypeConstant(node.children[0])
-						: new AST.ASTNodeTypeAlias(node.children[0] as TOKEN.TokenIdentifier)
-				: this.decorate(node.children[1]);
->>>>>>> 9919af5e
 
 		} else if (node instanceof PARSENODE.ParseNodePropertyAccessType) {
 			return (
@@ -559,12 +543,9 @@
 				this.decorate(node.children[3]),
 			);
 
-<<<<<<< HEAD
-=======
 		} else if (node instanceof PARSENODE.ParseNodeDeclaration) {
 			return this.decorate(node.children[0]);
 
->>>>>>> 9919af5e
 		} else if (node instanceof PARSENODE.ParseNodeStatementExpression) {
 			return new AST.ASTNodeStatementExpression(node, (node.children.length === 2) ? this.decorate(node.children[0]) : void 0);
 
@@ -630,9 +611,10 @@
 	decorateTS(node: SyntaxNodeSupertype<'expression'>):                         AST.ASTNodeExpression;
 	decorateTS(node: SyntaxNodeType<'declaration_type'>):                        AST.ASTNodeDeclarationType;
 	decorateTS(node: SyntaxNodeType<'declaration_variable'>):                    AST.ASTNodeDeclarationVariable;
+	decorateTS(node: SyntaxNodeType<'declaration_claim'>):                       AST.ASTNodeDeclarationClaim;
+	decorateTS(node: SyntaxNodeType<'declaration_reassignment'>):                AST.ASTNodeDeclarationReassignment;
 	decorateTS(node: SyntaxNodeSupertype<'declaration'>):                        AST.ASTNodeDeclaration;
 	decorateTS(node: SyntaxNodeType<'statement_expression'>):                    AST.ASTNodeStatementExpression;
-	decorateTS(node: SyntaxNodeType<'statement_assignment'>):                    AST.ASTNodeAssignment;
 	decorateTS(node: SyntaxNodeSupertype<'statement'>):                          AST.ASTNodeStatement;
 	decorateTS(node: SyntaxNodeType<'block'>):                                   AST.ASTNodeBlock;
 	decorateTS(node: SyntaxNodeType<'source_file'>, config?: SolidConfig):       AST.ASTNodeGoal;
@@ -649,16 +631,16 @@
 			keyword_type: (node) => new AST.ASTNodeTypeConstant(node as SyntaxNodeType<'keyword_type'>),
 
 			identifier: (node) => (
-				(isSyntaxNodeSupertype(node.parent!, 'type'))      || isSyntaxNodeType(node.parent!, /^(entry_type(__named)?(__optional)?|generic_arguments|declaration_type)$/)                                                            ? new AST.ASTNodeTypeAlias (node as SyntaxNodeType<'identifier'>) :
-				(isSyntaxNodeSupertype(node.parent!, 'expression') || isSyntaxNodeType(node.parent!, /^(property|case|function_arguments|property_access|property_assign|declaration_variable|statement_expression|statement_assignment)$/),  new AST.ASTNodeVariable  (node as SyntaxNodeType<'identifier'>))
+				(isSyntaxNodeSupertype(node.parent!, 'type'))      || isSyntaxNodeType(node.parent!, /^(entry_type(__named)?(__optional)?|generic_arguments|declaration_(type|claim))$/)                                       ? new AST.ASTNodeTypeAlias (node as SyntaxNodeType<'identifier'>) :
+				(isSyntaxNodeSupertype(node.parent!, 'expression') || isSyntaxNodeType(node.parent!, /^(property|case|function_arguments|property_(access|assign)|declaration_(variable|reassignment)|statement_expression)$/),  new AST.ASTNodeVariable  (node as SyntaxNodeType<'identifier'>))
 			),
 
 			/* # PRODUCTIONS */
 			word: (node) => new AST.ASTNodeKey(node as SyntaxNodeType<'word'>),
 
 			primitive_literal: (node) => (
-				(isSyntaxNodeSupertype(node.parent!, 'type'))      || isSyntaxNodeType(node.parent!, /^(entry_type(__named)?(__optional)?|generic_arguments|declaration_type)$/)                                                            ? new AST.ASTNodeTypeConstant (node as SyntaxNodeType<'primitive_literal'>) :
-				(isSyntaxNodeSupertype(node.parent!, 'expression') || isSyntaxNodeType(node.parent!, /^(property|case|function_arguments|property_access|property_assign|declaration_variable|statement_expression|statement_assignment)$/),  new AST.ASTNodeConstant     (node as SyntaxNodeType<'primitive_literal'>))
+				(isSyntaxNodeSupertype(node.parent!, 'type'))      || isSyntaxNodeType(node.parent!, /^(entry_type(__named)?(__optional)?|generic_arguments|declaration_(type|claim))$/)                                       ? new AST.ASTNodeTypeConstant (node as SyntaxNodeType<'primitive_literal'>) :
+				(isSyntaxNodeSupertype(node.parent!, 'expression') || isSyntaxNodeType(node.parent!, /^(property|case|function_arguments|property_(access|assign)|declaration_(variable|reassignment)|statement_expression)$/),  new AST.ASTNodeConstant     (node as SyntaxNodeType<'primitive_literal'>))
 			),
 
 			/* ## Types */
@@ -1065,15 +1047,21 @@
 				this.decorateTS         (((node.children.length === 7) ? node.children[5] : node.children[6]) as SyntaxNodeSupertype<'expression'>),
 			),
 
+			declaration_claim: (node) => new AST.ASTNodeDeclarationClaim(
+				node as SyntaxNodeType<'declaration_claim'>,
+				this.decorateTS(node.children[1] as SyntaxNodeType<'assignee'>),
+				this.decorateTS(node.children[3] as SyntaxNodeSupertype<'type'>),
+			),
+
+			declaration_reassignment: (node) => new AST.ASTNodeDeclarationReassignment(
+				node as SyntaxNodeType<'declaration_reassignment'>,
+				this.decorateTS(node.children[1] as SyntaxNodeType<'assignee'>),
+				this.decorateTS(node.children[3] as SyntaxNodeSupertype<'expression'>),
+			),
+
 			statement_expression: (node) => new AST.ASTNodeStatementExpression(
 				node as SyntaxNodeType<'statement_expression'>,
 				(node.children.length === 2) ? this.decorateTS(node.children[0] as SyntaxNodeSupertype<'expression'>) : void 0,
-			),
-
-			statement_assignment: (node) => new AST.ASTNodeAssignment(
-				node as SyntaxNodeType<'statement_assignment'>,
-				this.decorateTS(node.children[0] as SyntaxNodeType<'assignee'>),
-				this.decorateTS(node.children[2] as SyntaxNodeSupertype<'expression'>),
 			),
 
 			block: (node) => new AST.ASTNodeBlock(
