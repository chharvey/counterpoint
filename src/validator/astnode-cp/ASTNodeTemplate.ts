import * as assert from 'assert';
import {
	TYPE,
	OBJ,
	INST,
	Builder,
	memoizeMethod,
	CPConfig,
	CONFIG_DEFAULT,
	SyntaxNodeType,
} from './package.js';
import {ASTNodeExpression} from './ASTNodeExpression.js';
import type {ASTNodeConstant} from './ASTNodeConstant.js';



export class ASTNodeTemplate extends ASTNodeExpression {
	public static override fromSource(src: string, config: CPConfig = CONFIG_DEFAULT): ASTNodeTemplate {
		const expression: ASTNodeExpression = ASTNodeExpression.fromSource(src, config);
		assert.ok(expression instanceof ASTNodeTemplate);
		return expression;
	}

	public constructor(
		start_node: SyntaxNodeType<'string_template'>,
		public override readonly children: // FIXME spread types
			| readonly [ASTNodeConstant]
			| readonly [ASTNodeConstant,                                                           ASTNodeConstant]
			| readonly [ASTNodeConstant, ASTNodeExpression,                                        ASTNodeConstant]
			// | readonly [ASTNodeConstant,                    ...ASTNodeTemplatePartialChildrenType, ASTNodeConstant]
			// | readonly [ASTNodeConstant, ASTNodeExpression, ...ASTNodeTemplatePartialChildrenType, ASTNodeConstant]
			| readonly ASTNodeExpression[]
		,
	) {
		super(start_node, {}, children);
	}

	public override shouldFloat(): boolean {
		throw new Error('ASTNodeTemplate#shouldFloat not yet supported.');
	}

<<<<<<< HEAD
	@memoizeMethod
	@ASTNodeExpression.buildDeco
	public override build(_builder: Builder): INST.InstructionExpression {
		throw new Error('ASTNodeTemplate#build not yet supported.');
=======
	protected override build_do(builder: Builder): INST.InstructionExpression {
		builder;
		throw '`ASTNodeTemplate#build_do` not yet supported.';
>>>>>>> b42178c7
	}

	@memoizeMethod
	@ASTNodeExpression.typeDeco
	public override type(): TYPE.Type {
		return TYPE.STR;
	}

	@memoizeMethod
	public override fold(): OBJ.String | null {
		const values: Array<OBJ.Object | null> = [...this.children].map((expr) => expr.fold());
		return (values.includes(null))
			? null
			: (values as OBJ.Object[])
				.map((value) => value.toCPString())
				.reduce((a, b) => a.concatenate(b));
	}
}<|MERGE_RESOLUTION|>--- conflicted
+++ resolved
@@ -39,16 +39,11 @@
 		throw new Error('ASTNodeTemplate#shouldFloat not yet supported.');
 	}
 
-<<<<<<< HEAD
 	@memoizeMethod
 	@ASTNodeExpression.buildDeco
-	public override build(_builder: Builder): INST.InstructionExpression {
-		throw new Error('ASTNodeTemplate#build not yet supported.');
-=======
-	protected override build_do(builder: Builder): INST.InstructionExpression {
+	public override build(builder: Builder): INST.InstructionExpression {
 		builder;
-		throw '`ASTNodeTemplate#build_do` not yet supported.';
->>>>>>> b42178c7
+		throw '`ASTNodeTemplate#build` not yet supported.';
 	}
 
 	@memoizeMethod
