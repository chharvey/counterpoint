import * as assert from 'assert';
import * as xjs from 'extrajs';
import {
	TYPE,
	OBJ,
	INST,
	Builder,
	TypeError01,
	NanError01,
	NanError02,
	throw_expression,
	memoizeMethod,
	CPConfig,
	CONFIG_DEFAULT,
	SyntaxNodeSupertype,
	Operator,
	ValidOperatorArithmetic,
} from './package.js';
import {
	bothNumeric,
	eitherFloats,
	bothFloats,
	neitherFloats,
} from './utils-private.js';
import {ASTNodeExpression} from './ASTNodeExpression.js';
import {ASTNodeOperationBinary} from './ASTNodeOperationBinary.js';



export class ASTNodeOperationBinaryArithmetic extends ASTNodeOperationBinary {
	public static override fromSource(src: string, config: CPConfig = CONFIG_DEFAULT): ASTNodeOperationBinaryArithmetic {
		const expression: ASTNodeExpression = ASTNodeExpression.fromSource(src, config);
		assert.ok(expression instanceof ASTNodeOperationBinaryArithmetic);
		return expression;
	}

	public constructor(
		start_node: SyntaxNodeSupertype<'expression'>,
		protected override readonly operator: ValidOperatorArithmetic,
		operand0: ASTNodeExpression,
		operand1: ASTNodeExpression,
	) {
		super(start_node, operator, operand0, operand1);
	}

<<<<<<< HEAD
	@memoizeMethod
	@ASTNodeExpression.buildDeco
	public override build(builder: Builder, to_float: boolean = false): INST.InstructionConst | INST.InstructionBinopArithmetic {
		const tofloat: boolean = to_float || this.shouldFloat();
		return new INST.InstructionBinopArithmetic(
			this.operator,
			this.operand0.build(builder, tofloat),
			this.operand1.build(builder, tofloat),
		);
=======
	protected override build_do(builder: Builder): INST.InstructionBinopArithmetic {
		return new INST.InstructionBinopArithmetic(this.operator, ...this.buildOps(builder));
>>>>>>> b42178c7
	}

	protected override type_do(t0: TYPE.Type, t1: TYPE.Type, int_coercion: boolean): TYPE.Type {
		return (bothNumeric(t0, t1))
			? (int_coercion)
				? (eitherFloats(t0, t1))
					? TYPE.FLOAT
					: TYPE.INT
				: (
					(bothFloats   (t0, t1)) ? TYPE.FLOAT :
					(neitherFloats(t0, t1)) ? TYPE.INT   :
					throw_expression(new TypeError01(this))
				)
			: throw_expression(new TypeError01(this));
	}

	@memoizeMethod
	public override fold(): OBJ.Object | null {
		const v0: OBJ.Object | null = this.operand0.fold();
		if (!v0) {
			return v0;
		}
		const v1: OBJ.Object | null = this.operand1.fold();
		if (!v1) {
			return v1;
		}
		if (this.operator === Operator.DIV && v1 instanceof OBJ.Number && v1.eq0()) {
			throw new NanError02(this.operand1);
		}
		return (v0 instanceof OBJ.Integer && v1 instanceof OBJ.Integer)
			? this.foldNumeric(v0, v1)
			: this.foldNumeric(
				(v0 as OBJ.Number).toFloat(),
				(v1 as OBJ.Number).toFloat(),
			);
	}

	private foldNumeric<T extends OBJ.Number<T>>(v0: T, v1: T): T {
		try {
			return new Map<Operator, (x: T, y: T) => T>([
				[Operator.EXP, (x, y) => x.exp(y)],
				[Operator.MUL, (x, y) => x.times(y)],
				[Operator.DIV, (x, y) => x.divide(y)],
				[Operator.ADD, (x, y) => x.plus(y)],
				// [Operator.SUB, (x, y) => x.minus(y)],
			]).get(this.operator)!(v0, v1);
		} catch (err) {
			throw (err instanceof xjs.NaNError) ? new NanError01(this) : err;
		}
	}
}<|MERGE_RESOLUTION|>--- conflicted
+++ resolved
@@ -43,20 +43,10 @@
 		super(start_node, operator, operand0, operand1);
 	}
 
-<<<<<<< HEAD
 	@memoizeMethod
 	@ASTNodeExpression.buildDeco
-	public override build(builder: Builder, to_float: boolean = false): INST.InstructionConst | INST.InstructionBinopArithmetic {
-		const tofloat: boolean = to_float || this.shouldFloat();
-		return new INST.InstructionBinopArithmetic(
-			this.operator,
-			this.operand0.build(builder, tofloat),
-			this.operand1.build(builder, tofloat),
-		);
-=======
-	protected override build_do(builder: Builder): INST.InstructionBinopArithmetic {
+	public override build(builder: Builder): INST.InstructionBinopArithmetic {
 		return new INST.InstructionBinopArithmetic(this.operator, ...this.buildOps(builder));
->>>>>>> b42178c7
 	}
 
 	protected override type_do(t0: TYPE.Type, t1: TYPE.Type, int_coercion: boolean): TYPE.Type {
