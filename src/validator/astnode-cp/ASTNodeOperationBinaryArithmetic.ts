import * as assert from 'assert';
import binaryen from 'binaryen';
import * as xjs from 'extrajs';
import {
	OBJ,
	TYPE,
<<<<<<< HEAD
	INST,
	type Builder,
=======
	Builder,
>>>>>>> 261bbe04
	TypeError01,
	NanError01,
	NanError02,
} from '../../index.js';
import {
	throw_expression,
	memoizeMethod,
} from '../../lib/index.js';
import {
	type CPConfig,
	CONFIG_DEFAULT,
} from '../../core/index.js';
import type {SyntaxNodeSupertype} from '../utils-private.js';
import {
	Operator,
	type ValidOperatorArithmetic,
} from '../Operator.js';
import {
	bothNumeric,
	eitherFloats,
	bothFloats,
	neitherFloats,
} from './utils-private.js';
import {ASTNodeExpression} from './ASTNodeExpression.js';
import {ASTNodeOperation} from './ASTNodeOperation.js';
import {ASTNodeOperationBinary} from './ASTNodeOperationBinary.js';



export class ASTNodeOperationBinaryArithmetic extends ASTNodeOperationBinary {
	public static override fromSource(src: string, config: CPConfig = CONFIG_DEFAULT): ASTNodeOperationBinaryArithmetic {
		const expression: ASTNodeExpression = ASTNodeExpression.fromSource(src, config);
		assert.ok(expression instanceof ASTNodeOperationBinaryArithmetic);
		return expression;
	}

	public constructor(
		start_node: SyntaxNodeSupertype<'expression'>,
		protected override readonly operator: ValidOperatorArithmetic,
		operand0: ASTNodeExpression,
		operand1: ASTNodeExpression,
	) {
		super(start_node, operator, operand0, operand1);
	}

	@memoizeMethod
	@ASTNodeExpression.buildDeco
	public override build(builder: Builder): binaryen.ExpressionRef {
		const args:    readonly [binaryen.ExpressionRef, binaryen.ExpressionRef] = ASTNodeOperation.coerceOperands(builder, this.operand0, this.operand1);
		const bintype: binaryen.Type                                             = this.type().binType();
		return (
			(this.operator === Operator.EXP) ? new Map<binaryen.Type, binaryen.ExpressionRef>([
				[binaryen.i32, builder.module.call('exp', [...args], binaryen.i32)],
				[binaryen.f64, builder.module.unreachable()], // TODO: support runtime exponentiation for floats
			]).get(bintype)! :
			(this.operator === Operator.DIV) ? new Map<binaryen.Type, binaryen.ExpressionRef>([
				[binaryen.i32, builder.module.i32.div_s (...args)],
				[binaryen.f64, builder.module.f64.div   (...args)],
			]).get(bintype)! :
			builder.module[new Map<binaryen.Type, 'i32' | 'f64'>([
				[binaryen.i32, 'i32'],
				[binaryen.f64, 'f64'],
			]).get(bintype)!][new Map<Operator, 'mul' | 'add' | 'sub'>([
				[Operator.MUL, 'mul'],
				[Operator.ADD, 'add'],
				[Operator.SUB, 'sub'],
			]).get(this.operator)!](...args)
		);
	}

	protected override type_do(t0: TYPE.Type, t1: TYPE.Type, int_coercion: boolean): TYPE.Type {
		return (bothNumeric(t0, t1))
			? (int_coercion)
				? (eitherFloats(t0, t1))
					? TYPE.FLOAT
					: TYPE.INT
				: (
					(bothFloats   (t0, t1)) ? TYPE.FLOAT :
					(neitherFloats(t0, t1)) ? TYPE.INT   :
					throw_expression(new TypeError01(this))
				)
			: throw_expression(new TypeError01(this));
	}

	@memoizeMethod
	public override fold(): OBJ.Object | null {
		const v0: OBJ.Object | null = this.operand0.fold();
		if (!v0) {
			return v0;
		}
		const v1: OBJ.Object | null = this.operand1.fold();
		if (!v1) {
			return v1;
		}
		if (this.operator === Operator.DIV && v1 instanceof OBJ.Number && v1.eq0()) {
			throw new NanError02(this.operand1);
		}
		return (v0 instanceof OBJ.Integer && v1 instanceof OBJ.Integer)
			? this.foldNumeric(v0, v1)
			: this.foldNumeric(
				(v0 as OBJ.Number).toFloat(),
				(v1 as OBJ.Number).toFloat(),
			);
	}

	private foldNumeric<T extends OBJ.Number<T>>(v0: T, v1: T): T {
		try {
			return new Map<Operator, (x: T, y: T) => T>([
				[Operator.EXP, (x, y) => x.exp(y)],
				[Operator.MUL, (x, y) => x.times(y)],
				[Operator.DIV, (x, y) => x.divide(y)],
				[Operator.ADD, (x, y) => x.plus(y)],
				// [Operator.SUB, (x, y) => x.minus(y)],
			]).get(this.operator)!(v0, v1);
		} catch (err) {
			throw (err instanceof xjs.NaNError) ? new NanError01(this) : err;
		}
	}
}<|MERGE_RESOLUTION|>--- conflicted
+++ resolved
@@ -4,12 +4,7 @@
 import {
 	OBJ,
 	TYPE,
-<<<<<<< HEAD
-	INST,
 	type Builder,
-=======
-	Builder,
->>>>>>> 261bbe04
 	TypeError01,
 	NanError01,
 	NanError02,
