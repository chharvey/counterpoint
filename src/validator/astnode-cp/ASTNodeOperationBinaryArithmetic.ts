import * as assert from 'assert';
import * as xjs from 'extrajs';
import {
	TYPE,
	OBJ,
	INST,
	Builder,
	TypeError01,
	NanError01,
	NanError02,
	throw_expression,
	CPConfig,
	CONFIG_DEFAULT,
	SyntaxNodeSupertype,
	Operator,
	ValidOperatorArithmetic,
} from './package.js';
import {
	bothNumeric,
	eitherFloats,
	bothFloats,
	neitherFloats,
} from './utils-private.js';
import {ASTNodeExpression} from './ASTNodeExpression.js';
import {ASTNodeOperationBinary} from './ASTNodeOperationBinary.js';



export class ASTNodeOperationBinaryArithmetic extends ASTNodeOperationBinary {
	public static override fromSource(src: string, config: CPConfig = CONFIG_DEFAULT): ASTNodeOperationBinaryArithmetic {
		const expression: ASTNodeExpression = ASTNodeExpression.fromSource(src, config);
		assert.ok(expression instanceof ASTNodeOperationBinaryArithmetic);
		return expression;
	}

	public constructor(
		start_node: SyntaxNodeSupertype<'expression'>,
		protected override readonly operator: ValidOperatorArithmetic,
		operand0: ASTNodeExpression,
		operand1: ASTNodeExpression,
	) {
		super(start_node, operator, operand0, operand1);
	}

	protected override build_do(builder: Builder, to_float: boolean = false): INST.InstructionBinopArithmetic {
		const tofloat: boolean = to_float || this.shouldFloat();
		return new INST.InstructionBinopArithmetic(
			this.operator,
			this.operand0.build(builder, tofloat),
			this.operand1.build(builder, tofloat),
		);
	}

	protected override type_do_do(t0: TYPE.Type, t1: TYPE.Type, int_coercion: boolean): TYPE.Type {
<<<<<<< HEAD
		return (bothNumeric(t0, t1))
			? (int_coercion)
				? (eitherFloats(t0, t1))
					? TYPE.Type.FLOAT
					: TYPE.Type.INT
				: (
					(bothFloats   (t0, t1)) ? TYPE.Type.FLOAT :
					(neitherFloats(t0, t1)) ? TYPE.Type.INT   :
					throw_expression(new TypeError01(this))
				)
			: throw_expression(new TypeError01(this));
=======
		if (bothNumeric(t0, t1)) {
			if (int_coercion) {
				return (eitherFloats(t0, t1)) ? TYPE.FLOAT : TYPE.INT;
			}
			if (bothFloats   (t0, t1)) { return TYPE.FLOAT; }
			if (neitherFloats(t0, t1)) { return TYPE.INT; }
		}
		throw new TypeError01(this)
>>>>>>> 36e310ae
	}

	protected override fold_do(): OBJ.Object | null {
		const v0: OBJ.Object | null = this.operand0.fold();
		if (!v0) {
			return v0;
		}
		const v1: OBJ.Object | null = this.operand1.fold();
		if (!v1) {
			return v1;
		}
		if (this.operator === Operator.DIV && v1 instanceof OBJ.Number && v1.eq0()) {
			throw new NanError02(this.operand1);
		}
		return (v0 instanceof OBJ.Integer && v1 instanceof OBJ.Integer)
			? this.foldNumeric(v0, v1)
			: this.foldNumeric(
				(v0 as OBJ.Number).toFloat(),
				(v1 as OBJ.Number).toFloat(),
			);
	}

	private foldNumeric<T extends OBJ.Number<T>>(v0: T, v1: T): T {
		try {
			return new Map<Operator, (x: T, y: T) => T>([
				[Operator.EXP, (x, y) => x.exp(y)],
				[Operator.MUL, (x, y) => x.times(y)],
				[Operator.DIV, (x, y) => x.divide(y)],
				[Operator.ADD, (x, y) => x.plus(y)],
				// [Operator.SUB, (x, y) => x.minus(y)],
			]).get(this.operator)!(v0, v1);
		} catch (err) {
			throw (err instanceof xjs.NaNError) ? new NanError01(this) : err;
		}
	}
}<|MERGE_RESOLUTION|>--- conflicted
+++ resolved
@@ -52,28 +52,17 @@
 	}
 
 	protected override type_do_do(t0: TYPE.Type, t1: TYPE.Type, int_coercion: boolean): TYPE.Type {
-<<<<<<< HEAD
 		return (bothNumeric(t0, t1))
 			? (int_coercion)
 				? (eitherFloats(t0, t1))
-					? TYPE.Type.FLOAT
-					: TYPE.Type.INT
+					? TYPE.FLOAT
+					: TYPE.INT
 				: (
-					(bothFloats   (t0, t1)) ? TYPE.Type.FLOAT :
-					(neitherFloats(t0, t1)) ? TYPE.Type.INT   :
+					(bothFloats   (t0, t1)) ? TYPE.FLOAT :
+					(neitherFloats(t0, t1)) ? TYPE.INT   :
 					throw_expression(new TypeError01(this))
 				)
 			: throw_expression(new TypeError01(this));
-=======
-		if (bothNumeric(t0, t1)) {
-			if (int_coercion) {
-				return (eitherFloats(t0, t1)) ? TYPE.FLOAT : TYPE.INT;
-			}
-			if (bothFloats   (t0, t1)) { return TYPE.FLOAT; }
-			if (neitherFloats(t0, t1)) { return TYPE.INT; }
-		}
-		throw new TypeError01(this)
->>>>>>> 36e310ae
 	}
 
 	protected override fold_do(): OBJ.Object | null {
