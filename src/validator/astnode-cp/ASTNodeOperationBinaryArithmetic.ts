import * as assert from 'assert';
import * as xjs from 'extrajs';
import {
	TYPE,
	OBJ,
	INST,
	Builder,
	TypeError01,
	NanError01,
	NanError02,
<<<<<<< HEAD
	memoizeMethod,
=======
	throw_expression,
>>>>>>> 6d8da1ff
	CPConfig,
	CONFIG_DEFAULT,
	SyntaxNodeSupertype,
	Operator,
	ValidOperatorArithmetic,
} from './package.js';
import {
	bothNumeric,
	eitherFloats,
	bothFloats,
	neitherFloats,
} from './utils-private.js';
import {ASTNodeExpression} from './ASTNodeExpression.js';
import {ASTNodeOperationBinary} from './ASTNodeOperationBinary.js';



export class ASTNodeOperationBinaryArithmetic extends ASTNodeOperationBinary {
	public static override fromSource(src: string, config: CPConfig = CONFIG_DEFAULT): ASTNodeOperationBinaryArithmetic {
		const expression: ASTNodeExpression = ASTNodeExpression.fromSource(src, config);
		assert.ok(expression instanceof ASTNodeOperationBinaryArithmetic);
		return expression;
	}

	public constructor(
		start_node: SyntaxNodeSupertype<'expression'>,
		protected override readonly operator: ValidOperatorArithmetic,
		operand0: ASTNodeExpression,
		operand1: ASTNodeExpression,
	) {
		super(start_node, operator, operand0, operand1);
	}
<<<<<<< HEAD
	@memoizeMethod
	@ASTNodeExpression.buildDeco
	override build(builder: Builder, to_float: boolean = false): INST.InstructionConst | INST.InstructionBinopArithmetic {
=======

	protected override build_do(builder: Builder, to_float: boolean = false): INST.InstructionBinopArithmetic {
>>>>>>> 6d8da1ff
		const tofloat: boolean = to_float || this.shouldFloat();
		return new INST.InstructionBinopArithmetic(
			this.operator,
			this.operand0.build(builder, tofloat),
			this.operand1.build(builder, tofloat),
		);
	}
<<<<<<< HEAD
	protected override type_do(t0: TYPE.Type, t1: TYPE.Type, int_coercion: boolean): TYPE.Type {
		if (bothNumeric(t0, t1)) {
			if (int_coercion) {
				return (eitherFloats(t0, t1)) ? TYPE.Type.FLOAT : TYPE.Type.INT;
			}
			if (bothFloats   (t0, t1)) { return TYPE.Type.FLOAT; }
			if (neitherFloats(t0, t1)) { return TYPE.Type.INT; }
		}
		throw new TypeError01(this)
	}
	@memoizeMethod
	override fold(): OBJ.Object | null {
=======

	protected override type_do_do(t0: TYPE.Type, t1: TYPE.Type, int_coercion: boolean): TYPE.Type {
		return (bothNumeric(t0, t1))
			? (int_coercion)
				? (eitherFloats(t0, t1))
					? TYPE.FLOAT
					: TYPE.INT
				: (
					(bothFloats   (t0, t1)) ? TYPE.FLOAT :
					(neitherFloats(t0, t1)) ? TYPE.INT   :
					throw_expression(new TypeError01(this))
				)
			: throw_expression(new TypeError01(this));
	}

	protected override fold_do(): OBJ.Object | null {
>>>>>>> 6d8da1ff
		const v0: OBJ.Object | null = this.operand0.fold();
		if (!v0) {
			return v0;
		}
		const v1: OBJ.Object | null = this.operand1.fold();
		if (!v1) {
			return v1;
		}
		if (this.operator === Operator.DIV && v1 instanceof OBJ.Number && v1.eq0()) {
			throw new NanError02(this.operand1);
		}
		return (v0 instanceof OBJ.Integer && v1 instanceof OBJ.Integer)
			? this.foldNumeric(v0, v1)
			: this.foldNumeric(
				(v0 as OBJ.Number).toFloat(),
				(v1 as OBJ.Number).toFloat(),
			);
	}

	private foldNumeric<T extends OBJ.Number<T>>(v0: T, v1: T): T {
		try {
			return new Map<Operator, (x: T, y: T) => T>([
				[Operator.EXP, (x, y) => x.exp(y)],
				[Operator.MUL, (x, y) => x.times(y)],
				[Operator.DIV, (x, y) => x.divide(y)],
				[Operator.ADD, (x, y) => x.plus(y)],
				// [Operator.SUB, (x, y) => x.minus(y)],
			]).get(this.operator)!(v0, v1);
		} catch (err) {
			throw (err instanceof xjs.NaNError) ? new NanError01(this) : err;
		}
	}
}<|MERGE_RESOLUTION|>--- conflicted
+++ resolved
@@ -8,11 +8,8 @@
 	TypeError01,
 	NanError01,
 	NanError02,
-<<<<<<< HEAD
+	throw_expression,
 	memoizeMethod,
-=======
-	throw_expression,
->>>>>>> 6d8da1ff
 	CPConfig,
 	CONFIG_DEFAULT,
 	SyntaxNodeSupertype,
@@ -45,14 +42,10 @@
 	) {
 		super(start_node, operator, operand0, operand1);
 	}
-<<<<<<< HEAD
+
 	@memoizeMethod
 	@ASTNodeExpression.buildDeco
-	override build(builder: Builder, to_float: boolean = false): INST.InstructionConst | INST.InstructionBinopArithmetic {
-=======
-
-	protected override build_do(builder: Builder, to_float: boolean = false): INST.InstructionBinopArithmetic {
->>>>>>> 6d8da1ff
+	public override build(builder: Builder, to_float: boolean = false): INST.InstructionConst | INST.InstructionBinopArithmetic {
 		const tofloat: boolean = to_float || this.shouldFloat();
 		return new INST.InstructionBinopArithmetic(
 			this.operator,
@@ -60,22 +53,8 @@
 			this.operand1.build(builder, tofloat),
 		);
 	}
-<<<<<<< HEAD
+
 	protected override type_do(t0: TYPE.Type, t1: TYPE.Type, int_coercion: boolean): TYPE.Type {
-		if (bothNumeric(t0, t1)) {
-			if (int_coercion) {
-				return (eitherFloats(t0, t1)) ? TYPE.Type.FLOAT : TYPE.Type.INT;
-			}
-			if (bothFloats   (t0, t1)) { return TYPE.Type.FLOAT; }
-			if (neitherFloats(t0, t1)) { return TYPE.Type.INT; }
-		}
-		throw new TypeError01(this)
-	}
-	@memoizeMethod
-	override fold(): OBJ.Object | null {
-=======
-
-	protected override type_do_do(t0: TYPE.Type, t1: TYPE.Type, int_coercion: boolean): TYPE.Type {
 		return (bothNumeric(t0, t1))
 			? (int_coercion)
 				? (eitherFloats(t0, t1))
@@ -89,8 +68,8 @@
 			: throw_expression(new TypeError01(this));
 	}
 
-	protected override fold_do(): OBJ.Object | null {
->>>>>>> 6d8da1ff
+	@memoizeMethod
+	public override fold(): OBJ.Object | null {
 		const v0: OBJ.Object | null = this.operand0.fold();
 		if (!v0) {
 			return v0;
