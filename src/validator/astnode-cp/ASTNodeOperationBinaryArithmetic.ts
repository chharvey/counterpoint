<<<<<<< HEAD
import * as assert from 'assert';
import binaryen from 'binaryen';
=======
>>>>>>> 7a7138b3
import * as xjs from 'extrajs';
import {
	OBJ,
	TYPE,
	type Builder,
	TypeError01,
	NanError01,
	NanError02,
} from '../../index.js';
import {
	throw_expression,
	assert_instanceof,
	memoizeMethod,
} from '../../lib/index.js';
import {
	type CPConfig,
	CONFIG_DEFAULT,
} from '../../core/index.js';
import type {SyntaxNodeSupertype} from '../utils-private.js';
import {
	Operator,
	type ValidOperatorArithmetic,
} from '../Operator.js';
import {
	bothNumeric,
	eitherFloats,
	bothFloats,
	neitherFloats,
} from './utils-private.js';
import {ASTNodeExpression} from './ASTNodeExpression.js';
import {ASTNodeOperation} from './ASTNodeOperation.js';
import {ASTNodeOperationBinary} from './ASTNodeOperationBinary.js';



export class ASTNodeOperationBinaryArithmetic extends ASTNodeOperationBinary {
	public static override fromSource(src: string, config: CPConfig = CONFIG_DEFAULT): ASTNodeOperationBinaryArithmetic {
		const expression: ASTNodeExpression = ASTNodeExpression.fromSource(src, config);
		assert_instanceof(expression, ASTNodeOperationBinaryArithmetic);
		return expression;
	}

	public constructor(
		start_node: SyntaxNodeSupertype<'expression'>,
		protected override readonly operator: ValidOperatorArithmetic,
		operand0: ASTNodeExpression,
		operand1: ASTNodeExpression,
	) {
		super(start_node, operator, operand0, operand1);
	}

	@memoizeMethod
	@ASTNodeExpression.buildDeco
	public override build(builder: Builder): binaryen.ExpressionRef {
		const args:    readonly [binaryen.ExpressionRef, binaryen.ExpressionRef] = ASTNodeOperation.coerceOperands(builder, this.operand0, this.operand1);
		const bintype: binaryen.Type                                             = this.type().binType();
		return (
			(this.operator === Operator.EXP) ? new Map<binaryen.Type, binaryen.ExpressionRef>([
				[binaryen.i32, builder.module.call('exp', [...args], binaryen.i32)],
				[binaryen.f64, builder.module.unreachable()], // TODO: support runtime exponentiation for floats
			]).get(bintype)! :
			(this.operator === Operator.DIV) ? new Map<binaryen.Type, binaryen.ExpressionRef>([
				[binaryen.i32, builder.module.i32.div_s (...args)],
				[binaryen.f64, builder.module.f64.div   (...args)],
			]).get(bintype)! :
			builder.module[new Map<binaryen.Type, 'i32' | 'f64'>([
				[binaryen.i32, 'i32'],
				[binaryen.f64, 'f64'],
			]).get(bintype)!][new Map<Operator, 'mul' | 'add' | 'sub'>([
				[Operator.MUL, 'mul'],
				[Operator.ADD, 'add'],
				[Operator.SUB, 'sub'],
			]).get(this.operator)!](...args)
		);
	}

	protected override type_do(t0: TYPE.Type, t1: TYPE.Type, int_coercion: boolean): TYPE.Type {
		return (bothNumeric(t0, t1))
			? (int_coercion)
				? (eitherFloats(t0, t1))
					? TYPE.FLOAT
					: TYPE.INT
				: (
					(bothFloats   (t0, t1)) ? TYPE.FLOAT :
					(neitherFloats(t0, t1)) ? TYPE.INT   :
					throw_expression(new TypeError01(this))
				)
			: throw_expression(new TypeError01(this));
	}

	@memoizeMethod
	public override fold(): OBJ.Object | null {
		const v0: OBJ.Object | null = this.operand0.fold();
		if (!v0) {
			return v0;
		}
		const v1: OBJ.Object | null = this.operand1.fold();
		if (!v1) {
			return v1;
		}
		if (this.operator === Operator.DIV && v1 instanceof OBJ.Number && v1.eq0()) {
			throw new NanError02(this.operand1);
		}
		return (v0 instanceof OBJ.Integer && v1 instanceof OBJ.Integer)
			? this.foldNumeric(v0, v1)
			: this.foldNumeric(
				(v0 as OBJ.Number).toFloat(),
				(v1 as OBJ.Number).toFloat(),
			);
	}

	private foldNumeric<T extends OBJ.Number<T>>(v0: T, v1: T): T {
		try {
			return new Map<Operator, (x: T, y: T) => T>([
				[Operator.EXP, (x, y) => x.exp(y)],
				[Operator.MUL, (x, y) => x.times(y)],
				[Operator.DIV, (x, y) => x.divide(y)],
				[Operator.ADD, (x, y) => x.plus(y)],
				// [Operator.SUB, (x, y) => x.minus(y)],
			]).get(this.operator)!(v0, v1);
		} catch (err) {
			throw (err instanceof xjs.NaNError) ? new NanError01(this) : err;
		}
	}
}<|MERGE_RESOLUTION|>--- conflicted
+++ resolved
@@ -1,8 +1,4 @@
-<<<<<<< HEAD
-import * as assert from 'assert';
 import binaryen from 'binaryen';
-=======
->>>>>>> 7a7138b3
 import * as xjs from 'extrajs';
 import {
 	OBJ,
