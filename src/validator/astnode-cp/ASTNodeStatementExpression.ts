import * as assert from 'assert';
import type binaryen from 'binaryen';
import {
	Builder,
<<<<<<< HEAD
=======
	INST,
} from '../../index.js';
import {
>>>>>>> 340d95d0
	CPConfig,
	CONFIG_DEFAULT,
} from '../../core/index.js';
import type {SyntaxNodeType} from '../utils-private.js';
import type {ASTNodeExpression} from './ASTNodeExpression.js';
import {ASTNodeStatement} from './ASTNodeStatement.js';



export class ASTNodeStatementExpression extends ASTNodeStatement {
	public static override fromSource(src: string, config: CPConfig = CONFIG_DEFAULT): ASTNodeStatementExpression {
		const statement: ASTNodeStatement = ASTNodeStatement.fromSource(src, config);
		assert.ok(statement instanceof ASTNodeStatementExpression);
		return statement;
	}

	public constructor(
		start_node: SyntaxNodeType<'statement_expression'>,
		public readonly expr?: ASTNodeExpression,
	) {
		super(start_node, {}, (expr) ? [expr] : void 0);
	}

	public override build(builder: Builder): binaryen.ExpressionRef {
		return (this.expr)
			? builder.module.drop(this.expr.build(builder))
			: builder.module.nop();
	}
}<|MERGE_RESOLUTION|>--- conflicted
+++ resolved
@@ -1,13 +1,7 @@
 import * as assert from 'assert';
 import type binaryen from 'binaryen';
+import type {Builder} from '../../index.js';
 import {
-	Builder,
-<<<<<<< HEAD
-=======
-	INST,
-} from '../../index.js';
-import {
->>>>>>> 340d95d0
 	CPConfig,
 	CONFIG_DEFAULT,
 } from '../../core/index.js';
