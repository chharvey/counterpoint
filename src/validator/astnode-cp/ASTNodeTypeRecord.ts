import * as assert from 'assert';
import * as xjs from 'extrajs';
import {
	TYPE,
	AssignmentError02,
<<<<<<< HEAD
	NonemptyArray,
	memoizeMethod,
=======
} from '../../index.js';
import type {NonemptyArray} from '../../lib/index.js';
import {
>>>>>>> ae815ecc
	CPConfig,
	CONFIG_DEFAULT,
} from '../../core/index.js';
import type {SyntaxNodeType} from '../utils-private.js';
import type {ASTNodeKey} from './ASTNodeKey.js';
import type {ASTNodePropertyType} from './ASTNodePropertyType.js';
import {ASTNodeType} from './ASTNodeType.js';



export class ASTNodeTypeRecord extends ASTNodeType {
	public static override fromSource(src: string, config: CPConfig = CONFIG_DEFAULT): ASTNodeTypeRecord {
		const typ: ASTNodeType = ASTNodeType.fromSource(src, config);
		assert.ok(typ instanceof ASTNodeTypeRecord);
		return typ;
	}

	public constructor(
		start_node: SyntaxNodeType<'type_record_literal'>,
		public override readonly children: Readonly<NonemptyArray<ASTNodePropertyType>>,
	) {
		super(start_node, {}, children);
	}

	public override varCheck(): void {
		super.varCheck();
		const keys: ASTNodeKey[] = this.children.map((proptype) => proptype.key);
		xjs.Array.forEachAggregated(keys.map((key) => key.id), (id, i, ids) => {
			if (ids.slice(0, i).includes(id)) {
				throw new AssignmentError02(keys[i]);
			}
		});
	}

	@memoizeMethod
	public override eval(): TYPE.Type {
		return new TYPE.TypeRecord(new Map(this.children.map((c) => [
			c.key.id,
			{
				type:     c.val.eval(),
				optional: c.optional,
			},
		])));
	}
}<|MERGE_RESOLUTION|>--- conflicted
+++ resolved
@@ -3,14 +3,12 @@
 import {
 	TYPE,
 	AssignmentError02,
-<<<<<<< HEAD
+} from '../../index.js';
+import {
 	NonemptyArray,
 	memoizeMethod,
-=======
-} from '../../index.js';
-import type {NonemptyArray} from '../../lib/index.js';
+} from '../../lib/index.js';
 import {
->>>>>>> ae815ecc
 	CPConfig,
 	CONFIG_DEFAULT,
 } from '../../core/index.js';
