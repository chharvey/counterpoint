--- conflicted
+++ resolved
@@ -29,10 +29,6 @@
 		super(start_node, {}, children);
 	}
 
-<<<<<<< HEAD
-	@memoizeMethod
-	public override eval(): TYPE.Type {
-=======
 	public override varCheck(): void {
 		super.varCheck();
 		const keys: ASTNodeKey[] = this.children.map((proptype) => proptype.key);
@@ -43,8 +39,8 @@
 		});
 	}
 
-	protected override eval_do(): TYPE.Type {
->>>>>>> a08dd4d6
+	@memoizeMethod
+	public override eval(): TYPE.Type {
 		return new TYPE.TypeRecord(new Map(this.children.map((c) => [
 			c.key.id,
 			{
