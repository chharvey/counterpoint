--- conflicted
+++ resolved
@@ -25,13 +25,9 @@
 	) {
 		super(start_node, {}, children);
 	}
-<<<<<<< HEAD
+
 	@memoizeMethod
-	override eval(): TYPE.Type {
-=======
-
-	protected override eval_do(): TYPE.Type {
->>>>>>> 6d8da1ff
+	public override eval(): TYPE.Type {
 		return new TYPE.TypeRecord(new Map(this.children.map((c) => [
 			c.key.id,
 			{
