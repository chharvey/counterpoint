--- conflicted
+++ resolved
@@ -55,15 +55,9 @@
 			(isSyntaxNodeType(this.start_node, 'integer'))          ? new TYPE.TypeUnit<OBJ.Integer | OBJ.Float>(valueOfTokenNumber(this.start_node.text, this.validator.config)) :
 			(isSyntaxNodeType(this.start_node, 'primitive_literal'),  ((token: SyntaxNode) => (
 				(isSyntaxNodeType(token, 'keyword_value'))                     ? ASTNodeTypeConstant.keywordType(token.text) :
-<<<<<<< HEAD
-				(isSyntaxNodeType(token, /^integer(__radix)?(__separator)?$/)) ? new TYPE.TypeUnit(valueOfTokenNumber(token.text, this.validator.config)) :
-				(isSyntaxNodeType(token, /^float(__separator)?$/))             ? new TYPE.TypeUnit(valueOfTokenNumber(token.text, this.validator.config)) :
-				(isSyntaxNodeType(token, /^string(__comment)?(__separator)?$/),  new TYPE.TypeUnit(new OBJ.String(Validator.cookTokenString(token.text, this.validator.config))))
-=======
 				(isSyntaxNodeType(token, /^integer(__radix)?(__separator)?$/)) ? new TYPE.TypeUnit<OBJ.Integer | OBJ.Float>(valueOfTokenNumber(token.text, this.validator.config)) :
 				(isSyntaxNodeType(token, /^float(__separator)?$/))             ? new TYPE.TypeUnit<OBJ.Integer | OBJ.Float>(valueOfTokenNumber(token.text, this.validator.config)) :
-				(isSyntaxNodeType(token, /^string(__comment)?(__separator)?$/) , new TYPE.TypeUnit<OBJ.String>(new OBJ.String(Validator.cookTokenString(token.text, this.validator.config))))
->>>>>>> ed62d0a3
+				(isSyntaxNodeType(token, /^string(__comment)?(__separator)?$/),  new TYPE.TypeUnit<OBJ.String>(new OBJ.String(Validator.cookTokenString(token.text, this.validator.config))))
 			))(this.start_node.children[0]))
 		);
 	}
