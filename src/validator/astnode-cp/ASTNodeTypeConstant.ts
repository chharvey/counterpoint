--- conflicted
+++ resolved
@@ -2,15 +2,13 @@
 import type {SyntaxNode} from 'tree-sitter';
 import {
 	OBJ,
-<<<<<<< HEAD
+	TYPE,
+} from '../../index.js';
+import {
 	throw_expression,
 	memoizeMethod,
-=======
-	TYPE,
-} from '../../index.js';
-import {throw_expression} from '../../lib/index.js';
+} from '../../lib/index.js';
 import {
->>>>>>> ae815ecc
 	CPConfig,
 	CONFIG_DEFAULT,
 } from '../../core/index.js';
