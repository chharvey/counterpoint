import * as assert from 'assert';
import type {SyntaxNode} from 'tree-sitter';
import {
	TYPE,
	OBJ,
<<<<<<< HEAD
	memoizeMethod,
=======
	throw_expression,
>>>>>>> 6d8da1ff
	CPConfig,
	CONFIG_DEFAULT,
	Keyword,
	Validator,
	SyntaxNodeType,
	isSyntaxNodeType,
} from './package.js';
import {valueOfTokenNumber} from './utils-private.js';
import {ASTNodeType} from './ASTNodeType.js';



export class ASTNodeTypeConstant extends ASTNodeType {
	public static override fromSource(src: string, config: CPConfig = CONFIG_DEFAULT): ASTNodeTypeConstant {
		const typ: ASTNodeType = ASTNodeType.fromSource(src, config);
		assert.ok(typ instanceof ASTNodeTypeConstant);
		return typ;
	}

	private static keywordType(source: string): TYPE.Type {
		return (
			(source === Keyword.VOID)  ? TYPE.VOID :
			(source === Keyword.NULL)  ? TYPE.NULL :
			(source === Keyword.BOOL)  ? TYPE.BOOL :
			(source === Keyword.FALSE) ? OBJ.Boolean.FALSETYPE :
			(source === Keyword.TRUE)  ? OBJ.Boolean.TRUETYPE :
			(source === Keyword.INT)   ? TYPE.INT :
			(source === Keyword.FLOAT) ? TYPE.FLOAT :
			(source === Keyword.STR)   ? TYPE.STR :
			(source === Keyword.OBJ)   ? TYPE.OBJ :
			throw_expression(new Error(`ASTNodeTypeConstant.keywordType did not expect the keyword \`${ source }\`.`))
		);
	}


<<<<<<< HEAD
	constructor (start_node:
=======
	private _type: TYPE.Type | null = null;

	public constructor(start_node: (
>>>>>>> 6d8da1ff
		| SyntaxNodeType<'keyword_type'>
		| SyntaxNodeType<'integer'>
		| SyntaxNodeType<'primitive_literal'>
	)) {
		super(start_node);
	}
<<<<<<< HEAD
	@memoizeMethod
	override eval(): TYPE.Type {
		return (
=======

	protected override eval_do(): TYPE.Type {
		return this._type ??= (
>>>>>>> 6d8da1ff
			(isSyntaxNodeType(this.start_node, 'keyword_type'))     ? ASTNodeTypeConstant.keywordType(this.start_node.text) :
			(isSyntaxNodeType(this.start_node, 'integer'))          ? new TYPE.TypeUnit<OBJ.Integer | OBJ.Float>(valueOfTokenNumber(this.start_node.text, this.validator.config)) :
			(isSyntaxNodeType(this.start_node, 'primitive_literal'),  ((token: SyntaxNode) => (
				(isSyntaxNodeType(token, 'keyword_value'))                     ? ASTNodeTypeConstant.keywordType(token.text) :
				(isSyntaxNodeType(token, /^integer(__radix)?(__separator)?$/)) ? new TYPE.TypeUnit<OBJ.Integer | OBJ.Float>(valueOfTokenNumber(token.text, this.validator.config)) :
				(isSyntaxNodeType(token, /^float(__separator)?$/))             ? new TYPE.TypeUnit<OBJ.Integer | OBJ.Float>(valueOfTokenNumber(token.text, this.validator.config)) :
				(isSyntaxNodeType(token, /^string(__comment)?(__separator)?$/),  new TYPE.TypeUnit<OBJ.String>(new OBJ.String(Validator.cookTokenString(token.text, this.validator.config))))
			))(this.start_node.children[0]))
		);
	}
}<|MERGE_RESOLUTION|>--- conflicted
+++ resolved
@@ -3,11 +3,8 @@
 import {
 	TYPE,
 	OBJ,
-<<<<<<< HEAD
+	throw_expression,
 	memoizeMethod,
-=======
-	throw_expression,
->>>>>>> 6d8da1ff
 	CPConfig,
 	CONFIG_DEFAULT,
 	Keyword,
@@ -43,28 +40,17 @@
 	}
 
 
-<<<<<<< HEAD
-	constructor (start_node:
-=======
-	private _type: TYPE.Type | null = null;
-
 	public constructor(start_node: (
->>>>>>> 6d8da1ff
 		| SyntaxNodeType<'keyword_type'>
 		| SyntaxNodeType<'integer'>
 		| SyntaxNodeType<'primitive_literal'>
 	)) {
 		super(start_node);
 	}
-<<<<<<< HEAD
+
 	@memoizeMethod
-	override eval(): TYPE.Type {
+	public override eval(): TYPE.Type {
 		return (
-=======
-
-	protected override eval_do(): TYPE.Type {
-		return this._type ??= (
->>>>>>> 6d8da1ff
 			(isSyntaxNodeType(this.start_node, 'keyword_type'))     ? ASTNodeTypeConstant.keywordType(this.start_node.text) :
 			(isSyntaxNodeType(this.start_node, 'integer'))          ? new TYPE.TypeUnit<OBJ.Integer | OBJ.Float>(valueOfTokenNumber(this.start_node.text, this.validator.config)) :
 			(isSyntaxNodeType(this.start_node, 'primitive_literal'),  ((token: SyntaxNode) => (
