--- conflicted
+++ resolved
@@ -63,15 +63,9 @@
 			base_type = base_type.combineTuplesOrRecords();
 		}
 		return (
-<<<<<<< HEAD
-			(this.optional && base_type.isSubtypeOf(TYPE.NULL)) ? base_type :
+			(this.optional && base_type.isSubtypeOf(TYPE.NULL)) ? base_type                                                    :
 			(this.optional && TYPE.NULL.isSubtypeOf(base_type)) ? this.type_do(base_type.subtract(TYPE.NULL)).union(TYPE.NULL) :
 			this.type_do(base_type)
-=======
-			(this.optional && base_type.isSubtypeOf(TYPE.NULL)) ? base_type                                                       :
-			(this.optional && TYPE.NULL.isSubtypeOf(base_type)) ? this.type_do_do(base_type.subtract(TYPE.NULL)).union(TYPE.NULL) :
-			this.type_do_do(base_type)
->>>>>>> b714177d
 		);
 	}
 
