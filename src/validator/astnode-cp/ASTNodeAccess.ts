--- conflicted
+++ resolved
@@ -11,14 +11,12 @@
 import {
 	CPConfig,
 	CONFIG_DEFAULT,
-<<<<<<< HEAD
+} from '../../core/index.js';
+import type {
 	SyntaxNodeType,
 	SyntaxNodeFamily,
-=======
-} from '../../core/index.js';
-import type {SyntaxNodeType} from '../utils-private.js';
+} from '../utils-private.js';
 import {
->>>>>>> a479c7b6
 	Operator,
 	ValidAccessOperator,
 } from '../Operator.js';
