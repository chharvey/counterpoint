import * as assert from 'assert';
import {
	TYPE,
	OBJ,
	INST,
	Builder,
	TypeError01,
	TypeError02,
	TypeError04,
	memoizeMethod,
	CPConfig,
	CONFIG_DEFAULT,
	SyntaxNodeType,
	Operator,
	ValidAccessOperator,
} from './package.js';
import {ASTNodeKey} from './ASTNodeKey.js';
import {ASTNodeIndex} from './ASTNodeIndex.js';
import {ASTNodeExpression} from './ASTNodeExpression.js';



export class ASTNodeAccess extends ASTNodeExpression {
	public static override fromSource(src: string, config: CPConfig = CONFIG_DEFAULT): ASTNodeAccess {
		const expression: ASTNodeExpression = ASTNodeExpression.fromSource(src, config);
		assert.ok(expression instanceof ASTNodeAccess);
		return expression;
	}

	private readonly optional: boolean = this.kind === Operator.OPTDOT;
	public constructor(
		start_node:
			| SyntaxNodeType<'expression_compound'>
			| SyntaxNodeType<'assignee'>
		,
		private readonly kind:     ValidAccessOperator,
		public  readonly base:     ASTNodeExpression,
		private readonly accessor: ASTNodeIndex | ASTNodeKey | ASTNodeExpression,
	) {
		super(start_node, {kind}, [base, accessor]);
	}

	public override shouldFloat(): boolean {
		throw 'ASTNodeAccess#shouldFloat not yet supported.';
	}
<<<<<<< HEAD
	@memoizeMethod
	@ASTNodeExpression.buildDeco
	override build(builder: Builder): INST.InstructionExpression {
		throw builder && 'ASTNodeAccess#build_do not yet supported.';
	}
	@memoizeMethod
	@ASTNodeExpression.typeDeco
	override type(): TYPE.Type {
=======

	protected override build_do(builder: Builder): INST.InstructionExpression {
		builder;
		throw 'ASTNodeAccess#build_do not yet supported.';
	}

	protected override type_do(): TYPE.Type {
>>>>>>> 6d8da1ff
		let base_type: TYPE.Type = this.base.type();
		if (base_type instanceof TYPE.TypeIntersection || base_type instanceof TYPE.TypeUnion) {
			base_type = base_type.combineTuplesOrRecords();
		}
		return (
<<<<<<< HEAD
			(this.optional && base_type.isSubtypeOf(TYPE.Type.NULL)) ? base_type :
			(this.optional && TYPE.Type.NULL.isSubtypeOf(base_type)) ? this.type_do(base_type.subtract(TYPE.Type.NULL)).union(TYPE.Type.NULL) :
			this.type_do(base_type)
		);
	}
	private type_do(base_type: TYPE.Type): TYPE.Type {
=======
			(this.optional && base_type.isSubtypeOf(TYPE.NULL)) ? base_type :
			(this.optional && TYPE.NULL.isSubtypeOf(base_type)) ? this.type_do_do(base_type.subtract(TYPE.NULL)).union(TYPE.NULL) :
			this.type_do_do(base_type)
		);
	}

	private type_do_do(base_type: TYPE.Type): TYPE.Type {
>>>>>>> 6d8da1ff
		function updateAccessedDynamicType(type: TYPE.Type, access_kind: ValidAccessOperator): TYPE.Type {
			return (
				(access_kind === Operator.CLAIMDOT) ? type.subtract(TYPE.VOID) :
				(access_kind === Operator.OPTDOT)   ? type.union   (TYPE.NULL) :
				type
			);
		}
		function throwWrongSubtypeError(accessor: ASTNodeExpression, supertype: TYPE.Type): never {
			throw new TypeError02(accessor.type(), supertype, accessor.line_index, accessor.col_index);
		}
		if (this.accessor instanceof ASTNodeIndex) {
			const accessor_type = this.accessor.val.type() as TYPE.TypeUnit<OBJ.Integer>;
			if (TYPE.TypeTuple.isUnitType(base_type) || base_type instanceof TYPE.TypeTuple) {
				const base_type_tuple: TYPE.TypeTuple = (TYPE.TypeTuple.isUnitType(base_type))
					? base_type.value.toType()
					: base_type;
				return base_type_tuple.get(accessor_type.value, this.kind, this.accessor);
			} else if (TYPE.TypeList.isUnitType(base_type) || base_type instanceof TYPE.TypeList) {
				const base_type_list: TYPE.TypeList = (TYPE.TypeList.isUnitType(base_type))
					? base_type.value.toType()
					: base_type;
				return updateAccessedDynamicType(base_type_list.types, this.kind);
			} else {
				throw new TypeError04('index', base_type, this.accessor);
			}
		} else if (this.accessor instanceof ASTNodeKey) {
			if (TYPE.TypeRecord.isUnitType(base_type) || base_type instanceof TYPE.TypeRecord) {
				const base_type_record: TYPE.TypeRecord = (TYPE.TypeRecord.isUnitType(base_type))
					? base_type.value.toType()
					: base_type;
				return base_type_record.get(this.accessor.id, this.kind, this.accessor);
			} else if (TYPE.TypeDict.isUnitType(base_type) || base_type instanceof TYPE.TypeDict) {
				const base_type_dict: TYPE.TypeDict = TYPE.TypeDict.isUnitType(base_type)
					? base_type.value.toType()
					: base_type;
				return updateAccessedDynamicType(base_type_dict.types, this.kind);
			} else {
				throw new TypeError04('property', base_type, this.accessor);
			}
		} else /* (this.accessor instanceof ASTNodeExpression) */ {
			const accessor_type: TYPE.Type = this.accessor.type();
			if (TYPE.TypeTuple.isUnitType(base_type) || base_type instanceof TYPE.TypeTuple) {
				const base_type_tuple: TYPE.TypeTuple = (TYPE.TypeTuple.isUnitType(base_type))
					? base_type.value.toType()
					: base_type;
				return (accessor_type instanceof TYPE.TypeUnit && accessor_type.value instanceof OBJ.Integer)
					? base_type_tuple.get(accessor_type.value, this.kind, this.accessor)
					: (accessor_type.isSubtypeOf(TYPE.INT))
						? updateAccessedDynamicType(base_type_tuple.itemTypes(), this.kind)
						: throwWrongSubtypeError(this.accessor, TYPE.INT);
			} else if (TYPE.TypeList.isUnitType(base_type) || base_type instanceof TYPE.TypeList) {
				const base_type_list: TYPE.TypeList = (TYPE.TypeList.isUnitType(base_type))
					? base_type.value.toType()
					: base_type;
				return (accessor_type.isSubtypeOf(TYPE.INT))
					? updateAccessedDynamicType(base_type_list.types, this.kind)
					: throwWrongSubtypeError(this.accessor, TYPE.INT);
			} else if (TYPE.TypeSet.isUnitType(base_type) || base_type instanceof TYPE.TypeSet) {
				const base_type_set: TYPE.TypeSet = (TYPE.TypeSet.isUnitType(base_type))
					? base_type.value.toType()
					: base_type;
				return (accessor_type.isSubtypeOf(base_type_set.types))
					? TYPE.BOOL
					: throwWrongSubtypeError(this.accessor, base_type_set.types);
			} else if (TYPE.TypeMap.isUnitType(base_type) || base_type instanceof TYPE.TypeMap) {
				const base_type_map: TYPE.TypeMap = (TYPE.TypeMap.isUnitType(base_type))
					? base_type.value.toType()
					: base_type;
				return (accessor_type.isSubtypeOf(base_type_map.antecedenttypes))
					? updateAccessedDynamicType(base_type_map.consequenttypes, this.kind)
					: throwWrongSubtypeError(this.accessor, base_type_map.antecedenttypes);
			} else {
				throw new TypeError01(this);
			}
		}
	}
<<<<<<< HEAD
	@memoizeMethod
	override fold(): OBJ.Object | null {
=======

	protected override fold_do(): OBJ.Object | null {
>>>>>>> 6d8da1ff
		const base_value: OBJ.Object | null = this.base.fold();
		if (base_value === null) {
			return null;
		}
		if (this.optional && base_value.equal(OBJ.Null.NULL)) {
			return base_value;
		}
		if (this.accessor instanceof ASTNodeIndex) {
			return (base_value as OBJ.CollectionIndexed).get(this.accessor.val.fold() as OBJ.Integer, this.optional, this.accessor);
		} else if (this.accessor instanceof ASTNodeKey) {
			return (base_value as OBJ.CollectionKeyed).get(this.accessor.id, this.optional, this.accessor);
		} else /* (this.accessor instanceof ASTNodeExpression) */ {
			const accessor_value: OBJ.Object | null = this.accessor.fold();
			if (accessor_value === null) {
				return null;
			}
			return (
				(base_value instanceof OBJ.CollectionIndexed) ? (base_value as OBJ.CollectionIndexed).get(accessor_value as OBJ.Integer, this.optional, this.accessor) :
				(base_value instanceof OBJ.Set)               ? (base_value as OBJ.Set)              .get(accessor_value                                             ) :
				(base_value instanceof OBJ.Map,                 (base_value as OBJ.Map)              .get(accessor_value,                this.optional, this.accessor))
			);
		}
	}
}<|MERGE_RESOLUTION|>--- conflicted
+++ resolved
@@ -43,45 +43,29 @@
 	public override shouldFloat(): boolean {
 		throw 'ASTNodeAccess#shouldFloat not yet supported.';
 	}
-<<<<<<< HEAD
+
 	@memoizeMethod
 	@ASTNodeExpression.buildDeco
-	override build(builder: Builder): INST.InstructionExpression {
-		throw builder && 'ASTNodeAccess#build_do not yet supported.';
-	}
-	@memoizeMethod
-	@ASTNodeExpression.typeDeco
-	override type(): TYPE.Type {
-=======
-
-	protected override build_do(builder: Builder): INST.InstructionExpression {
+	public override build(builder: Builder): INST.InstructionExpression {
 		builder;
 		throw 'ASTNodeAccess#build_do not yet supported.';
 	}
 
-	protected override type_do(): TYPE.Type {
->>>>>>> 6d8da1ff
+	@memoizeMethod
+	@ASTNodeExpression.typeDeco
+	public override type(): TYPE.Type {
 		let base_type: TYPE.Type = this.base.type();
 		if (base_type instanceof TYPE.TypeIntersection || base_type instanceof TYPE.TypeUnion) {
 			base_type = base_type.combineTuplesOrRecords();
 		}
 		return (
-<<<<<<< HEAD
-			(this.optional && base_type.isSubtypeOf(TYPE.Type.NULL)) ? base_type :
-			(this.optional && TYPE.Type.NULL.isSubtypeOf(base_type)) ? this.type_do(base_type.subtract(TYPE.Type.NULL)).union(TYPE.Type.NULL) :
+			(this.optional && base_type.isSubtypeOf(TYPE.NULL)) ? base_type :
+			(this.optional && TYPE.NULL.isSubtypeOf(base_type)) ? this.type_do(base_type.subtract(TYPE.NULL)).union(TYPE.NULL) :
 			this.type_do(base_type)
 		);
 	}
+
 	private type_do(base_type: TYPE.Type): TYPE.Type {
-=======
-			(this.optional && base_type.isSubtypeOf(TYPE.NULL)) ? base_type :
-			(this.optional && TYPE.NULL.isSubtypeOf(base_type)) ? this.type_do_do(base_type.subtract(TYPE.NULL)).union(TYPE.NULL) :
-			this.type_do_do(base_type)
-		);
-	}
-
-	private type_do_do(base_type: TYPE.Type): TYPE.Type {
->>>>>>> 6d8da1ff
 		function updateAccessedDynamicType(type: TYPE.Type, access_kind: ValidAccessOperator): TYPE.Type {
 			return (
 				(access_kind === Operator.CLAIMDOT) ? type.subtract(TYPE.VOID) :
@@ -158,13 +142,9 @@
 			}
 		}
 	}
-<<<<<<< HEAD
+
 	@memoizeMethod
-	override fold(): OBJ.Object | null {
-=======
-
-	protected override fold_do(): OBJ.Object | null {
->>>>>>> 6d8da1ff
+	public override fold(): OBJ.Object | null {
 		const base_value: OBJ.Object | null = this.base.fold();
 		if (base_value === null) {
 			return null;
