--- conflicted
+++ resolved
@@ -7,12 +7,9 @@
 	TypeError01,
 	TypeError02,
 	TypeError04,
-<<<<<<< HEAD
-	memoizeMethod,
-=======
 } from '../../index.js';
+import {memoizeMethod} from '../../lib/index.js';
 import {
->>>>>>> ae815ecc
 	CPConfig,
 	CONFIG_DEFAULT,
 } from '../../core/index.js';
