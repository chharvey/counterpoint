import * as assert from 'assert';
import * as xjs from 'extrajs';
import {
	TYPE,
	OBJ,
	AssignmentError02,
	NonemptyArray,
	memoizeMethod,
	CPConfig,
	CONFIG_DEFAULT,
	SyntaxNodeType,
} from './package.js';
import {ASTNodeCP} from './ASTNodeCP.js';
import type {ASTNodeKey} from './ASTNodeKey.js';
import type {ASTNodeProperty} from './ASTNodeProperty.js';
import {ASTNodeExpression} from './ASTNodeExpression.js';
import {ASTNodeCollectionLiteral} from './ASTNodeCollectionLiteral.js';



export class ASTNodeRecord extends ASTNodeCollectionLiteral {
	public static override fromSource(src: string, config: CPConfig = CONFIG_DEFAULT): ASTNodeRecord {
		const expression: ASTNodeExpression = ASTNodeExpression.fromSource(src, config);
		assert.ok(expression instanceof ASTNodeRecord);
		return expression;
	}

	public constructor(
		start_node: SyntaxNodeType<'record_literal'>,
		public override readonly children: Readonly<NonemptyArray<ASTNodeProperty>>,
	) {
		super(start_node, children);
	}

	public override shouldFloat(): boolean {
		throw 'ASTNodeRecord#shouldFloat not yet supported.';
	}

	public override varCheck(): void {
		super.varCheck();
		const keys: ASTNodeKey[] = this.children.map((prop) => prop.key);
		xjs.Array.forEachAggregated(keys.map((key) => key.id), (id, i, ids) => {
			if (ids.slice(0, i).includes(id)) {
				throw new AssignmentError02(keys[i]);
			}
		});
	}

<<<<<<< HEAD
	@memoizeMethod
	@ASTNodeExpression.buildDeco
	public override build(builder: Builder): INST.InstructionExpression {
		builder;
		throw 'ASTNodeRecord#build not yet supported.';
	}

	@memoizeMethod
	@ASTNodeExpression.typeDeco
	public override type(): TYPE.Type {
=======
	protected override type_do(): TYPE.Type {
>>>>>>> b42178c7
		return TYPE.TypeRecord.fromTypes(new Map(this.children.map((c) => [
			c.key.id,
			c.val.type(),
		])), true);
	}

	@memoizeMethod
	public override fold(): OBJ.Object | null {
		const properties: ReadonlyMap<bigint, OBJ.Object | null> = new Map(this.children.map((c) => [
			c.key.id,
			c.val.fold(),
		]));
		return ([...properties].map((p) => p[1]).includes(null))
			? null
			: new OBJ.Record(properties as ReadonlyMap<bigint, OBJ.Object>);
	}

	@ASTNodeCollectionLiteral.assignToDeco
	public override assignTo(assignee: TYPE.Type): boolean {
		if (TYPE.TypeRecord.isUnitType(assignee) || assignee instanceof TYPE.TypeRecord) {
			const assignee_type_record: TYPE.TypeRecord = (TYPE.TypeRecord.isUnitType(assignee))
				? assignee.value.toType()
				: assignee;
			if (this.children.length < assignee_type_record.count[0]) {
				return false;
			}
			try {
				xjs.Array.forEachAggregated([...assignee_type_record.invariants], ([id, thattype]) => {
					const prop: ASTNodeProperty | undefined = this.children.find((p) => p.key.id === id);
					if (!thattype.optional && !prop) {
						throw new TypeError(`Property \`${ id }\` does not exist on type \`${ this.type() }\`.`);
					}
				});
			} catch (err) {
				// TODO: use the caught error as the cause of a new error
				return false;
			}
			xjs.Array.forEachAggregated([...assignee_type_record.invariants], ([id, thattype]) => {
				const prop: ASTNodeProperty | undefined = this.children.find((p) => p.key.id === id);
				const expr: ASTNodeExpression | undefined = prop?.val;
				if (expr) {
					return ASTNodeCP.typeCheckAssignment(
						expr.type(),
						thattype.type,
						expr,
						this.validator,
					);
				}
			});
			return true;
		}
		return false;
	}
}<|MERGE_RESOLUTION|>--- conflicted
+++ resolved
@@ -46,20 +46,9 @@
 		});
 	}
 
-<<<<<<< HEAD
-	@memoizeMethod
-	@ASTNodeExpression.buildDeco
-	public override build(builder: Builder): INST.InstructionExpression {
-		builder;
-		throw 'ASTNodeRecord#build not yet supported.';
-	}
-
 	@memoizeMethod
 	@ASTNodeExpression.typeDeco
 	public override type(): TYPE.Type {
-=======
-	protected override type_do(): TYPE.Type {
->>>>>>> b42178c7
 		return TYPE.TypeRecord.fromTypes(new Map(this.children.map((c) => [
 			c.key.id,
 			c.val.type(),
