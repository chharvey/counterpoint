import * as assert from 'assert';
import * as xjs from 'extrajs';
import {
	OBJ,
	TYPE,
	INST,
	Builder,
	AssignmentError02,
} from '../../index.js';
import type {NonemptyArray} from '../../lib/index.js';
import {
	CPConfig,
	CONFIG_DEFAULT,
<<<<<<< HEAD
	SyntaxNodeFamily,
} from './package.js';
=======
} from '../../core/index.js';
import type {SyntaxNodeType} from '../utils-private.js';
>>>>>>> a479c7b6
import {ASTNodeCP} from './ASTNodeCP.js';
import type {ASTNodeKey} from './ASTNodeKey.js';
import type {ASTNodeProperty} from './ASTNodeProperty.js';
import {ASTNodeExpression} from './ASTNodeExpression.js';
import {ASTNodeCollectionLiteral} from './ASTNodeCollectionLiteral.js';



export class ASTNodeRecord extends ASTNodeCollectionLiteral {
	public static override fromSource(src: string, config: CPConfig = CONFIG_DEFAULT): ASTNodeRecord {
		const expression: ASTNodeExpression = ASTNodeExpression.fromSource(src, config);
		assert.ok(expression instanceof ASTNodeRecord);
		return expression;
	}

	public constructor(
		start_node: SyntaxNodeFamily<'record_literal', ['variable']>,
		public override readonly children: Readonly<NonemptyArray<ASTNodeProperty>>,
	) {
		super(start_node, children);
	}

	public override varCheck(): void {
		super.varCheck();
		const keys: ASTNodeKey[] = this.children.map((prop) => prop.key);
		xjs.Array.forEachAggregated(keys.map((key) => key.id), (id, i, ids) => {
			if (ids.slice(0, i).includes(id)) {
				throw new AssignmentError02(keys[i]);
			}
		});
	}

	protected override build_do(builder: Builder): INST.InstructionExpression {
		builder;
		throw 'ASTNodeRecord#build_do not yet supported.';
	}

	protected override type_do(): TYPE.Type {
		return TYPE.TypeRecord.fromTypes(new Map(this.children.map((c) => [
			c.key.id,
			c.val.type(),
		])), true);
	}

	protected override fold_do(): OBJ.Object | null {
		const properties: ReadonlyMap<bigint, OBJ.Object | null> = new Map(this.children.map((c) => [
			c.key.id,
			c.val.fold(),
		]));
		return ([...properties].map((p) => p[1]).includes(null))
			? null
			: new OBJ.Record(properties as ReadonlyMap<bigint, OBJ.Object>);
	}

	protected override assignTo_do(assignee: TYPE.Type): boolean {
		if (TYPE.TypeRecord.isUnitType(assignee) || assignee instanceof TYPE.TypeRecord) {
			const assignee_type_record: TYPE.TypeRecord = (TYPE.TypeRecord.isUnitType(assignee))
				? assignee.value.toType()
				: assignee;
			if (this.children.length < assignee_type_record.count[0]) {
				return false;
			}
			try {
				xjs.Array.forEachAggregated([...assignee_type_record.invariants], ([id, thattype]) => {
					const prop: ASTNodeProperty | undefined = this.children.find((p) => p.key.id === id);
					if (!thattype.optional && !prop) {
						throw new TypeError(`Property \`${ id }\` does not exist on type \`${ this.type() }\`.`);
					}
				});
			} catch (err) {
				// TODO: use the caught error as the cause of a new error
				return false;
			}
			xjs.Array.forEachAggregated([...assignee_type_record.invariants], ([id, thattype]) => {
				const prop: ASTNodeProperty | undefined = this.children.find((p) => p.key.id === id);
				const expr: ASTNodeExpression | undefined = prop?.val;
				if (expr) {
					return ASTNodeCP.typeCheckAssignment(
						expr.type(),
						thattype.type,
						expr,
						this.validator,
					);
				}
			});
			return true;
		}
		return false;
	}
}<|MERGE_RESOLUTION|>--- conflicted
+++ resolved
@@ -11,13 +11,8 @@
 import {
 	CPConfig,
 	CONFIG_DEFAULT,
-<<<<<<< HEAD
-	SyntaxNodeFamily,
-} from './package.js';
-=======
 } from '../../core/index.js';
-import type {SyntaxNodeType} from '../utils-private.js';
->>>>>>> a479c7b6
+import type {SyntaxNodeFamily} from '../utils-private.js';
 import {ASTNodeCP} from './ASTNodeCP.js';
 import type {ASTNodeKey} from './ASTNodeKey.js';
 import type {ASTNodeProperty} from './ASTNodeProperty.js';
