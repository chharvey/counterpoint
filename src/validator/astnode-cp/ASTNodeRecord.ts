--- conflicted
+++ resolved
@@ -31,39 +31,29 @@
 	) {
 		super(start_node, children);
 	}
-<<<<<<< HEAD
-	override shouldFloat(): boolean {
+
+	public override shouldFloat(): boolean {
 		throw 'ASTNodeRecord#shouldFloat not yet supported.';
 	}
+
 	@memoizeMethod
 	@ASTNodeExpression.buildDeco
-	override build(builder: Builder): INST.InstructionExpression {
-		throw builder && 'ASTNodeRecord#build not yet supported.';
+	public override build(builder: Builder): INST.InstructionExpression {
+		builder;
+		throw 'ASTNodeRecord#build not yet supported.';
 	}
+
 	@memoizeMethod
 	@ASTNodeExpression.typeDeco
-	override type(): TYPE.Type {
-=======
-
-	protected override build_do(builder: Builder): INST.InstructionExpression {
-		builder;
-		throw 'ASTNodeRecord#build_do not yet supported.';
-	}
-
-	protected override type_do(): TYPE.Type {
->>>>>>> 6d8da1ff
+	public override type(): TYPE.Type {
 		return TYPE.TypeRecord.fromTypes(new Map(this.children.map((c) => [
 			c.key.id,
 			c.val.type(),
 		])), true);
 	}
-<<<<<<< HEAD
+
 	@memoizeMethod
-	override fold(): OBJ.Object | null {
-=======
-
-	protected override fold_do(): OBJ.Object | null {
->>>>>>> 6d8da1ff
+	public override fold(): OBJ.Object | null {
 		const properties: ReadonlyMap<bigint, OBJ.Object | null> = new Map(this.children.map((c) => [
 			c.key.id,
 			c.val.fold(),
