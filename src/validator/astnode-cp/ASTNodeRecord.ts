--- conflicted
+++ resolved
@@ -2,12 +2,7 @@
 import * as xjs from 'extrajs';
 import {
 	OBJ,
-<<<<<<< HEAD
-=======
 	TYPE,
-	INST,
-	Builder,
->>>>>>> 78a170f9
 	AssignmentError02,
 } from '../../index.js';
 import type {NonemptyArray} from '../../lib/index.js';
