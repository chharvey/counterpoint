--- conflicted
+++ resolved
@@ -6,12 +6,9 @@
 	type INST,
 	type Builder,
 	AssignmentError02,
-<<<<<<< HEAD
+	TypeError,
 	TypeErrorUnexpectedRef,
-=======
-	TypeError,
 	type TypeErrorNotAssignable,
->>>>>>> d51a223c
 } from '../../index.js';
 import {
 	type NonemptyArray,
