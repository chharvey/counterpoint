import * as assert from 'assert';
import binaryen from 'binaryen';
import {
	TYPE,
	OBJ,
	Builder,
	memoizeMethod,
	CPConfig,
	CONFIG_DEFAULT,
	SyntaxNodeSupertype,
	Operator,
	ValidOperatorEquality,
} from './package.js';
import {
	bothNumeric,
	oneFloats,
} from './utils-private.js';
import {ASTNodeExpression} from './ASTNodeExpression.js';
import {ASTNodeOperation} from './ASTNodeOperation.js';
import {ASTNodeOperationBinary} from './ASTNodeOperationBinary.js';



export class ASTNodeOperationBinaryEquality extends ASTNodeOperationBinary {
	public static override fromSource(src: string, config: CPConfig = CONFIG_DEFAULT): ASTNodeOperationBinaryEquality {
		const expression: ASTNodeExpression = ASTNodeExpression.fromSource(src, config);
		assert.ok(expression instanceof ASTNodeOperationBinaryEquality);
		return expression;
	}

	public constructor(
		start_node: SyntaxNodeSupertype<'expression'>,
		protected override readonly operator: ValidOperatorEquality,
		operand0: ASTNodeExpression,
		operand1: ASTNodeExpression,
	) {
		super(start_node, operator, operand0, operand1);
	}

	protected override build_do(builder: Builder): binaryen.ExpressionRef {
		const {
			exprs: [arg0,  arg1],
			types: [type0, type1],
		} = ASTNodeOperation.coerceOperands(builder, this.operand0, this.operand1, () => (
			this.validator.config.compilerOptions.intCoercion && this.operator === Operator.EQ
		));
		return (
			(type0 === binaryen.i32 && type1 === binaryen.i32) ? builder.module.i32.eq(arg0, arg1) : // `ID` and `EQ` give the same result
			(type0 === binaryen.i32 && type1 === binaryen.f64) ? builder.module.call('i_f_id', [arg0, arg1], binaryen.i32) :
			(type0 === binaryen.f64 && type1 === binaryen.i32) ? builder.module.call('f_i_id', [arg0, arg1], binaryen.i32) :
			(type0 === binaryen.f64 && type1 === binaryen.f64,   (this.operator === Operator.ID)
				? builder.module.call('fid', [arg0, arg1], binaryen.i32)
				: builder.module.f64.eq(arg0, arg1)
			)
		);
	}

<<<<<<< HEAD
	@memoizeMethod
	@ASTNodeExpression.buildDeco
	public override build(builder: Builder): INST.InstructionExpression {
		return new INST.InstructionBinopEquality(this.operator, ...this.buildOps(builder));
	}

	protected override type_do(t0: TYPE.Type, t1: TYPE.Type, int_coercion: boolean): TYPE.Type {
=======
	protected override type_do_do(t0: TYPE.Type, t1: TYPE.Type, int_coercion: boolean): TYPE.Type {
>>>>>>> 6edffd2f
		/*
		 * If `a` and `b` are of disjoint numeric types, then `a === b` will always return `false`.
		 * If `a` and `b` are of disjoint numeric types, then `a == b` will return `false` when `intCoercion` is off.
		 */
		if (bothNumeric(t0, t1)) {
			if (oneFloats(t0, t1) && (this.operator === Operator.ID || !int_coercion)) {
				return OBJ.Boolean.FALSETYPE;
			}
			return TYPE.BOOL;
		}
		if (t0.intersect(t1).isBottomType) {
			return OBJ.Boolean.FALSETYPE;
		}
		return TYPE.BOOL;
	}

	@memoizeMethod
	public override fold(): OBJ.Object | null {
		const v0: OBJ.Object | null = this.operand0.fold();
		if (!v0) {
			return v0;
		}
		const v1: OBJ.Object | null = this.operand1.fold();
		if (!v1) {
			return v1;
		}
		return this.foldEquality(v0, v1);
	}

	private foldEquality(v0: OBJ.Object, v1: OBJ.Object): OBJ.Boolean {
		return OBJ.Boolean.fromBoolean(new Map<Operator, (x: OBJ.Object, y: OBJ.Object) => boolean>([
			[Operator.ID, (x, y) => x.identical(y)],
			[Operator.EQ, (x, y) => x.equal(y)],
			// [Operator.ISNT, (x, y) => !x.identical(y)],
			// [Operator.NEQ,  (x, y) => !x.equal(y)],
		]).get(this.operator)!(v0, v1));
	}
}<|MERGE_RESOLUTION|>--- conflicted
+++ resolved
@@ -37,7 +37,9 @@
 		super(start_node, operator, operand0, operand1);
 	}
 
-	protected override build_do(builder: Builder): binaryen.ExpressionRef {
+	@memoizeMethod
+	@ASTNodeExpression.buildDeco
+	public override build(builder: Builder): binaryen.ExpressionRef {
 		const {
 			exprs: [arg0,  arg1],
 			types: [type0, type1],
@@ -55,17 +57,7 @@
 		);
 	}
 
-<<<<<<< HEAD
-	@memoizeMethod
-	@ASTNodeExpression.buildDeco
-	public override build(builder: Builder): INST.InstructionExpression {
-		return new INST.InstructionBinopEquality(this.operator, ...this.buildOps(builder));
-	}
-
 	protected override type_do(t0: TYPE.Type, t1: TYPE.Type, int_coercion: boolean): TYPE.Type {
-=======
-	protected override type_do_do(t0: TYPE.Type, t1: TYPE.Type, int_coercion: boolean): TYPE.Type {
->>>>>>> 6edffd2f
 		/*
 		 * If `a` and `b` are of disjoint numeric types, then `a === b` will always return `false`.
 		 * If `a` and `b` are of disjoint numeric types, then `a == b` will return `false` when `intCoercion` is off.
