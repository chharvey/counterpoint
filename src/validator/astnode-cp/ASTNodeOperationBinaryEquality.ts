import * as assert from 'assert';
import binaryen from 'binaryen';
import {
	OBJ,
	TYPE,
	Builder,
} from '../../index.js';
import {memoizeMethod} from '../../lib/index.js';
import {
	CPConfig,
	CONFIG_DEFAULT,
} from '../../core/index.js';
import type {SyntaxNodeSupertype} from '../utils-private.js';
import {
	Operator,
	ValidOperatorEquality,
} from '../Operator.js';
import {
	bothNumeric,
	oneFloats,
} from './utils-private.js';
import {ASTNodeExpression} from './ASTNodeExpression.js';
import {ASTNodeOperation} from './ASTNodeOperation.js';
import {ASTNodeOperationBinary} from './ASTNodeOperationBinary.js';



export class ASTNodeOperationBinaryEquality extends ASTNodeOperationBinary {
	public static override fromSource(src: string, config: CPConfig = CONFIG_DEFAULT): ASTNodeOperationBinaryEquality {
		const expression: ASTNodeExpression = ASTNodeExpression.fromSource(src, config);
		assert.ok(expression instanceof ASTNodeOperationBinaryEquality);
		return expression;
	}

	public constructor(
		start_node: SyntaxNodeSupertype<'expression'>,
		protected override readonly operator: ValidOperatorEquality,
		operand0: ASTNodeExpression,
		operand1: ASTNodeExpression,
	) {
		super(start_node, operator, operand0, operand1);
	}

<<<<<<< HEAD
	@memoizeMethod
	@ASTNodeExpression.buildDeco
	public override build(builder: Builder): binaryen.ExpressionRef {
		const {
			exprs: [arg0,  arg1],
			types: [type0, type1],
		} = ASTNodeOperation.coerceOperands(builder, this.operand0, this.operand1, () => (
			this.validator.config.compilerOptions.intCoercion && this.operator === Operator.EQ
		));
		return (
			(type0 === binaryen.i32 && type1 === binaryen.i32) ? builder.module.i32.eq(arg0, arg1) : // `ID` and `EQ` give the same result
			(type0 === binaryen.i32 && type1 === binaryen.f64) ? builder.module.call('i_f_id', [arg0, arg1], binaryen.i32) :
			(type0 === binaryen.f64 && type1 === binaryen.i32) ? builder.module.call('f_i_id', [arg0, arg1], binaryen.i32) :
			(type0 === binaryen.f64 && type1 === binaryen.f64,   (this.operator === Operator.ID)
				? builder.module.call('fid', [arg0, arg1], binaryen.i32)
				: builder.module.f64.eq(arg0, arg1)
=======
	protected override build_do(builder: Builder): binaryen.ExpressionRef {
		const args: readonly [binaryen.ExpressionRef, binaryen.ExpressionRef] = ASTNodeOperation.coerceOperands(builder, this.operand0, this.operand1, () => (
			this.validator.config.compilerOptions.intCoercion && this.operator === Operator.EQ
		));
		const [type0, type1]: binaryen.Type[] = args.map((arg) => binaryen.getExpressionType(arg));
		return (
			(type0 === binaryen.i32 && type1 === binaryen.i32) ? builder.module.i32.eq(...args) : // `ID` and `EQ` give the same result
			(type0 === binaryen.i32 && type1 === binaryen.f64) ? builder.module.call('i_f_id', [...args], binaryen.i32) :
			(type0 === binaryen.f64 && type1 === binaryen.i32) ? builder.module.call('f_i_id', [...args], binaryen.i32) :
			(type0 === binaryen.f64 && type1 === binaryen.f64,   (this.operator === Operator.ID)
				? builder.module.call('fid', [...args], binaryen.i32)
				: builder.module.f64.eq(...args)
>>>>>>> d01f6177
			)
		);
	}

	protected override type_do(t0: TYPE.Type, t1: TYPE.Type, int_coercion: boolean): TYPE.Type {
		/*
		 * If `a` and `b` are of disjoint numeric types, then `a === b` will always return `false`.
		 * If `a` and `b` are of disjoint numeric types, then `a == b` will return `false` when `intCoercion` is off.
		 */
		if (bothNumeric(t0, t1)) {
			if (oneFloats(t0, t1) && (this.operator === Operator.ID || !int_coercion)) {
				return OBJ.Boolean.FALSETYPE;
			}
			return TYPE.BOOL;
		}
		if (t0.intersect(t1).isBottomType) {
			return OBJ.Boolean.FALSETYPE;
		}
		return TYPE.BOOL;
	}

	@memoizeMethod
	public override fold(): OBJ.Object | null {
		const v0: OBJ.Object | null = this.operand0.fold();
		if (!v0) {
			return v0;
		}
		const v1: OBJ.Object | null = this.operand1.fold();
		if (!v1) {
			return v1;
		}
		return this.foldEquality(v0, v1);
	}

	private foldEquality(v0: OBJ.Object, v1: OBJ.Object): OBJ.Boolean {
		return OBJ.Boolean.fromBoolean(new Map<Operator, (x: OBJ.Object, y: OBJ.Object) => boolean>([
			[Operator.ID, (x, y) => x.identical(y)],
			[Operator.EQ, (x, y) => x.equal(y)],
			// [Operator.ISNT, (x, y) => !x.identical(y)],
			// [Operator.NEQ,  (x, y) => !x.equal(y)],
		]).get(this.operator)!(v0, v1));
	}
}<|MERGE_RESOLUTION|>--- conflicted
+++ resolved
@@ -41,25 +41,9 @@
 		super(start_node, operator, operand0, operand1);
 	}
 
-<<<<<<< HEAD
 	@memoizeMethod
 	@ASTNodeExpression.buildDeco
 	public override build(builder: Builder): binaryen.ExpressionRef {
-		const {
-			exprs: [arg0,  arg1],
-			types: [type0, type1],
-		} = ASTNodeOperation.coerceOperands(builder, this.operand0, this.operand1, () => (
-			this.validator.config.compilerOptions.intCoercion && this.operator === Operator.EQ
-		));
-		return (
-			(type0 === binaryen.i32 && type1 === binaryen.i32) ? builder.module.i32.eq(arg0, arg1) : // `ID` and `EQ` give the same result
-			(type0 === binaryen.i32 && type1 === binaryen.f64) ? builder.module.call('i_f_id', [arg0, arg1], binaryen.i32) :
-			(type0 === binaryen.f64 && type1 === binaryen.i32) ? builder.module.call('f_i_id', [arg0, arg1], binaryen.i32) :
-			(type0 === binaryen.f64 && type1 === binaryen.f64,   (this.operator === Operator.ID)
-				? builder.module.call('fid', [arg0, arg1], binaryen.i32)
-				: builder.module.f64.eq(arg0, arg1)
-=======
-	protected override build_do(builder: Builder): binaryen.ExpressionRef {
 		const args: readonly [binaryen.ExpressionRef, binaryen.ExpressionRef] = ASTNodeOperation.coerceOperands(builder, this.operand0, this.operand1, () => (
 			this.validator.config.compilerOptions.intCoercion && this.operator === Operator.EQ
 		));
@@ -71,7 +55,6 @@
 			(type0 === binaryen.f64 && type1 === binaryen.f64,   (this.operator === Operator.ID)
 				? builder.module.call('fid', [...args], binaryen.i32)
 				: builder.module.f64.eq(...args)
->>>>>>> d01f6177
 			)
 		);
 	}
