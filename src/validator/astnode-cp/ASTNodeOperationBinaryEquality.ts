import * as assert from 'assert';
import {
	TYPE,
	OBJ,
	INST,
	Builder,
	memoizeMethod,
	CPConfig,
	CONFIG_DEFAULT,
	SyntaxNodeSupertype,
	Operator,
	ValidOperatorEquality,
} from './package.js';
import {
	bothNumeric,
	oneFloats,
} from './utils-private.js';
import {ASTNodeExpression} from './ASTNodeExpression.js';
import {ASTNodeOperationBinary} from './ASTNodeOperationBinary.js';



export class ASTNodeOperationBinaryEquality extends ASTNodeOperationBinary {
	public static override fromSource(src: string, config: CPConfig = CONFIG_DEFAULT): ASTNodeOperationBinaryEquality {
		const expression: ASTNodeExpression = ASTNodeExpression.fromSource(src, config);
		assert.ok(expression instanceof ASTNodeOperationBinaryEquality);
		return expression;
	}

	public constructor(
		start_node: SyntaxNodeSupertype<'expression'>,
		protected override readonly operator: ValidOperatorEquality,
		operand0: ASTNodeExpression,
		operand1: ASTNodeExpression,
	) {
		super(start_node, operator, operand0, operand1);
	}

	public override shouldFloat(): boolean {
		return (
			   this.validator.config.compilerOptions.intCoercion
			&& this.operator === Operator.EQ
			&& super.shouldFloat()
		);
	}

<<<<<<< HEAD
	@memoizeMethod
	@ASTNodeExpression.buildDeco
	public override build(builder: Builder, _to_float: boolean = false): INST.InstructionConst | INST.InstructionBinopEquality {
		const tofloat: boolean = this.validator.config.compilerOptions.intCoercion && this.shouldFloat();
		return new INST.InstructionBinopEquality(
			this.operator,
			this.operand0.build(builder, tofloat),
			this.operand1.build(builder, tofloat),
		);
=======
	protected override build_do(builder: Builder): INST.InstructionBinopEquality {
		return new INST.InstructionBinopEquality(this.operator, ...this.buildOps(builder));
>>>>>>> b42178c7
	}

	protected override type_do(t0: TYPE.Type, t1: TYPE.Type, int_coercion: boolean): TYPE.Type {
		/*
		 * If `a` and `b` are of disjoint numeric types, then `a === b` will always return `false`.
		 * If `a` and `b` are of disjoint numeric types, then `a == b` will return `false` when `intCoercion` is off.
		 */
		if (bothNumeric(t0, t1)) {
			if (oneFloats(t0, t1) && (this.operator === Operator.ID || !int_coercion)) {
				return OBJ.Boolean.FALSETYPE;
			}
			return TYPE.BOOL;
		}
		if (t0.intersect(t1).isBottomType) {
			return OBJ.Boolean.FALSETYPE;
		}
		return TYPE.BOOL;
	}

	@memoizeMethod
	public override fold(): OBJ.Object | null {
		const v0: OBJ.Object | null = this.operand0.fold();
		if (!v0) {
			return v0;
		}
		const v1: OBJ.Object | null = this.operand1.fold();
		if (!v1) {
			return v1;
		}
		return this.foldEquality(v0, v1);
	}

	private foldEquality(v0: OBJ.Object, v1: OBJ.Object): OBJ.Boolean {
		return OBJ.Boolean.fromBoolean(new Map<Operator, (x: OBJ.Object, y: OBJ.Object) => boolean>([
			[Operator.ID, (x, y) => x.identical(y)],
			[Operator.EQ, (x, y) => x.equal(y)],
			// [Operator.ISNT, (x, y) => !x.identical(y)],
			// [Operator.NEQ,  (x, y) => !x.equal(y)],
		]).get(this.operator)!(v0, v1));
	}
}<|MERGE_RESOLUTION|>--- conflicted
+++ resolved
@@ -44,20 +44,10 @@
 		);
 	}
 
-<<<<<<< HEAD
 	@memoizeMethod
 	@ASTNodeExpression.buildDeco
-	public override build(builder: Builder, _to_float: boolean = false): INST.InstructionConst | INST.InstructionBinopEquality {
-		const tofloat: boolean = this.validator.config.compilerOptions.intCoercion && this.shouldFloat();
-		return new INST.InstructionBinopEquality(
-			this.operator,
-			this.operand0.build(builder, tofloat),
-			this.operand1.build(builder, tofloat),
-		);
-=======
-	protected override build_do(builder: Builder): INST.InstructionBinopEquality {
+	public override build(builder: Builder): INST.InstructionBinopEquality {
 		return new INST.InstructionBinopEquality(this.operator, ...this.buildOps(builder));
->>>>>>> b42178c7
 	}
 
 	protected override type_do(t0: TYPE.Type, t1: TYPE.Type, int_coercion: boolean): TYPE.Type {
