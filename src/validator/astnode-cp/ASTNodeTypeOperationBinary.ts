--- conflicted
+++ resolved
@@ -1,11 +1,8 @@
 import * as assert from 'assert';
 import {
 	TYPE,
-<<<<<<< HEAD
+	throw_expression,
 	memoizeMethod,
-=======
-	throw_expression,
->>>>>>> 6d8da1ff
 	CPConfig,
 	CONFIG_DEFAULT,
 	SyntaxNodeType,
@@ -35,13 +32,9 @@
 	) {
 		super(start_node, operator, [operand0, operand1]);
 	}
-<<<<<<< HEAD
+
 	@memoizeMethod
-	override eval(): TYPE.Type {
-=======
-
-	protected override eval_do(): TYPE.Type {
->>>>>>> 6d8da1ff
+	public override eval(): TYPE.Type {
 		return (
 			(this.operator === Operator.AND) ? this.operand0.eval().intersect(this.operand1.eval()) :
 			(this.operator === Operator.OR)  ? this.operand0.eval().union    (this.operand1.eval()) :
