--- conflicted
+++ resolved
@@ -1,13 +1,10 @@
 import * as assert from 'assert';
 import type {TYPE} from '../../index.js';
-import {throw_expression} from '../../lib/index.js';
 import {
-<<<<<<< HEAD
-	TYPE,
 	throw_expression,
 	memoizeMethod,
-=======
->>>>>>> ae815ecc
+} from '../../lib/index.js';
+import {
 	CPConfig,
 	CONFIG_DEFAULT,
 } from '../../core/index.js';
