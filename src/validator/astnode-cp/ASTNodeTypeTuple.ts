<<<<<<< HEAD
import * as assert from 'assert';
import {
	type TypeEntry,
	TYPE,
	TypeErrorUnexpectedRef,
} from '../../index.js';
import {memoizeMethod} from '../../lib/index.js';
=======
import {TYPE} from '../../index.js';
import {
	assert_instanceof,
	memoizeMethod,
} from '../../lib/index.js';
>>>>>>> 7a7138b3
import {
	type CPConfig,
	CONFIG_DEFAULT,
} from '../../core/index.js';
import type {SyntaxNodeFamily} from '../utils-private.js';
import type {ASTNodeItemType} from './ASTNodeItemType.js';
import {ASTNodeType} from './ASTNodeType.js';
import {ASTNodeTypeCollectionLiteral} from './ASTNodeTypeCollectionLiteral.js';



export class ASTNodeTypeTuple extends ASTNodeTypeCollectionLiteral {
	public static override fromSource(src: string, config: CPConfig = CONFIG_DEFAULT): ASTNodeTypeTuple {
		const typ: ASTNodeType = ASTNodeType.fromSource(src, config);
		assert_instanceof(typ, ASTNodeTypeTuple);
		return typ;
	}

	public constructor(
		start_node: SyntaxNodeFamily<'type_tuple_literal', ['variable']>,
		public override readonly children: readonly ASTNodeItemType[],
		is_ref: boolean,
	) {
		super(start_node, children, is_ref);
	}

	@memoizeMethod
	public override eval(): TYPE.Type {
		const entries: readonly TypeEntry[] = this.children.map((c) => {
			const itemtype: TYPE.Type = c.val.eval();
			if (!this.isRef && itemtype.isReference) {
				throw new TypeErrorUnexpectedRef(itemtype, c);
			}
			return {
				type:     itemtype,
				optional: c.optional,
			};
		});
		return (!this.isRef) ? new TYPE.TypeVect(entries) : new TYPE.TypeTuple(entries);
	}
}<|MERGE_RESOLUTION|>--- conflicted
+++ resolved
@@ -1,18 +1,12 @@
-<<<<<<< HEAD
-import * as assert from 'assert';
 import {
 	type TypeEntry,
 	TYPE,
 	TypeErrorUnexpectedRef,
 } from '../../index.js';
-import {memoizeMethod} from '../../lib/index.js';
-=======
-import {TYPE} from '../../index.js';
 import {
 	assert_instanceof,
 	memoizeMethod,
 } from '../../lib/index.js';
->>>>>>> 7a7138b3
 import {
 	type CPConfig,
 	CONFIG_DEFAULT,
