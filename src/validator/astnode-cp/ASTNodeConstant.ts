import * as assert from 'assert';
import type {SyntaxNode} from 'tree-sitter';
import {
	TYPE,
	OBJ,
	INST,
	Builder,
	memoizeMethod,
	CPConfig,
	CONFIG_DEFAULT,
	Keyword,
	Validator,
	SyntaxNodeType,
	isSyntaxNodeType,
} from './package.js';
import {
	valueOfTokenNumber,
} from './utils-private.js';
import {ASTNodeExpression} from './ASTNodeExpression.js';



export class ASTNodeConstant extends ASTNodeExpression {
	static override fromSource(src: string, config: CPConfig = CONFIG_DEFAULT): ASTNodeConstant {
		const expression: ASTNodeExpression = ASTNodeExpression.fromSource(src, config);
		assert.ok(expression instanceof ASTNodeConstant);
		return expression;
	}


	private static keywordValue(source: string): OBJ.Object {
		return (
			(source === Keyword.NULL)  ? OBJ.Null.NULL :
			(source === Keyword.FALSE) ? OBJ.Boolean.FALSE :
			(source === Keyword.TRUE)  ? OBJ.Boolean.TRUE :
			(() => { throw new Error(`ASTNodeConstant.keywordValue did not expect the keyword \`${ source }\`.`); })()
		);
	}

	private _value: OBJ.Primitive | null = null;

	constructor (start_node:
		| SyntaxNodeType<'integer'>
		| SyntaxNodeType<'template_full'>
		| SyntaxNodeType<'template_head'>
		| SyntaxNodeType<'template_middle'>
		| SyntaxNodeType<'template_tail'>
		| SyntaxNodeType<'primitive_literal'>
	) {
		super(start_node);
	}

	private get value(): OBJ.Object {
		return this._value ??= (
			(isSyntaxNodeType(this.start_node, /^template_(full|head|middle|tail)$/)) ? new OBJ.String(Validator.cookTokenTemplate(this.start_node.text)) :
			(isSyntaxNodeType(this.start_node, 'integer'))                            ? valueOfTokenNumber(this.start_node.text, this.validator.config) :
			(isSyntaxNodeType(this.start_node, 'primitive_literal'),                    ((token: SyntaxNode) => (
				(isSyntaxNodeType(token, 'keyword_value'))                     ? ASTNodeConstant.keywordValue(token.text) :
				(isSyntaxNodeType(token, /^integer(__radix)?(__separator)?$/)) ? valueOfTokenNumber(token.text, this.validator.config) :
				(isSyntaxNodeType(token, /^float(__separator)?$/))             ? valueOfTokenNumber(token.text, this.validator.config) :
				(isSyntaxNodeType(token, /^string(__comment)?(__separator)?$/) , new OBJ.String(Validator.cookTokenString(token.text, this.validator.config)))
			))(this.start_node.children[0]))
		);
	}

	override shouldFloat(): boolean {
		return this.value instanceof OBJ.Float;
	}
	@memoizeMethod
	@ASTNodeExpression.buildDeco
	override build(_builder: Builder, to_float: boolean = false): INST.InstructionConst {
		return INST.InstructionConst.fromCPValue(this.fold(), to_float);
	}
<<<<<<< HEAD
	@memoizeMethod
	@ASTNodeExpression.typeDeco
	override type(): TYPE.Type {
		return new TYPE.TypeUnit(this.value);
=======
	protected override type_do(): TYPE.Type {
		return new TYPE.TypeUnit<OBJ.Primitive>(this.value);
>>>>>>> ed62d0a3
	}
	@memoizeMethod
	override fold(): OBJ.Object {
		return this.value;
	}
}<|MERGE_RESOLUTION|>--- conflicted
+++ resolved
@@ -71,15 +71,10 @@
 	override build(_builder: Builder, to_float: boolean = false): INST.InstructionConst {
 		return INST.InstructionConst.fromCPValue(this.fold(), to_float);
 	}
-<<<<<<< HEAD
 	@memoizeMethod
 	@ASTNodeExpression.typeDeco
 	override type(): TYPE.Type {
-		return new TYPE.TypeUnit(this.value);
-=======
-	protected override type_do(): TYPE.Type {
 		return new TYPE.TypeUnit<OBJ.Primitive>(this.value);
->>>>>>> ed62d0a3
 	}
 	@memoizeMethod
 	override fold(): OBJ.Object {
