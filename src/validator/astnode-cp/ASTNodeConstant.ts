--- conflicted
+++ resolved
@@ -5,14 +5,12 @@
 	TYPE,
 	INST,
 	Builder,
-<<<<<<< HEAD
+} from '../../index.js';
+import {
 	throw_expression,
 	memoizeMethod,
-=======
-} from '../../index.js';
-import {throw_expression} from '../../lib/index.js';
+} from '../../lib/index.js';
 import {
->>>>>>> ae815ecc
 	CPConfig,
 	CONFIG_DEFAULT,
 } from '../../core/index.js';
@@ -80,15 +78,10 @@
 		return INST.InstructionConst.fromCPValue(this.fold(), to_float);
 	}
 
-<<<<<<< HEAD
 	@memoizeMethod
 	@ASTNodeExpression.typeDeco
 	public override type(): TYPE.Type {
-		return new TYPE.TypeUnit<OBJ.Primitive>(this.value);
-=======
-	protected override type_do(): TYPE.Type {
 		return this.value.toType();
->>>>>>> ae815ecc
 	}
 
 	@memoizeMethod
