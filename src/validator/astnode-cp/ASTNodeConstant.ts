--- conflicted
+++ resolved
@@ -3,14 +3,8 @@
 import type {SyntaxNode} from 'tree-sitter';
 import {
 	OBJ,
-<<<<<<< HEAD
 	type TYPE,
-	INST,
 	type Builder,
-=======
-	TYPE,
-	Builder,
->>>>>>> 261bbe04
 } from '../../index.js';
 import {
 	throw_expression,
@@ -59,28 +53,10 @@
 		super(start_node);
 	}
 
-<<<<<<< HEAD
-	public override shouldFloat(): boolean {
-		return this.fold() instanceof OBJ.Float;
-=======
-	private get value(): OBJ.Primitive {
-		return this._value ??= (
-			(isSyntaxNodeType(this.start_node, /^template_(full|head|middle|tail)$/)) ? new OBJ.String(Validator.cookTokenTemplate(this.start_node.text)) :
-			(isSyntaxNodeType(this.start_node, 'integer'))                            ? valueOfTokenNumber(this.start_node.text, this.validator.config) :
-			(isSyntaxNodeType(this.start_node, 'primitive_literal'),                    ((token: SyntaxNode) => (
-				(isSyntaxNodeType(token, 'keyword_value'))                     ? ASTNodeConstant.keywordValue(token.text) :
-				(isSyntaxNodeType(token, /^integer(__radix)?(__separator)?$/)) ? valueOfTokenNumber(token.text, this.validator.config) :
-				(isSyntaxNodeType(token, /^float(__separator)?$/))             ? valueOfTokenNumber(token.text, this.validator.config) :
-				(isSyntaxNodeType(token, /^string(__comment)?(__separator)?$/),  new OBJ.String(Validator.cookTokenString(token.text, this.validator.config)))
-			))(this.start_node.children[0]))
-		);
->>>>>>> 261bbe04
-	}
-
 	@memoizeMethod
 	@ASTNodeExpression.buildDeco
 	public override build(builder: Builder): binaryen.ExpressionRef {
-		return this.value.build(builder.module);
+		return this.fold().build(builder.module);
 	}
 
 	@memoizeMethod
