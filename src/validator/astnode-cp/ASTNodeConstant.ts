--- conflicted
+++ resolved
@@ -3,11 +3,7 @@
 import type {SyntaxNode} from 'tree-sitter';
 import {
 	OBJ,
-<<<<<<< HEAD
-=======
 	TYPE,
-	INST,
->>>>>>> 78a170f9
 	Builder,
 } from '../../index.js';
 import {throw_expression} from '../../lib/index.js';
