--- conflicted
+++ resolved
@@ -1,10 +1,4 @@
-<<<<<<< HEAD
-import type {
-	SyntaxNodeFamily,
-} from './package.js';
-=======
-import type {SyntaxNodeType} from './package.js';
->>>>>>> 6d8da1ff
+import type {SyntaxNodeFamily} from './package.js';
 import type {ASTNodeExpression} from './index.js';
 import {ASTNodeCP} from './ASTNodeCP.js';
 import type {ASTNodeKey} from './ASTNodeKey.js';
@@ -12,17 +6,10 @@
 
 
 export class ASTNodeProperty extends ASTNodeCP {
-<<<<<<< HEAD
-	constructor (
+	public constructor(
 		start_node: SyntaxNodeFamily<'property', ['variable']>,
-		readonly key: ASTNodeKey,
-		readonly val: ASTNodeExpression,
-=======
-	public constructor(
-		start_node: SyntaxNodeType<'property'>,
 		public readonly key: ASTNodeKey,
 		public readonly val: ASTNodeExpression,
->>>>>>> 6d8da1ff
 	) {
 		super(start_node, {}, [key, val]);
 	}
