import * as xjs from 'extrajs';
import {
	OBJ,
	TYPE,
	type INST,
	type Builder,
	type TypeErrorNotAssignable,
	TypeErrorNotCallable,
	TypeErrorArgCount,
} from '../../index.js';
import {
	throw_expression,
	assert_instanceof,
	memoizeMethod,
} from '../../lib/index.js';
import {
	type CPConfig,
	CONFIG_DEFAULT,
} from '../../core/index.js';
import type {SyntaxNodeFamily} from '../utils-private.js';
import {
	type ArgCount,
	ValidFunctionName,
	invalidFunctionName,
} from './utils-private.js';
import {ASTNodeCP} from './ASTNodeCP.js';
import type {ASTNodeType} from './ASTNodeType.js';
import {ASTNodeExpression} from './ASTNodeExpression.js';
import {ASTNodeVariable} from './ASTNodeVariable.js';



export class ASTNodeCall extends ASTNodeExpression {
	public static override fromSource(src: string, config: CPConfig = CONFIG_DEFAULT): ASTNodeCall {
		const expression: ASTNodeExpression = ASTNodeExpression.fromSource(src, config);
		assert_instanceof(expression, ASTNodeCall);
		return expression;
	}

	public constructor(
		start_node: SyntaxNodeFamily<'expression_compound', ['variable']>,
		private readonly base: ASTNodeExpression,
		private readonly typeargs: readonly ASTNodeType[],
		private readonly exprargs: readonly ASTNodeExpression[],
	) {
		super(start_node, {}, [base, ...typeargs, ...exprargs]);
	}

	public override varCheck(): void {
		// NOTE: ignore var-checking `this.base` for now, as we are using syntax to determine semantics.
		// (`this.base.source` must be a `ValidFunctionName`)
		return xjs.Array.forEachAggregated([
			...this.typeargs,
			...this.exprargs,
		], (arg) => arg.varCheck());
	}

	public override shouldFloat(): boolean {
		return false;
	}

	@memoizeMethod
	@ASTNodeExpression.buildDeco
	public override build(builder: Builder): INST.InstructionExpression {
		builder;
		throw '`ASTNodeCall#build` not yet supported.';
	}

	@memoizeMethod
	@ASTNodeExpression.typeDeco
	public override type(): TYPE.Type {
		if (!(this.base instanceof ASTNodeVariable)) {
			throw new TypeErrorNotCallable(this.base.type(), this.base);
		}
		return (new Map<ValidFunctionName, () => TYPE.Type>([
			[ValidFunctionName.LIST, () => {
				this.countArgs(1n, [0n, 2n]);
				const itemtype:   TYPE.Type = this.typeargs[0].eval();
				const returntype: TYPE.Type = new TYPE.TypeList(itemtype);
				if (this.exprargs.length) {
					const argtype: TYPE.Type = this.exprargs[0].type();
					try {
						ASTNodeCP.typeCheckAssignment(argtype, returntype, this);
					} catch (err) {
<<<<<<< HEAD
						const argitemtype: TYPE.Type = (argtype instanceof TYPE.TypeCollectionIndexedStatic) ? argtype.itemTypes() : throw_expression(err as TypeErrorNotAssignable);
						ASTNodeCP.typeCheckAssignment(argitemtype, itemtype, this, this.validator);
=======
						const argitemtype: TYPE.Type = (argtype instanceof TYPE.TypeTuple) ? argtype.itemTypes() : throw_expression(err as TypeError03);
						ASTNodeCP.typeCheckAssignment(argitemtype, itemtype, this);
>>>>>>> ea4ca12e
					}
				}
				return returntype.mutableOf();
			}],
			[ValidFunctionName.DICT, () => {
				this.countArgs(1n, [0n, 2n]);
				const valuetype:  TYPE.Type = this.typeargs[0].eval();
				const returntype: TYPE.Type = new TYPE.TypeDict(valuetype);
				if (this.exprargs.length) {
					const argtype: TYPE.Type = this.exprargs[0].type();
					try {
						ASTNodeCP.typeCheckAssignment(argtype, returntype, this);
					} catch (err) {
<<<<<<< HEAD
						const argvaluetype: TYPE.Type = (argtype instanceof TYPE.TypeCollectionKeyedStatic) ? argtype.valueTypes() : throw_expression(err as TypeErrorNotAssignable);
						ASTNodeCP.typeCheckAssignment(argvaluetype, valuetype, this, this.validator);
=======
						const argvaluetype: TYPE.Type = (argtype instanceof TYPE.TypeRecord) ? argtype.valueTypes() : throw_expression(err as TypeError03);
						ASTNodeCP.typeCheckAssignment(argvaluetype, valuetype, this);
>>>>>>> ea4ca12e
					}
				}
				return returntype.mutableOf();
			}],
			[ValidFunctionName.SET, () => {
				this.countArgs(1n, [0n, 2n]);
				const eltype:     TYPE.Type = this.typeargs[0].eval();
				const returntype: TYPE.Type = new TYPE.TypeSet(eltype);
				if (this.exprargs.length) {
					const argtype: TYPE.Type = this.exprargs[0].type();
					try {
						ASTNodeCP.typeCheckAssignment(argtype, new TYPE.TypeList(eltype), this);
					} catch (err) {
<<<<<<< HEAD
						const argitemtype: TYPE.Type = (argtype instanceof TYPE.TypeCollectionIndexedStatic) ? argtype.itemTypes() : throw_expression(err as TypeErrorNotAssignable);
						ASTNodeCP.typeCheckAssignment(argitemtype, eltype, this, this.validator);
=======
						const argitemtype: TYPE.Type = (argtype instanceof TYPE.TypeTuple) ? argtype.itemTypes() : throw_expression(err as TypeError03);
						ASTNodeCP.typeCheckAssignment(argitemtype, eltype, this);
>>>>>>> ea4ca12e
					}
				}
				return returntype.mutableOf();
			}],
			[ValidFunctionName.MAP, () => {
				this.countArgs([1n, 3n], [0n, 2n]);
				const anttype:    TYPE.Type = this.typeargs[0].eval();
				const contype:    TYPE.Type = this.typeargs[1]?.eval() ?? anttype;
				const returntype: TYPE.Type = new TYPE.TypeMap(anttype, contype);
				const entrytype:  TYPE.Type = TYPE.TypeTuple.fromTypes([anttype, contype]);
				if (this.exprargs.length) {
					const argtype: TYPE.Type = this.exprargs[0].type();
					try {
						ASTNodeCP.typeCheckAssignment(argtype, new TYPE.TypeList(entrytype), this);
					} catch (err) {
<<<<<<< HEAD
						const argitemtype: TYPE.Type = (argtype instanceof TYPE.TypeCollectionIndexedStatic) ? argtype.itemTypes() : throw_expression(err as TypeErrorNotAssignable);
						ASTNodeCP.typeCheckAssignment(argitemtype, entrytype, this, this.validator);
=======
						const argitemtype: TYPE.Type = (argtype instanceof TYPE.TypeTuple) ? argtype.itemTypes() : throw_expression(err as TypeError03);
						ASTNodeCP.typeCheckAssignment(argitemtype, entrytype, this);
>>>>>>> ea4ca12e
					}
				}
				return returntype.mutableOf();
			}],
		]).get(this.base.source as ValidFunctionName) || invalidFunctionName(this.base.source))();
	}

	@memoizeMethod
	public override fold(): OBJ.Object | null {
		const argvalue: OBJ.Object | null | undefined = (this.exprargs.length) // TODO #fold should not return native `null` if it cannot assess
			? this.exprargs[0].fold()
			: undefined;
		if (argvalue === null) {
			return null;
		}
		return new Map<ValidFunctionName, (argument: OBJ.Object | undefined) => OBJ.Object | null>([
			[ValidFunctionName.LIST, (tuple)  => (tuple  === undefined) ? new OBJ.List() : new OBJ.List((tuple as OBJ.CollectionIndexed).items)],
			[ValidFunctionName.DICT, (record) => (record === undefined) ? new OBJ.Dict() : new OBJ.Dict((record as OBJ.CollectionKeyed).properties)],
			[ValidFunctionName.SET,  (tuple)  => (tuple  === undefined) ? new OBJ.Set()  : new OBJ.Set(new Set<OBJ.Object>((tuple as OBJ.CollectionIndexed).items))],
			[ValidFunctionName.MAP,  (tuple)  => (tuple  === undefined) ? new OBJ.Map()  : new OBJ.Map(new Map<OBJ.Object, OBJ.Object>((tuple as OBJ.CollectionIndexed).items.map((pair) => (pair as OBJ.CollectionIndexed).items as [OBJ.Object, OBJ.Object])))],
		]).get(this.base.source as ValidFunctionName)!(argvalue);
	}

	/**
	 * Count this call’s number of actual arguments and compare it to the number of expected arguments,
	 * and throw if the number is incorrect.
	 * Each given argument may be a single value or a 2-tuple of values representing a range.
	 * If a 2-tuple, the first item represents the minimum (inclusive),
	 * and the second item represents the maximum (exclusive).
	 * E.g., `countArgs([2n, 5n])` expects 2, 3, or 4 arguments, but not 5.
	 * @param expected_generic  - the number of expected generic arguments, or a half-open range
	 * @param expected_function - the number of expected function arguments, or a half-open range
	 * @throws if this call’s number of actual arguments does not satisfy the expected number
	 */
	private countArgs(expected_generic: ArgCount, expected_function: ArgCount): void {
		const actual_generic:  bigint = BigInt(this.typeargs.length);
		const actual_function: bigint = BigInt(this.exprargs.length);
		if (typeof expected_generic === 'bigint') {
			expected_generic = [expected_generic, expected_generic + 1n];
		}
		if (typeof expected_function === 'bigint') {
			expected_function = [expected_function, expected_function + 1n];
		}
		if (actual_generic < expected_generic[0]) {
			throw new TypeErrorArgCount(actual_generic, expected_generic[0], true, this);
		}
		if (expected_generic[1] <= actual_generic) {
			throw new TypeErrorArgCount(actual_generic, expected_generic[1] - 1n, true, this);
		}
		if (actual_function < expected_function[0]) {
			throw new TypeErrorArgCount(actual_function, expected_function[0], false, this);
		}
		if (expected_function[1] <= actual_function) {
			throw new TypeErrorArgCount(actual_function, expected_function[1] - 1n, false, this);
		}
	}
}<|MERGE_RESOLUTION|>--- conflicted
+++ resolved
@@ -82,13 +82,8 @@
 					try {
 						ASTNodeCP.typeCheckAssignment(argtype, returntype, this);
 					} catch (err) {
-<<<<<<< HEAD
 						const argitemtype: TYPE.Type = (argtype instanceof TYPE.TypeCollectionIndexedStatic) ? argtype.itemTypes() : throw_expression(err as TypeErrorNotAssignable);
-						ASTNodeCP.typeCheckAssignment(argitemtype, itemtype, this, this.validator);
-=======
-						const argitemtype: TYPE.Type = (argtype instanceof TYPE.TypeTuple) ? argtype.itemTypes() : throw_expression(err as TypeError03);
 						ASTNodeCP.typeCheckAssignment(argitemtype, itemtype, this);
->>>>>>> ea4ca12e
 					}
 				}
 				return returntype.mutableOf();
@@ -102,13 +97,8 @@
 					try {
 						ASTNodeCP.typeCheckAssignment(argtype, returntype, this);
 					} catch (err) {
-<<<<<<< HEAD
 						const argvaluetype: TYPE.Type = (argtype instanceof TYPE.TypeCollectionKeyedStatic) ? argtype.valueTypes() : throw_expression(err as TypeErrorNotAssignable);
-						ASTNodeCP.typeCheckAssignment(argvaluetype, valuetype, this, this.validator);
-=======
-						const argvaluetype: TYPE.Type = (argtype instanceof TYPE.TypeRecord) ? argtype.valueTypes() : throw_expression(err as TypeError03);
 						ASTNodeCP.typeCheckAssignment(argvaluetype, valuetype, this);
->>>>>>> ea4ca12e
 					}
 				}
 				return returntype.mutableOf();
@@ -122,13 +112,8 @@
 					try {
 						ASTNodeCP.typeCheckAssignment(argtype, new TYPE.TypeList(eltype), this);
 					} catch (err) {
-<<<<<<< HEAD
 						const argitemtype: TYPE.Type = (argtype instanceof TYPE.TypeCollectionIndexedStatic) ? argtype.itemTypes() : throw_expression(err as TypeErrorNotAssignable);
-						ASTNodeCP.typeCheckAssignment(argitemtype, eltype, this, this.validator);
-=======
-						const argitemtype: TYPE.Type = (argtype instanceof TYPE.TypeTuple) ? argtype.itemTypes() : throw_expression(err as TypeError03);
 						ASTNodeCP.typeCheckAssignment(argitemtype, eltype, this);
->>>>>>> ea4ca12e
 					}
 				}
 				return returntype.mutableOf();
@@ -144,13 +129,8 @@
 					try {
 						ASTNodeCP.typeCheckAssignment(argtype, new TYPE.TypeList(entrytype), this);
 					} catch (err) {
-<<<<<<< HEAD
 						const argitemtype: TYPE.Type = (argtype instanceof TYPE.TypeCollectionIndexedStatic) ? argtype.itemTypes() : throw_expression(err as TypeErrorNotAssignable);
-						ASTNodeCP.typeCheckAssignment(argitemtype, entrytype, this, this.validator);
-=======
-						const argitemtype: TYPE.Type = (argtype instanceof TYPE.TypeTuple) ? argtype.itemTypes() : throw_expression(err as TypeError03);
 						ASTNodeCP.typeCheckAssignment(argitemtype, entrytype, this);
->>>>>>> ea4ca12e
 					}
 				}
 				return returntype.mutableOf();
