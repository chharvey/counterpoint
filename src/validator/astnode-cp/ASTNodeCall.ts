import * as assert from 'assert';
import * as xjs from 'extrajs';
import {
	TYPE,
	OBJ,
	INST,
	Builder,
	TypeError03,
	TypeError05,
	TypeError06,
	throw_expression,
	CPConfig,
	CONFIG_DEFAULT,
	SyntaxNodeFamily,
} from './package.js';
import {
	ArgCount,
	ValidFunctionName,
	invalidFunctionName,
} from './utils-private.js';
import {ASTNodeCP} from './ASTNodeCP.js';
import type {ASTNodeType} from './ASTNodeType.js';
import {ASTNodeExpression} from './ASTNodeExpression.js';
import {ASTNodeVariable} from './ASTNodeVariable.js';



export class ASTNodeCall extends ASTNodeExpression {
	public static override fromSource(src: string, config: CPConfig = CONFIG_DEFAULT): ASTNodeCall {
		const expression: ASTNodeExpression = ASTNodeExpression.fromSource(src, config);
		assert.ok(expression instanceof ASTNodeCall);
		return expression;
	}
<<<<<<< HEAD
	constructor (
		start_node: SyntaxNodeFamily<'expression_compound', ['variable']>,
		readonly base: ASTNodeExpression,
		readonly typeargs: readonly ASTNodeType[],
		readonly exprargs: readonly ASTNodeExpression[],
=======

	public constructor(
		start_node: SyntaxNodeType<'expression_compound'>,
		private readonly base: ASTNodeExpression,
		private readonly typeargs: readonly ASTNodeType[],
		private readonly exprargs: readonly ASTNodeExpression[],
>>>>>>> 6d8da1ff
	) {
		super(start_node, {}, [base, ...typeargs, ...exprargs]);
	}

	public override varCheck(): void {
		// NOTE: ignore var-checking `this.base` for now, as we are using syntax to determine semantics.
		// (`this.base.source` must be a `ValidFunctionName`)
		return xjs.Array.forEachAggregated([
			...this.typeargs,
			...this.exprargs,
		], (arg) => arg.varCheck());
	}

	public override shouldFloat(): boolean {
		return false;
	}

	protected override build_do(builder: Builder, to_float: boolean = false): INST.InstructionUnop {
		builder;
		to_float;
		throw '`ASTNodeCall#build_do` not yet supported.';
	}

	protected override type_do(): TYPE.Type {
		if (!(this.base instanceof ASTNodeVariable)) {
			throw new TypeError05(this.base.type(), this.base);
		}
		return (new Map<ValidFunctionName, () => TYPE.Type>([
			[ValidFunctionName.LIST, () => {
				this.countArgs(1n, [0n, 2n]);
				const itemtype:   TYPE.Type = this.typeargs[0].eval();
				const returntype: TYPE.Type = new TYPE.TypeList(itemtype);
				if (this.exprargs.length) {
					const argtype: TYPE.Type = this.exprargs[0].type();
					try {
						ASTNodeCP.typeCheckAssignment(argtype, returntype, this, this.validator);
					} catch (err) {
						const argitemtype: TYPE.Type = (
							(TYPE.TypeTuple.isUnitType(argtype)) ? argtype.value.toType().itemTypes() :
							(argtype instanceof TYPE.TypeTuple)  ? argtype.itemTypes()                :
							throw_expression(err as TypeError03)
						);
						ASTNodeCP.typeCheckAssignment(argitemtype, itemtype, this, this.validator);
					}
				}
				return returntype.mutableOf();
			}],
			[ValidFunctionName.DICT, () => {
				this.countArgs(1n, [0n, 2n]);
				const valuetype:  TYPE.Type = this.typeargs[0].eval();
				const returntype: TYPE.Type = new TYPE.TypeDict(valuetype);
				if (this.exprargs.length) {
					const argtype: TYPE.Type = this.exprargs[0].type();
					try {
						ASTNodeCP.typeCheckAssignment(argtype, returntype, this, this.validator);
					} catch (err) {
						const argvaluetype: TYPE.Type = (
							(TYPE.TypeRecord.isUnitType(argtype)) ? argtype.value.toType().valueTypes() :
							(argtype instanceof TYPE.TypeRecord)  ? argtype.valueTypes()                :
							throw_expression(err as TypeError03)
						);
						ASTNodeCP.typeCheckAssignment(argvaluetype, valuetype, this, this.validator);
					}
				}
				return returntype.mutableOf();
			}],
			[ValidFunctionName.SET, () => {
				this.countArgs(1n, [0n, 2n]);
				const eltype:     TYPE.Type = this.typeargs[0].eval();
				const returntype: TYPE.Type = new TYPE.TypeSet(eltype);
				if (this.exprargs.length) {
					const argtype: TYPE.Type = this.exprargs[0].type();
					try {
						ASTNodeCP.typeCheckAssignment(argtype, new TYPE.TypeList(eltype), this, this.validator);
					} catch (err) {
						const argitemtype: TYPE.Type = (
							(TYPE.TypeTuple.isUnitType(argtype)) ? argtype.value.toType().itemTypes() :
							(argtype instanceof TYPE.TypeTuple)  ? argtype.itemTypes()                :
							throw_expression(err as TypeError03)
						);
						ASTNodeCP.typeCheckAssignment(argitemtype, eltype, this, this.validator);
					}
				}
				return returntype.mutableOf();
			}],
			[ValidFunctionName.MAP, () => {
				this.countArgs([1n, 3n], [0n, 2n]);
				const anttype:    TYPE.Type = this.typeargs[0].eval();
				const contype:    TYPE.Type = this.typeargs[1]?.eval() ?? anttype;
				const returntype: TYPE.Type = new TYPE.TypeMap(anttype, contype);
				const entrytype:  TYPE.Type = TYPE.TypeTuple.fromTypes([anttype, contype]);
				if (this.exprargs.length) {
					const argtype: TYPE.Type = this.exprargs[0].type();
					try {
						ASTNodeCP.typeCheckAssignment(argtype, new TYPE.TypeList(entrytype), this, this.validator);
					} catch (err) {
						const argitemtype: TYPE.Type = (
							(TYPE.TypeTuple.isUnitType(argtype)) ? argtype.value.toType().itemTypes() :
							(argtype instanceof TYPE.TypeTuple)  ? argtype.itemTypes()                :
							throw_expression(err as TypeError03)
						);
						ASTNodeCP.typeCheckAssignment(argitemtype, entrytype, this, this.validator);
					}
				}
				return returntype.mutableOf();
			}],
		]).get(this.base.source as ValidFunctionName) || invalidFunctionName(this.base.source))();
	}

	protected override fold_do(): OBJ.Object | null {
		const argvalue: OBJ.Object | null | undefined = (this.exprargs.length) // TODO #fold should not return native `null` if it cannot assess
			? this.exprargs[0].fold()
			: undefined;
		if (argvalue === null) {
			return null;
		}
		return new Map<ValidFunctionName, (argument: OBJ.Object | undefined) => OBJ.Object | null>([
			[ValidFunctionName.LIST, (tuple)  => (tuple  === undefined) ? new OBJ.List() : new OBJ.List((tuple as OBJ.Tuple).items)],
			[ValidFunctionName.DICT, (record) => (record === undefined) ? new OBJ.Dict() : new OBJ.Dict((record as OBJ.Record).properties)],
			[ValidFunctionName.SET,  (tuple)  => (tuple  === undefined) ? new OBJ.Set()  : new OBJ.Set(new Set<OBJ.Object>((tuple as OBJ.Tuple).items))],
			[ValidFunctionName.MAP,  (tuple)  => (tuple  === undefined) ? new OBJ.Map()  : new OBJ.Map(new Map<OBJ.Object, OBJ.Object>((tuple as OBJ.Tuple).items.map((pair) => (pair as OBJ.Tuple).items as [OBJ.Object, OBJ.Object])))],
		]).get(this.base.source as ValidFunctionName)!(argvalue);
	}

	/**
	 * Count this call’s number of actual arguments and compare it to the number of expected arguments,
	 * and throw if the number is incorrect.
	 * Each given argument may be a single value or a 2-tuple of values representing a range.
	 * If a 2-tuple, the first item represents the minimum (inclusive),
	 * and the second item represents the maximum (exclusive).
	 * E.g., `countArgs([2n, 5n])` expects 2, 3, or 4 arguments, but not 5.
	 * @param expected_generic  - the number of expected generic arguments, or a half-open range
	 * @param expected_function - the number of expected function arguments, or a half-open range
	 * @throws if this call’s number of actual arguments does not satisfy the expected number
	 */
	private countArgs(expected_generic: ArgCount, expected_function: ArgCount): void {
		const actual_generic:  bigint = BigInt(this.typeargs.length);
		const actual_function: bigint = BigInt(this.exprargs.length);
		if (typeof expected_generic === 'bigint') {
			expected_generic = [expected_generic, expected_generic + 1n];
		}
		if (typeof expected_function === 'bigint') {
			expected_function = [expected_function, expected_function + 1n];
		}
		if (actual_generic < expected_generic[0]) {
			throw new TypeError06(actual_generic, expected_generic[0], true, this);
		}
		if (expected_generic[1] <= actual_generic) {
			throw new TypeError06(actual_generic, expected_generic[1] - 1n, true, this);
		}
		if (actual_function < expected_function[0]) {
			throw new TypeError06(actual_function, expected_function[0], false, this);
		}
		if (expected_function[1] <= actual_function) {
			throw new TypeError06(actual_function, expected_function[1] - 1n, false, this);
		}
	}
}<|MERGE_RESOLUTION|>--- conflicted
+++ resolved
@@ -31,20 +31,12 @@
 		assert.ok(expression instanceof ASTNodeCall);
 		return expression;
 	}
-<<<<<<< HEAD
-	constructor (
-		start_node: SyntaxNodeFamily<'expression_compound', ['variable']>,
-		readonly base: ASTNodeExpression,
-		readonly typeargs: readonly ASTNodeType[],
-		readonly exprargs: readonly ASTNodeExpression[],
-=======
 
 	public constructor(
-		start_node: SyntaxNodeType<'expression_compound'>,
+		start_node: SyntaxNodeFamily<'expression_compound', ['variable']>,
 		private readonly base: ASTNodeExpression,
 		private readonly typeargs: readonly ASTNodeType[],
 		private readonly exprargs: readonly ASTNodeExpression[],
->>>>>>> 6d8da1ff
 	) {
 		super(start_node, {}, [base, ...typeargs, ...exprargs]);
 	}
