--- conflicted
+++ resolved
@@ -4,14 +4,8 @@
 import {
 	OBJ,
 	TYPE,
-<<<<<<< HEAD
-	type INST,
 	type Builder,
 	type TypeError03,
-=======
-	Builder,
-	TypeError03,
->>>>>>> 261bbe04
 	TypeError05,
 	TypeError06,
 } from '../../index.js';
