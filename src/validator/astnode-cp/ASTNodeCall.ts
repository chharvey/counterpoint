--- conflicted
+++ resolved
@@ -13,13 +13,8 @@
 import {
 	CPConfig,
 	CONFIG_DEFAULT,
-<<<<<<< HEAD
-	SyntaxNodeFamily,
-} from './package.js';
-=======
 } from '../../core/index.js';
-import type {SyntaxNodeType} from '../utils-private.js';
->>>>>>> a479c7b6
+import type {SyntaxNodeFamily} from '../utils-private.js';
 import {
 	ArgCount,
 	ValidFunctionName,
