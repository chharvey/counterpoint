--- conflicted
+++ resolved
@@ -40,13 +40,9 @@
 		// (`this.base.source` must be a `ValidFunctionName`)
 		return xjs.Array.forEachAggregated(this.args, (arg) => arg.varCheck());
 	}
-<<<<<<< HEAD
+
 	@memoizeMethod
-	override eval(): TYPE.Type {
-=======
-
-	protected override eval_do(): TYPE.Type {
->>>>>>> 6d8da1ff
+	public override eval(): TYPE.Type {
 		if (!(this.base instanceof ASTNodeTypeAlias)) {
 			throw new TypeError05(this.base.eval(), this.base);
 		}
