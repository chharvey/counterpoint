--- conflicted
+++ resolved
@@ -4,14 +4,12 @@
 	TYPE,
 	TypeError05,
 	TypeError06,
-<<<<<<< HEAD
+} from '../../index.js';
+import {
+	NonemptyArray,
 	memoizeMethod,
-	NonemptyArray,
-=======
-} from '../../index.js';
-import type {NonemptyArray} from '../../lib/index.js';
+} from '../../lib/index.js';
 import {
->>>>>>> ae815ecc
 	CPConfig,
 	CONFIG_DEFAULT,
 } from '../../core/index.js';
