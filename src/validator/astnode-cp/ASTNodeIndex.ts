<<<<<<< HEAD
import type {
	SyntaxNodeType,
	SyntaxNodeFamily,
} from './package.js';
=======
import type {SyntaxNodeType} from './package.js';
>>>>>>> 6d8da1ff
import type {ASTNodeConstant} from './index.js';
import {ASTNodeCP} from './ASTNodeCP.js';



export class ASTNodeIndex extends ASTNodeCP {
	public constructor(
		start_node:
			| SyntaxNodeFamily<'property_access', ['variable']>
			| SyntaxNodeType<'property_assign'>
		,
		public readonly val: ASTNodeConstant,
	) {
		super(start_node, {}, [val]);
	}
}<|MERGE_RESOLUTION|>--- conflicted
+++ resolved
@@ -1,11 +1,7 @@
-<<<<<<< HEAD
 import type {
 	SyntaxNodeType,
 	SyntaxNodeFamily,
 } from './package.js';
-=======
-import type {SyntaxNodeType} from './package.js';
->>>>>>> 6d8da1ff
 import type {ASTNodeConstant} from './index.js';
 import {ASTNodeCP} from './ASTNodeCP.js';
 
