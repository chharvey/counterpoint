--- conflicted
+++ resolved
@@ -1,11 +1,7 @@
 import * as assert from 'assert';
 import {TYPE} from '../../index.js';
+import {memoizeMethod} from '../../lib/index.js';
 import {
-<<<<<<< HEAD
-	TYPE,
-	memoizeMethod,
-=======
->>>>>>> ae815ecc
 	CPConfig,
 	CONFIG_DEFAULT,
 } from '../../core/index.js';
