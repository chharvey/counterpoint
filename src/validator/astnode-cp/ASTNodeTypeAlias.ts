--- conflicted
+++ resolved
@@ -25,24 +25,13 @@
 	}
 
 
-<<<<<<< HEAD
-	constructor (start_node: SyntaxNodeType<'identifier'>) {
+	public constructor(start_node: SyntaxNodeType<'identifier'>) {
 		super(start_node);
 	}
 
 	@memoizeGetter
-	get id(): bigint {
+	public get id(): bigint {
 		return this.validator.cookTokenIdentifier(this.start_node.text);
-=======
-	private _id: bigint | null = null; // TODO use memoize decorator
-
-	public constructor(start_node: SyntaxNodeType<'identifier'>) {
-		super(start_node);
-	}
-
-	public get id(): bigint {
-		return this._id ??= this.validator.cookTokenIdentifier(this.start_node.text);
->>>>>>> 6d8da1ff
 	}
 
 	public override varCheck(): void {
@@ -53,13 +42,9 @@
 			throw new ReferenceError03(this, SymbolKind.VALUE, SymbolKind.TYPE);
 		}
 	}
-<<<<<<< HEAD
+
 	@memoizeMethod
-	override eval(): TYPE.Type {
-=======
-
-	protected override eval_do(): TYPE.Type {
->>>>>>> 6d8da1ff
+	public override eval(): TYPE.Type {
 		if (this.validator.hasSymbol(this.id)) {
 			const symbol: SymbolStructure = this.validator.getSymbolInfo(this.id)!;
 			if (symbol instanceof SymbolStructureType) {
