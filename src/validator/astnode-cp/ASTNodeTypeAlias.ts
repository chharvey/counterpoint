--- conflicted
+++ resolved
@@ -47,14 +47,8 @@
 			const symbol: SymbolStructure = this.validator.getSymbolInfo(this.id)!;
 			if (symbol instanceof SymbolStructureType) {
 				return symbol.typevalue;
-<<<<<<< HEAD
 			}
 		}
-		return TYPE.Type.NEVER;
-=======
-			};
-		};
 		return TYPE.NEVER;
->>>>>>> 36e310ae
 	}
 }