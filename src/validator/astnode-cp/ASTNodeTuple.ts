--- conflicted
+++ resolved
@@ -39,15 +39,10 @@
 		return builder.module.tuple.make(this.children.map((expr) => expr.build(builder)));
 	}
 
-<<<<<<< HEAD
-	protected override type_do(): TYPE.Type {
-		return TYPE.TypeTuple.fromTypes(this.children.map((c) => c.type()), this.isRef);
-=======
 	@memoizeMethod
 	@ASTNodeExpression.typeDeco
 	public override type(): TYPE.Type {
-		return TYPE.TypeTuple.fromTypes(this.children.map((c) => c.type()), true);
->>>>>>> 4313b006
+		return TYPE.TypeTuple.fromTypes(this.children.map((c) => c.type()), this.isRef);
 	}
 
 	@memoizeMethod
