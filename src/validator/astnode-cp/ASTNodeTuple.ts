--- conflicted
+++ resolved
@@ -21,16 +21,10 @@
 		assert.ok(expression instanceof ASTNodeTuple);
 		return expression;
 	}
-<<<<<<< HEAD
-	constructor (
-		start_node: SyntaxNodeFamily<'tuple_literal', ['variable']>,
-		override readonly children: readonly ASTNodeExpression[],
-=======
 
 	public constructor(
-		start_node: SyntaxNodeType<'tuple_literal'>,
+		start_node: SyntaxNodeFamily<'tuple_literal', ['variable']>,
 		public override readonly children: readonly ASTNodeExpression[],
->>>>>>> 6d8da1ff
 	) {
 		super(start_node, children);
 	}
