--- conflicted
+++ resolved
@@ -33,13 +33,6 @@
 		is_ref: boolean,
 	) {
 		super(start_node, children, is_ref);
-<<<<<<< HEAD
-=======
-	}
-
-	public override shouldFloat(): boolean {
-		throw 'ASTNodeTuple#shouldFloat not yet supported.';
->>>>>>> 270eedf3
 	}
 
 	@memoizeMethod
@@ -51,9 +44,6 @@
 	@memoizeMethod
 	@ASTNodeExpression.typeDeco
 	public override type(): TYPE.Type {
-<<<<<<< HEAD
-		return TYPE.TypeTuple.fromTypes(this.children.map((c) => c.type()), this.isRef);
-=======
 		const items: readonly TYPE.Type[] = this.children.map((c) => {
 			const itemtype: TYPE.Type = c.type();
 			if (!this.isRef && itemtype.isReference) {
@@ -62,7 +52,6 @@
 			return itemtype;
 		});
 		return (!this.isRef) ? TYPE.TypeVect.fromTypes(items) : TYPE.TypeTuple.fromTypes(items, this.isRef);
->>>>>>> 270eedf3
 	}
 
 	@memoizeMethod
