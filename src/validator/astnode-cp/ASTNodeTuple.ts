--- conflicted
+++ resolved
@@ -1,8 +1,4 @@
-<<<<<<< HEAD
 import type binaryen from 'binaryen';
-import * as xjs from 'extrajs';
-=======
->>>>>>> f6b3a3d4
 import {
 	OBJ,
 	TYPE,
