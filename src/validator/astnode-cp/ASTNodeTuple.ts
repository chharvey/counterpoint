import * as assert from 'assert';
import type binaryen from 'binaryen';
import * as xjs from 'extrajs';
import {
	OBJ,
	TYPE,
<<<<<<< HEAD
	type INST,
	type Builder,
=======
	Builder,
>>>>>>> 261bbe04
} from '../../index.js';
import {memoizeMethod} from '../../lib/index.js';
import {
	type CPConfig,
	CONFIG_DEFAULT,
} from '../../core/index.js';
import type {SyntaxNodeType} from '../utils-private.js';
import {ASTNodeCP} from './ASTNodeCP.js';
import {ASTNodeExpression} from './ASTNodeExpression.js';
import {ASTNodeCollectionLiteral} from './ASTNodeCollectionLiteral.js';



export class ASTNodeTuple extends ASTNodeCollectionLiteral {
	public static override fromSource(src: string, config: CPConfig = CONFIG_DEFAULT): ASTNodeTuple {
		const expression: ASTNodeExpression = ASTNodeExpression.fromSource(src, config);
		assert.ok(expression instanceof ASTNodeTuple);
		return expression;
	}

	public constructor(
		start_node: SyntaxNodeType<'tuple_literal'>,
		public override readonly children: readonly ASTNodeExpression[],
	) {
		super(start_node, children);
	}

	@memoizeMethod
	@ASTNodeExpression.buildDeco
	public override build(builder: Builder): binaryen.ExpressionRef {
		return builder.module.tuple.make(this.children.map((expr) => expr.build(builder)));
	}

	@memoizeMethod
	@ASTNodeExpression.typeDeco
	public override type(): TYPE.Type {
		return TYPE.TypeTuple.fromTypes(this.children.map((c) => c.type()), true);
	}

	@memoizeMethod
	public override fold(): OBJ.Object | null {
		const items: readonly (OBJ.Object | null)[] = this.children.map((c) => c.fold());
		return (items.includes(null))
			? null
			: new OBJ.Tuple(items as OBJ.Object[]);
	}

	@ASTNodeCollectionLiteral.assignToDeco
	public override assignTo(assignee: TYPE.Type): boolean {
		if (TYPE.TypeTuple.isUnitType(assignee) || assignee instanceof TYPE.TypeTuple) {
			const assignee_type_tuple: TYPE.TypeTuple = (TYPE.TypeTuple.isUnitType(assignee))
				? assignee.value.toType()
				: assignee;
			if (this.children.length < assignee_type_tuple.count[0]) {
				return false;
			}
			xjs.Array.forEachAggregated(assignee_type_tuple.invariants, (thattype, i) => {
				const expr: ASTNodeExpression | undefined = this.children[i];
				if (expr) { // eslint-disable-line @typescript-eslint/no-unnecessary-condition --- bug
					return ASTNodeCP.typeCheckAssignment(
						expr.type(),
						thattype.type,
						expr,
						this.validator,
					);
				}
			});
			return true;
		}
		return false;
	}
}<|MERGE_RESOLUTION|>--- conflicted
+++ resolved
@@ -4,12 +4,7 @@
 import {
 	OBJ,
 	TYPE,
-<<<<<<< HEAD
-	type INST,
 	type Builder,
-=======
-	Builder,
->>>>>>> 261bbe04
 } from '../../index.js';
 import {memoizeMethod} from '../../lib/index.js';
 import {
