--- conflicted
+++ resolved
@@ -29,35 +29,26 @@
 	) {
 		super(start_node, children);
 	}
-<<<<<<< HEAD
-	override shouldFloat(): boolean {
+
+	public override shouldFloat(): boolean {
 		throw 'ASTNodeTuple#shouldFloat not yet supported.';
 	}
+
 	@memoizeMethod
 	@ASTNodeExpression.buildDeco
-	override build(builder: Builder): INST.InstructionExpression {
-		throw builder && 'ASTNodeTuple#build not yet supported.';
+	public override build(builder: Builder): INST.InstructionExpression {
+		builder;
+		throw 'ASTNodeTuple#build not yet supported.';
 	}
+
 	@memoizeMethod
 	@ASTNodeExpression.typeDeco
-	override type(): TYPE.Type {
-		return TYPE.TypeTuple.fromTypes(this.children.map((c) => c.type()), true);
-	}
-	@memoizeMethod
-	override fold(): OBJ.Object | null {
-=======
-
-	protected override build_do(builder: Builder): INST.InstructionExpression {
-		builder;
-		throw 'ASTNodeTuple#build_do not yet supported.';
-	}
-
-	protected override type_do(): TYPE.Type {
+	public override type(): TYPE.Type {
 		return TYPE.TypeTuple.fromTypes(this.children.map((c) => c.type()), true);
 	}
 
-	protected override fold_do(): OBJ.Object | null {
->>>>>>> 6d8da1ff
+	@memoizeMethod
+	public override fold(): OBJ.Object | null {
 		const items: readonly (OBJ.Object | null)[] = this.children.map((c) => c.fold());
 		return (items.includes(null))
 			? null
