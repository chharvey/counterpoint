import * as assert from 'assert';
import binaryen from 'binaryen';
import * as xjs from 'extrajs';
import {
	OBJ,
	TYPE,
	Builder,
	TypeError01,
	NanError01,
} from '../../index.js';
import {
	throw_expression,
	memoizeMethod,
} from '../../lib/index.js';
import {
	CPConfig,
	CONFIG_DEFAULT,
} from '../../core/index.js';
import type {SyntaxNodeSupertype} from '../utils-private.js';
import {
	Operator,
	ValidOperatorUnary,
} from '../Operator.js';
import {ASTNodeExpression} from './ASTNodeExpression.js';
import {ASTNodeOperation} from './ASTNodeOperation.js';



export class ASTNodeOperationUnary extends ASTNodeOperation {
	public static override fromSource(src: string, config: CPConfig = CONFIG_DEFAULT): ASTNodeOperationUnary {
		const expression: ASTNodeExpression = ASTNodeExpression.fromSource(src, config);
		assert.ok(expression instanceof ASTNodeOperationUnary);
		return expression;
	}

	public constructor(
		start_node: SyntaxNodeSupertype<'expression'>,
		private readonly operator: ValidOperatorUnary,
		public  readonly operand:  ASTNodeExpression,
	) {
		super(start_node, operator, [operand]);
	}

<<<<<<< HEAD
	@memoizeMethod
	@ASTNodeExpression.buildDeco
	public override build(builder: Builder): binaryen.ExpressionRef {
		const arg:  binaryen.ExpressionRef = this.operand.build(builder);
		const type: binaryen.Type          = this.operand.type().binType();
		return (this.operator === Operator.NEG && type === binaryen.f64)
			? builder.module.f64.neg(arg)
			: builder.module.call((new Map<binaryen.Type, ReadonlyMap<Operator, string>>([
				[binaryen.i32, new Map<Operator, string>([
					[Operator.NOT, 'inot'],
					[Operator.EMP, 'iemp'],
					[Operator.NEG, 'neg'],
				])],
				[binaryen.f64, new Map<Operator, string>([
					[Operator.NOT, 'fnot'],
					[Operator.EMP, 'femp'],
				])],
			]).get(type)!).get(this.operator)!, [arg], binaryen.i32);
=======
	/**
	 * Return an instruction performing the operation on the argument.
	 * @param mod   the binaryen module
	 * @param type_ the compile-time type of the operand
	 * @param arg   the operand
	 * @return      an instruction that performs the operation at runtime
	 */
	private operate(mod: binaryen.Module, type_: TYPE.Type, arg: binaryen.ExpressionRef): binaryen.ExpressionRef {
		const bintype: binaryen.Type = binaryen.getExpressionType(arg);
		assert.strictEqual(bintype, type_.binType());
		if (type_ instanceof TYPE.TypeUnion) {
			// assert: `arg` is equivalent to a result of `Builder.createBinEither()`
			return Builder.createBinEither(
				mod,
				mod.tuple.extract(arg, 0),
				this.operate(mod, type_.left,  mod.tuple.extract(arg, 1)),
				this.operate(mod, type_.right, mod.tuple.extract(arg, 2)),
			);
		} else {
			ASTNodeOperation.expectIntOrFloat(bintype);
			return (this.operator === Operator.NEG && bintype === binaryen.f64)
				? mod.f64.neg(arg)
				: mod.call(new Map<binaryen.Type, ReadonlyMap<Operator, string>>([
					[binaryen.i32, new Map<Operator, string>([
						[Operator.NOT, 'inot'],
						[Operator.EMP, 'iemp'],
						[Operator.NEG, 'neg'],
					])],
					[binaryen.f64, new Map<Operator, string>([
						[Operator.NOT, 'fnot'],
						[Operator.EMP, 'femp'],
					])],
				]).get(bintype)!.get(this.operator)!, [arg], binaryen.i32);
		}
	}

	protected override build_do(builder: Builder): binaryen.ExpressionRef {
		return this.operate(builder.module, this.operand.type(), this.operand.build(builder));
>>>>>>> d01f6177
	}

	@memoizeMethod
	@ASTNodeExpression.typeDeco
	public override type(): TYPE.Type {
		const t0: TYPE.Type = this.operand.type();
		return (
			(this.operator === Operator.NOT) ? (() => (
				(t0.isSubtypeOf(TYPE.VOID.union(TYPE.NULL).union(OBJ.Boolean.FALSETYPE)))                         ? OBJ.Boolean.TRUETYPE :
				(TYPE.VOID.isSubtypeOf(t0) || TYPE.NULL.isSubtypeOf(t0) || OBJ.Boolean.FALSETYPE.isSubtypeOf(t0)) ? TYPE.BOOL            :
				OBJ.Boolean.FALSETYPE
			))() :
			(this.operator === Operator.EMP) ? TYPE.BOOL :
			(this.operator === Operator.NEG, ( // eslint-disable-line @typescript-eslint/no-unnecessary-condition
				(t0.isSubtypeOf(TYPE.INT.union(TYPE.FLOAT)))
					? t0
					: throw_expression(new TypeError01(this))
			))
		);
	}

	@memoizeMethod
	public override fold(): OBJ.Object | null {
		const v0: OBJ.Object | null = this.operand.fold();
		if (!v0) {
			return v0;
		}
		return (
			(this.operator === Operator.NOT) ? OBJ.Boolean.fromBoolean(!v0.isTruthy) :
			(this.operator === Operator.EMP) ? OBJ.Boolean.fromBoolean(!v0.isTruthy || v0.isEmpty) :
			(this.operator === Operator.NEG) ? this.foldNumeric(v0 as OBJ.Number<any>) : // eslint-disable-line @typescript-eslint/no-explicit-any, @typescript-eslint/no-unnecessary-condition --- cyclical types
			throw_expression(new ReferenceError(`Operator ${ Operator[this.operator] } not found.`))
		);
	}

	private foldNumeric<T extends OBJ.Number<T>>(v0: T): T {
		try {
			return new Map<Operator, (z: T) => T>([
				[Operator.AFF, (z) => z],
				[Operator.NEG, (z) => z.neg()],
			]).get(this.operator)!(v0);
		} catch (err) {
			throw (err instanceof xjs.NaNError) ? new NanError01(this) : err;
		}
	}
}<|MERGE_RESOLUTION|>--- conflicted
+++ resolved
@@ -41,26 +41,6 @@
 		super(start_node, operator, [operand]);
 	}
 
-<<<<<<< HEAD
-	@memoizeMethod
-	@ASTNodeExpression.buildDeco
-	public override build(builder: Builder): binaryen.ExpressionRef {
-		const arg:  binaryen.ExpressionRef = this.operand.build(builder);
-		const type: binaryen.Type          = this.operand.type().binType();
-		return (this.operator === Operator.NEG && type === binaryen.f64)
-			? builder.module.f64.neg(arg)
-			: builder.module.call((new Map<binaryen.Type, ReadonlyMap<Operator, string>>([
-				[binaryen.i32, new Map<Operator, string>([
-					[Operator.NOT, 'inot'],
-					[Operator.EMP, 'iemp'],
-					[Operator.NEG, 'neg'],
-				])],
-				[binaryen.f64, new Map<Operator, string>([
-					[Operator.NOT, 'fnot'],
-					[Operator.EMP, 'femp'],
-				])],
-			]).get(type)!).get(this.operator)!, [arg], binaryen.i32);
-=======
 	/**
 	 * Return an instruction performing the operation on the argument.
 	 * @param mod   the binaryen module
@@ -97,9 +77,10 @@
 		}
 	}
 
-	protected override build_do(builder: Builder): binaryen.ExpressionRef {
+	@memoizeMethod
+	@ASTNodeExpression.buildDeco
+	public override build(builder: Builder): binaryen.ExpressionRef {
 		return this.operate(builder.module, this.operand.type(), this.operand.build(builder));
->>>>>>> d01f6177
 	}
 
 	@memoizeMethod
