import * as assert from 'assert';
import * as xjs from 'extrajs';
import {
	TYPE,
	OBJ,
	INST,
	Builder,
	TypeError01,
	NanError01,
	throw_expression,
	CPConfig,
	CONFIG_DEFAULT,
	SyntaxNodeSupertype,
	Operator,
	ValidOperatorUnary,
} from './package.js';
import {ASTNodeExpression} from './ASTNodeExpression.js';
import {ASTNodeOperation} from './ASTNodeOperation.js';



export class ASTNodeOperationUnary extends ASTNodeOperation {
	public static override fromSource(src: string, config: CPConfig = CONFIG_DEFAULT): ASTNodeOperationUnary {
		const expression: ASTNodeExpression = ASTNodeExpression.fromSource(src, config);
		assert.ok(expression instanceof ASTNodeOperationUnary);
		return expression;
	}

	public constructor(
		start_node: SyntaxNodeSupertype<'expression'>,
		private readonly operator: ValidOperatorUnary,
		private readonly operand:  ASTNodeExpression,
	) {
		super(start_node, operator, [operand]);
	}

	public override shouldFloat(): boolean {
		return this.operand.shouldFloat();
	}

	protected override build_do(builder: Builder, to_float: boolean = false): INST.InstructionUnop {
		const tofloat: boolean = to_float || this.shouldFloat();
		return new INST.InstructionUnop(
			this.operator,
			this.operand.build(builder, tofloat),
		);
	}

	protected override type_do(): TYPE.Type {
		const t0: TYPE.Type = this.operand.type();
		return (
<<<<<<< HEAD
			(this.operator === Operator.NOT) ? (() => (
				(t0.isSubtypeOf(TYPE.Type.VOID.union(TYPE.Type.NULL).union(OBJ.Boolean.FALSETYPE)))                         ? OBJ.Boolean.TRUETYPE :
				(TYPE.Type.VOID.isSubtypeOf(t0) || TYPE.Type.NULL.isSubtypeOf(t0) || OBJ.Boolean.FALSETYPE.isSubtypeOf(t0)) ? TYPE.Type.BOOL       :
				OBJ.Boolean.FALSETYPE
			))() :
			(this.operator === Operator.EMP) ? TYPE.Type.BOOL :
			(this.operator === Operator.NEG, (
				(t0.isSubtypeOf(TYPE.Type.INT.union(TYPE.Type.FLOAT)))
					? t0
					: throw_expression(new TypeError01(this))
			))
=======
			(this.operator === Operator.NOT) ? (
				(t0.isSubtypeOf(TYPE.VOID.union(TYPE.NULL).union(OBJ.Boolean.FALSETYPE))) ? OBJ.Boolean.TRUETYPE :
				(TYPE.VOID.isSubtypeOf(t0) || TYPE.NULL.isSubtypeOf(t0) || OBJ.Boolean.FALSETYPE.isSubtypeOf(t0)) ? TYPE.BOOL :
				OBJ.Boolean.FALSETYPE
			) :
			(this.operator === Operator.EMP) ? TYPE.BOOL :
			/* (this.operator === Operator.NEG) */ (t0.isSubtypeOf(TYPE.INT.union(TYPE.FLOAT)))
				? t0
				: (() => { throw new TypeError01(this); })()
>>>>>>> 36e310ae
		);
	}

	protected override fold_do(): OBJ.Object | null {
		const v0: OBJ.Object | null = this.operand.fold();
		if (!v0) {
			return v0;
		}
		return (
			(this.operator === Operator.NOT) ? OBJ.Boolean.fromBoolean(!v0.isTruthy) :
			(this.operator === Operator.EMP) ? OBJ.Boolean.fromBoolean(!v0.isTruthy || v0.isEmpty) :
			(this.operator === Operator.NEG) ? this.foldNumeric(v0 as OBJ.Number<any>) : // eslint-disable-line @typescript-eslint/no-explicit-any --- cyclical types
			throw_expression(new ReferenceError(`Operator ${ Operator[this.operator] } not found.`))
		);
	}

	private foldNumeric<T extends OBJ.Number<T>>(v0: T): T {
		try {
			return new Map<Operator, (z: T) => T>([
				[Operator.AFF, (z) => z],
				[Operator.NEG, (z) => z.neg()],
			]).get(this.operator)!(v0);
		} catch (err) {
			throw (err instanceof xjs.NaNError) ? new NanError01(this) : err;
		}
	}
}<|MERGE_RESOLUTION|>--- conflicted
+++ resolved
@@ -49,29 +49,17 @@
 	protected override type_do(): TYPE.Type {
 		const t0: TYPE.Type = this.operand.type();
 		return (
-<<<<<<< HEAD
 			(this.operator === Operator.NOT) ? (() => (
-				(t0.isSubtypeOf(TYPE.Type.VOID.union(TYPE.Type.NULL).union(OBJ.Boolean.FALSETYPE)))                         ? OBJ.Boolean.TRUETYPE :
-				(TYPE.Type.VOID.isSubtypeOf(t0) || TYPE.Type.NULL.isSubtypeOf(t0) || OBJ.Boolean.FALSETYPE.isSubtypeOf(t0)) ? TYPE.Type.BOOL       :
+				(t0.isSubtypeOf(TYPE.VOID.union(TYPE.NULL).union(OBJ.Boolean.FALSETYPE)))                         ? OBJ.Boolean.TRUETYPE :
+				(TYPE.VOID.isSubtypeOf(t0) || TYPE.NULL.isSubtypeOf(t0) || OBJ.Boolean.FALSETYPE.isSubtypeOf(t0)) ? TYPE.BOOL            :
 				OBJ.Boolean.FALSETYPE
 			))() :
-			(this.operator === Operator.EMP) ? TYPE.Type.BOOL :
+			(this.operator === Operator.EMP) ? TYPE.BOOL :
 			(this.operator === Operator.NEG, (
-				(t0.isSubtypeOf(TYPE.Type.INT.union(TYPE.Type.FLOAT)))
+				(t0.isSubtypeOf(TYPE.INT.union(TYPE.FLOAT)))
 					? t0
 					: throw_expression(new TypeError01(this))
 			))
-=======
-			(this.operator === Operator.NOT) ? (
-				(t0.isSubtypeOf(TYPE.VOID.union(TYPE.NULL).union(OBJ.Boolean.FALSETYPE))) ? OBJ.Boolean.TRUETYPE :
-				(TYPE.VOID.isSubtypeOf(t0) || TYPE.NULL.isSubtypeOf(t0) || OBJ.Boolean.FALSETYPE.isSubtypeOf(t0)) ? TYPE.BOOL :
-				OBJ.Boolean.FALSETYPE
-			) :
-			(this.operator === Operator.EMP) ? TYPE.BOOL :
-			/* (this.operator === Operator.NEG) */ (t0.isSubtypeOf(TYPE.INT.union(TYPE.FLOAT)))
-				? t0
-				: (() => { throw new TypeError01(this); })()
->>>>>>> 36e310ae
 		);
 	}
 
