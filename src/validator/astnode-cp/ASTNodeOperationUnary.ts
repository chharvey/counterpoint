import * as assert from 'assert';
import * as xjs from 'extrajs';
import {
	TYPE,
	OBJ,
	INST,
	Builder,
	TypeError01,
	NanError01,
	throw_expression,
	CPConfig,
	CONFIG_DEFAULT,
	SyntaxNodeSupertype,
	Operator,
	ValidOperatorUnary,
} from './package.js';
import {ASTNodeExpression} from './ASTNodeExpression.js';
import {ASTNodeOperation} from './ASTNodeOperation.js';



export class ASTNodeOperationUnary extends ASTNodeOperation {
	public static override fromSource(src: string, config: CPConfig = CONFIG_DEFAULT): ASTNodeOperationUnary {
		const expression: ASTNodeExpression = ASTNodeExpression.fromSource(src, config);
		assert.ok(expression instanceof ASTNodeOperationUnary);
		return expression;
	}

	public constructor(
		start_node: SyntaxNodeSupertype<'expression'>,
		private readonly operator: ValidOperatorUnary,
		private readonly operand:  ASTNodeExpression,
	) {
		super(start_node, operator, [operand]);
	}

	public override shouldFloat(): boolean {
		return this.operand.shouldFloat();
	}

	protected override build_do(builder: Builder, to_float: boolean = false): INST.InstructionUnop {
		const tofloat: boolean = to_float || this.shouldFloat();
		return new INST.InstructionUnop(
			this.operator,
			this.operand.build(builder, tofloat),
		);
	}

	protected override type_do(): TYPE.Type {
		const t0: TYPE.Type = this.operand.type();
		return (
			(this.operator === Operator.NOT) ? (() => (
				(t0.isSubtypeOf(TYPE.VOID.union(TYPE.NULL).union(OBJ.Boolean.FALSETYPE)))                         ? OBJ.Boolean.TRUETYPE :
				(TYPE.VOID.isSubtypeOf(t0) || TYPE.NULL.isSubtypeOf(t0) || OBJ.Boolean.FALSETYPE.isSubtypeOf(t0)) ? TYPE.BOOL            :
				OBJ.Boolean.FALSETYPE
			))() :
<<<<<<< HEAD
			(this.operator === Operator.EMP) ? TYPE.BOOL :
			(this.operator === Operator.NEG, (
				(t0.isSubtypeOf(TYPE.INT.union(TYPE.FLOAT)))
=======
			(this.operator === Operator.EMP) ? TYPE.Type.BOOL :
			(this.operator === Operator.NEG, ( // eslint-disable-line @typescript-eslint/no-unnecessary-condition --- TODO: use a runtime asertion here
				(t0.isSubtypeOf(TYPE.Type.INT.union(TYPE.Type.FLOAT)))
>>>>>>> eaa20fb4
					? t0
					: throw_expression(new TypeError01(this))
			))
		);
	}

	protected override fold_do(): OBJ.Object | null {
		const v0: OBJ.Object | null = this.operand.fold();
		if (!v0) {
			return v0;
		}
		return (
			(this.operator === Operator.NOT) ? OBJ.Boolean.fromBoolean(!v0.isTruthy) :
			(this.operator === Operator.EMP) ? OBJ.Boolean.fromBoolean(!v0.isTruthy || v0.isEmpty) :
			(this.operator === Operator.NEG) ? this.foldNumeric(v0 as OBJ.Number<any>) : // eslint-disable-line @typescript-eslint/no-explicit-any, @typescript-eslint/no-unnecessary-condition --- cyclical types
			throw_expression(new ReferenceError(`Operator ${ Operator[this.operator] } not found.`))
		);
	}

	private foldNumeric<T extends OBJ.Number<T>>(v0: T): T {
		try {
			return new Map<Operator, (z: T) => T>([
				[Operator.AFF, (z) => z],
				[Operator.NEG, (z) => z.neg()],
			]).get(this.operator)!(v0);
		} catch (err) {
			throw (err instanceof xjs.NaNError) ? new NanError01(this) : err;
		}
	}
}<|MERGE_RESOLUTION|>--- conflicted
+++ resolved
@@ -54,15 +54,9 @@
 				(TYPE.VOID.isSubtypeOf(t0) || TYPE.NULL.isSubtypeOf(t0) || OBJ.Boolean.FALSETYPE.isSubtypeOf(t0)) ? TYPE.BOOL            :
 				OBJ.Boolean.FALSETYPE
 			))() :
-<<<<<<< HEAD
 			(this.operator === Operator.EMP) ? TYPE.BOOL :
-			(this.operator === Operator.NEG, (
+			(this.operator === Operator.NEG, ( // eslint-disable-line @typescript-eslint/no-unnecessary-condition --- TODO: use a runtime asertion here
 				(t0.isSubtypeOf(TYPE.INT.union(TYPE.FLOAT)))
-=======
-			(this.operator === Operator.EMP) ? TYPE.Type.BOOL :
-			(this.operator === Operator.NEG, ( // eslint-disable-line @typescript-eslint/no-unnecessary-condition --- TODO: use a runtime asertion here
-				(t0.isSubtypeOf(TYPE.Type.INT.union(TYPE.Type.FLOAT)))
->>>>>>> eaa20fb4
 					? t0
 					: throw_expression(new TypeError01(this))
 			))
