import * as assert from 'assert';
import type binaryen from 'binaryen';
import {
<<<<<<< HEAD
	INST,
	type Builder,
=======
	Builder,
>>>>>>> 261bbe04
	AssignmentError01,
} from '../../index.js';
import {
	type CPConfig,
	CONFIG_DEFAULT,
} from '../../core/index.js';
import {SymbolStructureType} from '../index.js';
import type {SyntaxNodeType} from '../utils-private.js';
import type {ASTNodeType} from './ASTNodeType.js';
import type {ASTNodeTypeAlias} from './ASTNodeTypeAlias.js';
import {ASTNodeStatement} from './ASTNodeStatement.js';



export class ASTNodeDeclarationType extends ASTNodeStatement {
	public static override fromSource(src: string, config: CPConfig = CONFIG_DEFAULT): ASTNodeDeclarationType {
		const statement: ASTNodeStatement = ASTNodeStatement.fromSource(src, config);
		assert.ok(statement instanceof ASTNodeDeclarationType);
		return statement;
	}

	public constructor(
		start_node: SyntaxNodeType<'declaration_type'>,
		private readonly assignee: ASTNodeTypeAlias,
		public  readonly assigned: ASTNodeType,
	) {
		super(start_node, {}, [assignee, assigned]);
	}

	public override varCheck(): void {
		if (this.validator.hasSymbol(this.assignee.id)) {
			throw new AssignmentError01(this.assignee);
		}
		this.assigned.varCheck();
		this.validator.addSymbol(new SymbolStructureType(this.assignee));
	}

	public override typeCheck(): void {
		const symbol: SymbolStructureType | null = this.validator.getSymbolInfo(this.assignee.id) as SymbolStructureType | null;
		if (symbol) {
			symbol.typevalue = this.assigned.eval();
		}
	}

	public override build(builder: Builder): binaryen.ExpressionRef {
		return builder.module.nop();
	}
}<|MERGE_RESOLUTION|>--- conflicted
+++ resolved
@@ -1,12 +1,7 @@
 import * as assert from 'assert';
 import type binaryen from 'binaryen';
 import {
-<<<<<<< HEAD
-	INST,
 	type Builder,
-=======
-	Builder,
->>>>>>> 261bbe04
 	AssignmentError01,
 } from '../../index.js';
 import {
