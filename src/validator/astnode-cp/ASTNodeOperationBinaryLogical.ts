import * as assert from 'assert';
import {
	OBJ,
	TYPE,
	INST,
	Builder,
<<<<<<< HEAD
	memoizeMethod,
=======
} from '../../index.js';
import {
>>>>>>> ae815ecc
	CPConfig,
	CONFIG_DEFAULT,
} from '../../core/index.js';
import type {SyntaxNodeSupertype} from '../utils-private.js';
import {
	Operator,
	ValidOperatorLogical,
} from '../Operator.js';
import {ASTNodeExpression} from './ASTNodeExpression.js';
import {ASTNodeOperationBinary} from './ASTNodeOperationBinary.js';



export class ASTNodeOperationBinaryLogical extends ASTNodeOperationBinary {
	public static override fromSource(src: string, config: CPConfig = CONFIG_DEFAULT): ASTNodeOperationBinaryLogical {
		const expression: ASTNodeExpression = ASTNodeExpression.fromSource(src, config);
		assert.ok(expression instanceof ASTNodeOperationBinaryLogical);
		return expression;
	}

	public constructor(
		start_node: SyntaxNodeSupertype<'expression'>,
		protected override readonly operator: ValidOperatorLogical,
		operand0: ASTNodeExpression,
		operand1: ASTNodeExpression,
	) {
		super(start_node, operator, operand0, operand1);
	}

	@memoizeMethod
	@ASTNodeExpression.buildDeco
	public override build(builder: Builder, to_float: boolean = false): INST.InstructionConst | INST.InstructionBinopLogical {
		const tofloat: boolean = to_float || this.shouldFloat();
		return new INST.InstructionBinopLogical(
			builder.varCount,
			this.operator,
			this.operand0.build(builder, tofloat),
			this.operand1.build(builder, tofloat),
		);
	}

	protected override type_do(t0: TYPE.Type, t1: TYPE.Type, _int_coercion: boolean): TYPE.Type {
		const falsytypes: TYPE.Type = TYPE.VOID.union(TYPE.NULL).union(OBJ.Boolean.FALSETYPE);
		return (this.operator === Operator.AND)
			? (t0.isSubtypeOf(falsytypes))
				? t0
				: t0.intersect(falsytypes).union(t1)
			: (t0.isSubtypeOf(falsytypes))
				? t1
				: (TYPE.VOID.isSubtypeOf(t0) || TYPE.NULL.isSubtypeOf(t0) || OBJ.Boolean.FALSETYPE.isSubtypeOf(t0))
					? t0.subtract(falsytypes).union(t1)
					: t0;
	}

	@memoizeMethod
	public override fold(): OBJ.Object | null {
		const v0: OBJ.Object | null = this.operand0.fold();
		if (!v0) {
			return v0;
		}
		if (
			   this.operator === Operator.AND && !v0.isTruthy
			|| this.operator === Operator.OR  &&  v0.isTruthy
		) {
			return v0;
		}
		return this.operand1.fold();
	}
}<|MERGE_RESOLUTION|>--- conflicted
+++ resolved
@@ -4,12 +4,9 @@
 	TYPE,
 	INST,
 	Builder,
-<<<<<<< HEAD
-	memoizeMethod,
-=======
 } from '../../index.js';
+import {memoizeMethod} from '../../lib/index.js';
 import {
->>>>>>> ae815ecc
 	CPConfig,
 	CONFIG_DEFAULT,
 } from '../../core/index.js';
