--- conflicted
+++ resolved
@@ -32,17 +32,12 @@
 		super(start_node, operator, operand0, operand1);
 	}
 
-<<<<<<< HEAD
 	@memoizeMethod
 	@ASTNodeExpression.buildDeco
-	public override build(builder: Builder, to_float: boolean = false): INST.InstructionConst | INST.InstructionBinopLogical {
-		const tofloat: boolean = to_float || this.shouldFloat();
-=======
-	protected override build_do(builder: Builder): INST.InstructionBinopLogical {
+	public override build(builder: Builder): INST.InstructionBinopLogical {
 		const [inst0, inst1]: [INST.InstructionExpression, INST.InstructionExpression] = this.buildOps(builder);
 		/** A temporary variable id used for optimizing short-circuited operations. */
 		const temp_id: bigint = builder.varCount;
->>>>>>> b42178c7
 		return new INST.InstructionBinopLogical(
 			builder.addLocal(temp_id, inst0.binType)[0].getLocalInfo(temp_id)!.index,
 			this.operator,
