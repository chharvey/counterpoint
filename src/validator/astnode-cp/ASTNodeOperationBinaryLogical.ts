--- conflicted
+++ resolved
@@ -32,17 +32,12 @@
 		super(start_node, operator, operand0, operand1);
 	}
 
-<<<<<<< HEAD
 	@memoizeMethod
 	@ASTNodeExpression.buildDeco
-	public override build(builder: Builder): INST.InstructionExpression {
-		const [inst0, inst1]: [INST.InstructionExpression, INST.InstructionExpression] = this.buildOps(builder);
-=======
-	protected override build_do(builder: Builder): binaryen.ExpressionRef {
+	public override build(builder: Builder): binaryen.ExpressionRef {
 		const [type0, type1]: binaryen.Type[] =          [this.operand0, this.operand1].map((expr) => expr.type().binType());
 		let   [arg0,  arg1]:  binaryen.ExpressionRef[] = [this.operand0, this.operand1].map((expr) => expr.build(builder));
 
->>>>>>> 6edffd2f
 		/** A temporary variable id used for optimizing short-circuited operations. */
 		const temp_id: bigint = builder.varCount;
 		const local           = builder.addLocal(temp_id, type0)[0].getLocalInfo(temp_id)!;
