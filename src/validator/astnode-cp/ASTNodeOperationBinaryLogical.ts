--- conflicted
+++ resolved
@@ -31,14 +31,10 @@
 	) {
 		super(start_node, operator, operand0, operand1);
 	}
-<<<<<<< HEAD
+
 	@memoizeMethod
 	@ASTNodeExpression.buildDeco
-	override build(builder: Builder, to_float: boolean = false): INST.InstructionConst | INST.InstructionBinopLogical {
-=======
-
-	protected override build_do(builder: Builder, to_float: boolean = false): INST.InstructionBinopLogical {
->>>>>>> 6d8da1ff
+	public override build(builder: Builder, to_float: boolean = false): INST.InstructionConst | INST.InstructionBinopLogical {
 		const tofloat: boolean = to_float || this.shouldFloat();
 		return new INST.InstructionBinopLogical(
 			builder.varCount,
@@ -47,14 +43,9 @@
 			this.operand1.build(builder, tofloat),
 		);
 	}
-<<<<<<< HEAD
+
 	protected override type_do(t0: TYPE.Type, t1: TYPE.Type, _int_coercion: boolean): TYPE.Type {
-		const falsytypes: TYPE.Type = TYPE.Type.VOID.union(TYPE.Type.NULL).union(OBJ.Boolean.FALSETYPE);
-=======
-
-	protected override type_do_do(t0: TYPE.Type, t1: TYPE.Type, _int_coercion: boolean): TYPE.Type {
 		const falsytypes: TYPE.Type = TYPE.VOID.union(TYPE.NULL).union(OBJ.Boolean.FALSETYPE);
->>>>>>> 6d8da1ff
 		return (this.operator === Operator.AND)
 			? (t0.isSubtypeOf(falsytypes))
 				? t0
@@ -65,13 +56,9 @@
 					? t0.subtract(falsytypes).union(t1)
 					: t0;
 	}
-<<<<<<< HEAD
+
 	@memoizeMethod
-	override fold(): OBJ.Object | null {
-=======
-
-	protected override fold_do(): OBJ.Object | null {
->>>>>>> 6d8da1ff
+	public override fold(): OBJ.Object | null {
 		const v0: OBJ.Object | null = this.operand0.fold();
 		if (!v0) {
 			return v0;
