import * as assert from 'assert';
import binaryen from 'binaryen';
import {
	TYPE,
	Builder,
	type TypeErrorNotAssignable,
} from '../../index.js';
import {throw_expression} from '../../lib/index.js';
import {
	type CPConfig,
	CONFIG_DEFAULT,
} from '../../core/index.js';
import {ASTNodeGoal} from './index.js';
import type {Buildable} from './Buildable.js';
import {ASTNodeCP} from './ASTNodeCP.js';
import type {ASTNodeExpression} from './ASTNodeExpression.js';
import {ASTNodeCollectionLiteral} from './ASTNodeCollectionLiteral.js';



/**
 * A sematic node representing a statement.
 * Known subclasses:
 * - ASTNodeDeclaration
 * - ASTNodeStatementExpression
 * - ASTNodeAssignment
 */
export abstract class ASTNodeStatement extends ASTNodeCP implements Buildable {
	/**
	 * Construct a new ASTNodeStatement from a source text and optionally a configuration.
	 * The source text must parse successfully.
	 * @param src    the source text
	 * @param config the configuration
	 * @returns      a new ASTNodeStatement representing the given source
	 */
	public static fromSource(src: string, config: CPConfig = CONFIG_DEFAULT): ASTNodeStatement {
		const goal: ASTNodeGoal = ASTNodeGoal.fromSource(src, config);
		assert.strictEqual(goal.children.length, 1, 'semantic goal should have 1 child');
		return goal.children[0];
	}

	protected static coerceAssignment(
		mod:           binaryen.Module,
		assignee_type: TYPE.Type,
		assigned_type: TYPE.Type,
		value:         binaryen.ExpressionRef,
		int_coercion:  boolean = true,
	): binaryen.ExpressionRef {
		if (
			   int_coercion
			&& assignee_type.binType() === binaryen.f64
			&& assigned_type.binType() === binaryen.i32
		) {
			value = mod.f64.convert_u.i32(value);
		}
		if (assigned_type instanceof TYPE.TypeUnion) {
			// assert: `value` is equivalent to a result of `Builder.createBinEither()`
			return mod.if(
				mod.i32.eqz(mod.tuple.extract(value, 0)),
				ASTNodeStatement.coerceAssignment(mod, assignee_type, assigned_type.left,  mod.tuple.extract(value, 1), int_coercion),
				ASTNodeStatement.coerceAssignment(mod, assignee_type, assigned_type.right, mod.tuple.extract(value, 2), int_coercion),
			);
		}
		if (assignee_type instanceof TYPE.TypeUnion) {
			const [side, left, right]: [boolean, binaryen.ExpressionRef, binaryen.ExpressionRef] = (
				(assigned_type.isSubtypeOf(assignee_type.left)) ? [
					false,
					(assigned_type.binType() === assignee_type.left.binType())
						? value
						: ASTNodeStatement.coerceAssignment(mod, assignee_type.left, assigned_type, value, int_coercion),
					assignee_type.right.defaultBinValue(mod),
				] :
				(assigned_type.isSubtypeOf(assignee_type.right)) ? [
					true,
					assignee_type.left.defaultBinValue(mod),
					(assigned_type.binType() === assignee_type.right.binType())
						? value
						: ASTNodeStatement.coerceAssignment(mod, assignee_type.right, assigned_type, value, int_coercion),
				] :
				throw_expression(new TypeError(`Expected \`${ assigned_type }\` to be a subtype of \`${ assignee_type.left }\` or \`${ assignee_type.right }\``))
			);
			return Builder.createBinEither(mod, side, left, right);
		}
		return value;
	}


	/** @implements Buildable */
	public abstract build(builder: Builder): binaryen.ExpressionRef;

	/**
	 * Utility method for type-checking assignment.
	 * Attempts to call {@link ASTNodeCP.typeCheckAssignment} first,
	 * but if catching an error, attempts to assign entry-by-entry
	 * if the assigned expression is a variable collection literal.
	 *
	 * We want to be able to assign collection literals to wider mutable types
	 * so that we can mutate them with different values:
	 * ```
	 * let tup: mutable [int] = [42]; % <-- assignment should not fail
	 * set tup.0 = 43;
	 * ```
	 * However, we want this to not be the case for constant collections,
	 * because they aren’t mutable:
	 * ```
	 * let vec: mutable [int] = \[42]; % <-- assignment should fail
	 * ```
	 *
<<<<<<< HEAD
	 * @param assigned      the expression assigned
	 * @param assignee_type the type of the assignee (the variable, bound property, or parameter being (re)assigned)
	 * @throws {TypeError03} if {@link ASTNodeCP.typeCheckAssignment} throws, and:
=======
	 * @param  assigned      the expression assigned
	 * @param  assignee_type the type of the assignee (the variable, bound property, or parameter being (re)assigned)
	 * @throws {TypeErrorNotAssignable} if {@link ASTNodeCP.typeCheckAssignment} throws, and:
>>>>>>> 3d06990d
	 *                       if the assigned expression is not a collection literal,
	 *                       is not a reference object,
	 *                       or is not entry-wise assignable
	 */
	protected typeCheckAssignment(
		assigned:      ASTNodeExpression,
		assignee_type: TYPE.Type,
	): void {
		try {
			return ASTNodeCP.typeCheckAssignment(
				assigned.type(),
				assignee_type,
				this,
				this.validator,
			);
		} catch (err) {
<<<<<<< HEAD
			if (!(assigned instanceof ASTNodeCollectionLiteral && assigned.isRef && assigned.assignTo(assignee_type))) {
=======
			if (assigned instanceof ASTNodeCollectionLiteral) {
				return assigned.assignTo(assignee_type, err as TypeErrorNotAssignable);
			} else {
>>>>>>> 3d06990d
				throw err;
			}
		}
	}
}<|MERGE_RESOLUTION|>--- conflicted
+++ resolved
@@ -106,15 +106,9 @@
 	 * let vec: mutable [int] = \[42]; % <-- assignment should fail
 	 * ```
 	 *
-<<<<<<< HEAD
-	 * @param assigned      the expression assigned
-	 * @param assignee_type the type of the assignee (the variable, bound property, or parameter being (re)assigned)
-	 * @throws {TypeError03} if {@link ASTNodeCP.typeCheckAssignment} throws, and:
-=======
 	 * @param  assigned      the expression assigned
 	 * @param  assignee_type the type of the assignee (the variable, bound property, or parameter being (re)assigned)
 	 * @throws {TypeErrorNotAssignable} if {@link ASTNodeCP.typeCheckAssignment} throws, and:
->>>>>>> 3d06990d
 	 *                       if the assigned expression is not a collection literal,
 	 *                       is not a reference object,
 	 *                       or is not entry-wise assignable
@@ -131,13 +125,9 @@
 				this.validator,
 			);
 		} catch (err) {
-<<<<<<< HEAD
-			if (!(assigned instanceof ASTNodeCollectionLiteral && assigned.isRef && assigned.assignTo(assignee_type))) {
-=======
-			if (assigned instanceof ASTNodeCollectionLiteral) {
+			if (assigned instanceof ASTNodeCollectionLiteral && assigned.isRef) {
 				return assigned.assignTo(assignee_type, err as TypeErrorNotAssignable);
 			} else {
->>>>>>> 3d06990d
 				throw err;
 			}
 		}
