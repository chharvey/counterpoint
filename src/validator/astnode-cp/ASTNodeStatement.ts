--- conflicted
+++ resolved
@@ -1,13 +1,7 @@
 import * as assert from 'assert';
-<<<<<<< HEAD
-import type {
-	TYPE,
-	INST,
-=======
 import binaryen from 'binaryen';
 import {
 	TYPE,
->>>>>>> 4313b006
 	Builder,
 } from '../../index.js';
 import {throw_expression} from '../../lib/index.js';
@@ -44,54 +38,6 @@
 		return goal.children[0];
 	}
 
-<<<<<<< HEAD
-
-	/** @implements Buildable */
-	public abstract build(builder: Builder): INST.Instruction;
-
-	/**
-	 * Utility method for type-checking assignment.
-	 * Attempts to call {@link ASTNodeCP.typeCheckAssignment} first,
-	 * but if catching an error, attempts to assign entry-by-entry
-	 * if the assigned expression is a variable collection literal.
-	 *
-	 * We want to be able to assign collection literals to wider mutable types
-	 * so that we can mutate them with different values:
-	 * ```
-	 * let tup: mutable [int] = [42]; % <-- assignment should not fail
-	 * set tup.0 = 43;
-	 * ```
-	 * However, we want this to not be the case for constant collections,
-	 * because they aren’t mutable:
-	 * ```
-	 * let vec: mutable [int] = \[42]; % <-- assignment should fail
-	 * ```
-	 *
-	 * @param assigned      the expression assigned
-	 * @param assignee_type the type of the assignee (the variable, bound property, or parameter being (re)assigned)
-	 * @throws {TypeError03} if {@link ASTNodeCP.typeCheckAssignment} throws, and:
-	 *                       if the assigned expression is not a collection literal,
-	 *                       is not a reference object,
-	 *                       or is not entry-wise assignable
-	 */
-	protected typeCheckAssignment(
-		assigned:      ASTNodeExpression,
-		assignee_type: TYPE.Type,
-	): void {
-		try {
-			return ASTNodeCP.typeCheckAssignment(
-				assigned.type(),
-				assignee_type,
-				this,
-				this.validator,
-			);
-		} catch (err) {
-			if (!(assigned instanceof ASTNodeCollectionLiteral && assigned.isRef && assigned.assignTo(assignee_type))) {
-				throw err;
-			}
-		}
-	}
-=======
 	protected static coerceAssignment(
 		mod:           binaryen.Module,
 		assignee_type: TYPE.Type,
@@ -140,5 +86,47 @@
 
 	/** @implements Buildable */
 	public abstract build(builder: Builder): binaryen.ExpressionRef;
->>>>>>> 4313b006
+
+	/**
+	 * Utility method for type-checking assignment.
+	 * Attempts to call {@link ASTNodeCP.typeCheckAssignment} first,
+	 * but if catching an error, attempts to assign entry-by-entry
+	 * if the assigned expression is a variable collection literal.
+	 *
+	 * We want to be able to assign collection literals to wider mutable types
+	 * so that we can mutate them with different values:
+	 * ```
+	 * let tup: mutable [int] = [42]; % <-- assignment should not fail
+	 * set tup.0 = 43;
+	 * ```
+	 * However, we want this to not be the case for constant collections,
+	 * because they aren’t mutable:
+	 * ```
+	 * let vec: mutable [int] = \[42]; % <-- assignment should fail
+	 * ```
+	 *
+	 * @param assigned      the expression assigned
+	 * @param assignee_type the type of the assignee (the variable, bound property, or parameter being (re)assigned)
+	 * @throws {TypeError03} if {@link ASTNodeCP.typeCheckAssignment} throws, and:
+	 *                       if the assigned expression is not a collection literal,
+	 *                       is not a reference object,
+	 *                       or is not entry-wise assignable
+	 */
+	protected typeCheckAssignment(
+		assigned:      ASTNodeExpression,
+		assignee_type: TYPE.Type,
+	): void {
+		try {
+			return ASTNodeCP.typeCheckAssignment(
+				assigned.type(),
+				assignee_type,
+				this,
+				this.validator,
+			);
+		} catch (err) {
+			if (!(assigned instanceof ASTNodeCollectionLiteral && assigned.isRef && assigned.assignTo(assignee_type))) {
+				throw err;
+			}
+		}
+	}
 }