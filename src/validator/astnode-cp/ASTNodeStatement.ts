--- conflicted
+++ resolved
@@ -60,13 +60,8 @@
 	 * let vec: mutable [int] = \[42]; % <-- assignment should fail
 	 * ```
 	 *
-<<<<<<< HEAD
-	 * @param assigned      the expression assigned
-	 * @param assignee_type the type of the assignee (the variable, bound property, or parameter being (re)assigned)
-=======
 	 * @param  assigned      the expression assigned
 	 * @param  assignee_type the type of the assignee (the variable, bound property, or parameter being (re)assigned)
->>>>>>> d51a223c
 	 * @throws {TypeErrorNotAssignable} if {@link ASTNodeCP.typeCheckAssignment} throws, and:
 	 *                       if the assigned expression is not a collection literal,
 	 *                       is not a reference object,
