--- conflicted
+++ resolved
@@ -1,23 +1,14 @@
 import * as assert from 'assert';
-<<<<<<< HEAD
 import binaryen from 'binaryen';
-=======
-import type {
-	INST,
-	Builder,
-} from '../../index.js';
->>>>>>> 78a170f9
 import {
 	TYPE,
 	Builder,
-	throw_expression,
+} from '../../index.js';
+import {throw_expression} from '../../lib/index.js';
+import {
 	CPConfig,
 	CONFIG_DEFAULT,
-<<<<<<< HEAD
-} from './package.js';
-=======
 } from '../../core/index.js';
->>>>>>> 78a170f9
 import {ASTNodeGoal} from './index.js';
 import type {Buildable} from './Buildable.js';
 import {ASTNodeCP} from './ASTNodeCP.js';
