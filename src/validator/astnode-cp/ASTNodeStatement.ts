import * as assert from 'assert';
<<<<<<< HEAD
import binaryen from 'binaryen';
=======
import type {
	INST,
	Builder,
} from '../../index.js';
>>>>>>> 340d95d0
import {
	TYPE,
	Builder,
	CPConfig,
	CONFIG_DEFAULT,
<<<<<<< HEAD
} from './package.js';
=======
} from '../../core/index.js';
>>>>>>> 340d95d0
import {ASTNodeGoal} from './index.js';
import type {Buildable} from './Buildable.js';
import {ASTNodeCP} from './ASTNodeCP.js';



/**
 * A sematic node representing a statement.
 * Known subclasses:
 * - ASTNodeDeclaration
 * - ASTNodeStatementExpression
 * - ASTNodeAssignment
 */
export abstract class ASTNodeStatement extends ASTNodeCP implements Buildable {
	/**
	 * Construct a new ASTNodeStatement from a source text and optionally a configuration.
	 * The source text must parse successfully.
	 * @param src    the source text
	 * @param config the configuration
	 * @returns      a new ASTNodeStatement representing the given source
	 */
	public static fromSource(src: string, config: CPConfig = CONFIG_DEFAULT): ASTNodeStatement {
		const goal: ASTNodeGoal = ASTNodeGoal.fromSource(src, config);
		assert.strictEqual(goal.children.length, 1, 'semantic goal should have 1 child');
		return goal.children[0];
	}

	protected static coerceAssignment(
		mod:           binaryen.Module,
		assignee_type: TYPE.Type,
		assigned_type: TYPE.Type,
		value:         binaryen.ExpressionRef,
		int_coercion:  boolean = true,
	): binaryen.ExpressionRef {
		if (
			   int_coercion
			&& assignee_type.binType() === binaryen.f64
			&& assigned_type.binType() === binaryen.i32
		) {
			value = mod.f64.convert_u.i32(value);
		}
		if (assignee_type instanceof TYPE.TypeUnion) { // `assignee_type.binType()` is a result of calling `binaryen.createType()`
			// create an `Either<L, R>` monad-like thing
			let side:    boolean                = false;
			let left:    binaryen.ExpressionRef = assignee_type.left  .defaultBinValue(mod);
			let right:   binaryen.ExpressionRef = assignee_type.right .defaultBinValue(mod);
			if (assigned_type.isSubtypeOf(assignee_type.left)) {
				[side, left] = [false, value];
			} else if (assigned_type.isSubtypeOf(assignee_type.right)) {
				[side, right] = [true, value];
			} else {
				throw new TypeError(`Expected \`${ assigned_type }\` to be a subtype of \`${ assignee_type.left }\` or \`${ assignee_type.right }\``);
			}
			value = Builder.createBinEither(mod, side, left, right);
		}
		return value;
	}


	/** @implements Buildable */
<<<<<<< HEAD
	public abstract build(builder: Builder): binaryen.ExpressionRef;
=======
	public abstract build(builder: Builder): INST.Instruction;
>>>>>>> 340d95d0
}<|MERGE_RESOLUTION|>--- conflicted
+++ resolved
@@ -1,22 +1,13 @@
 import * as assert from 'assert';
-<<<<<<< HEAD
 import binaryen from 'binaryen';
-=======
-import type {
-	INST,
-	Builder,
-} from '../../index.js';
->>>>>>> 340d95d0
 import {
 	TYPE,
 	Builder,
+} from '../../index.js';
+import {
 	CPConfig,
 	CONFIG_DEFAULT,
-<<<<<<< HEAD
-} from './package.js';
-=======
 } from '../../core/index.js';
->>>>>>> 340d95d0
 import {ASTNodeGoal} from './index.js';
 import type {Buildable} from './Buildable.js';
 import {ASTNodeCP} from './ASTNodeCP.js';
@@ -77,9 +68,5 @@
 
 
 	/** @implements Buildable */
-<<<<<<< HEAD
 	public abstract build(builder: Builder): binaryen.ExpressionRef;
-=======
-	public abstract build(builder: Builder): INST.Instruction;
->>>>>>> 340d95d0
 }