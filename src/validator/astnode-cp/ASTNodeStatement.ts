--- conflicted
+++ resolved
@@ -1,15 +1,8 @@
 import * as assert from 'assert';
-<<<<<<< HEAD
 import binaryen from 'binaryen';
 import {
 	TYPE,
 	Builder,
-	type TypeErrorNotAssignable,
-=======
-import type {
-	INST,
-	Builder,
->>>>>>> f6b3a3d4
 } from '../../index.js';
 import {throw_expression} from '../../lib/index.js';
 import {
@@ -90,54 +83,5 @@
 
 
 	/** @implements Buildable */
-<<<<<<< HEAD
 	public abstract build(builder: Builder): binaryen.ExpressionRef;
-
-	/**
-	 * Utility method for type-checking assignment.
-	 * Attempts to call {@link ASTNodeCP.typeCheckAssignment} first,
-	 * but if catching an error, attempts to assign entry-by-entry
-	 * if the assigned expression is a variable collection literal.
-	 *
-	 * We want to be able to assign collection literals to wider mutable types
-	 * so that we can mutate them with different values:
-	 * ```
-	 * let tup: mutable [int] = [42]; % <-- assignment should not fail
-	 * set tup.0 = 43;
-	 * ```
-	 * However, we want this to not be the case for constant collections,
-	 * because they aren’t mutable:
-	 * ```
-	 * let vec: mutable [int] = \[42]; % <-- assignment should fail
-	 * ```
-	 *
-	 * @param  assigned      the expression assigned
-	 * @param  assignee_type the type of the assignee (the variable, bound property, or parameter being (re)assigned)
-	 * @throws {TypeErrorNotAssignable} if {@link ASTNodeCP.typeCheckAssignment} throws, and:
-	 *                       if the assigned expression is not a collection literal,
-	 *                       is not a reference object,
-	 *                       or is not entry-wise assignable
-	 */
-	protected typeCheckAssignment(
-		assigned:      ASTNodeExpression,
-		assignee_type: TYPE.Type,
-	): void {
-		try {
-			return ASTNodeCP.typeCheckAssignment(
-				assigned.type(),
-				assignee_type,
-				this,
-				this.validator,
-			);
-		} catch (err) {
-			if (assigned instanceof ASTNodeCollectionLiteral && assigned.isRef) {
-				return assigned.assignTo(assignee_type, err as TypeErrorNotAssignable);
-			} else {
-				throw err;
-			}
-		}
-	}
-=======
-	public abstract build(builder: Builder): INST.Instruction;
->>>>>>> f6b3a3d4
 }