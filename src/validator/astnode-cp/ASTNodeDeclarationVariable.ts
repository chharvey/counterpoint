--- conflicted
+++ resolved
@@ -31,13 +31,8 @@
 		start_node: SyntaxNodeType<'declaration_variable'>,
 		public  readonly unfixed:  boolean,
 		private readonly assignee: ASTNodeVariable,
-<<<<<<< HEAD
 		public  readonly typenode: ASTNodeType,
-		private readonly assigned: ASTNodeExpression,
-=======
-		private readonly typenode: ASTNodeType,
-		public readonly assigned:  ASTNodeExpression,
->>>>>>> 2b496436
+		public  readonly assigned: ASTNodeExpression,
 	) {
 		super(start_node, {unfixed}, [assignee, typenode, assigned]);
 	}
