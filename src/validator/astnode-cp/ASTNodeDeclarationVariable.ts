--- conflicted
+++ resolved
@@ -31,13 +31,8 @@
 		start_node: SyntaxNodeType<'declaration_variable'>,
 		public  readonly unfixed:  boolean,
 		private readonly assignee: ASTNodeVariable,
-<<<<<<< HEAD
-		private readonly typenode: ASTNodeType,
-		public readonly assigned:  ASTNodeExpression,
-=======
 		public  readonly typenode: ASTNodeType,
-		private readonly assigned: ASTNodeExpression,
->>>>>>> b91c9577
+		public  readonly assigned: ASTNodeExpression,
 	) {
 		super(start_node, {unfixed}, [assignee, typenode, assigned]);
 	}
