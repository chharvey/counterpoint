--- conflicted
+++ resolved
@@ -13,6 +13,7 @@
 } from '../../core/index.js';
 import {SymbolStructureVar} from '../index.js';
 import type {SyntaxNodeType} from '../utils-private.js';
+import {ASTNodeCP} from './ASTNodeCP.js';
 import type {ASTNodeType} from './ASTNodeType.js';
 import type {ASTNodeExpression} from './ASTNodeExpression.js';
 import type {ASTNodeVariable} from './ASTNodeVariable.js';
@@ -48,11 +49,7 @@
 	public override typeCheck(): void {
 		this.assigned.typeCheck();
 		const assignee_type: TYPE.Type = this.typenode.eval();
-<<<<<<< HEAD
-		this.typeCheckAssignment(this.assigned, assignee_type);
-=======
 		ASTNodeCP.assignExpression(this.assigned, assignee_type, this);
->>>>>>> ea4ca12e
 		const symbol: SymbolStructureVar | null = this.validator.getSymbolInfo(this.assignee.id) as SymbolStructureVar | null;
 		if (symbol) {
 			symbol.type = assignee_type;
