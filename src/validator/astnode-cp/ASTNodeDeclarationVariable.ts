--- conflicted
+++ resolved
@@ -2,13 +2,7 @@
 import type binaryen from 'binaryen';
 import * as xjs from 'extrajs';
 import {
-<<<<<<< HEAD
 	TYPE,
-=======
-	OBJ,
-	TYPE,
-	INST,
->>>>>>> 340d95d0
 	Builder,
 	AssignmentError01,
 } from '../../index.js';
