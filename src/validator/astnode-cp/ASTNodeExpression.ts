--- conflicted
+++ resolved
@@ -3,12 +3,7 @@
 import {
 	OBJ,
 	TYPE,
-<<<<<<< HEAD
-	INST,
 	type Builder,
-=======
-	Builder,
->>>>>>> 261bbe04
 	ErrorCode,
 } from '../../index.js';
 import {
@@ -74,23 +69,13 @@
 	 * Decorator for {@link ASTNodeExpression#build} method and any overrides.
 	 * First tries to compute the assessed value, and if successful, builds the assessed value.
 	 * Otherwise builds this node.
-	 * @implements MethodDecorator<ASTNodeExpression, (this: ASTNodeExpression, builder: Builder, to_float?: boolean) => INST.InstructionConst | T>
+	 * @implements MethodDecorator<ASTNodeExpression, (this: ASTNodeExpression, builder: Builder) => binaryen.ExpressionRef>
 	 */
-<<<<<<< HEAD
-	protected static buildDeco<T extends INST.InstructionExpression>(
-		method:   (this: ASTNodeExpression, builder: Builder, to_float?: boolean) => INST.InstructionConst | T,
+	protected static buildDeco(
+		method:   (this: ASTNodeExpression, builder: Builder) => binaryen.ExpressionRef,
 		_context: ClassMethodDecoratorContext<ASTNodeExpression, typeof method>,
 	): typeof method {
-		return function (builder, to_float = false) {
-=======
-	protected static buildDeco(
-		_prototype: ASTNodeExpression,
-		_property_key: string,
-		descriptor: TypedPropertyDescriptor<(this: ASTNodeExpression, builder: Builder) => binaryen.ExpressionRef>,
-	): typeof descriptor {
-		const method = descriptor.value!;
-		descriptor.value = function (builder) {
->>>>>>> 261bbe04
+		return function (builder) {
 			const value: OBJ.Object | null = (this.validator.config.compilerOptions.constantFolding) ? this.fold() : null;
 			return (value) ? value.build(builder.module) : method.call(this, builder);
 		};
