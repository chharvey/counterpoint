import * as assert from 'assert';
import type binaryen from 'binaryen';
import {
	CPConfig,
	CONFIG_DEFAULT,
	TYPE,
	OBJ,
	Builder,
	ErrorCode,
} from './package.js';
import {
	ASTNodeStatement,
	ASTNodeStatementExpression,
} from './index.js';
import type {Buildable} from './Buildable.js';
import {ASTNodeCP} from './ASTNodeCP.js';



/**
 * A sematic node representing an expression.
 * Known subclasses:
 * - ASTNodeConstant
 * - ASTNodeVariable
 * - ASTNodeTemplate
 * - ASTNodeCollectionLiteral
 * - ASTNodeAccess
 * - ASTNodeCall
 * - ASTNodeClaim
 * - ASTNodeOperation
 */
export abstract class ASTNodeExpression extends ASTNodeCP implements Buildable {
	/**
	 * Decorator for {@link ASTNodeExpression#type} method and any overrides.
	 * Type-checks and re-throws any type errors first,
	 * then computes assessed value (if applicable), and if successful,
	 * returns a constant type equal to that assessed value.
	 * @param   _prototype    the prototype that has the method to be decorated
	 * @param   _property_key the name of the method to be decorated
	 * @param   descriptor    the Property Descriptor of the prototype’s method
	 * @returns               `descriptor`, with a new value that is the decorated method
	 */
	protected static typeDeco(
		_prototype: ASTNodeExpression,
		_property_key: string,
		descriptor: TypedPropertyDescriptor<(this: ASTNodeExpression) => TYPE.Type>,
	): typeof descriptor {
		const method = descriptor.value!;
		descriptor.value = function () {
			const type: TYPE.Type = method.call(this); // type-check first, to re-throw any TypeErrors
			if (this.validator.config.compilerOptions.constantFolding) {
				let value: OBJ.Object | null = null;
				try {
					value = this.fold();
				} catch (err) {
					if (err instanceof ErrorCode) {
						// ignore evaluation errors such as VoidError, NanError, etc.
						return TYPE.NEVER;
					} else {
						throw err;
					}
				}
				if (value && value instanceof OBJ.Primitive) {
					return new TYPE.TypeUnit<OBJ.Primitive>(value);
				}
			}
			return type;
		};
		return descriptor;
	}

	/**
	 * Decorator for {@link ASTNodeExpression#build} method and any overrides.
	 * First tries to compute the assessed value, and if successful, builds the assessed value.
	 * Otherwise builds this node.
	 * @param   _prototype    the prototype that has the method to be decorated
	 * @param   _property_key the name of the method to be decorated
	 * @param   descriptor    the Property Descriptor of the prototype’s method
	 * @returns               `descriptor`, with a new value that is the decorated method
	 */
	protected static buildDeco(
		_prototype: ASTNodeExpression,
		_property_key: string,
		descriptor: TypedPropertyDescriptor<(this: ASTNodeExpression, builder: Builder) => INST.InstructionExpression>,
	): typeof descriptor {
		const method = descriptor.value!;
		descriptor.value = function (builder) {
			const value: OBJ.Object | null = (this.validator.config.compilerOptions.constantFolding) ? this.fold() : null;
			return (value) ? value.build() : method.call(this, builder);
		};
		return descriptor;
	}

	/**
	 * Construct a new ASTNodeExpression from a source text and optionally a configuration.
	 * The source text must parse successfully.
	 * @param src    the source text
	 * @param config the configuration
	 * @returns      a new ASTNodeExpression representing the given source
	 */
	public static fromSource(src: string, config: CPConfig = CONFIG_DEFAULT): ASTNodeExpression {
		const statement: ASTNodeStatement = ASTNodeStatement.fromSource(src, config);
		assert.ok(statement instanceof ASTNodeStatementExpression);
		assert.ok(statement.expr, 'semantic statement should have 1 child');
		return statement.expr;
	}

<<<<<<< HEAD
	/**
	 * Determine whether this expression should build to a float-type instruction.
	 * @return Should the built instruction be type-coerced into a floating-point number?
	 */
	public abstract shouldFloat(): boolean;
=======
	private typed?: TYPE.Type;
	private assessed?: OBJ.Object | null;
	#built?: binaryen.ExpressionRef;

>>>>>>> 6edffd2f
	/**
	 * @final
	 */
	public override typeCheck(): void {
		super.typeCheck();
		this.type(); // assert does not throw
	}

	/**
	 * @inheritdoc
	 * @implements Buildable
	 */
<<<<<<< HEAD
	public abstract build(builder: Builder): INST.InstructionExpression;

=======
	public build(builder: Builder): binaryen.ExpressionRef {
		if (!this.#built) {
			const value: OBJ.Object | null = (this.validator.config.compilerOptions.constantFolding) ? this.fold() : null;
			this.#built = (value) ? value.build(builder.module) : this.build_do(builder);
		}
		return this.#built;
	}

	protected abstract build_do(builder: Builder): binaryen.ExpressionRef;

>>>>>>> 6edffd2f
	/**
	 * The Type of this expression.
	 * @return the compile-time type of this node
	 */
	public abstract type(): TYPE.Type;

	/**
	 * Assess the value of this node at compile-time, if possible.
	 * If {@link CPConfig|constant folding} is off, this should not be called.
	 * @return the computed value of this node, or an abrupt completion if the value cannot be computed by the compiler
	 */
	public abstract fold(): OBJ.Object | null;
}<|MERGE_RESOLUTION|>--- conflicted
+++ resolved
@@ -81,12 +81,12 @@
 	protected static buildDeco(
 		_prototype: ASTNodeExpression,
 		_property_key: string,
-		descriptor: TypedPropertyDescriptor<(this: ASTNodeExpression, builder: Builder) => INST.InstructionExpression>,
+		descriptor: TypedPropertyDescriptor<(this: ASTNodeExpression, builder: Builder) => binaryen.ExpressionRef>,
 	): typeof descriptor {
 		const method = descriptor.value!;
 		descriptor.value = function (builder) {
 			const value: OBJ.Object | null = (this.validator.config.compilerOptions.constantFolding) ? this.fold() : null;
-			return (value) ? value.build() : method.call(this, builder);
+			return (value) ? value.build(builder.module) : method.call(this, builder);
 		};
 		return descriptor;
 	}
@@ -105,18 +105,6 @@
 		return statement.expr;
 	}
 
-<<<<<<< HEAD
-	/**
-	 * Determine whether this expression should build to a float-type instruction.
-	 * @return Should the built instruction be type-coerced into a floating-point number?
-	 */
-	public abstract shouldFloat(): boolean;
-=======
-	private typed?: TYPE.Type;
-	private assessed?: OBJ.Object | null;
-	#built?: binaryen.ExpressionRef;
-
->>>>>>> 6edffd2f
 	/**
 	 * @final
 	 */
@@ -129,21 +117,8 @@
 	 * @inheritdoc
 	 * @implements Buildable
 	 */
-<<<<<<< HEAD
-	public abstract build(builder: Builder): INST.InstructionExpression;
+	public abstract build(builder: Builder): binaryen.ExpressionRef;
 
-=======
-	public build(builder: Builder): binaryen.ExpressionRef {
-		if (!this.#built) {
-			const value: OBJ.Object | null = (this.validator.config.compilerOptions.constantFolding) ? this.fold() : null;
-			this.#built = (value) ? value.build(builder.module) : this.build_do(builder);
-		}
-		return this.#built;
-	}
-
-	protected abstract build_do(builder: Builder): binaryen.ExpressionRef;
-
->>>>>>> 6edffd2f
 	/**
 	 * The Type of this expression.
 	 * @return the compile-time type of this node
