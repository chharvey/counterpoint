import * as assert from 'assert';
import type binaryen from 'binaryen';
import {
	OBJ,
	TYPE,
	type Builder,
	ErrorCode,
<<<<<<< HEAD
} from './package.js';
import {ASTNodeStatementExpression} from './index.js';
=======
} from '../../index.js';
import {assert_instanceof} from '../../lib/index.js';
import {
	type CPConfig,
	CONFIG_DEFAULT,
} from '../../core/index.js';
import {
	ASTNodeStatement,
	ASTNodeStatementExpression,
} from './index.js';
>>>>>>> 19f8153a
import type {Buildable} from './Buildable.js';
import {ASTNodeCP} from './ASTNodeCP.js';



/**
 * A sematic node representing an expression.
 * Known subclasses:
 * - ASTNodeConstant
 * - ASTNodeVariable
 * - ASTNodeTemplate
 * - ASTNodeCollectionLiteral
 * - ASTNodeAccess
 * - ASTNodeCall
 * - ASTNodeClaim
 * - ASTNodeOperation
 */
export abstract class ASTNodeExpression extends ASTNodeCP implements Buildable {
	/**
	 * Decorator for {@link ASTNodeExpression#type} method and any overrides.
	 * Type-checks and re-throws any type errors first,
	 * then computes assessed value (if applicable), and if successful,
	 * returns a constant type equal to that assessed value.
	 * @implements MethodDecorator<ASTNodeExpression, ASTNodeExpression['type']>
	 */
	protected static typeDeco(
		method:   ASTNodeExpression['type'],
		_context: ClassMethodDecoratorContext<ASTNodeExpression, typeof method>,
	): typeof method {
		return function (this: ASTNodeExpression) {
			const type: TYPE.Type = method.call(this); // type-check first, to re-throw any TypeErrors
			if (this.validator.config.compilerOptions.constantFolding) {
				let value: OBJ.Object | null = null;
				try {
					value = this.fold();
				} catch (err) {
					if (err instanceof ErrorCode) {
						// ignore evaluation errors such as VoidError, NanError, etc.
						return TYPE.NEVER;
					} else {
						throw err;
					}
				}
				if (!!value && value instanceof OBJ.Primitive) {
					return value.toType();
				}
			}
			return type;
		};
	}

	/**
	 * Decorator for {@link ASTNodeExpression#build} method and any overrides.
	 * First tries to compute the assessed value, and if successful, builds the assessed value.
	 * Otherwise builds this node.
	 * @implements MethodDecorator<ASTNodeExpression, (this: ASTNodeExpression, builder: Builder) => binaryen.ExpressionRef>
	 */
	protected static buildDeco(
		method:   (this: ASTNodeExpression, builder: Builder) => binaryen.ExpressionRef,
		_context: ClassMethodDecoratorContext<ASTNodeExpression, typeof method>,
	): typeof method {
		return function (builder) {
			const value: OBJ.Object | null = (this.validator.config.compilerOptions.constantFolding) ? this.fold() : null;
			return (value) ? value.build(builder.module) : method.call(this, builder);
		};
	}

	/**
	 * Construct a new ASTNodeExpression from a source text and optionally a configuration.
	 * The source text must parse successfully.
	 * @param src    the source text
	 * @param config the configuration
	 * @returns      a new ASTNodeExpression representing the given source
	 */
	public static fromSource(src: string, config: CPConfig = CONFIG_DEFAULT): ASTNodeExpression {
<<<<<<< HEAD
		const statement_expr: ASTNodeStatementExpression = ASTNodeStatementExpression.fromSource(`${ src };`, config);
		assert.ok(statement_expr.expr, 'semantic statement expression should have 1 child');
		return statement_expr.expr;
=======
		const statement: ASTNodeStatement = ASTNodeStatement.fromSource(src, config);
		assert_instanceof(statement, ASTNodeStatementExpression);
		assert.ok(statement.expr, 'semantic statement should have 1 child');
		return statement.expr;
>>>>>>> 19f8153a
	}

	/**
	 * @final
	 */
	public override typeCheck(): void {
		super.typeCheck();
		this.type(); // assert does not throw
	}

	/**
	 * @inheritdoc
	 * @implements Buildable
	 */
	public abstract build(builder: Builder): binaryen.ExpressionRef;

	/**
	 * The Type of this expression.
	 * @return the compile-time type of this node
	 */
	public abstract type(): TYPE.Type;

	/**
	 * Assess the value of this node at compile-time, if possible.
	 * If {@link CPConfig|constant folding} is off, this should not be called.
	 * @return the computed value of this node, or an abrupt completion if the value cannot be computed by the compiler
	 */
	public abstract fold(): OBJ.Object | null;
}<|MERGE_RESOLUTION|>--- conflicted
+++ resolved
@@ -5,21 +5,12 @@
 	TYPE,
 	type Builder,
 	ErrorCode,
-<<<<<<< HEAD
-} from './package.js';
-import {ASTNodeStatementExpression} from './index.js';
-=======
 } from '../../index.js';
-import {assert_instanceof} from '../../lib/index.js';
 import {
 	type CPConfig,
 	CONFIG_DEFAULT,
 } from '../../core/index.js';
-import {
-	ASTNodeStatement,
-	ASTNodeStatementExpression,
-} from './index.js';
->>>>>>> 19f8153a
+import {ASTNodeStatementExpression} from './index.js';
 import type {Buildable} from './Buildable.js';
 import {ASTNodeCP} from './ASTNodeCP.js';
 
@@ -95,16 +86,9 @@
 	 * @returns      a new ASTNodeExpression representing the given source
 	 */
 	public static fromSource(src: string, config: CPConfig = CONFIG_DEFAULT): ASTNodeExpression {
-<<<<<<< HEAD
 		const statement_expr: ASTNodeStatementExpression = ASTNodeStatementExpression.fromSource(`${ src };`, config);
 		assert.ok(statement_expr.expr, 'semantic statement expression should have 1 child');
 		return statement_expr.expr;
-=======
-		const statement: ASTNodeStatement = ASTNodeStatement.fromSource(src, config);
-		assert_instanceof(statement, ASTNodeStatementExpression);
-		assert.ok(statement.expr, 'semantic statement should have 1 child');
-		return statement.expr;
->>>>>>> 19f8153a
 	}
 
 	/**
