import * as assert from 'assert';
import {
	OBJ,
	TYPE,
	INST,
	Builder,
	ErrorCode,
} from '../../index.js';
import {
	CPConfig,
	CONFIG_DEFAULT,
} from '../../core/index.js';
import {
	ASTNodeStatement,
	ASTNodeStatementExpression,
} from './index.js';
import type {Buildable} from './Buildable.js';
import {ASTNodeCP} from './ASTNodeCP.js';



/**
 * A sematic node representing an expression.
 * Known subclasses:
 * - ASTNodeConstant
 * - ASTNodeVariable
 * - ASTNodeTemplate
 * - ASTNodeCollectionLiteral
 * - ASTNodeAccess
 * - ASTNodeCall
 * - ASTNodeClaim
 * - ASTNodeOperation
 */
export abstract class ASTNodeExpression extends ASTNodeCP implements Buildable {
	/**
	 * Decorator for {@link ASTNodeExpression#type} method and any overrides.
	 * Type-checks and re-throws any type errors first,
	 * then computes assessed value (if applicable), and if successful,
	 * returns a constant type equal to that assessed value.
	 * @param   _prototype    the prototype that has the method to be decorated
	 * @param   _property_key the name of the method to be decorated
	 * @param   descriptor    the Property Descriptor of the prototype’s method
	 * @returns               `descriptor`, with a new value that is the decorated method
	 */
	protected static typeDeco(
		_prototype: ASTNodeExpression,
		_property_key: string,
		descriptor: TypedPropertyDescriptor<(this: ASTNodeExpression) => TYPE.Type>,
	): typeof descriptor {
		const method = descriptor.value!;
		descriptor.value = function () {
			const type: TYPE.Type = method.call(this); // type-check first, to re-throw any TypeErrors
			if (this.validator.config.compilerOptions.constantFolding) {
				let value: OBJ.Object | null = null;
				try {
					value = this.fold();
				} catch (err) {
					if (err instanceof ErrorCode) {
						// ignore evaluation errors such as VoidError, NanError, etc.
						return TYPE.NEVER;
					} else {
						throw err;
					}
				}
				if (value && value instanceof OBJ.Primitive) {
					return new TYPE.TypeUnit<OBJ.Primitive>(value);
				}
			}
			return type;
		};
		return descriptor;
	}

	/**
	 * Decorator for {@link ASTNodeExpression#build} method and any overrides.
	 * First tries to compute the assessed value, and if successful, builds the assessed value.
	 * Otherwise builds this node.
	 * @param   _prototype    the prototype that has the method to be decorated
	 * @param   _property_key the name of the method to be decorated
	 * @param   descriptor    the Property Descriptor of the prototype’s method
	 * @returns               `descriptor`, with a new value that is the decorated method
	 */
	protected static buildDeco<T extends INST.InstructionExpression>(
		_prototype: ASTNodeExpression,
		_property_key: string,
		descriptor: TypedPropertyDescriptor<(this: ASTNodeExpression, builder: Builder, to_float?: boolean) => INST.InstructionConst | T>,
	): typeof descriptor {
		const method = descriptor.value!;
		descriptor.value = function (builder, to_float = false) {
			const value: OBJ.Object | null = (this.validator.config.compilerOptions.constantFolding) ? this.fold() : null;
			return (value) ? INST.InstructionConst.fromCPValue(value, to_float) : method.call(this, builder, to_float);
		};
		return descriptor;
	}

	/**
	 * Construct a new ASTNodeExpression from a source text and optionally a configuration.
	 * The source text must parse successfully.
	 * @param src    the source text
	 * @param config the configuration
	 * @returns      a new ASTNodeExpression representing the given source
	 */
	public static fromSource(src: string, config: CPConfig = CONFIG_DEFAULT): ASTNodeExpression {
		const statement: ASTNodeStatement = ASTNodeStatement.fromSource(src, config);
		assert.ok(statement instanceof ASTNodeStatementExpression);
		assert.ok(statement.expr, 'semantic statement should have 1 child');
		return statement.expr;
	}

	/**
	 * Determine whether this expression should build to a float-type instruction.
	 * @return Should the built instruction be type-coerced into a floating-point number?
	 */
	public abstract shouldFloat(): boolean;
	/**
	 * @final
	 */
	public override typeCheck(): void {
		super.typeCheck();
		this.type(); // assert does not throw
	}

	/**
	 * @inheritdoc
	 * @param to_float Should the returned instruction be type-coerced into a floating-point number?
	 * @implements Buildable
	 */
	public abstract build(builder: Builder, to_float?: boolean): INST.InstructionExpression;

	/**
	 * The Type of this expression.
	 * @return the compile-time type of this node
	 */
<<<<<<< HEAD
	public abstract type(): TYPE.Type;
=======
	public type(): TYPE.Type {
		if (!this.typed) {
			this.typed = this.type_do(); // type-check first, to re-throw any TypeErrors
			if (this.validator.config.compilerOptions.constantFolding) {
				let value: OBJ.Object | null = null;
				try {
					value = this.fold();
				} catch (err) {
					if (err instanceof ErrorCode) {
						// ignore evaluation errors such as VoidError, NanError, etc.
						this.typed = TYPE.NEVER;
					} else {
						throw err;
					}
				}
				if (!!value && value instanceof OBJ.Primitive) {
					this.typed = value.toType();
				}
			}
		}
		return this.typed;
	}
>>>>>>> ae815ecc

	/**
	 * Assess the value of this node at compile-time, if possible.
	 * If {@link CPConfig|constant folding} is off, this should not be called.
	 * @return the computed value of this node, or an abrupt completion if the value cannot be computed by the compiler
	 */
	public abstract fold(): OBJ.Object | null;
}<|MERGE_RESOLUTION|>--- conflicted
+++ resolved
@@ -62,8 +62,8 @@
 						throw err;
 					}
 				}
-				if (value && value instanceof OBJ.Primitive) {
-					return new TYPE.TypeUnit<OBJ.Primitive>(value);
+				if (!!value && value instanceof OBJ.Primitive) {
+					return value.toType();
 				}
 			}
 			return type;
@@ -131,32 +131,7 @@
 	 * The Type of this expression.
 	 * @return the compile-time type of this node
 	 */
-<<<<<<< HEAD
 	public abstract type(): TYPE.Type;
-=======
-	public type(): TYPE.Type {
-		if (!this.typed) {
-			this.typed = this.type_do(); // type-check first, to re-throw any TypeErrors
-			if (this.validator.config.compilerOptions.constantFolding) {
-				let value: OBJ.Object | null = null;
-				try {
-					value = this.fold();
-				} catch (err) {
-					if (err instanceof ErrorCode) {
-						// ignore evaluation errors such as VoidError, NanError, etc.
-						this.typed = TYPE.NEVER;
-					} else {
-						throw err;
-					}
-				}
-				if (!!value && value instanceof OBJ.Primitive) {
-					this.typed = value.toType();
-				}
-			}
-		}
-		return this.typed;
-	}
->>>>>>> ae815ecc
 
 	/**
 	 * Assess the value of this node at compile-time, if possible.
