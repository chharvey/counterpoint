import * as assert from 'assert';
import {
	CPConfig,
	CONFIG_DEFAULT,
	TYPE,
	OBJ,
	INST,
	Builder,
	ErrorCode,
} from './package.js';
import {ASTNodeStatementExpression} from './index.js';
import type {Buildable} from './Buildable.js';
import {ASTNodeCP} from './ASTNodeCP.js';



/**
 * A sematic node representing an expression.
 * Known subclasses:
 * - ASTNodeConstant
 * - ASTNodeVariable
 * - ASTNodeTemplate
 * - ASTNodeCollectionLiteral
 * - ASTNodeAccess
 * - ASTNodeCall
 * - ASTNodeClaim
 * - ASTNodeOperation
 */
export abstract class ASTNodeExpression extends ASTNodeCP implements Buildable {
	/**
	 * Construct a new ASTNodeExpression from a source text and optionally a configuration.
	 * The source text must parse successfully.
	 * @param src    the source text
	 * @param config the configuration
	 * @returns      a new ASTNodeExpression representing the given source
	 */
<<<<<<< HEAD
	static fromSource(src: string, config: CPConfig = CONFIG_DEFAULT): ASTNodeExpression {
		const statement_expr: ASTNodeStatementExpression = ASTNodeStatementExpression.fromSource(`${ src };`, config);
		assert.ok(statement_expr.expr, 'semantic statement expression should have 1 child');
		return statement_expr.expr;
=======
	public static fromSource(src: string, config: CPConfig = CONFIG_DEFAULT): ASTNodeExpression {
		const statement: ASTNodeStatement = ASTNodeStatement.fromSource(src, config);
		assert.ok(statement instanceof ASTNodeStatementExpression);
		assert.ok(statement.expr, 'semantic statement should have 1 child');
		return statement.expr;
>>>>>>> 6d8da1ff
	}

	private typed?: TYPE.Type;
	private assessed?: OBJ.Object | null;
	private built?: INST.InstructionExpression;
	/**
	 * Determine whether this expression should build to a float-type instruction.
	 * @return Should the built instruction be type-coerced into a floating-point number?
	 */
	public abstract shouldFloat(): boolean;
	/**
	 * @final
	 */
	public override typeCheck(): void {
		super.typeCheck();
		this.type(); // assert does not throw
	}

	/**
	 * @inheritdoc
	 * @param to_float Should the returned instruction be type-coerced into a floating-point number?
	 * @implements Buildable
	 * @final
	 */
	public build(builder: Builder, to_float?: boolean): INST.InstructionExpression {
		if (!this.built) {
			const value: OBJ.Object | null = (this.validator.config.compilerOptions.constantFolding) ? this.fold() : null;
			this.built = (value) ? INST.InstructionConst.fromCPValue(value, to_float) : this.build_do(builder, to_float);
		}
		return this.built;
	}

	protected abstract build_do(builder: Builder, to_float?: boolean): INST.InstructionExpression;
	/**
	 * The Type of this expression.
	 * @return the compile-time type of this node
	 * @final
	 */
	public type(): TYPE.Type {
		if (!this.typed) {
			this.typed = this.type_do(); // type-check first, to re-throw any TypeErrors
			if (this.validator.config.compilerOptions.constantFolding) {
				let value: OBJ.Object | null = null;
				try {
					value = this.fold();
				} catch (err) {
					if (err instanceof ErrorCode) {
						// ignore evaluation errors such as VoidError, NanError, etc.
						this.typed = TYPE.NEVER;
					} else {
						throw err;
					}
				}
				if (!!value && value instanceof OBJ.Primitive) {
					this.typed = new TYPE.TypeUnit<OBJ.Primitive>(value);
				}
			}
		}
		return this.typed;
	}

	protected abstract type_do(): TYPE.Type;
	/**
	 * Assess the value of this node at compile-time, if possible.
	 * If {@link CPConfig|constant folding} is off, this should not be called.
	 * @return the computed value of this node, or an abrupt completion if the value cannot be computed by the compiler
	 * @final
	 */
	public fold(): OBJ.Object | null {
		return this.assessed ||= this.fold_do();
	}

	protected abstract fold_do(): OBJ.Object | null;
}<|MERGE_RESOLUTION|>--- conflicted
+++ resolved
@@ -34,18 +34,10 @@
 	 * @param config the configuration
 	 * @returns      a new ASTNodeExpression representing the given source
 	 */
-<<<<<<< HEAD
-	static fromSource(src: string, config: CPConfig = CONFIG_DEFAULT): ASTNodeExpression {
+	public static fromSource(src: string, config: CPConfig = CONFIG_DEFAULT): ASTNodeExpression {
 		const statement_expr: ASTNodeStatementExpression = ASTNodeStatementExpression.fromSource(`${ src };`, config);
 		assert.ok(statement_expr.expr, 'semantic statement expression should have 1 child');
 		return statement_expr.expr;
-=======
-	public static fromSource(src: string, config: CPConfig = CONFIG_DEFAULT): ASTNodeExpression {
-		const statement: ASTNodeStatement = ASTNodeStatement.fromSource(src, config);
-		assert.ok(statement instanceof ASTNodeStatementExpression);
-		assert.ok(statement.expr, 'semantic statement should have 1 child');
-		return statement.expr;
->>>>>>> 6d8da1ff
 	}
 
 	private typed?: TYPE.Type;
