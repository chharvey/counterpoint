import * as assert from 'assert';
import {
	CPConfig,
	CONFIG_DEFAULT,
	TYPE,
	OBJ,
	INST,
	Builder,
	ErrorCode,
} from './package.js';
import {
	ASTNodeStatement,
	ASTNodeStatementExpression,
} from './index.js';
import type {Buildable} from './Buildable.js';
import {ASTNodeCP} from './ASTNodeCP.js';



/**
 * A sematic node representing an expression.
 * Known subclasses:
 * - ASTNodeConstant
 * - ASTNodeVariable
 * - ASTNodeTemplate
 * - ASTNodeCollectionLiteral
 * - ASTNodeAccess
 * - ASTNodeCall
 * - ASTNodeClaim
 * - ASTNodeOperation
 */
export abstract class ASTNodeExpression extends ASTNodeCP implements Buildable {
	/**
	 * Decorator for {@link ASTNodeExpression#type} method and any overrides.
	 * Type-checks and re-throws any type errors first,
	 * then computes assessed value (if applicable), and if successful,
	 * returns a constant type equal to that assessed value.
	 * @param   _prototype    the prototype that has the method to be decorated
	 * @param   _property_key the name of the method to be decorated
	 * @param   descriptor    the Property Descriptor of the prototype’s method
	 * @returns               `descriptor`, with a new value that is the decorated method
	 */
	protected static typeDeco(
		_prototype: ASTNodeExpression,
		_property_key: string,
		descriptor: TypedPropertyDescriptor<(this: ASTNodeExpression) => TYPE.Type>,
	): typeof descriptor {
		const method = descriptor.value!;
		descriptor.value = function () {
			const type: TYPE.Type = method.call(this); // type-check first, to re-throw any TypeErrors
			if (this.validator.config.compilerOptions.constantFolding) {
				let value: OBJ.Object | null = null;
				try {
					value = this.fold();
				} catch (err) {
					if (err instanceof ErrorCode) {
						// ignore evaluation errors such as VoidError, NanError, etc.
						return TYPE.Type.NEVER;
					} else {
						throw err;
					}
				}
				if (!!value && value instanceof OBJ.Primitive) {
					return new TYPE.TypeUnit(value);
				};
			};
			return type;
		};
		return descriptor;
	}
	/**
	 * Decorator for {@link ASTNodeExpression#build} method and any overrides.
	 * First tries to compute the assessed value, and if successful, builds the assessed value.
	 * Otherwise builds this node.
	 * @param   _prototype    the prototype that has the method to be decorated
	 * @param   _property_key the name of the method to be decorated
	 * @param   descriptor    the Property Descriptor of the prototype’s method
	 * @returns               `descriptor`, with a new value that is the decorated method
	 */
	protected static buildDeco<T extends INST.InstructionExpression>(
		_prototype: ASTNodeExpression,
		_property_key: string,
		descriptor: TypedPropertyDescriptor<(this: ASTNodeExpression, builder: Builder, to_float?: boolean) => INST.InstructionConst | T>,
	): typeof descriptor {
		const method = descriptor.value!;
		descriptor.value = function (builder, to_float = false) {
			const value: OBJ.Object | null = (this.validator.config.compilerOptions.constantFolding) ? this.fold() : null;
			return (!!value) ? INST.InstructionConst.fromCPValue(value, to_float) : method.call(this, builder, to_float);
		};
		return descriptor;
	}
	/**
	 * Construct a new ASTNodeExpression from a source text and optionally a configuration.
	 * The source text must parse successfully.
	 * @param src    the source text
	 * @param config the configuration
	 * @returns      a new ASTNodeExpression representing the given source
	 */
	static fromSource(src: string, config: CPConfig = CONFIG_DEFAULT): ASTNodeExpression {
		const statement: ASTNodeStatement = ASTNodeStatement.fromSource(src, config);
		assert.ok(statement instanceof ASTNodeStatementExpression);
		assert.ok(statement.expr, 'semantic statement should have 1 child');
		return statement.expr;
	}
	/**
	 * Determine whether this expression should build to a float-type instruction.
	 * @return Should the built instruction be type-coerced into a floating-point number?
	 */
	abstract shouldFloat(): boolean;
	/**
	 * @final
	 */
	override typeCheck(): void {
		super.typeCheck();
		this.type(); // assert does not throw
	}
	/**
	 * @inheritdoc
	 * @param to_float Should the returned instruction be type-coerced into a floating-point number?
	 * @implements Buildable
	 */
	abstract build(builder: Builder, to_float?: boolean): INST.InstructionExpression;
	/**
	 * The Type of this expression.
	 * @return the compile-time type of this node
	 */
<<<<<<< HEAD
	abstract type(): TYPE.Type;
=======
	type(): TYPE.Type {
		if (!this.typed) {
			this.typed = this.type_do(); // type-check first, to re-throw any TypeErrors
			if (this.validator.config.compilerOptions.constantFolding) {
				let value: OBJ.Object | null = null;
				try {
					value = this.fold();
				} catch (err) {
					if (err instanceof ErrorCode) {
						// ignore evaluation errors such as VoidError, NanError, etc.
						this.typed = TYPE.Type.NEVER;
					} else {
						throw err;
					}
				}
				if (!!value && value instanceof OBJ.Primitive) {
					this.typed = new TYPE.TypeUnit<OBJ.Primitive>(value);
				};
			};
		};
		return this.typed;
	}
	protected abstract type_do(): TYPE.Type;
>>>>>>> ed62d0a3
	/**
	 * Assess the value of this node at compile-time, if possible.
	 * If {@link CPConfig|constant folding} is off, this should not be called.
	 * @return the computed value of this node, or an abrupt completion if the value cannot be computed by the compiler
	 */
	abstract fold(): OBJ.Object | null;
}<|MERGE_RESOLUTION|>--- conflicted
+++ resolved
@@ -61,7 +61,7 @@
 					}
 				}
 				if (!!value && value instanceof OBJ.Primitive) {
-					return new TYPE.TypeUnit(value);
+					return new TYPE.TypeUnit<OBJ.Primitive>(value);
 				};
 			};
 			return type;
@@ -124,33 +124,7 @@
 	 * The Type of this expression.
 	 * @return the compile-time type of this node
 	 */
-<<<<<<< HEAD
 	abstract type(): TYPE.Type;
-=======
-	type(): TYPE.Type {
-		if (!this.typed) {
-			this.typed = this.type_do(); // type-check first, to re-throw any TypeErrors
-			if (this.validator.config.compilerOptions.constantFolding) {
-				let value: OBJ.Object | null = null;
-				try {
-					value = this.fold();
-				} catch (err) {
-					if (err instanceof ErrorCode) {
-						// ignore evaluation errors such as VoidError, NanError, etc.
-						this.typed = TYPE.Type.NEVER;
-					} else {
-						throw err;
-					}
-				}
-				if (!!value && value instanceof OBJ.Primitive) {
-					this.typed = new TYPE.TypeUnit<OBJ.Primitive>(value);
-				};
-			};
-		};
-		return this.typed;
-	}
-	protected abstract type_do(): TYPE.Type;
->>>>>>> ed62d0a3
 	/**
 	 * Assess the value of this node at compile-time, if possible.
 	 * If {@link CPConfig|constant folding} is off, this should not be called.
