import * as assert from 'assert';
import {
	TYPE,
<<<<<<< HEAD
	memoizeMethod,
=======
	INST,
	Builder,
>>>>>>> b42178c7
	CPConfig,
	CONFIG_DEFAULT,
	SyntaxNodeSupertype,
	ValidOperatorBinary,
} from './package.js';
import {ASTNodeExpression} from './ASTNodeExpression.js';
import {ASTNodeOperation} from './ASTNodeOperation.js';



/**
 * Known subclasses:
 * - ASTNodeOperationBinaryArithmetic
 * - ASTNodeOperationBinaryComparative
 * - ASTNodeOperationBinaryEquality
 * - ASTNodeOperationBinaryLogical
 */
export abstract class ASTNodeOperationBinary extends ASTNodeOperation {
	public static override fromSource(src: string, config: CPConfig = CONFIG_DEFAULT): ASTNodeOperationBinary {
		const expression: ASTNodeExpression = ASTNodeExpression.fromSource(src, config);
		assert.ok(expression instanceof ASTNodeOperationBinary);
		return expression;
	}

	public constructor(
		start_node: SyntaxNodeSupertype<'expression'>,
		protected readonly operator: ValidOperatorBinary,
		public    readonly operand0: ASTNodeExpression,
		public    readonly operand1: ASTNodeExpression,
	) {
		super(start_node, operator, [operand0, operand1]);
	}

	public override shouldFloat(): boolean {
		return this.operand0.shouldFloat() || this.operand1.shouldFloat();
	}

	/**
	 * @final
	 */
	@memoizeMethod
	@ASTNodeExpression.typeDeco
	public override type(): TYPE.Type {
		return this.type_do(
			this.operand0.type(),
			this.operand1.type(),
			this.validator.config.compilerOptions.intCoercion,
		);
	}

<<<<<<< HEAD
	protected abstract type_do(t0: TYPE.Type, t1: TYPE.Type, int_coercion: boolean): TYPE.Type;
=======
	protected abstract type_do_do(t0: TYPE.Type, t1: TYPE.Type, int_coercion: boolean): TYPE.Type;

	/** @final */
	protected buildOps(builder: Builder): [INST.InstructionExpression, INST.InstructionExpression] {
		let [inst0, inst1]: INST.InstructionExpression[] = [this.operand0, this.operand1].map((expr) => expr.build(builder));
		if (this.shouldFloat()) {
			if (!this.operand0.shouldFloat()) {
				inst0 = new INST.InstructionConvert(inst0);
			}
			if (!this.operand1.shouldFloat()) {
				inst1 = new INST.InstructionConvert(inst1);
			}
		}
		return [inst0, inst1];
	}
>>>>>>> b42178c7
}<|MERGE_RESOLUTION|>--- conflicted
+++ resolved
@@ -1,12 +1,9 @@
 import * as assert from 'assert';
 import {
 	TYPE,
-<<<<<<< HEAD
-	memoizeMethod,
-=======
 	INST,
 	Builder,
->>>>>>> b42178c7
+	memoizeMethod,
 	CPConfig,
 	CONFIG_DEFAULT,
 	SyntaxNodeSupertype,
@@ -57,10 +54,7 @@
 		);
 	}
 
-<<<<<<< HEAD
 	protected abstract type_do(t0: TYPE.Type, t1: TYPE.Type, int_coercion: boolean): TYPE.Type;
-=======
-	protected abstract type_do_do(t0: TYPE.Type, t1: TYPE.Type, int_coercion: boolean): TYPE.Type;
 
 	/** @final */
 	protected buildOps(builder: Builder): [INST.InstructionExpression, INST.InstructionExpression] {
@@ -75,5 +69,4 @@
 		}
 		return [inst0, inst1];
 	}
->>>>>>> b42178c7
 }