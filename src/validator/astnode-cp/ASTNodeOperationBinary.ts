--- conflicted
+++ resolved
@@ -1,12 +1,7 @@
 import * as assert from 'assert';
 import {
 	TYPE,
-<<<<<<< HEAD
-	INST,
-	Builder,
 	memoizeMethod,
-=======
->>>>>>> 6edffd2f
 	CPConfig,
 	CONFIG_DEFAULT,
 	SyntaxNodeSupertype,
@@ -53,23 +48,5 @@
 		);
 	}
 
-<<<<<<< HEAD
 	protected abstract type_do(t0: TYPE.Type, t1: TYPE.Type, int_coercion: boolean): TYPE.Type;
-
-	/** @final */
-	protected buildOps(builder: Builder): [INST.InstructionExpression, INST.InstructionExpression] {
-		let [inst0, inst1]: INST.InstructionExpression[] = [this.operand0, this.operand1].map((expr) => expr.build(builder));
-		if (this.shouldFloat()) {
-			if (!this.operand0.shouldFloat()) {
-				inst0 = new INST.InstructionConvert(inst0);
-			}
-			if (!this.operand1.shouldFloat()) {
-				inst1 = new INST.InstructionConvert(inst1);
-			}
-		}
-		return [inst0, inst1];
-	}
-=======
-	protected abstract type_do_do(t0: TYPE.Type, t1: TYPE.Type, int_coercion: boolean): TYPE.Type;
->>>>>>> 6edffd2f
 }