<<<<<<< HEAD
import type binaryen from 'binaryen';
import * as xjs from 'extrajs';
import {
	TYPE,
	type Builder,
	type TypeErrorNotAssignable,
} from '../../index.js';
import {memoizeMethod} from '../../lib/index.js';
import type {
	SyntaxNodeType,
	SyntaxNodeFamily,
} from '../utils-private.js';
=======
import type {SyntaxNodeType} from '../utils-private.js';
>>>>>>> f6b3a3d4
import type {ASTNodeCP} from './ASTNodeCP.js';
import {ASTNodeExpression} from './ASTNodeExpression.js';



/**
 * Known subclasses:
 * - ASTNodeTuple
 * - ASTNodeRecord
 * - ASTNodeCollectionLiteralMutable
 */
export abstract class ASTNodeCollectionLiteral extends ASTNodeExpression {
	protected constructor(
		start_node:
			| SyntaxNodeType<'tuple_literal'>
			| SyntaxNodeType<'record_literal'>
			| SyntaxNodeType<'set_literal'>
			| SyntaxNodeType<'map_literal'>
		,
		public override readonly children: readonly ASTNodeCP[],
		/** Does this node represent a reference object (versus a value object)? */
	) {
		super(start_node, {}, children);
	}

	@memoizeMethod
	@ASTNodeExpression.buildDeco
	public override build(builder: Builder): binaryen.ExpressionRef {
		builder;
		throw '`ASTNodeCollectionLiteral#build_do` not yet supported.';
	}
}<|MERGE_RESOLUTION|>--- conflicted
+++ resolved
@@ -1,19 +1,7 @@
-<<<<<<< HEAD
 import type binaryen from 'binaryen';
-import * as xjs from 'extrajs';
-import {
-	TYPE,
-	type Builder,
-	type TypeErrorNotAssignable,
-} from '../../index.js';
+import type {Builder} from '../../index.js';
 import {memoizeMethod} from '../../lib/index.js';
-import type {
-	SyntaxNodeType,
-	SyntaxNodeFamily,
-} from '../utils-private.js';
-=======
 import type {SyntaxNodeType} from '../utils-private.js';
->>>>>>> f6b3a3d4
 import type {ASTNodeCP} from './ASTNodeCP.js';
 import {ASTNodeExpression} from './ASTNodeExpression.js';
 
