--- conflicted
+++ resolved
@@ -1,11 +1,7 @@
-<<<<<<< HEAD
-import type {SyntaxNodeType} from './package.js';
-=======
 import {
 	TYPE,
 	SyntaxNodeType,
 } from './package.js';
->>>>>>> ed62d0a3
 import type {ASTNodeCP} from './ASTNodeCP.js';
 import {ASTNodeExpression} from './ASTNodeExpression.js';
 
@@ -43,7 +39,7 @@
 	 * @return          Is this node assignable to the assignee?
 	 * @final
 	 */
-	assignTo(assignee: TYPE.Type): boolean {
+	public assignTo(assignee: TYPE.Type): boolean {
 		if (assignee instanceof TYPE.TypeIntersection || assignee instanceof TYPE.TypeUnion) {
 			assignee = assignee.combineTuplesOrRecords();
 		}
