<<<<<<< HEAD
import type binaryen from 'binaryen';
import {
	TYPE,
	Builder,
	SyntaxNodeType,
} from './package.js';
=======
import {TYPE} from '../../index.js';
import type {SyntaxNodeType} from '../utils-private.js';
>>>>>>> 78a170f9
import type {ASTNodeCP} from './ASTNodeCP.js';
import {ASTNodeExpression} from './ASTNodeExpression.js';



/**
 * Known subclasses:
 * - ASTNodeTuple
 * - ASTNodeRecord
 * - ASTNodeSet
 * - ASTNodeMap
 */
export abstract class ASTNodeCollectionLiteral extends ASTNodeExpression {
	public constructor(
		start_node:
			| SyntaxNodeType<'tuple_literal'>
			| SyntaxNodeType<'record_literal'>
			| SyntaxNodeType<'set_literal'>
			| SyntaxNodeType<'map_literal'>
		,
		public override readonly children: readonly ASTNodeCP[],
	) {
		super(start_node, {}, children);
	}

	protected override build_do(builder: Builder): binaryen.ExpressionRef {
		builder;
		throw '`ASTNodeCollectionLiteral#build_do` not yet supported.';
	}

	/**
	 * Determine whether this node may be assigned to the given type.
	 * Note that it’s not sufficient to check whether this node’s `.type()` is a subtype of the assignee:
	 * When we assign collection literals, we want to check entry by entry.
	 * @param  assignee the type to assign to
	 * @return          Is this node assignable to the assignee?
	 * @final
	 */
	public assignTo(assignee: TYPE.Type): boolean {
		if (assignee instanceof TYPE.TypeIntersection || assignee instanceof TYPE.TypeUnion) {
			assignee = assignee.combineTuplesOrRecords();
		}
		if (assignee instanceof TYPE.TypeIntersection) {
			/* A value is assignable to a type intersection if and only if
				it is assignable to both operands of that intersection. */
			return this.assignTo(assignee.left) && this.assignTo(assignee.right);
		} else if (assignee instanceof TYPE.TypeUnion) {
			/* A value is assignable to a type union if and only if
				it is assignable to either operand of that union. */
			return this.assignTo(assignee.left) || this.assignTo(assignee.right);
		} else {
			return this.assignTo_do(assignee);
		}
	}
	protected abstract assignTo_do(assignee: TYPE.Type): boolean; // TODO: use decorators
}<|MERGE_RESOLUTION|>--- conflicted
+++ resolved
@@ -1,14 +1,9 @@
-<<<<<<< HEAD
 import type binaryen from 'binaryen';
 import {
 	TYPE,
 	Builder,
-	SyntaxNodeType,
-} from './package.js';
-=======
-import {TYPE} from '../../index.js';
+} from '../../index.js';
 import type {SyntaxNodeType} from '../utils-private.js';
->>>>>>> 78a170f9
 import type {ASTNodeCP} from './ASTNodeCP.js';
 import {ASTNodeExpression} from './ASTNodeExpression.js';
 
