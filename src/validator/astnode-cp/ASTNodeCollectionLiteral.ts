--- conflicted
+++ resolved
@@ -1,15 +1,10 @@
-<<<<<<< HEAD
 import type binaryen from 'binaryen';
 import {
 	TYPE,
 	Builder,
-	memoizeMethod,
-	SyntaxNodeType,
-} from './package.js';
-=======
-import {TYPE} from '../../index.js';
+} from '../../index.js';
+import {memoizeMethod} from '../../lib/index.js';
 import type {SyntaxNodeType} from '../utils-private.js';
->>>>>>> 340d95d0
 import type {ASTNodeCP} from './ASTNodeCP.js';
 import {ASTNodeExpression} from './ASTNodeExpression.js';
 
