--- conflicted
+++ resolved
@@ -2,16 +2,10 @@
 import * as xjs from 'extrajs';
 import {
 	OBJ,
-<<<<<<< HEAD
-	NonemptyArray,
-=======
 	TYPE,
-	INST,
-	Builder,
 } from '../../index.js';
 import type {NonemptyArray} from '../../lib/index.js';
 import {
->>>>>>> 78a170f9
 	CPConfig,
 	CONFIG_DEFAULT,
 } from '../../core/index.js';
