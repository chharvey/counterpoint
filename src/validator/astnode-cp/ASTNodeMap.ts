--- conflicted
+++ resolved
@@ -3,12 +3,7 @@
 import {
 	OBJ,
 	TYPE,
-<<<<<<< HEAD
-=======
-	type INST,
-	type Builder,
 	type TypeErrorNotAssignable,
->>>>>>> 26a9b457
 } from '../../index.js';
 import {
 	type NonemptyArray,
