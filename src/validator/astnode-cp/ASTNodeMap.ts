--- conflicted
+++ resolved
@@ -73,21 +73,11 @@
 	public override assignTo(assignee: TYPE.Type, err: TypeErrorNotAssignable): void {
 		if (assignee instanceof TYPE.TypeMap) {
 			// better error reporting to check entry-by-entry instead of checking `this.type().invariant_{ant,con}`
-<<<<<<< HEAD
-			return xjs.Array.forEachAggregated(this.children, (case_) => xjs.Array.forEachAggregated([case_.antecedent, case_.consequent], (expr, i) => ASTNodeCP.typeCheckAssignment(
-				expr.type(),
-				[assignee.invariant_ant, assignee.invariant_con][i],
-				expr,
-				this.validator,
-			)));
-=======
-			xjs.Array.forEachAggregated(this.children, (case_) => (
+			return xjs.Array.forEachAggregated(this.children, (case_) => (
 				xjs.Array.forEachAggregated([case_.antecedent, case_.consequent], (expr, i) => (
 					ASTNodeCP.assignExpression(expr, [assignee.invariant_ant, assignee.invariant_con][i], expr)
 				))
 			));
-			return true;
->>>>>>> ea4ca12e
 		}
 		throw err;
 	}
