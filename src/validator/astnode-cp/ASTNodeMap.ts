import * as assert from 'assert';
import * as xjs from 'extrajs';
import {
	OBJ,
<<<<<<< HEAD
=======
	TYPE,
	INST,
	Builder,
} from '../../index.js';
import {
>>>>>>> 340d95d0
	NonemptyArray,
	memoizeMethod,
} from '../../lib/index.js';
import {
	CPConfig,
	CONFIG_DEFAULT,
} from '../../core/index.js';
import type {SyntaxNodeType} from '../utils-private.js';
import {ASTNodeCP} from './ASTNodeCP.js';
import type {ASTNodeCase} from './ASTNodeCase.js';
import {ASTNodeExpression} from './ASTNodeExpression.js';
import {ASTNodeCollectionLiteral} from './ASTNodeCollectionLiteral.js';



export class ASTNodeMap extends ASTNodeCollectionLiteral {
	public static override fromSource(src: string, config: CPConfig = CONFIG_DEFAULT): ASTNodeMap {
		const expression: ASTNodeExpression = ASTNodeExpression.fromSource(src, config);
		assert.ok(expression instanceof ASTNodeMap);
		return expression;
	}

	public constructor(
		start_node: SyntaxNodeType<'map_literal'>,
		public override readonly children: Readonly<NonemptyArray<ASTNodeCase>>,
	) {
		super(start_node, children);
	}

	@memoizeMethod
	@ASTNodeExpression.typeDeco
	public override type(): TYPE.Type {
		return new TYPE.TypeMap(
			TYPE.Type.unionAll(this.children.map((c) => c.antecedent.type())),
			TYPE.Type.unionAll(this.children.map((c) => c.consequent.type())),
			true,
		);
	}

	@memoizeMethod
	public override fold(): OBJ.Object | null {
		const cases: ReadonlyMap<OBJ.Object | null, OBJ.Object | null> = new Map(this.children.map((c) => [
			c.antecedent.fold(),
			c.consequent.fold(),
		]));
		return ([...cases].some((c) => c[0] === null || c[1] === null))
			? null
			: new OBJ.Map(cases as ReadonlyMap<OBJ.Object, OBJ.Object>);
	}

	@ASTNodeCollectionLiteral.assignToDeco
	public override assignTo(assignee: TYPE.Type): boolean {
		if (TYPE.TypeMap.isUnitType(assignee) || assignee instanceof TYPE.TypeMap) {
			const assignee_type_map: TYPE.TypeMap = (TYPE.TypeMap.isUnitType(assignee))
				? assignee.value.toType()
				: assignee;
			xjs.Array.forEachAggregated(this.children, (case_) => xjs.Array.forEachAggregated([case_.antecedent, case_.consequent], (expr, i) => ASTNodeCP.typeCheckAssignment(
				expr.type(),
				[assignee_type_map.invariant_ant, assignee_type_map.invariant_con][i],
				expr,
				this.validator,
			)));
			return true;
		}
		return false;
	}
}<|MERGE_RESOLUTION|>--- conflicted
+++ resolved
@@ -2,14 +2,9 @@
 import * as xjs from 'extrajs';
 import {
 	OBJ,
-<<<<<<< HEAD
-=======
 	TYPE,
-	INST,
-	Builder,
 } from '../../index.js';
 import {
->>>>>>> 340d95d0
 	NonemptyArray,
 	memoizeMethod,
 } from '../../lib/index.js';
