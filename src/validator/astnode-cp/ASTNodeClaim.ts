--- conflicted
+++ resolved
@@ -5,12 +5,9 @@
 	INST,
 	Builder,
 	TypeError03,
-<<<<<<< HEAD
-	memoizeMethod,
-=======
 } from '../../index.js';
+import {memoizeMethod} from '../../lib/index.js';
 import {
->>>>>>> ae815ecc
 	CPConfig,
 	CONFIG_DEFAULT,
 } from '../../core/index.js';
