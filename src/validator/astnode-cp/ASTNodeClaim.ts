import * as assert from 'assert';
import type binaryen from 'binaryen';
import {
	OBJ,
<<<<<<< HEAD
=======
	TYPE,
	INST,
>>>>>>> 78a170f9
	Builder,
	TypeError03,
} from '../../index.js';
import {
	CPConfig,
	CONFIG_DEFAULT,
} from '../../core/index.js';
import type {SyntaxNodeType} from '../utils-private.js';
import type {ASTNodeType} from './ASTNodeType.js';
import {ASTNodeExpression} from './ASTNodeExpression.js';




export class ASTNodeClaim extends ASTNodeExpression {
	public static override fromSource(src: string, config: CPConfig = CONFIG_DEFAULT): ASTNodeClaim {
		const expression: ASTNodeExpression = ASTNodeExpression.fromSource(src, config);
		assert.ok(expression instanceof ASTNodeClaim);
		return expression;
	}

	private typed_?: TYPE.Type;
	public constructor(
		start_node: SyntaxNodeType<'expression_claim'>,
		private readonly claimed_type: ASTNodeType,
		private readonly operand: ASTNodeExpression,
	) {
		super(start_node, {}, [claimed_type, operand]);
	}

	protected override build_do(builder: Builder): binaryen.ExpressionRef {
		return this.operand.build(builder);
	}

	public override type(): TYPE.Type { // WARNING: overriding a final method!
		// TODO: use JS decorators for memoizing this method
		if (!this.typed_) {
			this.typed_ = this.type_do();
		}
		return this.typed_;
	}

	protected override type_do(): TYPE.Type {
		const claimed_type:  TYPE.Type = this.claimed_type.eval();
		const computed_type: TYPE.Type = this.operand.type();
		const is_intersection_empty:         boolean = claimed_type.intersect(computed_type).isBottomType;
		const is_computed_empty:             boolean = computed_type.isBottomType;
		const treat_int_as_subtype_of_float: boolean = this.validator.config.compilerOptions.intCoercion && (
			   computed_type.isSubtypeOf(TYPE.INT) && TYPE.FLOAT.isSubtypeOf(claimed_type)
			|| claimed_type .isSubtypeOf(TYPE.INT) && TYPE.FLOAT.isSubtypeOf(computed_type)
			|| TYPE.INT.isSubtypeOf(computed_type) && claimed_type .isSubtypeOf(TYPE.FLOAT)
			|| TYPE.INT.isSubtypeOf(claimed_type)  && computed_type.isSubtypeOf(TYPE.FLOAT)
		);
		if (is_intersection_empty && !is_computed_empty && !treat_int_as_subtype_of_float) {
			/*
				`Conversion of type \`${ computed_type }\` to type \`${ claimed_type }\` may be a mistake
				because neither type sufficiently overlaps with the other.
				If this was intentional, convert the expression to \`obj\` first.`;
			*/
			throw new TypeError03(claimed_type, computed_type, this);
		}
		return claimed_type;
	}

	protected override fold_do(): OBJ.Object | null {
		return this.operand.fold();
	}
}<|MERGE_RESOLUTION|>--- conflicted
+++ resolved
@@ -2,11 +2,7 @@
 import type binaryen from 'binaryen';
 import {
 	OBJ,
-<<<<<<< HEAD
-=======
 	TYPE,
-	INST,
->>>>>>> 78a170f9
 	Builder,
 	TypeError03,
 } from '../../index.js';
