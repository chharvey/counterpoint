import * as assert from 'assert';
import {
	OBJ,
	TYPE,
	INST,
	Builder,
	TypeError03,
} from '../../index.js';
import {
	CPConfig,
	CONFIG_DEFAULT,
<<<<<<< HEAD
	SyntaxNodeFamily,
} from './package.js';
=======
} from '../../core/index.js';
import type {SyntaxNodeType} from '../utils-private.js';
>>>>>>> a479c7b6
import type {ASTNodeType} from './ASTNodeType.js';
import {ASTNodeExpression} from './ASTNodeExpression.js';




export class ASTNodeClaim extends ASTNodeExpression {
	public static override fromSource(src: string, config: CPConfig = CONFIG_DEFAULT): ASTNodeClaim {
		const expression: ASTNodeExpression = ASTNodeExpression.fromSource(src, config);
		assert.ok(expression instanceof ASTNodeClaim);
		return expression;
	}

	private typed_?: TYPE.Type;
	public constructor(
		start_node: SyntaxNodeFamily<'expression_claim', ['variable']>,
		private readonly claimed_type: ASTNodeType,
		private readonly operand: ASTNodeExpression,
	) {
		super(start_node, {}, [claimed_type, operand]);
	}

	public override shouldFloat(): boolean {
		return this.type().isSubtypeOf(TYPE.FLOAT);
	}

	protected override build_do(builder: Builder, to_float: boolean = false): INST.InstructionExpression {
		const tofloat: boolean = to_float || this.shouldFloat();
		return this.operand.build(builder, tofloat);
	}

	public override type(): TYPE.Type { // WARNING: overriding a final method!
		// TODO: use JS decorators for memoizing this method
		if (!this.typed_) {
			this.typed_ = this.type_do();
		}
		return this.typed_;
	}

	protected override type_do(): TYPE.Type {
		const claimed_type:  TYPE.Type = this.claimed_type.eval();
		const computed_type: TYPE.Type = this.operand.type();
		const is_intersection_empty:         boolean = claimed_type.intersect(computed_type).isBottomType;
		const is_computed_empty:             boolean = computed_type.isBottomType;
		const treat_int_as_subtype_of_float: boolean = this.validator.config.compilerOptions.intCoercion && (
			   computed_type.isSubtypeOf(TYPE.INT) && TYPE.FLOAT.isSubtypeOf(claimed_type)
			|| claimed_type .isSubtypeOf(TYPE.INT) && TYPE.FLOAT.isSubtypeOf(computed_type)
			|| TYPE.INT.isSubtypeOf(computed_type) && claimed_type .isSubtypeOf(TYPE.FLOAT)
			|| TYPE.INT.isSubtypeOf(claimed_type)  && computed_type.isSubtypeOf(TYPE.FLOAT)
		);
		if (is_intersection_empty && !is_computed_empty && !treat_int_as_subtype_of_float) {
			/*
				`Conversion of type \`${ computed_type }\` to type \`${ claimed_type }\` may be a mistake
				because neither type sufficiently overlaps with the other.
				If this was intentional, convert the expression to \`obj\` first.`;
			*/
			throw new TypeError03(claimed_type, computed_type, this);
		}
		return claimed_type;
	}

	protected override fold_do(): OBJ.Object | null {
		return this.operand.fold();
	}
}<|MERGE_RESOLUTION|>--- conflicted
+++ resolved
@@ -9,13 +9,8 @@
 import {
 	CPConfig,
 	CONFIG_DEFAULT,
-<<<<<<< HEAD
-	SyntaxNodeFamily,
-} from './package.js';
-=======
 } from '../../core/index.js';
-import type {SyntaxNodeType} from '../utils-private.js';
->>>>>>> a479c7b6
+import type {SyntaxNodeFamily} from '../utils-private.js';
 import type {ASTNodeType} from './ASTNodeType.js';
 import {ASTNodeExpression} from './ASTNodeExpression.js';
 
