import * as assert from 'assert';
import {
	TYPE,
	OBJ,
	INST,
	Builder,
	TypeError03,
	CPConfig,
	CONFIG_DEFAULT,
	SyntaxNodeFamily,
} from './package.js';
import type {ASTNodeType} from './ASTNodeType.js';
import {ASTNodeExpression} from './ASTNodeExpression.js';




export class ASTNodeClaim extends ASTNodeExpression {
	public static override fromSource(src: string, config: CPConfig = CONFIG_DEFAULT): ASTNodeClaim {
		const expression: ASTNodeExpression = ASTNodeExpression.fromSource(src, config);
		assert.ok(expression instanceof ASTNodeClaim);
		return expression;
	}

	private typed_?: TYPE.Type;
<<<<<<< HEAD
	constructor(
		start_node: SyntaxNodeFamily<'expression_claim', ['variable']>,
		readonly claimed_type: ASTNodeType,
		readonly operand: ASTNodeExpression,
=======
	public constructor(
		start_node: SyntaxNodeType<'expression_claim'>,
		private readonly claimed_type: ASTNodeType,
		private readonly operand: ASTNodeExpression,
>>>>>>> 6d8da1ff
	) {
		super(start_node, {}, [claimed_type, operand]);
	}

	public override shouldFloat(): boolean {
		return this.type().isSubtypeOf(TYPE.FLOAT);
	}

	protected override build_do(builder: Builder, to_float: boolean = false): INST.InstructionExpression {
		const tofloat: boolean = to_float || this.shouldFloat();
		return this.operand.build(builder, tofloat);
	}

	public override type(): TYPE.Type { // WARNING: overriding a final method!
		// TODO: use JS decorators for memoizing this method
		if (!this.typed_) {
			this.typed_ = this.type_do();
		}
		return this.typed_;
	}

	protected override type_do(): TYPE.Type {
		const claimed_type:  TYPE.Type = this.claimed_type.eval();
		const computed_type: TYPE.Type = this.operand.type();
		const is_intersection_empty: boolean = claimed_type.intersect(computed_type).equals(TYPE.NEVER);
		const treatIntAsSubtypeOfFloat: boolean = this.validator.config.compilerOptions.intCoercion && (
			   computed_type.isSubtypeOf(TYPE.INT) && TYPE.FLOAT.isSubtypeOf(claimed_type)
			|| claimed_type .isSubtypeOf(TYPE.INT) && TYPE.FLOAT.isSubtypeOf(computed_type)
			|| TYPE.INT.isSubtypeOf(computed_type) && claimed_type .isSubtypeOf(TYPE.FLOAT)
			|| TYPE.INT.isSubtypeOf(claimed_type)  && computed_type.isSubtypeOf(TYPE.FLOAT)
		);
		if (is_intersection_empty && !treatIntAsSubtypeOfFloat) {
			/*
				`Conversion of type \`${ computed_type }\` to type \`${ claimed_type }\` may be a mistake
				because neither type sufficiently overlaps with the other. If this was intentional,
				convert the expression to \`obj\` first.`;
			*/
			throw new TypeError03(claimed_type, computed_type, this);
		}
		return claimed_type;
	}

	protected override fold_do(): OBJ.Object | null {
		return this.operand.fold();
	}
}<|MERGE_RESOLUTION|>--- conflicted
+++ resolved
@@ -23,17 +23,10 @@
 	}
 
 	private typed_?: TYPE.Type;
-<<<<<<< HEAD
-	constructor(
+	public constructor(
 		start_node: SyntaxNodeFamily<'expression_claim', ['variable']>,
-		readonly claimed_type: ASTNodeType,
-		readonly operand: ASTNodeExpression,
-=======
-	public constructor(
-		start_node: SyntaxNodeType<'expression_claim'>,
 		private readonly claimed_type: ASTNodeType,
 		private readonly operand: ASTNodeExpression,
->>>>>>> 6d8da1ff
 	) {
 		super(start_node, {}, [claimed_type, operand]);
 	}
