--- conflicted
+++ resolved
@@ -35,16 +35,10 @@
 		return this.type().isSubtypeOf(TYPE.FLOAT);
 	}
 
-<<<<<<< HEAD
 	@memoizeMethod
 	@ASTNodeExpression.buildDeco
-	public override build(builder: Builder, to_float: boolean = false): INST.InstructionExpression {
-		const tofloat: boolean = to_float || this.shouldFloat();
-		return this.operand.build(builder, tofloat);
-=======
-	protected override build_do(builder: Builder): INST.InstructionExpression {
+	public override build(builder: Builder): INST.InstructionExpression {
 		return this.operand.build(builder);
->>>>>>> b42178c7
 	}
 
 	@memoizeMethod
