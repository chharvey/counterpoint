import * as xjs from 'extrajs';
import binaryen from 'binaryen';
import type {SyntaxNode} from 'tree-sitter';
import {
	type Builder,
	ParseError01,
} from '../../index.js';
import {
	type CPConfig,
	CONFIG_DEFAULT,
} from '../../core/index.js';
import {
	TS_PARSER,
	type Serializable,
	to_serializable,
} from '../../parser/index.js';
import {
	DECORATOR,
	Validator,
} from '../index.js';
import type {SyntaxNodeType} from '../utils-private.js';
import type {Buildable} from './Buildable.js';
import {ASTNodeCP} from './ASTNodeCP.js';
import type {ASTNodeBlock} from './ASTNodeBlock.js';



function report_syntax_errors(node: SyntaxNode): void {
	xjs.Array.forEachAggregated<SyntaxNode>(node.children, (n) => {
		if (n.type === 'ERROR') {
			throw new ParseError01(to_serializable(n));
		} else if (n.type === 'MISSING' || n.text === '') {
			const serializable: Serializable = to_serializable(n);
			const err = new ParseError01(to_serializable(n));
			// @ts-expect-error --- TODO: write class for `ParseError02`
			err.message = (n.type === 'MISSING')
				? err.message.replace(/Unexpected/, 'Expected')
				: `Expected token: \`${ n.type }\` at line ${ serializable.line_index + 1 } col ${ serializable.col_index + 1 }.`;
			throw err;
		} else if (n.childCount > 0) {
			report_syntax_errors(n);
		}
	});
}



export class ASTNodeGoal extends ASTNodeCP implements Buildable {
	/**
	 * Construct a new ASTNodeGoal from a source text and optionally a configuration.
	 * The source text must parse successfully.
	 * @param src    the source text
	 * @param config the configuration
	 * @returns      a new ASTNodeGoal representing the given source
	 */
	public static fromSource(src: string, config: CPConfig = CONFIG_DEFAULT): ASTNodeGoal {
		const root_node = TS_PARSER.parse(src).rootNode as SyntaxNodeType<'source_file'>;
		report_syntax_errors(root_node);
		return DECORATOR.decorateTS(root_node, config);
	}

	private readonly _validator: Validator;
	public constructor(
		start_node: SyntaxNodeType<'source_file'>,
		public readonly block: ASTNodeBlock | null,
		config: CPConfig,
	) {
		super(start_node, {}, (block) ? [block] : []);
		this._validator = new Validator(config);
	}

	public override get validator(): Validator {
		return this._validator;
	}

	/** @implements Buildable */
<<<<<<< HEAD
	public build(builder: Builder): INST.InstructionNone | INST.InstructionModule {
		return this.block?.build(builder) || new INST.InstructionNone();
=======
	public build(builder: Builder): binaryen.ExpressionRef | binaryen.Module {
		if (!this.children.length) {
			return builder.module.nop();
		} else {
			const statements: binaryen.ExpressionRef[] = this.children.map((stmt) => stmt.build(builder)); // must build before calling `.getLocals()`
			const fn_name:    string                   = 'fn0';
			builder.module.addFunction(
				fn_name,
				binaryen.none,
				binaryen.none,
				builder.getLocals().map((var_) => var_.type),
				builder.module.block(null, [...statements]),
			);
			builder.module.addFunctionExport(fn_name, fn_name);
			return builder.module;
		}
>>>>>>> 19f8153a
	}
}<|MERGE_RESOLUTION|>--- conflicted
+++ resolved
@@ -1,5 +1,5 @@
 import * as xjs from 'extrajs';
-import binaryen from 'binaryen';
+import type binaryen from 'binaryen';
 import type {SyntaxNode} from 'tree-sitter';
 import {
 	type Builder,
@@ -74,26 +74,7 @@
 	}
 
 	/** @implements Buildable */
-<<<<<<< HEAD
-	public build(builder: Builder): INST.InstructionNone | INST.InstructionModule {
-		return this.block?.build(builder) || new INST.InstructionNone();
-=======
 	public build(builder: Builder): binaryen.ExpressionRef | binaryen.Module {
-		if (!this.children.length) {
-			return builder.module.nop();
-		} else {
-			const statements: binaryen.ExpressionRef[] = this.children.map((stmt) => stmt.build(builder)); // must build before calling `.getLocals()`
-			const fn_name:    string                   = 'fn0';
-			builder.module.addFunction(
-				fn_name,
-				binaryen.none,
-				binaryen.none,
-				builder.getLocals().map((var_) => var_.type),
-				builder.module.block(null, [...statements]),
-			);
-			builder.module.addFunctionExport(fn_name, fn_name);
-			return builder.module;
-		}
->>>>>>> 19f8153a
+		return this.block?.build(builder) || builder.module.nop();
 	}
 }