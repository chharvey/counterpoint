--- conflicted
+++ resolved
@@ -82,13 +82,8 @@
 			const fn_name:    string                   = 'fn0';
 			builder.module.addFunction(
 				fn_name,
-<<<<<<< HEAD
-				binaryen.createType([]),
-				binaryen.createType([]),
-=======
 				binaryen.none,
 				binaryen.none,
->>>>>>> d01f6177
 				builder.getLocals().map((var_) => var_.type),
 				builder.module.block(null, [...statements]),
 			);
