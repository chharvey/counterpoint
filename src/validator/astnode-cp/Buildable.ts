<<<<<<< HEAD
import type binaryen from 'binaryen';
import type {Builder} from './package.js';
=======
import type {
	INST,
	Builder,
} from '../../index.js';
>>>>>>> 340d95d0
import type {ASTNodeCP} from './ASTNodeCP.js';



/**
 * Known implementers:
 * - ASTNodeExpression
 * - ASTNodeStatement
 * - ASTNodeGoal
 */
export interface Buildable extends ASTNodeCP {
	/**
	 * Give directions to the runtime code builder.
	 * @param builder the builder to direct
	 * @return the directions to print
	 */
<<<<<<< HEAD
	build(builder: Builder): binaryen.ExpressionRef | binaryen.Module;
=======
	build(builder: Builder): INST.Instruction;
>>>>>>> 340d95d0
}<|MERGE_RESOLUTION|>--- conflicted
+++ resolved
@@ -1,12 +1,5 @@
-<<<<<<< HEAD
 import type binaryen from 'binaryen';
-import type {Builder} from './package.js';
-=======
-import type {
-	INST,
-	Builder,
-} from '../../index.js';
->>>>>>> 340d95d0
+import type {Builder} from '../../index.js';
 import type {ASTNodeCP} from './ASTNodeCP.js';
 
 
@@ -23,9 +16,5 @@
 	 * @param builder the builder to direct
 	 * @return the directions to print
 	 */
-<<<<<<< HEAD
 	build(builder: Builder): binaryen.ExpressionRef | binaryen.Module;
-=======
-	build(builder: Builder): INST.Instruction;
->>>>>>> 340d95d0
 }