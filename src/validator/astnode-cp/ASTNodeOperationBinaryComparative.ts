--- conflicted
+++ resolved
@@ -42,13 +42,9 @@
 		}
 	}
 
-<<<<<<< HEAD
 	@memoizeMethod
 	@ASTNodeExpression.buildDeco
-	public override build(builder: Builder): INST.InstructionExpression {
-		return new INST.InstructionBinopComparative(this.operator, ...this.buildOps(builder));
-=======
-	protected override build_do(builder: Builder): binaryen.ExpressionRef {
+	public override build(builder: Builder): binaryen.ExpressionRef {
 		const {
 			exprs: [arg0,  arg1],
 			types: [type0, type1],
@@ -62,7 +58,6 @@
 		return ((![type0, type1].includes(binaryen.f64))
 			? builder.module.i32[`${ opname }_s`]
 			: builder.module.f64[opname])(arg0,  arg1);
->>>>>>> 6edffd2f
 	}
 
 	protected override type_do(t0: TYPE.Type, t1: TYPE.Type, int_coercion: boolean): TYPE.Type {
