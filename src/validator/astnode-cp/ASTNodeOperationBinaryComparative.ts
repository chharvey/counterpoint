--- conflicted
+++ resolved
@@ -46,33 +46,19 @@
 		}
 	}
 
-<<<<<<< HEAD
 	@memoizeMethod
 	@ASTNodeExpression.buildDeco
 	public override build(builder: Builder): binaryen.ExpressionRef {
-		const {
-			exprs: [arg0,  arg1],
-			types: [type0, type1],
-		} = ASTNodeOperation.coerceOperands(builder, this.operand0, this.operand1);
-=======
-	protected override build_do(builder: Builder): binaryen.ExpressionRef {
 		const args: readonly [binaryen.ExpressionRef, binaryen.ExpressionRef] = ASTNodeOperation.coerceOperands(builder, this.operand0, this.operand1);
->>>>>>> d01f6177
 		const opname = new Map<Operator, 'lt' | 'gt' | 'le' | 'ge'>([
 			[Operator.LT, 'lt'],
 			[Operator.GT, 'gt'],
 			[Operator.LE, 'le'],
 			[Operator.GE, 'ge'],
 		]).get(this.operator)!;
-<<<<<<< HEAD
-		return ((![type0, type1].includes(binaryen.f64))
-			? builder.module.i32[`${ opname }_s`]
-			: builder.module.f64[opname])(arg0,  arg1);
-=======
 		return ((!args.map((arg) => binaryen.getExpressionType(arg)).includes(binaryen.f64))
 			? builder.module.i32[`${ opname }_s`]
 			: builder.module.f64[opname])(...args);
->>>>>>> d01f6177
 	}
 
 	protected override type_do(t0: TYPE.Type, t1: TYPE.Type, int_coercion: boolean): TYPE.Type {
