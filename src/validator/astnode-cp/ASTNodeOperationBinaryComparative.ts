import * as assert from 'assert';
import {
	TYPE,
	OBJ,
	INST,
	Builder,
	TypeError01,
	memoizeMethod,
	CPConfig,
	CONFIG_DEFAULT,
	SyntaxNodeSupertype,
	Operator,
	ValidOperatorComparative,
} from './package.js';
import {
	bothNumeric,
	bothFloats,
	neitherFloats,
} from './utils-private.js';
import {ASTNodeExpression} from './ASTNodeExpression.js';
import {ASTNodeOperationBinary} from './ASTNodeOperationBinary.js';



export class ASTNodeOperationBinaryComparative extends ASTNodeOperationBinary {
	public static override fromSource(src: string, config: CPConfig = CONFIG_DEFAULT): ASTNodeOperationBinaryComparative {
		const expression: ASTNodeExpression = ASTNodeExpression.fromSource(src, config);
		assert.ok(expression instanceof ASTNodeOperationBinaryComparative);
		return expression;
	}

	public constructor(
		start_node: SyntaxNodeSupertype<'expression'>,
		protected override readonly operator: ValidOperatorComparative,
		operand0: ASTNodeExpression,
		operand1: ASTNodeExpression,
	) {
		super(start_node, operator, operand0, operand1);
		if ([Operator.IS, Operator.ISNT].includes(this.operator)) {
			throw new TypeError(`Operator ${ this.operator } not yet supported.`);
		}
	}
<<<<<<< HEAD
	@memoizeMethod
	@ASTNodeExpression.buildDeco
	override build(builder: Builder, to_float: boolean = false): INST.InstructionConst | INST.InstructionBinopComparative {
=======

	protected override build_do(builder: Builder, to_float: boolean = false): INST.InstructionBinopComparative {
>>>>>>> 6d8da1ff
		const tofloat: boolean = to_float || this.shouldFloat();
		return new INST.InstructionBinopComparative(
			this.operator,
			this.operand0.build(builder, tofloat),
			this.operand1.build(builder, tofloat),
		);
	}
<<<<<<< HEAD
	protected override type_do(t0: TYPE.Type, t1: TYPE.Type, int_coercion: boolean): TYPE.Type {
=======

	protected override type_do_do(t0: TYPE.Type, t1: TYPE.Type, int_coercion: boolean): TYPE.Type {
>>>>>>> 6d8da1ff
		if (bothNumeric(t0, t1) && (int_coercion || (
			bothFloats(t0, t1) || neitherFloats(t0, t1)
		))) {
			return TYPE.BOOL;
		}
		throw new TypeError01(this);
	}
<<<<<<< HEAD
	@memoizeMethod
	override fold(): OBJ.Object | null {
=======

	protected override fold_do(): OBJ.Object | null {
>>>>>>> 6d8da1ff
		const v0: OBJ.Object | null = this.operand0.fold();
		if (!v0) {
			return v0;
		}
		const v1: OBJ.Object | null = this.operand1.fold();
		if (!v1) {
			return v1;
		}
		return (v0 instanceof OBJ.Integer && v1 instanceof OBJ.Integer)
			? this.foldComparative(v0, v1)
			: this.foldComparative(
				(v0 as OBJ.Number).toFloat(),
				(v1 as OBJ.Number).toFloat(),
			);
	}

	private foldComparative<T extends OBJ.Number<T>>(v0: T, v1: T): OBJ.Boolean {
		return OBJ.Boolean.fromBoolean(new Map<Operator, (x: T, y: T) => boolean>([
			[Operator.LT, (x, y) => x.lt(y)],
			[Operator.GT, (x, y) => y.lt(x)],
			[Operator.LE, (x, y) => x.equal(y) || x.lt(y)],
			[Operator.GE, (x, y) => x.equal(y) || y.lt(x)],
			// [Operator.NLT, (x, y) => !x.lt(y)],
			// [Operator.NGT, (x, y) => !y.lt(x)],
		]).get(this.operator)!(v0, v1));
	}
}<|MERGE_RESOLUTION|>--- conflicted
+++ resolved
@@ -40,14 +40,10 @@
 			throw new TypeError(`Operator ${ this.operator } not yet supported.`);
 		}
 	}
-<<<<<<< HEAD
+
 	@memoizeMethod
 	@ASTNodeExpression.buildDeco
-	override build(builder: Builder, to_float: boolean = false): INST.InstructionConst | INST.InstructionBinopComparative {
-=======
-
-	protected override build_do(builder: Builder, to_float: boolean = false): INST.InstructionBinopComparative {
->>>>>>> 6d8da1ff
+	public override build(builder: Builder, to_float: boolean = false): INST.InstructionConst | INST.InstructionBinopComparative {
 		const tofloat: boolean = to_float || this.shouldFloat();
 		return new INST.InstructionBinopComparative(
 			this.operator,
@@ -55,12 +51,8 @@
 			this.operand1.build(builder, tofloat),
 		);
 	}
-<<<<<<< HEAD
+
 	protected override type_do(t0: TYPE.Type, t1: TYPE.Type, int_coercion: boolean): TYPE.Type {
-=======
-
-	protected override type_do_do(t0: TYPE.Type, t1: TYPE.Type, int_coercion: boolean): TYPE.Type {
->>>>>>> 6d8da1ff
 		if (bothNumeric(t0, t1) && (int_coercion || (
 			bothFloats(t0, t1) || neitherFloats(t0, t1)
 		))) {
@@ -68,13 +60,9 @@
 		}
 		throw new TypeError01(this);
 	}
-<<<<<<< HEAD
+
 	@memoizeMethod
-	override fold(): OBJ.Object | null {
-=======
-
-	protected override fold_do(): OBJ.Object | null {
->>>>>>> 6d8da1ff
+	public override fold(): OBJ.Object | null {
 		const v0: OBJ.Object | null = this.operand0.fold();
 		if (!v0) {
 			return v0;
