import * as assert from 'assert';
import {
	TYPE,
	OBJ,
	INST,
	Builder,
	ReferenceError01,
	ReferenceError03,
	CPConfig,
	CONFIG_DEFAULT,
	SymbolKind,
	SymbolStructure,
	SymbolStructureVar,
	SymbolStructureType,
	SyntaxNodeType,
} from './package.js';
import {ASTNodeExpression} from './ASTNodeExpression.js';



export class ASTNodeVariable extends ASTNodeExpression {
	public static override fromSource(src: string, config: CPConfig = CONFIG_DEFAULT): ASTNodeVariable {
		const expression: ASTNodeExpression = ASTNodeExpression.fromSource(src, config);
		assert.ok(expression instanceof ASTNodeVariable);
		return expression;
	}


	private _id: bigint | null = null; // TODO use memoize decorator

	public constructor(start_node: SyntaxNodeType<'identifier'>) {
		super(start_node);
	}

	public get id(): bigint {
		return this._id ??= this.validator.cookTokenIdentifier(this.start_node.text);
	}

<<<<<<< HEAD
	public override shouldFloat(): boolean {
		return this.type().isSubtypeOf(TYPE.Type.FLOAT);
=======
	override shouldFloat(): boolean {
		return this.type().isSubtypeOf(TYPE.FLOAT);
>>>>>>> 36e310ae
	}

	public override varCheck(): void {
		if (!this.validator.hasSymbol(this.id)) {
			throw new ReferenceError01(this);
		}
		if (this.validator.getSymbolInfo(this.id)! instanceof SymbolStructureType) {
			throw new ReferenceError03(this, SymbolKind.TYPE, SymbolKind.VALUE);
			// TODO: When Type objects are allowed as runtime values, this should be removed and checked by the type checker (`this#typeCheck`).
		}
	}

	protected override build_do(_builder: Builder, to_float: boolean = false): INST.InstructionGlobalGet {
		return new INST.InstructionGlobalGet(this.id, to_float || this.shouldFloat());
	}

	protected override type_do(): TYPE.Type {
		if (this.validator.hasSymbol(this.id)) {
			const symbol: SymbolStructure = this.validator.getSymbolInfo(this.id)!;
			if (symbol instanceof SymbolStructureVar) {
				return symbol.type;
<<<<<<< HEAD
			}
		}
		return TYPE.Type.NEVER;
=======
			};
		};
		return TYPE.NEVER;
>>>>>>> 36e310ae
	}

	protected override fold_do(): OBJ.Object | null {
		if (this.validator.hasSymbol(this.id)) {
			const symbol: SymbolStructure = this.validator.getSymbolInfo(this.id)!;
			if (symbol instanceof SymbolStructureVar && !symbol.unfixed) {
				return symbol.value;
			}
		}
		return null;
	}
}<|MERGE_RESOLUTION|>--- conflicted
+++ resolved
@@ -36,13 +36,8 @@
 		return this._id ??= this.validator.cookTokenIdentifier(this.start_node.text);
 	}
 
-<<<<<<< HEAD
 	public override shouldFloat(): boolean {
-		return this.type().isSubtypeOf(TYPE.Type.FLOAT);
-=======
-	override shouldFloat(): boolean {
 		return this.type().isSubtypeOf(TYPE.FLOAT);
->>>>>>> 36e310ae
 	}
 
 	public override varCheck(): void {
@@ -64,15 +59,9 @@
 			const symbol: SymbolStructure = this.validator.getSymbolInfo(this.id)!;
 			if (symbol instanceof SymbolStructureVar) {
 				return symbol.type;
-<<<<<<< HEAD
 			}
 		}
-		return TYPE.Type.NEVER;
-=======
-			};
-		};
 		return TYPE.NEVER;
->>>>>>> 36e310ae
 	}
 
 	protected override fold_do(): OBJ.Object | null {
