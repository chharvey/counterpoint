--- conflicted
+++ resolved
@@ -6,12 +6,9 @@
 	Builder,
 	ReferenceError01,
 	ReferenceError03,
-<<<<<<< HEAD
 	memoizeMethod,
 	memoizeGetter,
-=======
 	throw_expression,
->>>>>>> b42178c7
 	CPConfig,
 	CONFIG_DEFAULT,
 	SymbolKind,
@@ -55,18 +52,13 @@
 		}
 	}
 
-<<<<<<< HEAD
 	@memoizeMethod
 	@ASTNodeExpression.buildDeco
-	public override build(_builder: Builder, to_float: boolean = false): INST.InstructionExpression {
-		return new INST.InstructionGlobalGet(this.id, to_float || this.shouldFloat());
-=======
-	protected override build_do(builder: Builder): INST.InstructionLocalGet {
+	public override build(builder: Builder): INST.InstructionLocalGet {
 		const local = builder.getLocalInfo(this.id);
 		return (local)
 			? new INST.InstructionLocalGet(local.index, local.type)
 			: throw_expression(new ReferenceError(`Variable with id ${ this.id } not found.`));
->>>>>>> b42178c7
 	}
 
 	@memoizeMethod
