--- conflicted
+++ resolved
@@ -2,24 +2,17 @@
 import type binaryen from 'binaryen';
 import {
 	OBJ,
-<<<<<<< HEAD
-=======
 	TYPE,
-	INST,
->>>>>>> 340d95d0
 	Builder,
 	ReferenceError01,
 	ReferenceError03,
 } from '../../index.js';
 import {
+	throw_expression,
 	memoizeMethod,
 	memoizeGetter,
-<<<<<<< HEAD
-	throw_expression,
-=======
 } from '../../lib/index.js';
 import {
->>>>>>> 340d95d0
 	CPConfig,
 	CONFIG_DEFAULT,
 } from '../../core/index.js';
