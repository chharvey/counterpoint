import * as assert from 'assert';
import {
	OBJ,
	TYPE,
	INST,
	Builder,
	ReferenceError01,
	ReferenceError03,
<<<<<<< HEAD
	memoizeMethod,
	memoizeGetter,
=======
} from '../../index.js';
import {
>>>>>>> ae815ecc
	CPConfig,
	CONFIG_DEFAULT,
} from '../../core/index.js';
import {
	SymbolKind,
	SymbolStructure,
	SymbolStructureVar,
	SymbolStructureType,
} from '../index.js';
import type {SyntaxNodeType} from '../utils-private.js';
import {ASTNodeExpression} from './ASTNodeExpression.js';



export class ASTNodeVariable extends ASTNodeExpression {
	public static override fromSource(src: string, config: CPConfig = CONFIG_DEFAULT): ASTNodeVariable {
		const expression: ASTNodeExpression = ASTNodeExpression.fromSource(src, config);
		assert.ok(expression instanceof ASTNodeVariable);
		return expression;
	}


	public constructor(start_node: SyntaxNodeType<'identifier'>) {
		super(start_node);
	}

	@memoizeGetter
	public get id(): bigint {
		return this.validator.cookTokenIdentifier(this.start_node.text);
	}

	public override shouldFloat(): boolean {
		return this.type().isSubtypeOf(TYPE.FLOAT);
	}

	public override varCheck(): void {
		if (!this.validator.hasSymbol(this.id)) {
			throw new ReferenceError01(this);
		}
		if (this.validator.getSymbolInfo(this.id)! instanceof SymbolStructureType) {
			throw new ReferenceError03(this, SymbolKind.TYPE, SymbolKind.VALUE);
			// TODO: When Type objects are allowed as runtime values, this should be removed and checked by the type checker (`this#typeCheck`).
		}
	}

	@memoizeMethod
	@ASTNodeExpression.buildDeco
	public override build(_builder: Builder, to_float: boolean = false): INST.InstructionExpression {
		return new INST.InstructionGlobalGet(this.id, to_float || this.shouldFloat());
	}

	@memoizeMethod
	@ASTNodeExpression.typeDeco
	public override type(): TYPE.Type {
		if (this.validator.hasSymbol(this.id)) {
			const symbol: SymbolStructure = this.validator.getSymbolInfo(this.id)!;
			if (symbol instanceof SymbolStructureVar) {
				return symbol.type;
			}
		}
		return TYPE.NEVER;
	}

	@memoizeMethod
	public override fold(): OBJ.Object | null {
		if (this.validator.hasSymbol(this.id)) {
			const symbol: SymbolStructure = this.validator.getSymbolInfo(this.id)!;
			if (symbol instanceof SymbolStructureVar && !symbol.unfixed) {
				return symbol.value;
			}
		}
		return null;
	}
}<|MERGE_RESOLUTION|>--- conflicted
+++ resolved
@@ -6,13 +6,12 @@
 	Builder,
 	ReferenceError01,
 	ReferenceError03,
-<<<<<<< HEAD
+} from '../../index.js';
+import {
 	memoizeMethod,
 	memoizeGetter,
-=======
-} from '../../index.js';
+} from '../../lib/index.js';
 import {
->>>>>>> ae815ecc
 	CPConfig,
 	CONFIG_DEFAULT,
 } from '../../core/index.js';
