import * as assert from 'assert';
import type binaryen from 'binaryen';
import {
	TYPE,
	OBJ,
	Builder,
	ReferenceError01,
	ReferenceError03,
	memoizeMethod,
	memoizeGetter,
	throw_expression,
	CPConfig,
	CONFIG_DEFAULT,
	SymbolKind,
	SymbolStructure,
	SymbolStructureVar,
	SymbolStructureType,
	SyntaxNodeType,
} from './package.js';
import {ASTNodeExpression} from './ASTNodeExpression.js';



export class ASTNodeVariable extends ASTNodeExpression {
	public static override fromSource(src: string, config: CPConfig = CONFIG_DEFAULT): ASTNodeVariable {
		const expression: ASTNodeExpression = ASTNodeExpression.fromSource(src, config);
		assert.ok(expression instanceof ASTNodeVariable);
		return expression;
	}


	public constructor(start_node: SyntaxNodeType<'identifier'>) {
		super(start_node);
	}

	@memoizeGetter
	public get id(): bigint {
		return this.validator.cookTokenIdentifier(this.start_node.text);
	}

	public override varCheck(): void {
		if (!this.validator.hasSymbol(this.id)) {
			throw new ReferenceError01(this);
		}
		if (this.validator.getSymbolInfo(this.id)! instanceof SymbolStructureType) {
			throw new ReferenceError03(this, SymbolKind.TYPE, SymbolKind.VALUE);
			// TODO: When Type objects are allowed as runtime values, this should be removed and checked by the type checker (`this#typeCheck`).
		}
	}

<<<<<<< HEAD
	@memoizeMethod
	@ASTNodeExpression.buildDeco
	public override build(builder: Builder): INST.InstructionExpression {
=======
	protected override build_do(builder: Builder): binaryen.ExpressionRef {
>>>>>>> 6edffd2f
		const local = builder.getLocalInfo(this.id);
		return (local)
			? builder.module.local.get(local.index, local.type)
			: throw_expression(new ReferenceError(`Variable with id ${ this.id } not found.`));
	}

	@memoizeMethod
	@ASTNodeExpression.typeDeco
	public override type(): TYPE.Type {
		if (this.validator.hasSymbol(this.id)) {
			const symbol: SymbolStructure = this.validator.getSymbolInfo(this.id)!;
			if (symbol instanceof SymbolStructureVar) {
				return symbol.type;
			}
		}
		return TYPE.NEVER;
	}

	@memoizeMethod
	public override fold(): OBJ.Object | null {
		if (this.validator.hasSymbol(this.id)) {
			const symbol: SymbolStructure = this.validator.getSymbolInfo(this.id)!;
			if (symbol instanceof SymbolStructureVar && !symbol.unfixed) {
				return symbol.value;
			}
		}
		return null;
	}
}<|MERGE_RESOLUTION|>--- conflicted
+++ resolved
@@ -48,13 +48,9 @@
 		}
 	}
 
-<<<<<<< HEAD
 	@memoizeMethod
 	@ASTNodeExpression.buildDeco
-	public override build(builder: Builder): INST.InstructionExpression {
-=======
-	protected override build_do(builder: Builder): binaryen.ExpressionRef {
->>>>>>> 6edffd2f
+	public override build(builder: Builder): binaryen.ExpressionRef {
 		const local = builder.getLocalInfo(this.id);
 		return (local)
 			? builder.module.local.get(local.index, local.type)
