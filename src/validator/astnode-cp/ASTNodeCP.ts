--- conflicted
+++ resolved
@@ -50,25 +50,7 @@
 		attributes: Record<string, unknown> = {},
 		public override readonly children: readonly ASTNodeCP[] = [],
 	) {
-<<<<<<< HEAD
-		// @ts-expect-error --- Property `input` does actually exist on type `Tree`
-		const tree_text:    string = start_node.tree.input;
-		const source:       string = start_node.text;
-		const source_index: number = start_node.startIndex;
-		const prev_chars:   readonly string[] = [...tree_text.slice(0, source_index)];
-		super({
-			source,
-			source_index,
-			line_index: prev_chars.filter((c) => c === '\n').length,
-			col_index:  source_index - (prev_chars.lastIndexOf('\n') + 1),
-			tagname:    Object.values(Punctuator).find((punct) => punct === start_node.type) ? 'PUNCTUATOR' : start_node.type,
-			serialize() {
-				return serialize(this, this.source);
-			},
-		}, attributes, children);
-=======
 		super(to_serializable(start_node), attributes, children);
->>>>>>> 54300bf2
 	}
 
 	public get validator(): Validator {
