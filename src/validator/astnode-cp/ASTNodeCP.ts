import * as xjs from 'extrajs';
import type {SyntaxNode} from 'tree-sitter';
import {
	TYPE,
	TypeErrorNotAssignable,
} from '../../index.js';
import {to_serializable} from '../../parser/index.js';
import type {Validator} from '../Validator.js';
import {ASTNode} from '../ASTNode.js';
import {
	type ASTNodeExpression,
	ASTNodeCollectionLiteralMutable,
} from './index.js';



/**
 * Known subclasses:
 * - ASTNodeKey
 * - ASTNodeIndexType
 * - ASTNodeItemType
 * - ASTNodePropertyType
 * - ASTNodeIndex
 * - ASTNodeProperty
 * - ASTNodeCase
 * - ASTNodeType
 * - ASTNodeExpression
 * - ASTNodeStatement
<<<<<<< HEAD
 * - ASTNodeBlock
=======
>>>>>>> 2b496436
 * - ASTNodeGoal
 */
export abstract class ASTNodeCP extends ASTNode {
	/**
	 * Type-check an assignment.
	 * @final
	 * @param assigned_type the type of the expression assigned
	 * @param assignee_type the type of the assignee (the variable, bound property, or parameter being (re)assigned)
	 * @param node          the node where the assignment took place
	 * @throws {TypeErrorNotAssignable} if the assigned expression is not assignable to the assignee
	 */
	public static typeCheckAssignment(
		assigned_type: TYPE.Type,
		assignee_type: TYPE.Type,
		node:          ASTNodeCP,
	): void {
		if (
			   !assigned_type.isSubtypeOf(assignee_type)
			&& !(
				   // is int treated as a subtype of float?
				   node.validator.config.compilerOptions.intCoercion
				&& assigned_type.isSubtypeOf(TYPE.INT)
				&& TYPE.FLOAT.isSubtypeOf(assignee_type)
			)
		) {
			throw new TypeErrorNotAssignable(assigned_type, assignee_type, node);
		}
	}

	/**
	 * Type-check an expression to an assignee type.
	 * Attempts to call {@link ASTNodeCP.typeCheckAssignment} first,
	 * but if catching an error, attempts to assign entry-by-entry
	 * if the assigned expression is a variable collection literal.
	 *
	 * We want to be able to assign mutable collection literals to wider mutable types
	 * so that we can mutate them with different values:
	 * ```
	 * let my_ints: mutable int{} = {42}; % <-- assignment should not fail
	 * set my_ints[43] = true;
	 * ```
	 *
	 * Normally, mutable Set types are invariant — that is, if `A` is a subtype of `B`,
	 * then `mutable Set.<A>` would be unassignable to `mutable Set.<B>`.
	 * However, when a Set *literal* such as `{a1, a2}` is assigned to a wider mutable type `mutable B{}`,
	 * it’s too conservative to infer too narrow a type `mutable A{}`,
	 * since we can predict it will be mutated later with elements of type `B`.
	 * Therefore we want to allow the assignment, bypassing invariance.
	 *
	 * @final
	 * @param  assigned      the expression assigned
	 * @param  assignee_type the type of the assignee (the variable, bound property, or parameter being (re)assigned)
	 * @param  node          the node where the assignment took place
	 * @throws {TypeErrorNotAssignable} if {@link ASTNodeCP.typeCheckAssignment} throws, and:
	 *                       if the assigned expression is not a collection literal,
	 *                       is not a reference object,
	 *                       or is not entry-wise assignable
	 */
	public static assignExpression(
		assigned:      ASTNodeExpression,
		assignee_type: TYPE.Type,
		node:          ASTNodeCP,
	): void {
		try {
			return ASTNodeCP.typeCheckAssignment(assigned.type(), assignee_type, node);
		} catch (err) {
			if (assigned instanceof ASTNodeCollectionLiteralMutable) {
				return assigned.assignTo(assignee_type, err as TypeErrorNotAssignable);
			} else {
				throw err;
			}
		}
	}


	/**
	 * Construct a new ASTNodeCP object.
	 *
	 * @param start_node - The initial node in the parse tree to which this ASTNode corresponds.
	 * @param children   - The set of child inputs that creates this ASTNode.
	 * @param attributes - Any other attributes to attach.
	 */
	public constructor(
		protected readonly start_node: SyntaxNode,
		attributes: Record<string, unknown> = {},
		public override readonly children: readonly ASTNodeCP[] = [],
	) {
		super(to_serializable(start_node), attributes, children);
	}

	public get validator(): Validator {
		return (this.parent as ASTNodeCP).validator;
	}

	/**
	 * Perform definite assignment phase of semantic analysis:
	 * - Check that all variables have been assigned before being used.
	 * - Check that no varaible is declared more than once.
	 * - Check that fixed variables are not reassigned.
	 */
	public varCheck(): void {
		return xjs.Array.forEachAggregated(this.children, (c) => c.varCheck());
	}

	/**
	 * Type-check the node as part of semantic analysis.
	 */
	public typeCheck(): void {
		return xjs.Array.forEachAggregated(this.children, (c) => c.typeCheck());
	}
}<|MERGE_RESOLUTION|>--- conflicted
+++ resolved
@@ -26,10 +26,7 @@
  * - ASTNodeType
  * - ASTNodeExpression
  * - ASTNodeStatement
-<<<<<<< HEAD
  * - ASTNodeBlock
-=======
->>>>>>> 2b496436
  * - ASTNodeGoal
  */
 export abstract class ASTNodeCP extends ASTNode {
