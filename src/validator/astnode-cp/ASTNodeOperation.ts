--- conflicted
+++ resolved
@@ -1,13 +1,8 @@
 import * as assert from 'assert';
-<<<<<<< HEAD
 import binaryen from 'binaryen';
-import {
-	Builder,
-	NonemptyArray,
-=======
+import type {Builder} from '../../index.js';
 import type {NonemptyArray} from '../../lib/index.js';
 import {
->>>>>>> 78a170f9
 	CPConfig,
 	CONFIG_DEFAULT,
 } from '../../core/index.js';
