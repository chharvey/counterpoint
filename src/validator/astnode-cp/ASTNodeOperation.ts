import * as assert from 'assert';
<<<<<<< HEAD
import binaryen from 'binaryen';
import {
	Builder,
	NonemptyArray,
=======
import type {NonemptyArray} from '../../lib/index.js';
import {
>>>>>>> 340d95d0
	CPConfig,
	CONFIG_DEFAULT,
} from '../../core/index.js';
import type {SyntaxNodeSupertype} from '../utils-private.js';
import type {Operator} from '../Operator.js';
import {ASTNodeExpression} from './ASTNodeExpression.js';



/**
 * Known subclasses:
 * - ASTNodeOperationUnary
 * - ASTNodeOperationBinary
 * - ASTNodeOperationTernary
 */
export abstract class ASTNodeOperation extends ASTNodeExpression {
	public static override fromSource(src: string, config: CPConfig = CONFIG_DEFAULT): ASTNodeOperation {
		const expression: ASTNodeExpression = ASTNodeExpression.fromSource(src, config);
		assert.ok(expression instanceof ASTNodeOperation);
		return expression;
	}

	/**
	 * Coerce either operand from an i32 into an f64 if necessary and possible.
	 * @param expr_a the first operand
	 * @param expr_b the second operand
	 * @return       the pair of operands, built and updated
	 * @throws       if the operands have different types even after the coercion
	 */
	protected static coerceOperands(builder: Builder, expr_a: ASTNodeExpression, expr_b: ASTNodeExpression, condition: () => boolean = () => true): {
		exprs: [binaryen.ExpressionRef, binaryen.ExpressionRef],
		types: [binaryen.Type,          binaryen.Type],
	} {
		let [type_a, type_b]: binaryen.Type[]          = [expr_a, expr_b].map((expr) => expr.type().binType());
		let [arg_a,  arg_b]:  binaryen.ExpressionRef[] = [expr_a, expr_b].map((expr) => expr.build(builder));
		if (condition() && [type_a, type_b].includes(binaryen.f64)) {
			if (type_a === binaryen.i32) {
				[arg_a, type_a] = [builder.module.f64.convert_u.i32(arg_a), binaryen.f64];
			}
			if (type_b === binaryen.i32) {
				[arg_b, type_b] = [builder.module.f64.convert_u.i32(arg_b), binaryen.f64];
			}
		}
		return {
			exprs: [arg_a,  arg_b],
			types: [type_a, type_b],
		};
	}


	public override readonly tagname: string = 'Operation'; // TODO remove after refactoring tests using `#serialize`
	public constructor(
		start_node: SyntaxNodeSupertype<'expression'>,
		operator: Operator,
		public override readonly children: Readonly<NonemptyArray<ASTNodeExpression>>,
	) {
		super(start_node, {operator}, children);
	}
}<|MERGE_RESOLUTION|>--- conflicted
+++ resolved
@@ -1,13 +1,8 @@
 import * as assert from 'assert';
-<<<<<<< HEAD
 import binaryen from 'binaryen';
-import {
-	Builder,
-	NonemptyArray,
-=======
+import type {Builder} from '../../index.js';
 import type {NonemptyArray} from '../../lib/index.js';
 import {
->>>>>>> 340d95d0
 	CPConfig,
 	CONFIG_DEFAULT,
 } from '../../core/index.js';
