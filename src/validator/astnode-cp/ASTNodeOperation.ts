<<<<<<< HEAD
import * as assert from 'assert';
import binaryen from 'binaryen';
import type {Builder} from '../../index.js';
=======
>>>>>>> 7a7138b3
import type {NonemptyArray} from '../../lib/index.js';
import {assert_instanceof} from '../../lib/index.js';
import {
	type CPConfig,
	CONFIG_DEFAULT,
} from '../../core/index.js';
import type {SyntaxNodeSupertype} from '../utils-private.js';
import type {Operator} from '../Operator.js';
import {ASTNodeExpression} from './ASTNodeExpression.js';



/**
 * Known subclasses:
 * - ASTNodeOperationUnary
 * - ASTNodeOperationBinary
 * - ASTNodeOperationTernary
 */
export abstract class ASTNodeOperation extends ASTNodeExpression {
	public static override fromSource(src: string, config: CPConfig = CONFIG_DEFAULT): ASTNodeOperation {
		const expression: ASTNodeExpression = ASTNodeExpression.fromSource(src, config);
		assert_instanceof(expression, ASTNodeOperation);
		return expression;
	}

	/**
	 * Assert that the given binaryen type is either `i32` or `f64`.
	 * @throws {TypeError} if not
	 */
	public static expectIntOrFloat(bintype: binaryen.Type): void {
		try {
			assert.strictEqual(bintype, binaryen.i32);
		} catch (err) {
			if (err instanceof assert.AssertionError) {
				try {
					assert.strictEqual(bintype, binaryen.f64);
				} catch (er) {
					if (er instanceof assert.AssertionError) {
						throw new TypeError(`Expected \`${ bintype }\` to be \`int\` or \`float\`.`);
					} else {
						throw er;
					}
				}
			} else {
				throw err;
			}
		}
	}

	/**
	 * Coerce either operand from an i32 into an f64 if necessary and possible.
	 * @param expr_a the first operand
	 * @param expr_b the second operand
	 * @param condition a condition that must be met in order for coercion to take place
	 * @return       the pair of operands, built and updated
	 * @throws       if the operands have different types even after the coercion
	 */
	protected static coerceOperands(builder: Builder, expr_a: ASTNodeExpression, expr_b: ASTNodeExpression, condition: () => boolean = () => true): [binaryen.ExpressionRef, binaryen.ExpressionRef] {
		let   [arg_a,  arg_b]:  binaryen.ExpressionRef[] = [expr_a, expr_b] .map((expr) => expr.build(builder));
		const [type_a, type_b]: binaryen.Type[]          = [arg_a,  arg_b]  .map((arg)  => binaryen.getExpressionType(arg));
		if (condition() && [type_a, type_b].includes(binaryen.f64)) {
			if (type_a === binaryen.i32) {
				arg_a = builder.module.f64.convert_u.i32(arg_a);
			}
			if (type_b === binaryen.i32) {
				arg_b = builder.module.f64.convert_u.i32(arg_b);
			}
		}
		return [arg_a, arg_b];
	}


	public override readonly tagname: string = 'Operation'; // TODO remove after refactoring tests using `#serialize`
	public constructor(
		start_node: SyntaxNodeSupertype<'expression'>,
		operator: Operator,
		public override readonly children: Readonly<NonemptyArray<ASTNodeExpression>>,
	) {
		super(start_node, {operator}, children);
	}
}<|MERGE_RESOLUTION|>--- conflicted
+++ resolved
@@ -1,11 +1,10 @@
-<<<<<<< HEAD
 import * as assert from 'assert';
 import binaryen from 'binaryen';
 import type {Builder} from '../../index.js';
-=======
->>>>>>> 7a7138b3
-import type {NonemptyArray} from '../../lib/index.js';
-import {assert_instanceof} from '../../lib/index.js';
+import {
+	type NonemptyArray,
+	assert_instanceof,
+} from '../../lib/index.js';
 import {
 	type CPConfig,
 	CONFIG_DEFAULT,
