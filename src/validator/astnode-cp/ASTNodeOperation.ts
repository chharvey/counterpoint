<<<<<<< HEAD
import * as assert from 'assert';
import binaryen from 'binaryen';
import type {Builder} from '../../index.js';
=======
>>>>>>> 128ea0a1
import type {NonemptyArray} from '../../lib/index.js';
import {assert_instanceof} from '../../lib/index.js';
import {
	type CPConfig,
	CONFIG_DEFAULT,
} from '../../core/index.js';
import type {SyntaxNodeSupertype} from '../utils-private.js';
import type {Operator} from '../Operator.js';
import {ASTNodeExpression} from './ASTNodeExpression.js';



/**
 * Known subclasses:
 * - ASTNodeOperationUnary
 * - ASTNodeOperationBinary
 * - ASTNodeOperationTernary
 */
export abstract class ASTNodeOperation extends ASTNodeExpression {
	public static override fromSource(src: string, config: CPConfig = CONFIG_DEFAULT): ASTNodeOperation {
		const expression: ASTNodeExpression = ASTNodeExpression.fromSource(src, config);
		assert_instanceof(expression, ASTNodeOperation);
		return expression;
	}

	/**
	 * Assert that the given binaryen type is either `i32` or `f64`.
	 * @throws {TypeError} if not
	 */
	public static expectIntOrFloat(bintype: binaryen.Type): void {
		try {
			assert.strictEqual(bintype, binaryen.i32);
		} catch (err) {
			if (err instanceof assert.AssertionError) {
				try {
					assert.strictEqual(bintype, binaryen.f64);
				} catch (er) {
					if (er instanceof assert.AssertionError) {
						throw new TypeError(`Expected \`${ bintype }\` to be \`int\` or \`float\`.`);
					} else {
						throw er;
					}
				}
			} else {
				throw err;
			}
		}
	}

	/**
	 * Coerce either operand from an i32 into an f64 if necessary and possible.
	 * @param expr_a the first operand
	 * @param expr_b the second operand
	 * @param condition a condition that must be met in order for coercion to take place
	 * @return       the pair of operands, built and updated
	 * @throws       if the operands have different types even after the coercion
	 */
	protected static coerceOperands(builder: Builder, expr_a: ASTNodeExpression, expr_b: ASTNodeExpression, condition: () => boolean = () => true): [binaryen.ExpressionRef, binaryen.ExpressionRef] {
		let   [arg_a,  arg_b]:  binaryen.ExpressionRef[] = [expr_a, expr_b] .map((expr) => expr.build(builder));
		const [type_a, type_b]: binaryen.Type[]          = [arg_a,  arg_b]  .map((arg)  => binaryen.getExpressionType(arg));
		if (condition() && [type_a, type_b].includes(binaryen.f64)) {
			if (type_a === binaryen.i32) {
				arg_a = builder.module.f64.convert_u.i32(arg_a);
			}
			if (type_b === binaryen.i32) {
				arg_b = builder.module.f64.convert_u.i32(arg_b);
			}
		}
		return [arg_a, arg_b];
	}


	public override readonly tagname: string = 'Operation'; // TODO remove after refactoring tests using `#serialize`
	public constructor(
		start_node: SyntaxNodeSupertype<'expression'>,
		operator: Operator,
		public override readonly children: Readonly<NonemptyArray<ASTNodeExpression>>,
	) {
		super(start_node, {operator}, children);
	}
}<|MERGE_RESOLUTION|>--- conflicted
+++ resolved
@@ -1,9 +1,6 @@
-<<<<<<< HEAD
 import * as assert from 'assert';
 import binaryen from 'binaryen';
 import type {Builder} from '../../index.js';
-=======
->>>>>>> 128ea0a1
 import type {NonemptyArray} from '../../lib/index.js';
 import {assert_instanceof} from '../../lib/index.js';
 import {
