--- conflicted
+++ resolved
@@ -2,11 +2,6 @@
 import {
 	TYPE,
 	OBJ,
-<<<<<<< HEAD
-	TypeError04,
-	throw_expression,
-=======
->>>>>>> ed62d0a3
 	CPConfig,
 	CONFIG_DEFAULT,
 	SyntaxNodeType,
@@ -39,28 +34,6 @@
 			base_type = base_type.combineTuplesOrRecords();
 		}
 		if (this.accessor instanceof ASTNodeIndexType) {
-<<<<<<< HEAD
-			const accessor_type: TYPE.Type = this.accessor.val.eval();
-			return (
-				(base_type instanceof TYPE.TypeUnit && base_type.value instanceof OBJ.Tuple) ? (() => (
-					(accessor_type instanceof TYPE.TypeUnit)
-						? base_type.value.toType().get(accessor_type.value as OBJ.Integer, Operator.DOT, this.accessor)
-						: base_type.value.toType().itemTypes()
-				))() :
-				(base_type instanceof TYPE.TypeTuple) ? (() => (
-					(accessor_type instanceof TYPE.TypeUnit)
-						? base_type.get(accessor_type.value as OBJ.Integer, Operator.DOT, this.accessor)
-						: base_type.itemTypes()
-				))() :
-				throw_expression(new TypeError04('index', base_type, this.accessor))
-			);
-		} else /* (this.accessor instanceof ASTNodeKey) */ {
-			return (
-				(base_type instanceof TYPE.TypeUnit && base_type.value instanceof OBJ.Record) ? base_type.value.toType().get(this.accessor.id, Operator.DOT, this.accessor) :
-				(base_type instanceof TYPE.TypeRecord)                                        ? base_type.get(this.accessor.id, Operator.DOT, this.accessor)                :
-				throw_expression(new TypeError04('property', base_type, this.accessor))
-			);
-=======
 			const accessor_type = this.accessor.val.eval() as TYPE.TypeUnit<OBJ.Integer>;
 			const base_type_tuple: TYPE.TypeTuple = (TYPE.TypeTuple.isUnitType(base_type))
 				? base_type.value.toType()
@@ -71,7 +44,6 @@
 				? base_type.value.toType()
 				: base_type as TYPE.TypeRecord;
 			return base_type_record.get(this.accessor.id, Operator.DOT, this.accessor);
->>>>>>> ed62d0a3
 		}
 	}
 }