import * as assert from 'assert';
import {
	TYPE,
	OBJ,
	TypeError04,
	throw_expression,
	CPConfig,
	CONFIG_DEFAULT,
	SyntaxNodeType,
	Operator,
} from './package.js';
import type {ASTNodeKey} from './ASTNodeKey.js';
import {ASTNodeIndexType} from './ASTNodeIndexType.js';
import {ASTNodeType} from './ASTNodeType.js';



export class ASTNodeTypeAccess extends ASTNodeType {
	static override fromSource(src: string, config: CPConfig = CONFIG_DEFAULT): ASTNodeTypeAccess {
		const typ: ASTNodeType = ASTNodeType.fromSource(src, config);
		assert.ok(typ instanceof ASTNodeTypeAccess);
		return typ;
	}

	constructor(
		start_node: SyntaxNodeType<'type_compound'>,
		readonly base:     ASTNodeType,
		readonly accessor: ASTNodeIndexType | ASTNodeKey,
	) {
		super(start_node, {}, [base, accessor]);
	}

	protected override eval_do(): TYPE.Type {
		let base_type: TYPE.Type = this.base.eval();
		if (base_type instanceof TYPE.TypeIntersection || base_type instanceof TYPE.TypeUnion) {
			base_type = base_type.combineTuplesOrRecords();
		}
		if (this.accessor instanceof ASTNodeIndexType) {
			const accessor_type: TYPE.Type = this.accessor.val.eval();
			return (
				(base_type instanceof TYPE.TypeUnit && base_type.value instanceof OBJ.Tuple) ? (() => (
					(accessor_type instanceof TYPE.TypeUnit)
						? base_type.value.toType().get(accessor_type.value as OBJ.Integer, Operator.DOT, this.accessor)
						: base_type.value.toType().itemTypes()
				))() :
				(base_type instanceof TYPE.TypeTuple) ? (() => (
					(accessor_type instanceof TYPE.TypeUnit)
						? base_type.get(accessor_type.value as OBJ.Integer, Operator.DOT, this.accessor)
						: base_type.itemTypes()
<<<<<<< HEAD
				))() :
				(() => { throw new TypeError04('index', base_type, this.accessor); })()
=======
				) :
				throw_expression(new TypeError04('index', base_type, this.accessor))
>>>>>>> cf6c8432
			);
		} else /* (this.accessor instanceof ASTNodeKey) */ {
			return (
				(base_type instanceof TYPE.TypeUnit && base_type.value instanceof OBJ.Record) ? base_type.value.toType().get(this.accessor.id, Operator.DOT, this.accessor) :
<<<<<<< HEAD
				(base_type instanceof TYPE.TypeRecord)                                        ? base_type.get(this.accessor.id, Operator.DOT, this.accessor)                :
				(() => { throw new TypeError04('property', base_type, this.accessor); })()
=======
				(base_type instanceof TYPE.TypeRecord) ? base_type.get(this.accessor.id, Operator.DOT, this.accessor) :
				throw_expression(new TypeError04('property', base_type, this.accessor))
>>>>>>> cf6c8432
			);
		}
	}
}<|MERGE_RESOLUTION|>--- conflicted
+++ resolved
@@ -47,24 +47,14 @@
 					(accessor_type instanceof TYPE.TypeUnit)
 						? base_type.get(accessor_type.value as OBJ.Integer, Operator.DOT, this.accessor)
 						: base_type.itemTypes()
-<<<<<<< HEAD
 				))() :
-				(() => { throw new TypeError04('index', base_type, this.accessor); })()
-=======
-				) :
 				throw_expression(new TypeError04('index', base_type, this.accessor))
->>>>>>> cf6c8432
 			);
 		} else /* (this.accessor instanceof ASTNodeKey) */ {
 			return (
 				(base_type instanceof TYPE.TypeUnit && base_type.value instanceof OBJ.Record) ? base_type.value.toType().get(this.accessor.id, Operator.DOT, this.accessor) :
-<<<<<<< HEAD
 				(base_type instanceof TYPE.TypeRecord)                                        ? base_type.get(this.accessor.id, Operator.DOT, this.accessor)                :
-				(() => { throw new TypeError04('property', base_type, this.accessor); })()
-=======
-				(base_type instanceof TYPE.TypeRecord) ? base_type.get(this.accessor.id, Operator.DOT, this.accessor) :
 				throw_expression(new TypeError04('property', base_type, this.accessor))
->>>>>>> cf6c8432
 			);
 		}
 	}
