import {
	type OBJ,
	TYPE,
} from '../../index.js';
import {
	assert_instanceof,
	memoizeMethod,
} from '../../lib/index.js';
import {
	type CPConfig,
	CONFIG_DEFAULT,
} from '../../core/index.js';
import type {SyntaxNodeFamily} from '../utils-private.js';
import {Operator} from '../Operator.js';
import {ASTNodeKey} from './ASTNodeKey.js';
import {ASTNodeIndexType} from './ASTNodeIndexType.js';
import {ASTNodeType} from './ASTNodeType.js';



export class ASTNodeTypeAccess extends ASTNodeType {
	public static override fromSource(src: string, config: CPConfig = CONFIG_DEFAULT): ASTNodeTypeAccess {
		const typ: ASTNodeType = ASTNodeType.fromSource(src, config);
		assert_instanceof(typ, ASTNodeTypeAccess);
		return typ;
	}

	public constructor(
		start_node: SyntaxNodeFamily<'type_compound', ['variable']>,
		private readonly base:     ASTNodeType,
		private readonly accessor: ASTNodeIndexType | ASTNodeKey,
	) {
		super(start_node, {}, [base, accessor]);
	}

	@memoizeMethod
	public override eval(): TYPE.Type {
		let base_type: TYPE.Type = this.base.eval();
		if (base_type instanceof TYPE.TypeIntersection || base_type instanceof TYPE.TypeUnion) {
			base_type = base_type.combineTuplesOrRecords();
		}
		if (this.accessor instanceof ASTNodeIndexType) {
			const accessor_type = this.accessor.val.eval() as TYPE.TypeUnit<OBJ.Integer>;
<<<<<<< HEAD
			assert.ok(base_type instanceof TYPE.TypeCollectionIndexedStatic, `\`${ base_type }\` should be a Tuple or Vect type.`);
			return base_type.get(accessor_type.value, Operator.DOT, this.accessor);
		} else {
			assert.ok(this.accessor instanceof ASTNodeKey, `Expected ${ this.accessor } to be an \`ASTNodeKey\`.`);
			assert.ok(base_type instanceof TYPE.TypeCollectionKeyedStatic, `\`${ base_type }\` should be a Record or Struct type.`);
=======
			assert_instanceof(base_type, TYPE.TypeTuple);
			return base_type.get(accessor_type.value, Operator.DOT, this.accessor);
		} else {
			assert_instanceof(this.accessor, ASTNodeKey);
			assert_instanceof(base_type, TYPE.TypeRecord);
>>>>>>> 7a7138b3
			return base_type.get(this.accessor.id, Operator.DOT, this.accessor);
		}
	}
}<|MERGE_RESOLUTION|>--- conflicted
+++ resolved
@@ -41,19 +41,11 @@
 		}
 		if (this.accessor instanceof ASTNodeIndexType) {
 			const accessor_type = this.accessor.val.eval() as TYPE.TypeUnit<OBJ.Integer>;
-<<<<<<< HEAD
-			assert.ok(base_type instanceof TYPE.TypeCollectionIndexedStatic, `\`${ base_type }\` should be a Tuple or Vect type.`);
-			return base_type.get(accessor_type.value, Operator.DOT, this.accessor);
-		} else {
-			assert.ok(this.accessor instanceof ASTNodeKey, `Expected ${ this.accessor } to be an \`ASTNodeKey\`.`);
-			assert.ok(base_type instanceof TYPE.TypeCollectionKeyedStatic, `\`${ base_type }\` should be a Record or Struct type.`);
-=======
-			assert_instanceof(base_type, TYPE.TypeTuple);
+			assert_instanceof(base_type, TYPE.TypeCollectionIndexedStatic);
 			return base_type.get(accessor_type.value, Operator.DOT, this.accessor);
 		} else {
 			assert_instanceof(this.accessor, ASTNodeKey);
-			assert_instanceof(base_type, TYPE.TypeRecord);
->>>>>>> 7a7138b3
+			assert_instanceof(base_type, TYPE.TypeCollectionKeyedStatic);
 			return base_type.get(this.accessor.id, Operator.DOT, this.accessor);
 		}
 	}
