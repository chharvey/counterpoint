--- conflicted
+++ resolved
@@ -2,14 +2,9 @@
 import * as xjs from 'extrajs';
 import {
 	OBJ,
-<<<<<<< HEAD
-=======
 	TYPE,
-	INST,
-	Builder,
 } from '../../index.js';
 import {
->>>>>>> 78a170f9
 	CPConfig,
 	CONFIG_DEFAULT,
 } from '../../core/index.js';
