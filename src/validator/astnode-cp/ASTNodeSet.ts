import * as assert from 'assert';
import * as xjs from 'extrajs';
import {
	OBJ,
<<<<<<< HEAD
	memoizeMethod,
=======
	TYPE,
	INST,
	Builder,
} from '../../index.js';
import {memoizeMethod} from '../../lib/index.js';
import {
>>>>>>> 340d95d0
	CPConfig,
	CONFIG_DEFAULT,
} from '../../core/index.js';
import type {SyntaxNodeType} from '../utils-private.js';
import {ASTNodeCP} from './ASTNodeCP.js';
import {ASTNodeExpression} from './ASTNodeExpression.js';
import {ASTNodeCollectionLiteral} from './ASTNodeCollectionLiteral.js';



export class ASTNodeSet extends ASTNodeCollectionLiteral {
	public static override fromSource(src: string, config: CPConfig = CONFIG_DEFAULT): ASTNodeSet {
		const expression: ASTNodeExpression = ASTNodeExpression.fromSource(src, config);
		assert.ok(expression instanceof ASTNodeSet);
		return expression;
	}

	public constructor(
		start_node: SyntaxNodeType<'set_literal'>,
		public override readonly children: readonly ASTNodeExpression[],
	) {
		super(start_node, children);
	}

	@memoizeMethod
	@ASTNodeExpression.typeDeco
	public override type(): TYPE.Type {
		return new TYPE.TypeSet(
			TYPE.Type.unionAll(this.children.map((c) => c.type())),
			true,
		);
	}

	@memoizeMethod
	public override fold(): OBJ.Object | null {
		const elements: readonly (OBJ.Object | null)[] = this.children.map((c) => c.fold());
		return (elements.includes(null))
			? null
			: new OBJ.Set(new Set(elements as OBJ.Object[]));
	}

	@ASTNodeCollectionLiteral.assignToDeco
	public override assignTo(assignee: TYPE.Type): boolean {
		if (TYPE.TypeSet.isUnitType(assignee) || assignee instanceof TYPE.TypeSet) {
			const assignee_type_set: TYPE.TypeSet = (TYPE.TypeSet.isUnitType(assignee))
				? assignee.value.toType()
				: assignee;
			xjs.Array.forEachAggregated(this.children, (expr) => ASTNodeCP.typeCheckAssignment(
				expr.type(),
				assignee_type_set.invariant,
				expr,
				this.validator,
			));
			return true;
		}
		return false;
	}
}<|MERGE_RESOLUTION|>--- conflicted
+++ resolved
@@ -2,16 +2,10 @@
 import * as xjs from 'extrajs';
 import {
 	OBJ,
-<<<<<<< HEAD
-	memoizeMethod,
-=======
 	TYPE,
-	INST,
-	Builder,
 } from '../../index.js';
 import {memoizeMethod} from '../../lib/index.js';
 import {
->>>>>>> 340d95d0
 	CPConfig,
 	CONFIG_DEFAULT,
 } from '../../core/index.js';
