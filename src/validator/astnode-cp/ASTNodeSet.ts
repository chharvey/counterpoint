--- conflicted
+++ resolved
@@ -3,12 +3,7 @@
 import {
 	TYPE,
 	OBJ,
-<<<<<<< HEAD
-	INST,
-	Builder,
 	memoizeMethod,
-=======
->>>>>>> b42178c7
 	CPConfig,
 	CONFIG_DEFAULT,
 	SyntaxNodeType,
@@ -33,24 +28,9 @@
 		super(start_node, children);
 	}
 
-<<<<<<< HEAD
-	public override shouldFloat(): boolean {
-		throw 'ASTNodeSet#shouldFloat not yet supported.';
-	}
-
-	@memoizeMethod
-	@ASTNodeExpression.buildDeco
-	public override build(builder: Builder): INST.InstructionExpression {
-		builder;
-		throw 'ASTNodeSet#build_do not yet supported.';
-	}
-
 	@memoizeMethod
 	@ASTNodeExpression.typeDeco
 	public override type(): TYPE.Type {
-=======
-	protected override type_do(): TYPE.Type {
->>>>>>> b42178c7
 		return new TYPE.TypeSet(
 			TYPE.Type.unionAll(this.children.map((c) => c.type())),
 			true,
