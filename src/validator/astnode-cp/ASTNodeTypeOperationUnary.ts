--- conflicted
+++ resolved
@@ -1,12 +1,7 @@
-<<<<<<< HEAD
-import * as assert from 'assert';
 import {
 	TYPE,
 	TypeErrorInvalidOperation,
 } from '../../index.js';
-=======
-import {TYPE} from '../../index.js';
->>>>>>> 7a7138b3
 import {
 	throw_expression,
 	assert_instanceof,
