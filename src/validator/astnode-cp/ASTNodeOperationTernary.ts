import * as assert from 'assert';
import {
	TYPE,
	OBJ,
	INST,
	Builder,
	TypeError01,
<<<<<<< HEAD
	memoizeMethod,
=======
	throw_expression,
>>>>>>> 6d8da1ff
	CPConfig,
	CONFIG_DEFAULT,
	SyntaxNodeSupertype,
	Operator,
} from './package.js';
import {ASTNodeExpression} from './ASTNodeExpression.js';
import {ASTNodeOperation} from './ASTNodeOperation.js';



export class ASTNodeOperationTernary extends ASTNodeOperation {
	public static override fromSource(src: string, config: CPConfig = CONFIG_DEFAULT): ASTNodeOperationTernary {
		const expression: ASTNodeExpression = ASTNodeExpression.fromSource(src, config);
		assert.ok(expression instanceof ASTNodeOperationTernary);
		return expression;
	}

	public constructor(
		start_node: SyntaxNodeSupertype<'expression'>,
		operator: Operator.COND,
		private readonly operand0: ASTNodeExpression,
		private readonly operand1: ASTNodeExpression,
		private readonly operand2: ASTNodeExpression,
	) {
		super(start_node, operator, [operand0, operand1, operand2]);
	}

	public override shouldFloat(): boolean {
		return this.operand1.shouldFloat() || this.operand2.shouldFloat();
	}
<<<<<<< HEAD
	@memoizeMethod
	@ASTNodeExpression.buildDeco
	override build(builder: Builder, to_float: boolean = false): INST.InstructionConst | INST.InstructionCond {
=======

	protected override build_do(builder: Builder, to_float: boolean = false): INST.InstructionCond {
>>>>>>> 6d8da1ff
		const tofloat: boolean = to_float || this.shouldFloat();
		return new INST.InstructionCond(
			this.operand0.build(builder, false),
			this.operand1.build(builder, tofloat),
			this.operand2.build(builder, tofloat),
		);
	}
<<<<<<< HEAD
	@memoizeMethod
	@ASTNodeExpression.typeDeco
	override type(): TYPE.Type {
=======

	protected override type_do(): TYPE.Type {
>>>>>>> 6d8da1ff
		const t0: TYPE.Type = this.operand0.type();
		const t1: TYPE.Type = this.operand1.type();
		const t2: TYPE.Type = this.operand2.type();
		return (t0.isSubtypeOf(TYPE.BOOL))
			? (t0 instanceof TYPE.TypeUnit)
				? (t0.value === OBJ.Boolean.FALSE)
					? t2 // If `a` is of type `false`, then `typeof (if a then b else c)` is `typeof c`.
					: t1 // If `a` is of type `true`,  then `typeof (if a then b else c)` is `typeof b`.
				: t1.union(t2)
			: throw_expression(new TypeError01(this));
	}
<<<<<<< HEAD
	@memoizeMethod
	override fold(): OBJ.Object | null {
=======

	protected override fold_do(): OBJ.Object | null {
>>>>>>> 6d8da1ff
		const v0: OBJ.Object | null = this.operand0.fold();
		if (!v0) {
			return v0;
		}
		return (v0 === OBJ.Boolean.TRUE)
			? this.operand1.fold()
			: this.operand2.fold();
	}
}<|MERGE_RESOLUTION|>--- conflicted
+++ resolved
@@ -5,11 +5,8 @@
 	INST,
 	Builder,
 	TypeError01,
-<<<<<<< HEAD
+	throw_expression,
 	memoizeMethod,
-=======
-	throw_expression,
->>>>>>> 6d8da1ff
 	CPConfig,
 	CONFIG_DEFAULT,
 	SyntaxNodeSupertype,
@@ -40,14 +37,10 @@
 	public override shouldFloat(): boolean {
 		return this.operand1.shouldFloat() || this.operand2.shouldFloat();
 	}
-<<<<<<< HEAD
+
 	@memoizeMethod
 	@ASTNodeExpression.buildDeco
-	override build(builder: Builder, to_float: boolean = false): INST.InstructionConst | INST.InstructionCond {
-=======
-
-	protected override build_do(builder: Builder, to_float: boolean = false): INST.InstructionCond {
->>>>>>> 6d8da1ff
+	public override build(builder: Builder, to_float: boolean = false): INST.InstructionConst | INST.InstructionCond {
 		const tofloat: boolean = to_float || this.shouldFloat();
 		return new INST.InstructionCond(
 			this.operand0.build(builder, false),
@@ -55,14 +48,10 @@
 			this.operand2.build(builder, tofloat),
 		);
 	}
-<<<<<<< HEAD
+
 	@memoizeMethod
 	@ASTNodeExpression.typeDeco
-	override type(): TYPE.Type {
-=======
-
-	protected override type_do(): TYPE.Type {
->>>>>>> 6d8da1ff
+	public override type(): TYPE.Type {
 		const t0: TYPE.Type = this.operand0.type();
 		const t1: TYPE.Type = this.operand1.type();
 		const t2: TYPE.Type = this.operand2.type();
@@ -74,13 +63,9 @@
 				: t1.union(t2)
 			: throw_expression(new TypeError01(this));
 	}
-<<<<<<< HEAD
+
 	@memoizeMethod
-	override fold(): OBJ.Object | null {
-=======
-
-	protected override fold_do(): OBJ.Object | null {
->>>>>>> 6d8da1ff
+	public override fold(): OBJ.Object | null {
 		const v0: OBJ.Object | null = this.operand0.fold();
 		if (!v0) {
 			return v0;
