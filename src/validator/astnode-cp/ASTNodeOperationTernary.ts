<<<<<<< HEAD
import * as assert from 'assert';
import type binaryen from 'binaryen';
=======
>>>>>>> 128ea0a1
import {
	OBJ,
	TYPE,
	type Builder,
	TypeErrorInvalidOperation,
} from '../../index.js';
import {
	throw_expression,
	assert_instanceof,
	memoizeMethod,
} from '../../lib/index.js';
import {
	type CPConfig,
	CONFIG_DEFAULT,
} from '../../core/index.js';
import type {SyntaxNodeSupertype} from '../utils-private.js';
import type {Operator} from '../Operator.js';
import {ASTNodeExpression} from './ASTNodeExpression.js';
import {ASTNodeOperation} from './ASTNodeOperation.js';



export class ASTNodeOperationTernary extends ASTNodeOperation {
	public static override fromSource(src: string, config: CPConfig = CONFIG_DEFAULT): ASTNodeOperationTernary {
		const expression: ASTNodeExpression = ASTNodeExpression.fromSource(src, config);
		assert_instanceof(expression, ASTNodeOperationTernary);
		return expression;
	}

	public constructor(
		start_node: SyntaxNodeSupertype<'expression'>,
		operator: Operator.COND,
		private readonly operand0: ASTNodeExpression,
		private readonly operand1: ASTNodeExpression,
		private readonly operand2: ASTNodeExpression,
	) {
		super(start_node, operator, [operand0, operand1, operand2]);
	}

	@memoizeMethod
	@ASTNodeExpression.buildDeco
	public override build(builder: Builder): binaryen.ExpressionRef {
		return builder.module.if(
			this.operand0.build(builder),
			...ASTNodeOperation.coerceOperands(builder, this.operand1, this.operand2),
		);
	}

	@memoizeMethod
	@ASTNodeExpression.typeDeco
	public override type(): TYPE.Type {
		const t0: TYPE.Type = this.operand0.type();
		const t1: TYPE.Type = this.operand1.type();
		const t2: TYPE.Type = this.operand2.type();
		return (t0.isSubtypeOf(TYPE.BOOL))
			? (
				(t0.equals(TYPE.BOOL))           ? t1.union(t2) :
				(t0.includes(OBJ.Boolean.FALSE)) ? t2           : // If `typeof a` is `false`, then `typeof (if a then b else c)` is `typeof c`.
				(t0.includes(OBJ.Boolean.TRUE))  ? t1           : // If `typeof a` is `true`,  then `typeof (if a then b else c)` is `typeof b`.
				(t0.isBottomType,                  TYPE.NEVER)
			)
			: throw_expression(new TypeErrorInvalidOperation(this));
	}

	@memoizeMethod
	public override fold(): OBJ.Object | null {
		const v0: OBJ.Object | null = this.operand0.fold();
		if (!v0) {
			return v0;
		}
		return (v0 === OBJ.Boolean.TRUE)
			? this.operand1.fold()
			: this.operand2.fold();
	}
}<|MERGE_RESOLUTION|>--- conflicted
+++ resolved
@@ -1,8 +1,4 @@
-<<<<<<< HEAD
-import * as assert from 'assert';
 import type binaryen from 'binaryen';
-=======
->>>>>>> 128ea0a1
 import {
 	OBJ,
 	TYPE,
