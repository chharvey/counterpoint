--- conflicted
+++ resolved
@@ -34,31 +34,13 @@
 		super(start_node, operator, [operand0, operand1, operand2]);
 	}
 
-<<<<<<< HEAD
-	public override shouldFloat(): boolean {
-		return this.operand1.shouldFloat() || this.operand2.shouldFloat();
-	}
-
 	@memoizeMethod
 	@ASTNodeExpression.buildDeco
-	public override build(builder: Builder): INST.InstructionExpression {
-		let [inst0, inst1, inst2]: INST.InstructionExpression[] = [this.operand0, this.operand1, this.operand2].map((expr) => expr.build(builder)); // eslint-disable-line prefer-const
-		if (this.shouldFloat()) {
-			if (!this.operand1.shouldFloat()) {
-				inst1 = new INST.InstructionConvert(inst1);
-			}
-			if (!this.operand2.shouldFloat()) {
-				inst2 = new INST.InstructionConvert(inst2);
-			}
-		}
-		return new INST.InstructionCond(inst0, inst1, inst2);
-=======
-	protected override build_do(builder: Builder): binaryen.ExpressionRef {
+	public override build(builder: Builder): binaryen.ExpressionRef {
 		return builder.module.if(
 			this.operand0.build(builder),
 			...ASTNodeOperation.coerceOperands(builder, this.operand1, this.operand2).exprs,
 		);
->>>>>>> 6edffd2f
 	}
 
 	@memoizeMethod
