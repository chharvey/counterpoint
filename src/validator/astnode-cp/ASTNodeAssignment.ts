--- conflicted
+++ resolved
@@ -1,13 +1,8 @@
 import * as assert from 'assert';
 import type binaryen from 'binaryen';
 import {
-	TYPE,
-<<<<<<< HEAD
-	INST,
+	type TYPE,
 	type Builder,
-=======
-	Builder,
->>>>>>> 261bbe04
 	AssignmentError10,
 	MutabilityError01,
 } from '../../index.js';
