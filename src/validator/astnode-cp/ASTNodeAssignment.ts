--- conflicted
+++ resolved
@@ -64,14 +64,9 @@
 			}
 		}
 	}
-<<<<<<< HEAD
 
 	public override build(builder: Builder): INST.InstructionStatement {
-		const tofloat: boolean = this.assignee.type().isSubtypeOf(TYPE.Type.FLOAT) || this.assigned.shouldFloat();
-=======
-	override build(builder: Builder): INST.InstructionStatement {
 		const tofloat: boolean = this.assignee.type().isSubtypeOf(TYPE.FLOAT) || this.assigned.shouldFloat();
->>>>>>> 36e310ae
 		return new INST.InstructionStatement(
 			builder.stmtCount,
 			new INST.InstructionGlobalSet((this.assignee as ASTNodeVariable).id, this.assigned.build(builder, tofloat)),
