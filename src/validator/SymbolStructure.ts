--- conflicted
+++ resolved
@@ -1,7 +1,6 @@
 import {
 	SolidType,
 	SolidObject,
-	runOnceMethod,
 } from './package.js';
 import type * as AST from './astnode/index.js';
 
@@ -41,16 +40,6 @@
 	) {
 		super(node.id, node.line_index, node.col_index, node.source);
 	}
-<<<<<<< HEAD
-	get value(): SolidType {
-		return this._value;
-	}
-	@runOnceMethod
-	override assess(): void {
-		this._value = this.value_setter();
-	}
-=======
->>>>>>> b1ab7309
 }
 
 
@@ -67,20 +56,4 @@
 	) {
 		super(node.id, node.line_index, node.col_index, node.source);
 	}
-<<<<<<< HEAD
-	get type(): SolidType {
-		return this._type;
-	}
-	get value(): SolidObject | null {
-		return this._value;
-	}
-	@runOnceMethod
-	override assess(): void {
-		this._type = this.type_setter();
-		if (!this.unfixed && !!this.value_setter) {
-			this._value = this.value_setter();
-		};
-	}
-=======
->>>>>>> b1ab7309
 }