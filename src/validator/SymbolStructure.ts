--- conflicted
+++ resolved
@@ -54,18 +54,9 @@
 	get value(): SolidType {
 		return this._value;
 	}
-<<<<<<< HEAD
-	/** @implements SymbolStructure */
 	@runOnceMethod
-	assess(): void {
+	override assess(): void {
 		this._value = this.value_setter();
-=======
-	override assess(): void {
-		if (!this.was_evaluated) {
-			this.was_evaluated = true;
-			this._value = this.value_setter();
-		};
->>>>>>> 548453eb
 	}
 }
 
@@ -96,22 +87,11 @@
 	get value(): SolidObject | null {
 		return this._value;
 	}
-<<<<<<< HEAD
-	/** @implements SymbolStructure */
 	@runOnceMethod
-	assess(): void {
+	override assess(): void {
 		this._type = this.type_setter();
 		if (!this.unfixed && !!this.value_setter) {
 			this._value = this.value_setter();
-=======
-	override assess(): void {
-		if (!this.was_evaluated) {
-			this.was_evaluated = true;
-			this._type = this.type_setter();
-			if (!this.unfixed && !!this.value_setter) {
-				this._value = this.value_setter();
-			};
->>>>>>> 548453eb
 		};
 	}
 }