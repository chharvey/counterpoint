--- conflicted
+++ resolved
@@ -55,11 +55,6 @@
 
 
 export class SymbolStructureVar extends SymbolStructure {
-<<<<<<< HEAD
-=======
-	private was_type_set:  boolean = false;
-	private was_value_set: boolean = false;
->>>>>>> 474e6efc
 	constructor (
 		id:     bigint,
 		line:   number,
@@ -77,11 +72,9 @@
 	get type(): SolidLanguageType {
 		return this._type;
 	}
+	@runOnceSetter
 	set type(t: SolidLanguageType) {
-		if (!this.was_type_set) {
-			this.was_type_set = true;
-			this._type = t;
-		};
+		this._type = t;
 	}
 	get value(): SolidObject | null {
 		return this._value;
