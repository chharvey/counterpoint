--- conflicted
+++ resolved
@@ -34,15 +34,8 @@
 
 export class SymbolStructureType extends SymbolStructure {
 	/** The assessed value of the symbol. */
-<<<<<<< HEAD
-	public typevalue: TYPE.Type = TYPE.Type.UNKNOWN;
+	public typevalue: TYPE.Type = TYPE.UNKNOWN;
 	public constructor(node: AST.ASTNodeTypeAlias) {
-=======
-	typevalue: TYPE.Type = TYPE.UNKNOWN;
-	constructor (
-		node: AST.ASTNodeTypeAlias,
-	) {
->>>>>>> 36e310ae
 		super(node.id, node.line_index, node.col_index, node.source);
 	}
 }
@@ -51,11 +44,7 @@
 
 export class SymbolStructureVar extends SymbolStructure {
 	/** The variable’s Type. */
-<<<<<<< HEAD
-	public type: TYPE.Type = TYPE.Type.UNKNOWN;
-=======
-	type: TYPE.Type = TYPE.UNKNOWN;
->>>>>>> 36e310ae
+	public type: TYPE.Type = TYPE.UNKNOWN;
 	/** The assessed value of the symbol, or `null` if it cannot be statically determined or if the symbol is unfixed. */
 	public value: OBJ.Object | null = null;
 	public constructor(
