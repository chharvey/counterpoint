--- conflicted
+++ resolved
@@ -87,58 +87,6 @@
 	]);
 
 
-<<<<<<< HEAD
-	public decorateTS(syntaxnode: SyntaxNodeType<'keyword_type'>):                            AST.ASTNodeTypeConstant;
-	public decorateTS(syntaxnode: SyntaxNodeType<'identifier'>):                              AST.ASTNodeTypeAlias | AST.ASTNodeVariable;
-	public decorateTS(syntaxnode: SyntaxNodeType<'word'>):                                    AST.ASTNodeKey;
-	public decorateTS(syntaxnode: SyntaxNodeType<'primitive_literal'>):                       AST.ASTNodeTypeConstant | AST.ASTNodeConstant;
-	public decorateTS(syntaxnode: SyntaxNodeType<`entry_type${ '' | '__optional' }`>):        AST.ASTNodeItemType;
-	public decorateTS(syntaxnode: SyntaxNodeType<`entry_type__named${ '' | '__optional' }`>): AST.ASTNodePropertyType;
-	public decorateTS(syntaxnode: SyntaxNodeType<'type_grouped'>):                            AST.ASTNodeType;
-	public decorateTS(syntaxnode: SyntaxNodeType<'type_tuple_literal'>):                      AST.ASTNodeTypeTuple;
-	public decorateTS(syntaxnode: SyntaxNodeType<'type_record_literal'>):                     AST.ASTNodeTypeRecord;
-	public decorateTS(syntaxnode: SyntaxNodeType<'type_dict_literal'>):                       AST.ASTNodeTypeDict;
-	public decorateTS(syntaxnode: SyntaxNodeType<'type_map_literal'>):                        AST.ASTNodeTypeMap;
-	public decorateTS(syntaxnode: SyntaxNodeType<'property_access_type'>):                    AST.ASTNodeIndexType | AST.ASTNodeKey;
-	public decorateTS(syntaxnode: SyntaxNodeType<'type_compound'>):                           AST.ASTNodeTypeAccess | AST.ASTNodeTypeCall;
-	public decorateTS(syntaxnode: SyntaxNodeType<'type_unary_symbol'>):                       AST.ASTNodeTypeOperationUnary | AST.ASTNodeTypeList | AST.ASTNodeTypeSet;
-	public decorateTS(syntaxnode: SyntaxNodeType<'type_unary_keyword'>):                      AST.ASTNodeTypeOperationUnary;
-	public decorateTS(syntaxnode: SyntaxNodeType<'type_intersection'>):                       AST.ASTNodeTypeOperationBinary;
-	public decorateTS(syntaxnode: SyntaxNodeType<'type_union'>):                              AST.ASTNodeTypeOperationBinary;
-	public decorateTS(syntaxnode: SyntaxNodeSupertype<'type'>):                               AST.ASTNodeType;
-	public decorateTS(syntaxnode: SyntaxNodeType<'string_template'>):                         AST.ASTNodeTemplate;
-	public decorateTS(syntaxnode: SyntaxNodeType<'property'>):                                AST.ASTNodeProperty;
-	public decorateTS(syntaxnode: SyntaxNodeType<'case'>):                                    AST.ASTNodeCase;
-	public decorateTS(syntaxnode: SyntaxNodeType<'expression_grouped'>):                      AST.ASTNodeExpression;
-	public decorateTS(syntaxnode: SyntaxNodeType<'tuple_literal'>):                           AST.ASTNodeTuple;
-	public decorateTS(syntaxnode: SyntaxNodeType<'record_literal'>):                          AST.ASTNodeRecord;
-	public decorateTS(syntaxnode: SyntaxNodeType<'set_literal'>):                             AST.ASTNodeSet;
-	public decorateTS(syntaxnode: SyntaxNodeType<'map_literal'>):                             AST.ASTNodeMap;
-	public decorateTS(syntaxnode: SyntaxNodeType<'property_access'>):                         AST.ASTNodeIndex | AST.ASTNodeKey | AST.ASTNodeExpression;
-	public decorateTS(syntaxnode: SyntaxNodeType<'property_assign'>):                         AST.ASTNodeIndex | AST.ASTNodeKey | AST.ASTNodeExpression;
-	public decorateTS(syntaxnode: SyntaxNodeType<'expression_compound'>):                     AST.ASTNodeAccess | AST.ASTNodeCall;
-	public decorateTS(syntaxnode: SyntaxNodeType<'assignee'>):                                AST.ASTNodeVariable | AST.ASTNodeAccess;
-	public decorateTS(syntaxnode: SyntaxNodeType<'expression_unary_symbol'>):                 AST.ASTNodeExpression | AST.ASTNodeOperationUnary;
-	public decorateTS(syntaxnode: SyntaxNodeType<'expression_claim'>):                        AST.ASTNodeClaim;
-	public decorateTS(syntaxnode: SyntaxNodeType<'expression_exponential'>):                  AST.ASTNodeOperationBinaryArithmetic;
-	public decorateTS(syntaxnode: SyntaxNodeType<'expression_multiplicative'>):               AST.ASTNodeOperationBinaryArithmetic;
-	public decorateTS(syntaxnode: SyntaxNodeType<'expression_additive'>):                     AST.ASTNodeOperationBinaryArithmetic;
-	public decorateTS(syntaxnode: SyntaxNodeType<'expression_comparative'>):                  AST.ASTNodeOperationUnary | AST.ASTNodeOperationBinaryComparative;
-	public decorateTS(syntaxnode: SyntaxNodeType<'expression_equality'>):                     AST.ASTNodeOperationUnary | AST.ASTNodeOperationBinaryEquality;
-	public decorateTS(syntaxnode: SyntaxNodeType<'expression_conjunctive'>):                  AST.ASTNodeOperationUnary | AST.ASTNodeOperationBinaryLogical;
-	public decorateTS(syntaxnode: SyntaxNodeType<'expression_disjunctive'>):                  AST.ASTNodeOperationUnary | AST.ASTNodeOperationBinaryLogical;
-	public decorateTS(syntaxnode: SyntaxNodeType<'expression_conditional'>):                  AST.ASTNodeOperationTernary;
-	public decorateTS(syntaxnode: SyntaxNodeSupertype<'expression'>):                         AST.ASTNodeExpression;
-	public decorateTS(syntaxnode: SyntaxNodeType<'statement_expression'>):                    AST.ASTNodeStatementExpression;
-	public decorateTS(syntaxnode: SyntaxNodeSupertype<'statement'>):                          AST.ASTNodeStatement;
-	public decorateTS(syntaxnode: SyntaxNodeType<'block'>):                                   AST.ASTNodeBlock;
-	public decorateTS(syntaxnode: SyntaxNodeType<'declaration_type'>):                        AST.ASTNodeDeclarationType;
-	public decorateTS(syntaxnode: SyntaxNodeType<'declaration_variable'>):                    AST.ASTNodeDeclarationVariable;
-	public decorateTS(syntaxnode: SyntaxNodeType<'declaration_claim'>):                       AST.ASTNodeDeclarationClaim;
-	public decorateTS(syntaxnode: SyntaxNodeType<'declaration_reassignment'>):                AST.ASTNodeDeclarationReassignment;
-	public decorateTS(syntaxnode: SyntaxNodeSupertype<'declaration'>):                        AST.ASTNodeDeclaration;
-	public decorateTS(syntaxnode: SyntaxNodeType<'source_file'>, config?: CPConfig):          AST.ASTNodeGoal;
-=======
 	public decorateTS(syntaxnode: SyntaxNodeType<'keyword_type'>):                      AST.ASTNodeTypeConstant;
 	public decorateTS(syntaxnode: SyntaxNodeType<'identifier'>):                        AST.ASTNodeTypeAlias | AST.ASTNodeVariable;
 	public decorateTS(syntaxnode: SyntaxNodeType<'word'>):                              AST.ASTNodeKey;
@@ -180,15 +128,15 @@
 	public decorateTS(syntaxnode: SyntaxNodeType<'expression_disjunctive'>):            AST.ASTNodeOperationUnary | AST.ASTNodeOperationBinaryLogical;
 	public decorateTS(syntaxnode: SyntaxNodeType<'expression_conditional'>):            AST.ASTNodeOperationTernary;
 	public decorateTS(syntaxnode: SyntaxNodeSupertype<'expression'>):                   AST.ASTNodeExpression;
+	public decorateTS(syntaxnode: SyntaxNodeType<'statement_expression'>):              AST.ASTNodeStatementExpression;
+	public decorateTS(syntaxnode: SyntaxNodeSupertype<'statement'>):                    AST.ASTNodeStatement;
+	public decorateTS(syntaxnode: SyntaxNodeType<'block'>):                             AST.ASTNodeBlock;
 	public decorateTS(syntaxnode: SyntaxNodeType<'declaration_type'>):                  AST.ASTNodeDeclarationType;
 	public decorateTS(syntaxnode: SyntaxNodeType<'declaration_variable'>):              AST.ASTNodeDeclarationVariable;
+	public decorateTS(syntaxnode: SyntaxNodeType<'declaration_claim'>):                 AST.ASTNodeDeclarationClaim;
+	public decorateTS(syntaxnode: SyntaxNodeType<'declaration_reassignment'>):          AST.ASTNodeDeclarationReassignment;
 	public decorateTS(syntaxnode: SyntaxNodeSupertype<'declaration'>):                  AST.ASTNodeDeclaration;
-	public decorateTS(syntaxnode: SyntaxNodeType<'statement_expression'>):              AST.ASTNodeStatementExpression;
-	public decorateTS(syntaxnode: SyntaxNodeType<'statement_assignment'>):              AST.ASTNodeAssignment;
-	public decorateTS(syntaxnode: SyntaxNodeSupertype<'statement'>):                    AST.ASTNodeStatement;
-	public decorateTS(syntaxnode: SyntaxNodeType<'block'>):                             AST.ASTNodeBlock;
 	public decorateTS(syntaxnode: SyntaxNodeType<'source_file'>, config?: CPConfig):    AST.ASTNodeGoal;
->>>>>>> 2b496436
 	public decorateTS(syntaxnode: SyntaxNode): AST.ASTNodeCP;
 	public decorateTS(syntaxnode: SyntaxNode, config: CPConfig = CONFIG_DEFAULT): AST.ASTNodeCP {
 		const decorators = new Map<string | RegExp, (node: SyntaxNode) => AST.ASTNodeCP>([
@@ -201,34 +149,20 @@
 			/* # TERMINALS */
 			['keyword_type', (node) => new AST.ASTNodeTypeConstant(node as SyntaxNodeType<'keyword_type'>)],
 
-<<<<<<< HEAD
-			identifier: (node) => (
-				(isSyntaxNodeSupertype(node.parent!, 'type'))      || isSyntaxNodeType(node.parent!, /^(entry_type(__named)?(__optional)?|generic_arguments|declaration_(type|claim))$/)                                       ? new AST.ASTNodeTypeAlias(node as SyntaxNodeType<'identifier'>) :
-				(isSyntaxNodeSupertype(node.parent!, 'expression') || isSyntaxNodeType(node.parent!, /^(property|case|function_arguments|property_(access|assign)|declaration_(variable|reassignment)|statement_expression)$/),  new AST.ASTNodeVariable (node as SyntaxNodeType<'identifier'>))
-			),
-=======
 			['identifier', (node) => (
-				(isSyntaxNodeSupertype(node.parent!, 'type')       || isSyntaxNodeType(node.parent!, /^(entry_type(__named)?(__optional)?|generic_arguments|declaration_type)$/))                                                                     ? new AST.ASTNodeTypeAlias(node as SyntaxNodeType<'identifier'>) :
-				(isSyntaxNodeSupertype(node.parent!, 'expression') || isSyntaxNodeType(node.parent!, /^(property|case|function_arguments|property_access|property_assign|assignee|declaration_variable|statement_expression|statement_assignment)$/)) ? new AST.ASTNodeVariable (node as SyntaxNodeType<'identifier'>) :
+				(isSyntaxNodeSupertype(node.parent!, 'type')       || isSyntaxNodeType(node.parent!, /^(entry_type(__named)?(__optional)?|generic_arguments|declaration_(type|claim))$/))                                                ? new AST.ASTNodeTypeAlias(node as SyntaxNodeType<'identifier'>) :
+				(isSyntaxNodeSupertype(node.parent!, 'expression') || isSyntaxNodeType(node.parent!, /^(property|case|function_arguments|property_(access|assign)|assignee|declaration_(variable|reassignment)|statement_expression)$/)) ? new AST.ASTNodeVariable (node as SyntaxNodeType<'identifier'>) :
 				throw_expression(new TypeError(`Expected ${ node.parent } to be a node that contains an identifier.`))
 			)],
->>>>>>> 2b496436
 
 			/* # PRODUCTIONS */
 			['word', (node) => new AST.ASTNodeKey(node as SyntaxNodeType<'word'>)],
 
-<<<<<<< HEAD
-			primitive_literal: (node) => (
-				(isSyntaxNodeSupertype(node.parent!, 'type'))      || isSyntaxNodeType(node.parent!, /^(entry_type(__named)?(__optional)?|generic_arguments|declaration_(type|claim))$/)                                       ? new AST.ASTNodeTypeConstant(node as SyntaxNodeType<'primitive_literal'>) :
-				(isSyntaxNodeSupertype(node.parent!, 'expression') || isSyntaxNodeType(node.parent!, /^(property|case|function_arguments|property_(access|assign)|declaration_(variable|reassignment)|statement_expression)$/),  new AST.ASTNodeConstant    (node as SyntaxNodeType<'primitive_literal'>))
-			),
-=======
 			['primitive_literal', (node) => (
-				(isSyntaxNodeSupertype(node.parent!, 'type')       || isSyntaxNodeType(node.parent!, /^(entry_type(__named)?(__optional)?|generic_arguments|declaration_type)$/))                                                                     ? new AST.ASTNodeTypeConstant(node as SyntaxNodeType<'primitive_literal'>) :
-				(isSyntaxNodeSupertype(node.parent!, 'expression') || isSyntaxNodeType(node.parent!, /^(property|case|function_arguments|property_access|property_assign|assignee|declaration_variable|statement_expression|statement_assignment)$/)) ? new AST.ASTNodeConstant    (node as SyntaxNodeType<'primitive_literal'>) :
+				(isSyntaxNodeSupertype(node.parent!, 'type')       || isSyntaxNodeType(node.parent!, /^(entry_type(__named)?(__optional)?|generic_arguments|declaration_(type|claim))$/))                                                ? new AST.ASTNodeTypeConstant(node as SyntaxNodeType<'primitive_literal'>) :
+				(isSyntaxNodeSupertype(node.parent!, 'expression') || isSyntaxNodeType(node.parent!, /^(property|case|function_arguments|property_(access|assign)|assignee|declaration_(variable|reassignment)|statement_expression)$/)) ? new AST.ASTNodeConstant    (node as SyntaxNodeType<'primitive_literal'>) :
 				throw_expression(new TypeError(`Expected ${ node.parent } to be a node that contains a primitive literal.`))
 			)],
->>>>>>> 2b496436
 
 			/* ## Types */
 			['entry_type', (node) => new AST.ASTNodeItemType(
@@ -695,23 +629,19 @@
 			)],
 
 			/* ## Statements */
-<<<<<<< HEAD
-			statement_expression: (node) => new AST.ASTNodeStatementExpression(
+			['statement_expression', (node) => new AST.ASTNodeStatementExpression(
 				node as SyntaxNodeType<'statement_expression'>,
 				(node.children.length === 2) ? this.decorateTS(node.children[0] as SyntaxNodeSupertype<'expression'>) : void 0,
-			),
-
-			block: (node) => new AST.ASTNodeBlock(
+			)],
+
+			['block', (node) => new AST.ASTNodeBlock(
 				node as SyntaxNodeType<'block'>,
 				node.children
 					.filter((c): c is SyntaxNodeSupertype<'statement'> => isSyntaxNodeSupertype(c, 'statement'))
 					.map((c) => this.decorateTS(c)) as NonemptyArray<AST.ASTNodeStatement>,
-			),
-
-			declaration_type: (node) => new AST.ASTNodeDeclarationType(
-=======
+			)],
+
 			['declaration_type', (node) => new AST.ASTNodeDeclarationType(
->>>>>>> 2b496436
 				node as SyntaxNodeType<'declaration_type'>,
 				new AST.ASTNodeTypeAlias(node.children[1] as SyntaxNodeType<'identifier'>),
 				this.decorateTS(node.children[3] as SyntaxNodeSupertype<'type'>),
@@ -725,38 +655,16 @@
 				this.decorateTS        (((node.children.length === 7) ? node.children[5] : node.children[6]) as SyntaxNodeSupertype<'expression'>),
 			)],
 
-<<<<<<< HEAD
-			declaration_claim: (node) => new AST.ASTNodeDeclarationClaim(
+			['declaration_claim', (node) => new AST.ASTNodeDeclarationClaim(
 				node as SyntaxNodeType<'declaration_claim'>,
 				this.decorateTS(node.children[1] as SyntaxNodeType<'assignee'>),
 				this.decorateTS(node.children[3] as SyntaxNodeSupertype<'type'>),
-			),
-
-			declaration_reassignment: (node) => new AST.ASTNodeDeclarationReassignment(
+			)],
+
+			['declaration_reassignment', (node) => new AST.ASTNodeDeclarationReassignment(
 				node as SyntaxNodeType<'declaration_reassignment'>,
 				this.decorateTS(node.children[1] as SyntaxNodeType<'assignee'>),
 				this.decorateTS(node.children[3] as SyntaxNodeSupertype<'expression'>),
-			),
-		})).get(syntaxnode.type)?.(syntaxnode) || (() => {
-			throw new TypeError(`Could not find type of parse node \`${ syntaxnode.type }\`.`);
-		})();
-=======
-			['statement_expression', (node) => new AST.ASTNodeStatementExpression(
-				node as SyntaxNodeType<'statement_expression'>,
-				(node.children.length === 2) ? this.decorateTS(node.children[0] as SyntaxNodeSupertype<'expression'>) : void 0,
-			)],
-
-			['statement_assignment', (node) => new AST.ASTNodeAssignment(
-				node as SyntaxNodeType<'statement_assignment'>,
-				this.decorateTS(node.children[0] as SyntaxNodeType<'assignee'>),
-				this.decorateTS(node.children[2] as SyntaxNodeSupertype<'expression'>),
-			)],
-
-			['block', (node) => new AST.ASTNodeBlock(
-				node as SyntaxNodeType<'block'>,
-				node.children
-					.filter((c): c is SyntaxNodeSupertype<'statement'> => isSyntaxNodeSupertype(c, 'statement'))
-					.map((c) => this.decorateTS(c)) as NonemptyArray<AST.ASTNodeStatement>,
 			)],
 		]);
 		return (
@@ -766,7 +674,6 @@
 				throw new TypeError(`Could not find type of parse node \`${ node.type }\`.`);
 			})
 		)(syntaxnode);
->>>>>>> 2b496436
 	}
 
 	private decorateTypeNode(typenode: SyntaxNodeSupertype<'type'>): AST.ASTNodeType {
