--- conflicted
+++ resolved
@@ -17,10 +17,7 @@
 	type SyntaxNodeType,
 	isSyntaxNodeType,
 	type SyntaxNodeFamily,
-<<<<<<< HEAD
-=======
 	isSyntaxNodeFamily,
->>>>>>> 270eedf3
 	type SyntaxNodeSupertype,
 	isSyntaxNodeSupertype,
 } from './utils-private.js';
@@ -88,56 +85,6 @@
 	]);
 
 
-<<<<<<< HEAD
-	public decorateTS(syntaxnode: SyntaxNodeType<'keyword_type'>):                              AST.ASTNodeTypeConstant;
-	public decorateTS(syntaxnode: SyntaxNodeType<'identifier'>):                                AST.ASTNodeTypeAlias | AST.ASTNodeVariable;
-	public decorateTS(syntaxnode: SyntaxNodeType<'word'>):                                      AST.ASTNodeKey;
-	public decorateTS(syntaxnode: SyntaxNodeType<'primitive_literal'>):                         AST.ASTNodeTypeConstant | AST.ASTNodeConstant;
-	public decorateTS(syntaxnode: SyntaxNodeFamily<'entry_type',        ['optional']>):         AST.ASTNodeItemType;
-	public decorateTS(syntaxnode: SyntaxNodeFamily<'entry_type__named', ['optional']>):         AST.ASTNodePropertyType;
-	public decorateTS(syntaxnode: SyntaxNodeType<'type_grouped'>):                              AST.ASTNodeType;
-	public decorateTS(syntaxnode: SyntaxNodeType<'type_tuple_literal'>):                        AST.ASTNodeTypeTuple;
-	public decorateTS(syntaxnode: SyntaxNodeType<'type_record_literal'>):                       AST.ASTNodeTypeRecord;
-	public decorateTS(syntaxnode: SyntaxNodeType<'type_dict_literal'>):                         AST.ASTNodeTypeDict;
-	public decorateTS(syntaxnode: SyntaxNodeType<'type_map_literal'>):                          AST.ASTNodeTypeMap;
-	public decorateTS(syntaxnode: SyntaxNodeType<'property_access_type'>):                      AST.ASTNodeIndexType | AST.ASTNodeKey;
-	public decorateTS(syntaxnode: SyntaxNodeType<'type_compound'>):                             AST.ASTNodeTypeAccess | AST.ASTNodeTypeCall;
-	public decorateTS(syntaxnode: SyntaxNodeType<'type_unary_symbol'>):                         AST.ASTNodeTypeOperationUnary | AST.ASTNodeTypeList | AST.ASTNodeTypeSet;
-	public decorateTS(syntaxnode: SyntaxNodeType<'type_unary_keyword'>):                        AST.ASTNodeTypeOperationUnary;
-	public decorateTS(syntaxnode: SyntaxNodeType<'type_intersection'>):                         AST.ASTNodeTypeOperationBinary;
-	public decorateTS(syntaxnode: SyntaxNodeType<'type_union'>):                                AST.ASTNodeTypeOperationBinary;
-	public decorateTS(syntaxnode: SyntaxNodeSupertype<'type'>):                                 AST.ASTNodeType;
-	public decorateTS(syntaxnode: SyntaxNodeFamily<'string_template', ['variable']>):           AST.ASTNodeTemplate;
-	public decorateTS(syntaxnode: SyntaxNodeFamily<'property',        ['variable']>):           AST.ASTNodeProperty;
-	public decorateTS(syntaxnode: SyntaxNodeType<'case'>):                                      AST.ASTNodeCase;
-	public decorateTS(syntaxnode: SyntaxNodeFamily<'expression_grouped', ['variable']>):        AST.ASTNodeExpression;
-	public decorateTS(syntaxnode: SyntaxNodeFamily<'tuple_literal',      ['variable']>):        AST.ASTNodeTuple;
-	public decorateTS(syntaxnode: SyntaxNodeFamily<'record_literal',     ['variable']>):        AST.ASTNodeRecord;
-	public decorateTS(syntaxnode: SyntaxNodeType<'set_literal'>):                               AST.ASTNodeSet;
-	public decorateTS(syntaxnode: SyntaxNodeType<'map_literal'>):                               AST.ASTNodeMap;
-	public decorateTS(syntaxnode: SyntaxNodeFamily<'property_access', ['variable']>):           AST.ASTNodeIndex | AST.ASTNodeKey | AST.ASTNodeExpression;
-	public decorateTS(syntaxnode: SyntaxNodeType<'property_assign'>):                           AST.ASTNodeIndex | AST.ASTNodeKey | AST.ASTNodeExpression;
-	public decorateTS(syntaxnode: SyntaxNodeFamily<'expression_compound', ['variable']>):       AST.ASTNodeAccess | AST.ASTNodeCall;
-	public decorateTS(syntaxnode: SyntaxNodeType<'assignee'>):                                  AST.ASTNodeVariable | AST.ASTNodeAccess;
-	public decorateTS(syntaxnode: SyntaxNodeFamily<'expression_unary_symbol',   ['variable']>): AST.ASTNodeExpression | AST.ASTNodeOperationUnary;
-	public decorateTS(syntaxnode: SyntaxNodeFamily<'expression_claim',          ['variable']>): AST.ASTNodeClaim;
-	public decorateTS(syntaxnode: SyntaxNodeFamily<'expression_exponential',    ['variable']>): AST.ASTNodeOperationBinaryArithmetic;
-	public decorateTS(syntaxnode: SyntaxNodeFamily<'expression_multiplicative', ['variable']>): AST.ASTNodeOperationBinaryArithmetic;
-	public decorateTS(syntaxnode: SyntaxNodeFamily<'expression_additive',       ['variable']>): AST.ASTNodeOperationBinaryArithmetic;
-	public decorateTS(syntaxnode: SyntaxNodeFamily<'expression_comparative',    ['variable']>): AST.ASTNodeOperationUnary | AST.ASTNodeOperationBinaryComparative;
-	public decorateTS(syntaxnode: SyntaxNodeFamily<'expression_equality',       ['variable']>): AST.ASTNodeOperationUnary | AST.ASTNodeOperationBinaryEquality;
-	public decorateTS(syntaxnode: SyntaxNodeFamily<'expression_conjunctive',    ['variable']>): AST.ASTNodeOperationUnary | AST.ASTNodeOperationBinaryLogical;
-	public decorateTS(syntaxnode: SyntaxNodeFamily<'expression_disjunctive',    ['variable']>): AST.ASTNodeOperationUnary | AST.ASTNodeOperationBinaryLogical;
-	public decorateTS(syntaxnode: SyntaxNodeFamily<'expression_conditional',    ['variable']>): AST.ASTNodeOperationTernary;
-	public decorateTS(syntaxnode: SyntaxNodeSupertype<'expression'>):                           AST.ASTNodeExpression;
-	public decorateTS(syntaxnode: SyntaxNodeType<'declaration_type'>):                          AST.ASTNodeDeclarationType;
-	public decorateTS(syntaxnode: SyntaxNodeType<'declaration_variable'>):                      AST.ASTNodeDeclarationVariable;
-	public decorateTS(syntaxnode: SyntaxNodeSupertype<'declaration'>):                          AST.ASTNodeDeclaration;
-	public decorateTS(syntaxnode: SyntaxNodeType<'statement_expression'>):                      AST.ASTNodeStatementExpression;
-	public decorateTS(syntaxnode: SyntaxNodeType<'statement_assignment'>):                      AST.ASTNodeAssignment;
-	public decorateTS(syntaxnode: SyntaxNodeSupertype<'statement'>):                            AST.ASTNodeStatement;
-	public decorateTS(syntaxnode: SyntaxNodeType<'source_file'>, config?: CPConfig):            AST.ASTNodeGoal;
-=======
 	public decorateTS(syntaxnode: SyntaxNodeType<'keyword_type'>):                                    AST.ASTNodeTypeConstant;
 	public decorateTS(syntaxnode: SyntaxNodeType<'identifier'>):                                      AST.ASTNodeTypeAlias | AST.ASTNodeVariable;
 	public decorateTS(syntaxnode: SyntaxNodeType<'word'>):                                            AST.ASTNodeKey;
@@ -170,6 +117,7 @@
 	public decorateTS(syntaxnode: SyntaxNodeType<'assignee'>):                                        AST.ASTNodeVariable | AST.ASTNodeAccess;
 	public decorateTS(syntaxnode: SyntaxNodeFamily<'expression_unary_symbol',   ['variable']>):       AST.ASTNodeExpression | AST.ASTNodeOperationUnary;
 	public decorateTS(syntaxnode: SyntaxNodeFamily<'expression_exponential',    ['variable']>):       AST.ASTNodeOperationBinaryArithmetic;
+	public decorateTS(syntaxnode: SyntaxNodeFamily<'expression_claim',          ['variable']>):       AST.ASTNodeClaim;
 	public decorateTS(syntaxnode: SyntaxNodeFamily<'expression_multiplicative', ['variable']>):       AST.ASTNodeOperationBinaryArithmetic;
 	public decorateTS(syntaxnode: SyntaxNodeFamily<'expression_additive',       ['variable']>):       AST.ASTNodeOperationBinaryArithmetic;
 	public decorateTS(syntaxnode: SyntaxNodeFamily<'expression_comparative',    ['variable']>):       AST.ASTNodeOperationUnary | AST.ASTNodeOperationBinaryComparative;
@@ -185,7 +133,6 @@
 	public decorateTS(syntaxnode: SyntaxNodeType<'statement_assignment'>):                            AST.ASTNodeAssignment;
 	public decorateTS(syntaxnode: SyntaxNodeSupertype<'statement'>):                                  AST.ASTNodeStatement;
 	public decorateTS(syntaxnode: SyntaxNodeType<'source_file'>, config?: CPConfig):                  AST.ASTNodeGoal;
->>>>>>> 270eedf3
 	public decorateTS(syntaxnode: SyntaxNode): AST.ASTNodeCP;
 	public decorateTS(syntaxnode: SyntaxNode, config: CPConfig = CONFIG_DEFAULT): AST.ASTNodeCP {
 		const decorators = new Map<string | RegExp, (node: SyntaxNode) => AST.ASTNodeCP>([
@@ -201,11 +148,7 @@
 			['keyword_type', (node) => new AST.ASTNodeTypeConstant(node as SyntaxNodeType<'keyword_type'>)],
 
 			['identifier', (node) => (
-<<<<<<< HEAD
-				(isSyntaxNodeSupertype(node.parent!, 'type')       || isSyntaxNodeType(node.parent!, /^(entry_type(__named)?(__optional)?|generic_arguments|declaration_type)$/))                                                                                               ? new AST.ASTNodeTypeAlias(node as SyntaxNodeType<'identifier'>) :
-=======
 				(isSyntaxNodeSupertype(node.parent!, 'type')       || isSyntaxNodeType(node.parent!, /^(entry_type(__named)?(__optional)?(__variable)?|generic_arguments|declaration_type)$/))                                                                                  ? new AST.ASTNodeTypeAlias(node as SyntaxNodeType<'identifier'>) :
->>>>>>> 270eedf3
 				(isSyntaxNodeSupertype(node.parent!, 'expression') || isSyntaxNodeType(node.parent!, /^(property(__variable)?|case|function_arguments|property_access(__variable)?|property_assign|assignee|declaration_variable|statement_expression|statement_assignment)$/)) ? new AST.ASTNodeVariable (node as SyntaxNodeType<'identifier'>) :
 				throw_expression(new TypeError(`Expected ${ node.parent } to be a node that contains an identifier.`))
 			)],
@@ -214,77 +157,45 @@
 			['word', (node) => new AST.ASTNodeKey(node as SyntaxNodeType<'word'>)],
 
 			['primitive_literal', (node) => (
-<<<<<<< HEAD
-				(isSyntaxNodeSupertype(node.parent!, 'type')       || isSyntaxNodeType(node.parent!, /^(entry_type(__named)?(__optional)?|generic_arguments|declaration_type)$/))                                                                                               ? new AST.ASTNodeTypeConstant(node as SyntaxNodeType<'primitive_literal'>) :
-=======
 				(isSyntaxNodeSupertype(node.parent!, 'type')       || isSyntaxNodeType(node.parent!, /^(entry_type(__named)?(__optional)?(__variable)?|generic_arguments|declaration_type)$/))                                                                                  ? new AST.ASTNodeTypeConstant(node as SyntaxNodeType<'primitive_literal'>) :
->>>>>>> 270eedf3
 				(isSyntaxNodeSupertype(node.parent!, 'expression') || isSyntaxNodeType(node.parent!, /^(property(__variable)?|case|function_arguments|property_access(__variable)?|property_assign|assignee|declaration_variable|statement_expression|statement_assignment)$/)) ? new AST.ASTNodeConstant    (node as SyntaxNodeType<'primitive_literal'>) :
 				throw_expression(new TypeError(`Expected ${ node.parent } to be a node that contains a primitive literal.`))
 			)],
 
 			/* ## Types */
-<<<<<<< HEAD
-			['entry_type', (node) => new AST.ASTNodeItemType(
-				node as SyntaxNodeType<'entry_type'>,
-=======
 			[/^entry_type(__variable)?$/, (node) => new AST.ASTNodeItemType(
 				node as SyntaxNodeFamily<'entry_type', ['variable']>,
->>>>>>> 270eedf3
 				false,
 				this.decorateTS(node.children[0] as SyntaxNodeSupertype<'type'>),
 			)],
 
-<<<<<<< HEAD
-			['entry_type__optional', (node) => new AST.ASTNodeItemType(
-				node as SyntaxNodeType<'entry_type__optional'>,
-=======
 			[/^entry_type__optional(__variable)?$/, (node) => new AST.ASTNodeItemType(
 				node as SyntaxNodeFamily<'entry_type__optional', ['variable']>,
->>>>>>> 270eedf3
 				true,
 				this.decorateTS(node.children[1] as SyntaxNodeSupertype<'type'>),
 			)],
 
-<<<<<<< HEAD
-			['entry_type__named', (node) => new AST.ASTNodePropertyType(
-				node as SyntaxNodeType<'entry_type__named'>,
-=======
 			[/^entry_type__named(__variable)?$/, (node) => new AST.ASTNodePropertyType(
 				node as SyntaxNodeFamily<'entry_type__named', ['variable']>,
->>>>>>> 270eedf3
 				false,
 				this.decorateTS(node.children[0] as SyntaxNodeType<'word'>),
 				this.decorateTS(node.children[2] as SyntaxNodeSupertype<'type'>),
 			)],
 
-<<<<<<< HEAD
-			['entry_type__named__optional', (node) => new AST.ASTNodePropertyType(
-				node as SyntaxNodeType<'entry_type__named__optional'>,
-=======
 			[/^entry_type__named__optional(__variable)?$/, (node) => new AST.ASTNodePropertyType(
 				node as SyntaxNodeFamily<'entry_type__named__optional', ['variable']>,
->>>>>>> 270eedf3
 				true,
 				this.decorateTS(node.children[0] as SyntaxNodeType<'word'>),
 				this.decorateTS(node.children[2] as SyntaxNodeSupertype<'type'>),
 			)],
 
-<<<<<<< HEAD
-			['type_grouped', (node) => this.decorateTS(node.children[1] as SyntaxNodeSupertype<'type'>)],
-=======
 			[/^type_grouped(__variable)?$/, (node) => this.decorateTS(node.children[1] as SyntaxNodeSupertype<'type'>)],
->>>>>>> 270eedf3
 
 			['type_tuple_literal', (node) => new AST.ASTNodeTypeTuple(
 				node as SyntaxNodeType<'type_tuple_literal'>,
 				node.children
 					.filter((c): c is SyntaxNodeFamily<'entry_type', ['optional', 'variable']> => isSyntaxNodeFamily(c, 'entry_type', ['optional', 'variable']))
 					.map((c) => this.decorateTS(c)),
-<<<<<<< HEAD
-			)],
-
-=======
 				false,
 			)],
 
@@ -296,16 +207,11 @@
 				true,
 			)],
 
->>>>>>> 270eedf3
 			['type_record_literal', (node) => new AST.ASTNodeTypeRecord(
 				node as SyntaxNodeType<'type_record_literal'>,
 				node.children
 					.filter((c): c is SyntaxNodeFamily<'entry_type__named', ['optional', 'variable']> => isSyntaxNodeFamily(c, 'entry_type__named', ['optional', 'variable']))
 					.map((c) => this.decorateTS(c)) as NonemptyArray<AST.ASTNodePropertyType>,
-<<<<<<< HEAD
-			)],
-
-=======
 				false,
 			)],
 
@@ -317,7 +223,6 @@
 				true,
 			)],
 
->>>>>>> 270eedf3
 			['type_dict_literal', (node) => new AST.ASTNodeTypeDict(
 				node as SyntaxNodeType<'type_dict_literal'>,
 				this.decorateTS(node.children[2] as SyntaxNodeSupertype<'type'>),
@@ -340,11 +245,7 @@
 				), this.decorateTS(node.children[1]))
 			)],
 
-<<<<<<< HEAD
-			['type_compound', (node) => (
-=======
 			[/^type_compound(__variable)?$/, (node) => (
->>>>>>> 270eedf3
 				(isSyntaxNodeType(node.children[1], 'property_access_type')) ? new AST.ASTNodeTypeAccess(
 					node as SyntaxNodeFamily<'type_compound', ['variable']>,
 					this.decorateTS(node.children[0] as SyntaxNodeSupertype<'type'>),
@@ -362,38 +263,6 @@
 				))
 			)],
 
-<<<<<<< HEAD
-			['type_unary_symbol', (node) => (
-				(node.children.length === 2) ? new AST.ASTNodeTypeOperationUnary(
-					node as SyntaxNodeType<'type_unary_symbol'>,
-					Decorator.TYPEOPERATORS_UNARY.get(node.children[1].text as Punctuator)!,
-					this.decorateTS(node.children[0] as SyntaxNodeSupertype<'type'>),
-				) :
-				(assert.ok(node.children.length > 2, `Expected ${ node } to have more than 2 children.`), (node.children[1].text === Punctuator.BRAK_OPN)
-					? new AST.ASTNodeTypeList(
-						node as SyntaxNodeType<'type_unary_symbol'>,
-						this.decorateTS(node.children[0] as SyntaxNodeSupertype<'type'>),
-						(node.children[2].text === Punctuator.BRAK_CLS)
-							? null
-							: BigInt(Validator.cookTokenNumber(node.children[2].text, { // TODO: add field `Decorator#config`
-								...CONFIG_DEFAULT,
-								languageFeatures: {
-									...CONFIG_DEFAULT.languageFeatures,
-									integerRadices:    true,
-									numericSeparators: true,
-								},
-							})[0]),
-					)
-					: new AST.ASTNodeTypeSet(
-						node as SyntaxNodeType<'type_unary_symbol'>,
-						this.decorateTS(node.children[0] as SyntaxNodeSupertype<'type'>),
-					)
-				)
-			)],
-
-			['type_unary_keyword', (node) => new AST.ASTNodeTypeOperationUnary(
-				node as SyntaxNodeType<'type_unary_keyword'>,
-=======
 			[/^type_unary_symbol(__variable)?$/, (node) => {
 				const basetype: AST.ASTNodeType = this.decorateTS(node.children[0] as SyntaxNodeSupertype<'type'>);
 				const punc = node.children[1].text as Punctuator;
@@ -451,30 +320,19 @@
 
 			[/^type_unary_keyword(__variable)?$/, (node) => new AST.ASTNodeTypeOperationUnary(
 				node as SyntaxNodeFamily<'type_unary_keyword', ['variable']>,
->>>>>>> 270eedf3
 				Decorator.TYPEOPERATORS_UNARY.get(node.children[0].text as Keyword)!,
 				this.decorateTS(node.children[1] as SyntaxNodeSupertype<'type'>),
 			)],
 
-<<<<<<< HEAD
-			['type_intersection', (node) => new AST.ASTNodeTypeOperationBinary(
-				node as SyntaxNodeType<'type_intersection'>,
-=======
 			[/^type_intersection(__variable)?$/, (node) => new AST.ASTNodeTypeOperationBinary(
 				node as SyntaxNodeFamily<'type_intersection', ['variable']>,
->>>>>>> 270eedf3
 				Decorator.TYPEOPERATORS_BINARY.get(node.children[1].text as Punctuator)!,
 				this.decorateTS(node.children[0] as SyntaxNodeSupertype<'type'>),
 				this.decorateTS(node.children[2] as SyntaxNodeSupertype<'type'>),
 			)],
 
-<<<<<<< HEAD
-			['type_union', (node) => new AST.ASTNodeTypeOperationBinary(
-				node as SyntaxNodeType<'type_union'>,
-=======
 			[/^type_union(__variable)?$/, (node) => new AST.ASTNodeTypeOperationBinary(
 				node as SyntaxNodeFamily<'type_union', ['variable']>,
->>>>>>> 270eedf3
 				Decorator.TYPEOPERATORS_BINARY.get(node.children[1].text as Punctuator)!,
 				this.decorateTS(node.children[0] as SyntaxNodeSupertype<'type'>),
 				this.decorateTS(node.children[2] as SyntaxNodeSupertype<'type'>),
@@ -510,7 +368,6 @@
 					.map((c) => this.decorateTS(c)),
 				false,
 			)],
-<<<<<<< HEAD
 
 			['tuple_literal__variable', (node) => new AST.ASTNodeTuple(
 				node as SyntaxNodeType<'tuple_literal__variable'>,
@@ -520,17 +377,6 @@
 				true,
 			)],
 
-=======
-
-			['tuple_literal__variable', (node) => new AST.ASTNodeTuple(
-				node as SyntaxNodeType<'tuple_literal__variable'>,
-				node.children
-					.filter((c): c is SyntaxNodeSupertype<'expression'> => isSyntaxNodeSupertype(c, 'expression'))
-					.map((c) => this.decorateTS(c)),
-				true,
-			)],
-
->>>>>>> 270eedf3
 			['record_literal', (node) => new AST.ASTNodeRecord(
 				node as SyntaxNodeType<'record_literal'>,
 				node.children
@@ -538,7 +384,6 @@
 					.map((c) => this.decorateTS(c)) as NonemptyArray<AST.ASTNodeProperty>,
 				false,
 			)],
-<<<<<<< HEAD
 
 			['record_literal__variable', (node) => new AST.ASTNodeRecord(
 				node as SyntaxNodeType<'record_literal__variable'>,
@@ -548,17 +393,6 @@
 				true,
 			)],
 
-=======
-
-			['record_literal__variable', (node) => new AST.ASTNodeRecord(
-				node as SyntaxNodeType<'record_literal__variable'>,
-				node.children
-					.filter((c): c is SyntaxNodeType<'property__variable'> => isSyntaxNodeType(c, 'property__variable'))
-					.map((c) => this.decorateTS(c)) as NonemptyArray<AST.ASTNodeProperty>,
-				true,
-			)],
-
->>>>>>> 270eedf3
 			['set_literal', (node) => new AST.ASTNodeSet(
 				node as SyntaxNodeType<'set_literal'>,
 				node.children
@@ -592,19 +426,11 @@
 			)],
 
 			[/^expression_compound(__variable)?$/, (node) => (
-<<<<<<< HEAD
-				(isSyntaxNodeType(node.children[1], /^property_access(__variable)?$/)) ? new AST.ASTNodeAccess(
-					node as SyntaxNodeFamily<'expression_compound', ['variable']>,
-					Decorator.ACCESSORS.get(node.children[1].children[0].text as Punctuator)!,
-					this.decorateTS(node.children[0] as SyntaxNodeSupertype<'expression'>),
-					this.decorateTS(node.children[1] as SyntaxNodeFamily<'property_access', ['variable']>),
-=======
 				(isSyntaxNodeFamily(node.children[1], 'property_access', ['variable'])) ? new AST.ASTNodeAccess(
 					node as SyntaxNodeFamily<'expression_compound', ['variable']>,
 					Decorator.ACCESSORS.get(node.children[1].children[0].text as Punctuator)!,
 					this.decorateTS(node.children[0] as SyntaxNodeSupertype<'expression'>),
 					this.decorateTS(node.children[1]),
->>>>>>> 270eedf3
 				)
 				: (assert.ok(isSyntaxNodeType(node.children[1], 'function_call'), `Expected ${ node.children[1] } to be a \`SyntaxNodeType<'function_call'>\`.`), ((
 					n:                      SyntaxNodeType<'expression_compound__variable'>,
@@ -642,15 +468,12 @@
 					Decorator.OPERATORS_UNARY.get(node.children[0].text as Punctuator) as ValidOperatorUnary,
 					this.decorateTS(node.children[1] as SyntaxNodeSupertype<'expression'>),
 				)],
-<<<<<<< HEAD
 
 			[/^expression_claim(__variable)?$/, (node) => new AST.ASTNodeClaim(
 				node as SyntaxNodeFamily<'expression_claim', ['variable']>,
 				this.decorateTypeNode(node.children[1] as SyntaxNodeSupertype<'type'>),
 				this.decorateTS      (node.children[3] as SyntaxNodeSupertype<'expression'>),
 			)],
-=======
->>>>>>> 270eedf3
 
 			[/^expression_exponential(__variable)?$/, (node) => new AST.ASTNodeOperationBinaryArithmetic(
 				node as SyntaxNodeFamily<'expression_exponential', ['variable']>,
