--- conflicted
+++ resolved
@@ -112,14 +112,6 @@
 	static decorate(node: PARSER.ParseNodeWord):             AST.ASTNodeKey;
 	static decorate(node: PARSER.ParseNodePrimitiveLiteral): AST.ASTNodeConstant;
 	static decorate(node: PARSER.ParseNodeTypeKeyword):      AST.ASTNodeTypeConstant;
-<<<<<<< HEAD
-	static decorate(node: PARSER.ParseNodePropertyType):               AST.ASTNodePropertyType;
-	static decorate(node: PARSER.ParseNodeTypeTupleLiteral):           AST.ASTNodeTypeTuple;
-	static decorate(node: PARSER.ParseNodeTypeTupleLiteral__0__List):  AST.ASTNodeType[];
-	static decorate(node: PARSER.ParseNodeTypeRecordLiteral):          AST.ASTNodeTypeRecord;
-	static decorate(node: PARSER.ParseNodeTypeRecordLiteral__0__List): NonemptyArray<AST.ASTNodePropertyType>;
-	static decorate(node: PARSER.ParseNodePropertyAccessType):         AST.ASTNodeIndexType | AST.ASTNodeKey;
-=======
 	static decorate(node:
 		| PARSER.ParseNodeEntryType
 		| PARSER.ParseNodeEntryType_Optional
@@ -137,9 +129,9 @@
 		| PARSER.ParseNodePropertiesType
 		| PARSER.ParseNodePropertiesType__0__List
 	): NonemptyArray<AST.ASTNodePropertyType>;
-	static decorate(node: PARSER.ParseNodeTypeTupleLiteral):  AST.ASTNodeTypeTuple;
-	static decorate(node: PARSER.ParseNodeTypeRecordLiteral): AST.ASTNodeTypeRecord;
->>>>>>> 99354972
+	static decorate(node: PARSER.ParseNodeTypeTupleLiteral):   AST.ASTNodeTypeTuple;
+	static decorate(node: PARSER.ParseNodeTypeRecordLiteral):  AST.ASTNodeTypeRecord;
+	static decorate(node: PARSER.ParseNodePropertyAccessType): AST.ASTNodeIndexType | AST.ASTNodeKey;
 	static decorate(node:
 		| PARSER.ParseNodeTypeUnit
 		| PARSER.ParseNodeTypeCompound
