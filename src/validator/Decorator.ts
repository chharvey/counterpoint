import * as assert from 'assert';
import type {SyntaxNode} from 'tree-sitter';
import {
	type NonemptyArray,
	throw_expression,
} from '../lib/index.js';
import {
	type CPConfig,
	CONFIG_DEFAULT,
} from '../core/index.js';
import {
	Punctuator,
	Keyword,
} from '../parser/index.js';
import {Validator} from './index.js';
import {
	type SyntaxNodeType,
	isSyntaxNodeType,
<<<<<<< HEAD
	SyntaxNodeFamily,
	SyntaxNodeSupertype,
=======
	type SyntaxNodeSupertype,
>>>>>>> 4313b006
	isSyntaxNodeSupertype,
} from './utils-private.js';
import {
	Operator,
	type ValidAccessOperator,
	type ValidTypeOperator,
	type ValidOperatorUnary,
	type ValidOperatorArithmetic,
	type ValidOperatorComparative,
	type ValidOperatorEquality,
	type ValidOperatorLogical,
} from './Operator.js';
import * as AST from './astnode-cp/index.js';



class Decorator {
	private static readonly ACCESSORS: ReadonlyMap<Punctuator, ValidAccessOperator> = new Map<Punctuator, ValidAccessOperator>([
		[Punctuator.DOT,      Operator.DOT],
		[Punctuator.OPTDOT,   Operator.OPTDOT],
		[Punctuator.CLAIMDOT, Operator.CLAIMDOT],
	]);

	private static readonly TYPEOPERATORS_UNARY: ReadonlyMap<Punctuator | Keyword, ValidTypeOperator> = new Map<Punctuator | Keyword, ValidTypeOperator>([
		[Punctuator.ORNULL,  Operator.ORNULL],
		[Punctuator.OREXCP,  Operator.OREXCP],
		[Keyword   .MUTABLE, Operator.MUTABLE],
	]);

	private static readonly TYPEOPERATORS_BINARY: ReadonlyMap<Punctuator, ValidTypeOperator> = new Map<Punctuator, ValidTypeOperator>([
		[Punctuator.INTER, Operator.AND],
		[Punctuator.UNION, Operator.OR],
	]);

	private static readonly OPERATORS_UNARY: ReadonlyMap<Punctuator, Operator> = new Map<Punctuator, Operator>([
		[Punctuator.NOT, Operator.NOT],
		[Punctuator.EMP, Operator.EMP],
		[Punctuator.AFF, Operator.AFF],
		[Punctuator.NEG, Operator.NEG],
	]);

	private static readonly OPERATORS_BINARY: ReadonlyMap<Punctuator | Keyword, Operator> = new Map<Punctuator | Keyword, Operator>([
		[Punctuator.EXP,  Operator.EXP],
		[Punctuator.MUL,  Operator.MUL],
		[Punctuator.DIV,  Operator.DIV],
		[Punctuator.ADD,  Operator.ADD],
		[Punctuator.SUB,  Operator.SUB],
		[Punctuator.LT,   Operator.LT],
		[Punctuator.GT,   Operator.GT],
		[Punctuator.LE,   Operator.LE],
		[Punctuator.GE,   Operator.GE],
		[Punctuator.NLT,  Operator.NLT],
		[Punctuator.NGT,  Operator.NGT],
		[Keyword   .IS,   Operator.IS],
		[Keyword   .ISNT, Operator.ISNT],
		[Punctuator.ID,   Operator.ID],
		[Punctuator.NID,  Operator.NID],
		[Punctuator.EQ,   Operator.EQ],
		[Punctuator.NEQ,  Operator.NEQ],
		[Punctuator.AND,  Operator.AND],
		[Punctuator.NAND, Operator.NAND],
		[Punctuator.OR,   Operator.OR],
		[Punctuator.NOR,  Operator.NOR],
	]);


	public decorateTS(syntaxnode: SyntaxNodeType<'keyword_type'>):                              AST.ASTNodeTypeConstant;
	public decorateTS(syntaxnode: SyntaxNodeType<'identifier'>):                                AST.ASTNodeTypeAlias | AST.ASTNodeVariable;
	public decorateTS(syntaxnode: SyntaxNodeType<'word'>):                                      AST.ASTNodeKey;
	public decorateTS(syntaxnode: SyntaxNodeType<'primitive_literal'>):                         AST.ASTNodeTypeConstant | AST.ASTNodeConstant;
	public decorateTS(syntaxnode: SyntaxNodeFamily<'entry_type',        ['optional']>):         AST.ASTNodeItemType;
	public decorateTS(syntaxnode: SyntaxNodeFamily<'entry_type__named', ['optional']>):         AST.ASTNodePropertyType;
	public decorateTS(syntaxnode: SyntaxNodeType<'type_grouped'>):                              AST.ASTNodeType;
	public decorateTS(syntaxnode: SyntaxNodeType<'type_tuple_literal'>):                        AST.ASTNodeTypeTuple;
	public decorateTS(syntaxnode: SyntaxNodeType<'type_record_literal'>):                       AST.ASTNodeTypeRecord;
	public decorateTS(syntaxnode: SyntaxNodeType<'type_dict_literal'>):                         AST.ASTNodeTypeDict;
	public decorateTS(syntaxnode: SyntaxNodeType<'type_map_literal'>):                          AST.ASTNodeTypeMap;
	public decorateTS(syntaxnode: SyntaxNodeType<'property_access_type'>):                      AST.ASTNodeIndexType | AST.ASTNodeKey;
	public decorateTS(syntaxnode: SyntaxNodeType<'type_compound'>):                             AST.ASTNodeTypeAccess | AST.ASTNodeTypeCall;
	public decorateTS(syntaxnode: SyntaxNodeType<'type_unary_symbol'>):                         AST.ASTNodeTypeOperationUnary | AST.ASTNodeTypeList | AST.ASTNodeTypeSet;
	public decorateTS(syntaxnode: SyntaxNodeType<'type_unary_keyword'>):                        AST.ASTNodeTypeOperationUnary;
	public decorateTS(syntaxnode: SyntaxNodeType<'type_intersection'>):                         AST.ASTNodeTypeOperationBinary;
	public decorateTS(syntaxnode: SyntaxNodeType<'type_union'>):                                AST.ASTNodeTypeOperationBinary;
	public decorateTS(syntaxnode: SyntaxNodeSupertype<'type'>):                                 AST.ASTNodeType;
	public decorateTS(syntaxnode: SyntaxNodeFamily<'string_template', ['variable']>):           AST.ASTNodeTemplate;
	public decorateTS(syntaxnode: SyntaxNodeFamily<'property',        ['variable']>):           AST.ASTNodeProperty;
	public decorateTS(syntaxnode: SyntaxNodeType<'case'>):                                      AST.ASTNodeCase;
	public decorateTS(syntaxnode: SyntaxNodeFamily<'expression_grouped', ['variable']>):        AST.ASTNodeExpression;
	public decorateTS(syntaxnode: SyntaxNodeFamily<'tuple_literal',      ['variable']>):        AST.ASTNodeTuple;
	public decorateTS(syntaxnode: SyntaxNodeFamily<'record_literal',     ['variable']>):        AST.ASTNodeRecord;
	public decorateTS(syntaxnode: SyntaxNodeType<'set_literal'>):                               AST.ASTNodeSet;
	public decorateTS(syntaxnode: SyntaxNodeType<'map_literal'>):                               AST.ASTNodeMap;
	public decorateTS(syntaxnode: SyntaxNodeFamily<'property_access', ['variable']>):           AST.ASTNodeIndex | AST.ASTNodeKey | AST.ASTNodeExpression;
	public decorateTS(syntaxnode: SyntaxNodeType<'property_assign'>):                           AST.ASTNodeIndex | AST.ASTNodeKey | AST.ASTNodeExpression;
	public decorateTS(syntaxnode: SyntaxNodeFamily<'expression_compound', ['variable']>):       AST.ASTNodeAccess | AST.ASTNodeCall;
	public decorateTS(syntaxnode: SyntaxNodeType<'assignee'>):                                  AST.ASTNodeVariable | AST.ASTNodeAccess;
	public decorateTS(syntaxnode: SyntaxNodeFamily<'expression_unary_symbol',   ['variable']>): AST.ASTNodeExpression | AST.ASTNodeOperationUnary;
	public decorateTS(syntaxnode: SyntaxNodeFamily<'expression_claim',          ['variable']>): AST.ASTNodeClaim;
	public decorateTS(syntaxnode: SyntaxNodeFamily<'expression_exponential',    ['variable']>): AST.ASTNodeOperationBinaryArithmetic;
	public decorateTS(syntaxnode: SyntaxNodeFamily<'expression_multiplicative', ['variable']>): AST.ASTNodeOperationBinaryArithmetic;
	public decorateTS(syntaxnode: SyntaxNodeFamily<'expression_additive',       ['variable']>): AST.ASTNodeOperationBinaryArithmetic;
	public decorateTS(syntaxnode: SyntaxNodeFamily<'expression_comparative',    ['variable']>): AST.ASTNodeOperationUnary | AST.ASTNodeOperationBinaryComparative;
	public decorateTS(syntaxnode: SyntaxNodeFamily<'expression_equality',       ['variable']>): AST.ASTNodeOperationUnary | AST.ASTNodeOperationBinaryEquality;
	public decorateTS(syntaxnode: SyntaxNodeFamily<'expression_conjunctive',    ['variable']>): AST.ASTNodeOperationUnary | AST.ASTNodeOperationBinaryLogical;
	public decorateTS(syntaxnode: SyntaxNodeFamily<'expression_disjunctive',    ['variable']>): AST.ASTNodeOperationUnary | AST.ASTNodeOperationBinaryLogical;
	public decorateTS(syntaxnode: SyntaxNodeFamily<'expression_conditional',    ['variable']>): AST.ASTNodeOperationTernary;
	public decorateTS(syntaxnode: SyntaxNodeSupertype<'expression'>):                           AST.ASTNodeExpression;
	public decorateTS(syntaxnode: SyntaxNodeType<'declaration_type'>):                          AST.ASTNodeDeclarationType;
	public decorateTS(syntaxnode: SyntaxNodeType<'declaration_variable'>):                      AST.ASTNodeDeclarationVariable;
	public decorateTS(syntaxnode: SyntaxNodeSupertype<'declaration'>):                          AST.ASTNodeDeclaration;
	public decorateTS(syntaxnode: SyntaxNodeType<'statement_expression'>):                      AST.ASTNodeStatementExpression;
	public decorateTS(syntaxnode: SyntaxNodeType<'statement_assignment'>):                      AST.ASTNodeAssignment;
	public decorateTS(syntaxnode: SyntaxNodeSupertype<'statement'>):                            AST.ASTNodeStatement;
	public decorateTS(syntaxnode: SyntaxNodeType<'source_file'>, config?: CPConfig):            AST.ASTNodeGoal;
	public decorateTS(syntaxnode: SyntaxNode): AST.ASTNodeCP;
	public decorateTS(syntaxnode: SyntaxNode, config: CPConfig = CONFIG_DEFAULT): AST.ASTNodeCP {
		const decorators = new Map<string | RegExp, (node: SyntaxNode) => AST.ASTNodeCP>([
			['source_file', (node) => new AST.ASTNodeGoal(
				node as SyntaxNodeType<'source_file'>,
				node.children
					.filter((c): c is SyntaxNodeSupertype<'statement'> => isSyntaxNodeSupertype(c, 'statement'))
					.map((c) => this.decorateTS(c)),
				config,
			)],

			/* # TERMINALS */
			['keyword_type', (node) => new AST.ASTNodeTypeConstant(node as SyntaxNodeType<'keyword_type'>)],

<<<<<<< HEAD
			['identifier', (node) => (
				(isSyntaxNodeSupertype(node.parent!, 'type'))      || isSyntaxNodeType(node.parent!, /^(entry_type(__named)?(__optional)?|generic_arguments|declaration_type)$/)                                                            ? new AST.ASTNodeTypeAlias(node as SyntaxNodeType<'identifier'>) :
				(isSyntaxNodeSupertype(node.parent!, 'expression') || isSyntaxNodeType(node.parent!, /^(property|case|function_arguments|property_access|property_assign|declaration_variable|statement_expression|statement_assignment)$/),  new AST.ASTNodeVariable (node as SyntaxNodeType<'identifier'>))
			)],
=======
			identifier: (node) => (
				(isSyntaxNodeSupertype(node.parent!, 'type')       || isSyntaxNodeType(node.parent!, /^(entry_type(__named)?(__optional)?|generic_arguments|declaration_type)$/))                                                                     ? new AST.ASTNodeTypeAlias(node as SyntaxNodeType<'identifier'>) :
				(isSyntaxNodeSupertype(node.parent!, 'expression') || isSyntaxNodeType(node.parent!, /^(property|case|function_arguments|property_access|property_assign|assignee|declaration_variable|statement_expression|statement_assignment)$/)) ? new AST.ASTNodeVariable (node as SyntaxNodeType<'identifier'>) :
				throw_expression(new TypeError(`Expected ${ node.parent } to be a node that contains an identifier.`))
			),
>>>>>>> 4313b006

			/* # PRODUCTIONS */
			['word', (node) => new AST.ASTNodeKey(node as SyntaxNodeType<'word'>)],

<<<<<<< HEAD
			['primitive_literal', (node) => (
				(isSyntaxNodeSupertype(node.parent!, 'type'))      || isSyntaxNodeType(node.parent!, /^(entry_type(__named)?(__optional)?|generic_arguments|declaration_type)$/)                                                            ? new AST.ASTNodeTypeConstant(node as SyntaxNodeType<'primitive_literal'>) :
				(isSyntaxNodeSupertype(node.parent!, 'expression') || isSyntaxNodeType(node.parent!, /^(property|case|function_arguments|property_access|property_assign|declaration_variable|statement_expression|statement_assignment)$/),  new AST.ASTNodeConstant    (node as SyntaxNodeType<'primitive_literal'>))
			)],
=======
			primitive_literal: (node) => (
				(isSyntaxNodeSupertype(node.parent!, 'type')       || isSyntaxNodeType(node.parent!, /^(entry_type(__named)?(__optional)?|generic_arguments|declaration_type)$/))                                                                     ? new AST.ASTNodeTypeConstant(node as SyntaxNodeType<'primitive_literal'>) :
				(isSyntaxNodeSupertype(node.parent!, 'expression') || isSyntaxNodeType(node.parent!, /^(property|case|function_arguments|property_access|property_assign|assignee|declaration_variable|statement_expression|statement_assignment)$/)) ? new AST.ASTNodeConstant    (node as SyntaxNodeType<'primitive_literal'>) :
				throw_expression(new TypeError(`Expected ${ node.parent } to be a node that contains a primitive literal.`))
			),
>>>>>>> 4313b006

			/* ## Types */
			['entry_type', (node) => new AST.ASTNodeItemType(
				node as SyntaxNodeType<'entry_type'>,
				false,
				this.decorateTS(node.children[0] as SyntaxNodeSupertype<'type'>),
			)],

			['entry_type__optional', (node) => new AST.ASTNodeItemType(
				node as SyntaxNodeType<'entry_type__optional'>,
				true,
				this.decorateTS(node.children[1] as SyntaxNodeSupertype<'type'>),
			)],

			['entry_type__named', (node) => new AST.ASTNodePropertyType(
				node as SyntaxNodeType<'entry_type__named'>,
				false,
				this.decorateTS(node.children[0] as SyntaxNodeType<'word'>),
				this.decorateTS(node.children[2] as SyntaxNodeSupertype<'type'>),
			)],

			['entry_type__named__optional', (node) => new AST.ASTNodePropertyType(
				node as SyntaxNodeType<'entry_type__named__optional'>,
				true,
				this.decorateTS(node.children[0] as SyntaxNodeType<'word'>),
				this.decorateTS(node.children[2] as SyntaxNodeSupertype<'type'>),
			)],

			['type_grouped', (node) => this.decorateTS(node.children[1] as SyntaxNodeSupertype<'type'>)],

			['type_tuple_literal', (node) => new AST.ASTNodeTypeTuple(
				node as SyntaxNodeType<'type_tuple_literal'>,
				node.children
					.filter((c): c is SyntaxNodeType<'entry_type' | 'entry_type__optional'> => isSyntaxNodeType(c, /^entry_type(__optional)?$/))
					.map((c) => this.decorateTS(c)),
			)],

			['type_record_literal', (node) => new AST.ASTNodeTypeRecord(
				node as SyntaxNodeType<'type_record_literal'>,
				node.children
					.filter((c): c is SyntaxNodeType<'entry_type__named' | 'entry_type__named__optional'> => isSyntaxNodeType(c, /^entry_type__named(__optional)?$/))
					.map((c) => this.decorateTS(c)) as NonemptyArray<AST.ASTNodePropertyType>,
			)],

			['type_dict_literal', (node) => new AST.ASTNodeTypeDict(
				node as SyntaxNodeType<'type_dict_literal'>,
				this.decorateTS(node.children[2] as SyntaxNodeSupertype<'type'>),
			)],

			['type_map_literal', (node) => new AST.ASTNodeTypeMap(
				node as SyntaxNodeType<'type_map_literal'>,
				this.decorateTS(node.children[1] as SyntaxNodeSupertype<'type'>),
				this.decorateTS(node.children[3] as SyntaxNodeSupertype<'type'>),
			)],

			['property_access_type', (node) => (
				(isSyntaxNodeType(node.children[1], 'integer')) ? new AST.ASTNodeIndexType(
					node as SyntaxNodeType<'property_access_type'>,
					new AST.ASTNodeTypeConstant(node.children[1]),
				) :
<<<<<<< HEAD
				(isSyntaxNodeType(node.children[1], 'word'), this.decorateTS(node.children[1] as SyntaxNodeType<'word'>))
			)],
=======
				(assert.ok(
					isSyntaxNodeType(node.children[1], 'word'),
					`Expected ${ node.children[1] } to be a \`SyntaxNodeType<'word'>\`.`,
				), this.decorateTS(node.children[1]))
			),
>>>>>>> 4313b006

			['type_compound', (node) => (
				(isSyntaxNodeType(node.children[1], 'property_access_type')) ? new AST.ASTNodeTypeAccess(
					node as SyntaxNodeType<'type_compound'>,
					this.decorateTS(node.children[0] as SyntaxNodeSupertype<'type'>),
					this.decorateTS(node.children[1]),
				) :
				(assert.ok(
					isSyntaxNodeType(node.children[1], 'generic_call'),
					`Expected ${ node.children[1] } to be a \`SyntaxNodeType<'generic_call'>\`.`,
				), new AST.ASTNodeTypeCall(
					node as SyntaxNodeType<'type_compound'>,
					this.decorateTS(node.children[0] as SyntaxNodeSupertype<'type'>),
					(node.children[1].children[1] as SyntaxNodeType<'generic_arguments'>).children
						.filter((c): c is SyntaxNodeSupertype<'type'> => isSyntaxNodeSupertype(c, 'type'))
						.map((c) => this.decorateTS(c)) as NonemptyArray<AST.ASTNodeType>,
				))
			)],

			['type_unary_symbol', (node) => (
				(node.children.length === 2) ? new AST.ASTNodeTypeOperationUnary(
					node as SyntaxNodeType<'type_unary_symbol'>,
					Decorator.TYPEOPERATORS_UNARY.get(node.children[1].text as Punctuator)!,
					this.decorateTS(node.children[0] as SyntaxNodeSupertype<'type'>),
				) :
				(assert.ok(node.children.length > 2, `Expected ${ node } to have more than 2 children.`), (node.children[1].text === Punctuator.BRAK_OPN)
					? new AST.ASTNodeTypeList(
						node as SyntaxNodeType<'type_unary_symbol'>,
						this.decorateTS(node.children[0] as SyntaxNodeSupertype<'type'>),
						(node.children[2].text === Punctuator.BRAK_CLS)
							? null
							: BigInt(Validator.cookTokenNumber(node.children[2].text, { // TODO: add field `Decorator#config`
								...CONFIG_DEFAULT,
								languageFeatures: {
									...CONFIG_DEFAULT.languageFeatures,
									integerRadices:    true,
									numericSeparators: true,
								},
							})[0]),
					)
					: new AST.ASTNodeTypeSet(
						node as SyntaxNodeType<'type_unary_symbol'>,
						this.decorateTS(node.children[0] as SyntaxNodeSupertype<'type'>),
					)
				)
			)],

			['type_unary_keyword', (node) => new AST.ASTNodeTypeOperationUnary(
				node as SyntaxNodeType<'type_unary_keyword'>,
				Decorator.TYPEOPERATORS_UNARY.get(node.children[0].text as Keyword)!,
				this.decorateTS(node.children[1] as SyntaxNodeSupertype<'type'>),
			)],

			['type_intersection', (node) => new AST.ASTNodeTypeOperationBinary(
				node as SyntaxNodeType<'type_intersection'>,
				Decorator.TYPEOPERATORS_BINARY.get(node.children[1].text as Punctuator)!,
				this.decorateTS(node.children[0] as SyntaxNodeSupertype<'type'>),
				this.decorateTS(node.children[2] as SyntaxNodeSupertype<'type'>),
			)],

			['type_union', (node) => new AST.ASTNodeTypeOperationBinary(
				node as SyntaxNodeType<'type_union'>,
				Decorator.TYPEOPERATORS_BINARY.get(node.children[1].text as Punctuator)!,
				this.decorateTS(node.children[0] as SyntaxNodeSupertype<'type'>),
				this.decorateTS(node.children[2] as SyntaxNodeSupertype<'type'>),
			)],

			/* ## Expressions */
			[/^string_template(__variable)?$/, (node) => new AST.ASTNodeTemplate(
				node as SyntaxNodeFamily<'string_template', ['variable']>,
				node.children.map((c) => ((isSyntaxNodeType(c, /^template_(full|head|middle|tail)$/))
					? new AST.ASTNodeConstant(c as SyntaxNodeType<`template_${ 'full' | 'head' | 'middle' | 'tail' }`>)
					: this.decorateTS(c as SyntaxNodeSupertype<'expression'>)
				)),
			)],

			[/^property(__variable)?$/, (node) => new AST.ASTNodeProperty(
				node as SyntaxNodeFamily<'property', ['variable']>,
				this.decorateTS(node.children[0] as SyntaxNodeType<'word'>),
				this.decorateTS(node.children[2] as SyntaxNodeSupertype<'expression'>),
			)],

			['case', (node) => new AST.ASTNodeCase(
				node as SyntaxNodeType<'case'>,
				this.decorateTS(node.children[0] as SyntaxNodeSupertype<'expression'>),
				this.decorateTS(node.children[2] as SyntaxNodeSupertype<'expression'>),
			)],

			[/^expression_grouped(__variable)?$/, (node) => this.decorateTS(node.children[1] as SyntaxNodeSupertype<'expression'>)],

			['tuple_literal', (node) => new AST.ASTNodeTuple(
				node as SyntaxNodeType<'tuple_literal'>,
				node.children
					.filter((c): c is SyntaxNodeSupertype<'expression'> => isSyntaxNodeSupertype(c, 'expression'))
					.map((c) => this.decorateTS(c)),
				false,
			)],

			['tuple_literal__variable', (node) => new AST.ASTNodeTuple(
				node as SyntaxNodeType<'tuple_literal__variable'>,
				node.children
					.filter((c): c is SyntaxNodeSupertype<'expression'> => isSyntaxNodeSupertype(c, 'expression'))
					.map((c) => this.decorateTS(c)),
				true,
			)],

			['record_literal', (node) => new AST.ASTNodeRecord(
				node as SyntaxNodeType<'record_literal'>,
				node.children
					.filter((c): c is SyntaxNodeType<'property'> => isSyntaxNodeType(c, 'property'))
					.map((c) => this.decorateTS(c)) as NonemptyArray<AST.ASTNodeProperty>,
				false,
			)],

			['record_literal__variable', (node) => new AST.ASTNodeRecord(
				node as SyntaxNodeType<'record_literal__variable'>,
				node.children
					.filter((c): c is SyntaxNodeType<'property__variable'> => isSyntaxNodeType(c, 'property__variable'))
					.map((c) => this.decorateTS(c)) as NonemptyArray<AST.ASTNodeProperty>,
				true,
			)],

			['set_literal', (node) => new AST.ASTNodeSet(
				node as SyntaxNodeType<'set_literal'>,
				node.children
					.filter((c): c is SyntaxNodeSupertype<'expression'> => isSyntaxNodeSupertype(c, 'expression'))
					.map((c) => this.decorateTS(c)),
			)],

			['map_literal', (node) => new AST.ASTNodeMap(
				node as SyntaxNodeType<'map_literal'>,
				node.children
					.filter((c): c is SyntaxNodeType<'case'> => isSyntaxNodeType(c, 'case'))
					.map((c) => this.decorateTS(c)) as NonemptyArray<AST.ASTNodeCase>,
			)],

			[/^property_access(__variable)?$/, (node) => (
				(isSyntaxNodeType(node.children[1], 'integer')) ? new AST.ASTNodeIndex(
					node as SyntaxNodeFamily<'property_access', ['variable']>,
					new AST.ASTNodeConstant(node.children[1]),
				) :
<<<<<<< HEAD
				(isSyntaxNodeType     (node.children[1], 'word'))      ? this.decorateTS(node.children[1]) :
				(isSyntaxNodeSupertype(node.children[2], 'expression'),  this.decorateTS(node.children[2] as SyntaxNodeSupertype<'expression'>))
			)],
=======
				          (isSyntaxNodeType     (node.children[1], 'word')) ?                                                                  this.decorateTS(node.children[1]) :
				(assert.ok(isSyntaxNodeSupertype(node.children[2], 'expression'), `Expected ${ node.children[2] } to be an expression node.`), this.decorateTS(node.children[2]))
			),
>>>>>>> 4313b006

			['property_assign', (node) => (
				(isSyntaxNodeType(node.children[1], 'integer')) ? new AST.ASTNodeIndex(
					node as SyntaxNodeType<'property_assign'>,
					new AST.ASTNodeConstant(node.children[1]),
				) :
<<<<<<< HEAD
				(isSyntaxNodeType     (node.children[1], 'word'))      ? this.decorateTS(node.children[1]) :
				(isSyntaxNodeSupertype(node.children[2], 'expression'),  this.decorateTS(node.children[2] as SyntaxNodeSupertype<'expression'>))
			)],
=======
				          (isSyntaxNodeType     (node.children[1], 'word')) ?                                                                  this.decorateTS(node.children[1]) :
				(assert.ok(isSyntaxNodeSupertype(node.children[2], 'expression'), `Expected ${ node.children[2] } to be an expression node.`), this.decorateTS(node.children[2]))
			),
>>>>>>> 4313b006

			[/^expression_compound(__variable)?$/, (node) => (
				(isSyntaxNodeType(node.children[1], /^property_access(__variable)?$/)) ? new AST.ASTNodeAccess(
					node as SyntaxNodeFamily<'expression_compound', ['variable']>,
					Decorator.ACCESSORS.get(node.children[1].children[0].text as Punctuator)!,
					this.decorateTS(node.children[0] as SyntaxNodeSupertype<'expression'>),
<<<<<<< HEAD
					this.decorateTS(node.children[1] as SyntaxNodeFamily<'property_access', ['variable']>),
				)
				: (isSyntaxNodeType(node.children[1], 'function_call'), ((
					n:                      SyntaxNodeType<'expression_compound__variable'>,
					function_call_children: SyntaxNode[],
				) => new AST.ASTNodeCall(
					n,
					this.decorateTS(n.children[0] as SyntaxNodeSupertype<'expression'>),
					function_call_children
						.find((c): c is SyntaxNodeType<'generic_arguments'> => isSyntaxNodeType(c, 'generic_arguments'))?.children
						.filter((c): c is SyntaxNodeSupertype<'type'> => isSyntaxNodeSupertype(c, 'type'))
						.map((c) => this.decorateTS(c)) || [],
					function_call_children
=======
					this.decorateTS(node.children[1]),
				) :
				(assert.ok(isSyntaxNodeType(node.children[1], 'function_call'), `Expected ${ node.children[1] } to be a \`SyntaxNodeType<'function_call'>\`.`), new AST.ASTNodeCall(
					node as SyntaxNodeType<'expression_compound'>,
					this.decorateTS(node.children[0] as SyntaxNodeSupertype<'expression'>),
					(node.children[1]).children
						.find((c): c is SyntaxNodeType<'generic_arguments'> => isSyntaxNodeType(c, 'generic_arguments'))?.children
						.filter((c): c is SyntaxNodeSupertype<'type'> => isSyntaxNodeSupertype(c, 'type'))
						.map((c) => this.decorateTS(c)) || [],
					(node.children[1]).children
>>>>>>> 4313b006
						.find((c): c is SyntaxNodeType<'function_arguments'> => isSyntaxNodeType(c, 'function_arguments'))!.children
						.filter((c): c is SyntaxNodeSupertype<'expression'> => isSyntaxNodeSupertype(c, 'expression'))
						.map((c) => this.decorateTS(c)),
				))(
					node as SyntaxNodeType<'expression_compound__variable'>,
					(node.children[1] as SyntaxNodeType<'function_call'>).children,
				))
			)],

			['assignee', (node) => (node.children.length === 1)
				? new AST.ASTNodeVariable(node.children[0] as SyntaxNodeType<'identifier'>)
				: new AST.ASTNodeAccess(
					node as SyntaxNodeType<'assignee'>,
					Operator.DOT,
					this.decorateTS(node.children[0] as SyntaxNodeSupertype<'expression'>),
					this.decorateTS(node.children[1] as SyntaxNodeType<'property_assign'>),
				)],

			[/^expression_unary_symbol(__variable)?$/, (node) => (node.children[0].text === Punctuator.AFF) // `+a` is a no-op
				? this.decorateTS(node.children[1] as SyntaxNodeSupertype<'expression'>)
				: new AST.ASTNodeOperationUnary(
					node as SyntaxNodeFamily<'expression_unary_symbol', ['variable']>,
					Decorator.OPERATORS_UNARY.get(node.children[0].text as Punctuator) as ValidOperatorUnary,
					this.decorateTS(node.children[1] as SyntaxNodeSupertype<'expression'>),
				)],

			[/^expression_claim(__variable)?$/, (node) => new AST.ASTNodeClaim(
				node as SyntaxNodeFamily<'expression_claim', ['variable']>,
				this.decorateTypeNode(node.children[1] as SyntaxNodeSupertype<'type'>),
				this.decorateTS      (node.children[3] as SyntaxNodeSupertype<'expression'>),
			)],

			[/^expression_exponential(__variable)?$/, (node) => new AST.ASTNodeOperationBinaryArithmetic(
				node as SyntaxNodeFamily<'expression_exponential', ['variable']>,
				Decorator.OPERATORS_BINARY.get(node.children[1].text as Punctuator | Keyword)! as ValidOperatorArithmetic,
				this.decorateTS(node.children[0] as SyntaxNodeSupertype<'expression'>),
				this.decorateTS(node.children[2] as SyntaxNodeSupertype<'expression'>),
			)],

			[/^expression_multiplicative(__variable)?$/, (node) => new AST.ASTNodeOperationBinaryArithmetic(
				node as SyntaxNodeFamily<'expression_multiplicative', ['variable']>,
				Decorator.OPERATORS_BINARY.get(node.children[1].text as Punctuator | Keyword)! as ValidOperatorArithmetic,
				this.decorateTS(node.children[0] as SyntaxNodeSupertype<'expression'>),
				this.decorateTS(node.children[2] as SyntaxNodeSupertype<'expression'>),
			)],

			[/^expression_additive(__variable)?$/, (node) => ((
				n:        SyntaxNodeFamily<'expression_additive', ['variable']>,
				operator: Operator,
				operands: readonly [AST.ASTNodeExpression, AST.ASTNodeExpression],
			) => (
				// `a - b` is syntax sugar for `a + -(b)`
				(operator === Operator.SUB) ? new AST.ASTNodeOperationBinaryArithmetic(
					n,
					Operator.ADD,
					operands[0],
					new AST.ASTNodeOperationUnary(
						n.children[2] as SyntaxNodeSupertype<'expression'>,
						Operator.NEG,
						operands[1],
					),
				) :
				new AST.ASTNodeOperationBinaryArithmetic(
					n,
					operator as ValidOperatorArithmetic,
					...operands,
				)
			))(
				node as SyntaxNodeFamily<'expression_additive', ['variable']>,
				Decorator.OPERATORS_BINARY.get(node.children[1].text as Punctuator | Keyword)!,
				[
					this.decorateTS(node.children[0] as SyntaxNodeSupertype<'expression'>),
					this.decorateTS(node.children[2] as SyntaxNodeSupertype<'expression'>),
				],
			)],

			[/^expression_comparative(__variable)?$/, (node) => ((
				n:        SyntaxNodeFamily<'expression_comparative', ['variable']>,
				operator: Operator,
				operands: readonly [AST.ASTNodeExpression, AST.ASTNodeExpression],
			) => (
				// `a !< b` is syntax sugar for `!(a < b)`
				(operator === Operator.NLT) ? new AST.ASTNodeOperationUnary(
					n,
					Operator.NOT,
					new AST.ASTNodeOperationBinaryComparative(
						n.children[0] as SyntaxNodeSupertype<'expression'>,
						Operator.LT,
						...operands,
					),
				) :
				// `a !> b` is syntax sugar for `!(a > b)`
				(operator === Operator.NGT) ? new AST.ASTNodeOperationUnary(
					n,
					Operator.NOT,
					new AST.ASTNodeOperationBinaryComparative(
						n.children[0] as SyntaxNodeSupertype<'expression'>,
						Operator.GT,
						...operands,
					),
				) :
				// `a isnt b` is syntax sugar for `!(a is b)`
				(operator === Operator.ISNT) ? new AST.ASTNodeOperationUnary(
					n,
					Operator.NOT,
					new AST.ASTNodeOperationBinaryComparative(
						n.children[0] as SyntaxNodeSupertype<'expression'>,
						Operator.IS,
						...operands,
					),
				) :
				new AST.ASTNodeOperationBinaryComparative(
					n,
					operator as ValidOperatorComparative,
					...operands,
				)
			))(
				node as SyntaxNodeFamily<'expression_comparative', ['variable']>,
				Decorator.OPERATORS_BINARY.get(node.children[1].text as Punctuator | Keyword)!,
				[
					this.decorateTS(node.children[0] as SyntaxNodeSupertype<'expression'>),
					this.decorateTS(node.children[2] as SyntaxNodeSupertype<'expression'>),
				],
			)],

			[/^expression_equality(__variable)?$/, (node) => ((
				n:        SyntaxNodeFamily<'expression_equality', ['variable']>,
				operator: Operator,
				operands: readonly [AST.ASTNodeExpression, AST.ASTNodeExpression],
			) => (
				// `a !== b` is syntax sugar for `!(a === b)`
				(operator === Operator.NID) ? new AST.ASTNodeOperationUnary(
					n,
					Operator.NOT,
					new AST.ASTNodeOperationBinaryEquality(
						n.children[0] as SyntaxNodeSupertype<'expression'>,
						Operator.ID,
						...operands,
					),
				) :
				// `a != b` is syntax sugar for `!(a == b)`
				(operator === Operator.NEQ) ? new AST.ASTNodeOperationUnary(
					n,
					Operator.NOT,
					new AST.ASTNodeOperationBinaryEquality(
						n.children[0] as SyntaxNodeSupertype<'expression'>,
						Operator.EQ,
						...operands,
					),
				) :
				new AST.ASTNodeOperationBinaryEquality(
					n,
					operator as ValidOperatorEquality,
					...operands,
				)
			))(
				node as SyntaxNodeFamily<'expression_equality', ['variable']>,
				Decorator.OPERATORS_BINARY.get(node.children[1].text as Punctuator | Keyword)!,
				[
					this.decorateTS(node.children[0] as SyntaxNodeSupertype<'expression'>),
					this.decorateTS(node.children[2] as SyntaxNodeSupertype<'expression'>),
				],
			)],

			[/^expression_conjunctive(__variable)?$/, (node) => ((
				n:        SyntaxNodeFamily<'expression_conjunctive', ['variable']>,
				operator: Operator,
				operands: readonly [AST.ASTNodeExpression, AST.ASTNodeExpression],
			) => (
				// `a !& b` is syntax sugar for `!(a && b)`
				(operator === Operator.NAND) ? new AST.ASTNodeOperationUnary(
					n,
					Operator.NOT,
					new AST.ASTNodeOperationBinaryLogical(
						n.children[0] as SyntaxNodeSupertype<'expression'>,
						Operator.AND,
						...operands,
					),
				) :
				new AST.ASTNodeOperationBinaryLogical(
					n,
					operator as ValidOperatorLogical,
					...operands,
				)
			))(
				node as SyntaxNodeFamily<'expression_conjunctive', ['variable']>,
				Decorator.OPERATORS_BINARY.get(node.children[1].text as Punctuator | Keyword)!,
				[
					this.decorateTS(node.children[0] as SyntaxNodeSupertype<'expression'>),
					this.decorateTS(node.children[2] as SyntaxNodeSupertype<'expression'>),
				],
			)],

			[/^expression_disjunctive(__variable)?$/, (node) => ((
				n:        SyntaxNodeFamily<'expression_disjunctive', ['variable']>,
				operator: Operator,
				operands: readonly [AST.ASTNodeExpression, AST.ASTNodeExpression],
			) => (
				// `a !| b` is syntax sugar for `!(a || b)`
				(operator === Operator.NOR) ? new AST.ASTNodeOperationUnary(
					n,
					Operator.NOT,
					new AST.ASTNodeOperationBinaryLogical(
						n.children[0] as SyntaxNodeSupertype<'expression'>,
						Operator.OR,
						...operands,
					),
				) :
				new AST.ASTNodeOperationBinaryLogical(
					n,
					operator as ValidOperatorLogical,
					...operands,
				)
			))(
				node as SyntaxNodeFamily<'expression_disjunctive', ['variable']>,
				Decorator.OPERATORS_BINARY.get(node.children[1].text as Punctuator | Keyword)!,
				[
					this.decorateTS(node.children[0] as SyntaxNodeSupertype<'expression'>),
					this.decorateTS(node.children[2] as SyntaxNodeSupertype<'expression'>),
				],
			)],

			[/^expression_conditional(__variable)?$/, (node) => new AST.ASTNodeOperationTernary(
				node as SyntaxNodeType<'expression_conditional'>,
				Operator.COND,
				this.decorateTS(node.children[1] as SyntaxNodeSupertype<'expression'>),
				this.decorateTS(node.children[3] as SyntaxNodeSupertype<'expression'>),
				this.decorateTS(node.children[5] as SyntaxNodeSupertype<'expression'>),
			)],

			/* ## Statements */
			['declaration_type', (node) => new AST.ASTNodeDeclarationType(
				node as SyntaxNodeType<'declaration_type'>,
				new AST.ASTNodeTypeAlias(node.children[1] as SyntaxNodeType<'identifier'>),
				this.decorateTS(node.children[3] as SyntaxNodeSupertype<'type'>),
			)],

			['declaration_variable', (node) => new AST.ASTNodeDeclarationVariable(
				node as SyntaxNodeType<'declaration_variable'>,
				node.children.length === 8,
				new AST.ASTNodeVariable(((node.children.length === 7) ? node.children[1] : node.children[2]) as SyntaxNodeType<'identifier'>),
				this.decorateTypeNode  (((node.children.length === 7) ? node.children[3] : node.children[4]) as SyntaxNodeSupertype<'type'>),
				this.decorateTS        (((node.children.length === 7) ? node.children[5] : node.children[6]) as SyntaxNodeSupertype<'expression'>),
			)],

			['statement_expression', (node) => new AST.ASTNodeStatementExpression(
				node as SyntaxNodeType<'statement_expression'>,
				(node.children.length === 2) ? this.decorateTS(node.children[0] as SyntaxNodeSupertype<'expression'>) : void 0,
			)],

			['statement_assignment', (node) => new AST.ASTNodeAssignment(
				node as SyntaxNodeType<'statement_assignment'>,
				this.decorateTS(node.children[0] as SyntaxNodeType<'assignee'>),
				this.decorateTS(node.children[2] as SyntaxNodeSupertype<'expression'>),
			)],
		]);
		return (
			   decorators.get(syntaxnode.type)
			?? [...decorators].find(([key]) => key instanceof RegExp && isSyntaxNodeType(syntaxnode, key))?.[1]
			?? ((node) => {
				throw new TypeError(`Could not find type of parse node \`${ node.type }\`.`);
			})
		)(syntaxnode);
	}

	private decorateTypeNode(typenode: SyntaxNodeSupertype<'type'>): AST.ASTNodeType {
		return (
			(isSyntaxNodeType(typenode, 'identifier'))        ? new AST.ASTNodeTypeAlias   (typenode) :
			(isSyntaxNodeType(typenode, 'primitive_literal')) ? new AST.ASTNodeTypeConstant(typenode) :
			this.decorateTS(typenode)
		);
	}
}



export const DECORATOR = new Decorator();<|MERGE_RESOLUTION|>--- conflicted
+++ resolved
@@ -16,12 +16,8 @@
 import {
 	type SyntaxNodeType,
 	isSyntaxNodeType,
-<<<<<<< HEAD
-	SyntaxNodeFamily,
-	SyntaxNodeSupertype,
-=======
+	type SyntaxNodeFamily,
 	type SyntaxNodeSupertype,
->>>>>>> 4313b006
 	isSyntaxNodeSupertype,
 } from './utils-private.js';
 import {
@@ -150,34 +146,20 @@
 			/* # TERMINALS */
 			['keyword_type', (node) => new AST.ASTNodeTypeConstant(node as SyntaxNodeType<'keyword_type'>)],
 
-<<<<<<< HEAD
 			['identifier', (node) => (
-				(isSyntaxNodeSupertype(node.parent!, 'type'))      || isSyntaxNodeType(node.parent!, /^(entry_type(__named)?(__optional)?|generic_arguments|declaration_type)$/)                                                            ? new AST.ASTNodeTypeAlias(node as SyntaxNodeType<'identifier'>) :
-				(isSyntaxNodeSupertype(node.parent!, 'expression') || isSyntaxNodeType(node.parent!, /^(property|case|function_arguments|property_access|property_assign|declaration_variable|statement_expression|statement_assignment)$/),  new AST.ASTNodeVariable (node as SyntaxNodeType<'identifier'>))
-			)],
-=======
-			identifier: (node) => (
-				(isSyntaxNodeSupertype(node.parent!, 'type')       || isSyntaxNodeType(node.parent!, /^(entry_type(__named)?(__optional)?|generic_arguments|declaration_type)$/))                                                                     ? new AST.ASTNodeTypeAlias(node as SyntaxNodeType<'identifier'>) :
-				(isSyntaxNodeSupertype(node.parent!, 'expression') || isSyntaxNodeType(node.parent!, /^(property|case|function_arguments|property_access|property_assign|assignee|declaration_variable|statement_expression|statement_assignment)$/)) ? new AST.ASTNodeVariable (node as SyntaxNodeType<'identifier'>) :
+				(isSyntaxNodeSupertype(node.parent!, 'type')       || isSyntaxNodeType(node.parent!, /^(entry_type(__named)?(__optional)?|generic_arguments|declaration_type)$/))                                                                                               ? new AST.ASTNodeTypeAlias(node as SyntaxNodeType<'identifier'>) :
+				(isSyntaxNodeSupertype(node.parent!, 'expression') || isSyntaxNodeType(node.parent!, /^(property(__variable)?|case|function_arguments|property_access(__variable)?|property_assign|assignee|declaration_variable|statement_expression|statement_assignment)$/)) ? new AST.ASTNodeVariable (node as SyntaxNodeType<'identifier'>) :
 				throw_expression(new TypeError(`Expected ${ node.parent } to be a node that contains an identifier.`))
-			),
->>>>>>> 4313b006
+			)],
 
 			/* # PRODUCTIONS */
 			['word', (node) => new AST.ASTNodeKey(node as SyntaxNodeType<'word'>)],
 
-<<<<<<< HEAD
 			['primitive_literal', (node) => (
-				(isSyntaxNodeSupertype(node.parent!, 'type'))      || isSyntaxNodeType(node.parent!, /^(entry_type(__named)?(__optional)?|generic_arguments|declaration_type)$/)                                                            ? new AST.ASTNodeTypeConstant(node as SyntaxNodeType<'primitive_literal'>) :
-				(isSyntaxNodeSupertype(node.parent!, 'expression') || isSyntaxNodeType(node.parent!, /^(property|case|function_arguments|property_access|property_assign|declaration_variable|statement_expression|statement_assignment)$/),  new AST.ASTNodeConstant    (node as SyntaxNodeType<'primitive_literal'>))
-			)],
-=======
-			primitive_literal: (node) => (
-				(isSyntaxNodeSupertype(node.parent!, 'type')       || isSyntaxNodeType(node.parent!, /^(entry_type(__named)?(__optional)?|generic_arguments|declaration_type)$/))                                                                     ? new AST.ASTNodeTypeConstant(node as SyntaxNodeType<'primitive_literal'>) :
-				(isSyntaxNodeSupertype(node.parent!, 'expression') || isSyntaxNodeType(node.parent!, /^(property|case|function_arguments|property_access|property_assign|assignee|declaration_variable|statement_expression|statement_assignment)$/)) ? new AST.ASTNodeConstant    (node as SyntaxNodeType<'primitive_literal'>) :
+				(isSyntaxNodeSupertype(node.parent!, 'type')       || isSyntaxNodeType(node.parent!, /^(entry_type(__named)?(__optional)?|generic_arguments|declaration_type)$/))                                                                                               ? new AST.ASTNodeTypeConstant(node as SyntaxNodeType<'primitive_literal'>) :
+				(isSyntaxNodeSupertype(node.parent!, 'expression') || isSyntaxNodeType(node.parent!, /^(property(__variable)?|case|function_arguments|property_access(__variable)?|property_assign|assignee|declaration_variable|statement_expression|statement_assignment)$/)) ? new AST.ASTNodeConstant    (node as SyntaxNodeType<'primitive_literal'>) :
 				throw_expression(new TypeError(`Expected ${ node.parent } to be a node that contains a primitive literal.`))
-			),
->>>>>>> 4313b006
+			)],
 
 			/* ## Types */
 			['entry_type', (node) => new AST.ASTNodeItemType(
@@ -238,16 +220,11 @@
 					node as SyntaxNodeType<'property_access_type'>,
 					new AST.ASTNodeTypeConstant(node.children[1]),
 				) :
-<<<<<<< HEAD
-				(isSyntaxNodeType(node.children[1], 'word'), this.decorateTS(node.children[1] as SyntaxNodeType<'word'>))
-			)],
-=======
 				(assert.ok(
 					isSyntaxNodeType(node.children[1], 'word'),
 					`Expected ${ node.children[1] } to be a \`SyntaxNodeType<'word'>\`.`,
 				), this.decorateTS(node.children[1]))
-			),
->>>>>>> 4313b006
+			)],
 
 			['type_compound', (node) => (
 				(isSyntaxNodeType(node.children[1], 'property_access_type')) ? new AST.ASTNodeTypeAccess(
@@ -389,40 +366,27 @@
 					node as SyntaxNodeFamily<'property_access', ['variable']>,
 					new AST.ASTNodeConstant(node.children[1]),
 				) :
-<<<<<<< HEAD
-				(isSyntaxNodeType     (node.children[1], 'word'))      ? this.decorateTS(node.children[1]) :
-				(isSyntaxNodeSupertype(node.children[2], 'expression'),  this.decorateTS(node.children[2] as SyntaxNodeSupertype<'expression'>))
-			)],
-=======
 				          (isSyntaxNodeType     (node.children[1], 'word')) ?                                                                  this.decorateTS(node.children[1]) :
 				(assert.ok(isSyntaxNodeSupertype(node.children[2], 'expression'), `Expected ${ node.children[2] } to be an expression node.`), this.decorateTS(node.children[2]))
-			),
->>>>>>> 4313b006
+			)],
 
 			['property_assign', (node) => (
 				(isSyntaxNodeType(node.children[1], 'integer')) ? new AST.ASTNodeIndex(
 					node as SyntaxNodeType<'property_assign'>,
 					new AST.ASTNodeConstant(node.children[1]),
 				) :
-<<<<<<< HEAD
-				(isSyntaxNodeType     (node.children[1], 'word'))      ? this.decorateTS(node.children[1]) :
-				(isSyntaxNodeSupertype(node.children[2], 'expression'),  this.decorateTS(node.children[2] as SyntaxNodeSupertype<'expression'>))
-			)],
-=======
 				          (isSyntaxNodeType     (node.children[1], 'word')) ?                                                                  this.decorateTS(node.children[1]) :
 				(assert.ok(isSyntaxNodeSupertype(node.children[2], 'expression'), `Expected ${ node.children[2] } to be an expression node.`), this.decorateTS(node.children[2]))
-			),
->>>>>>> 4313b006
+			)],
 
 			[/^expression_compound(__variable)?$/, (node) => (
 				(isSyntaxNodeType(node.children[1], /^property_access(__variable)?$/)) ? new AST.ASTNodeAccess(
 					node as SyntaxNodeFamily<'expression_compound', ['variable']>,
 					Decorator.ACCESSORS.get(node.children[1].children[0].text as Punctuator)!,
 					this.decorateTS(node.children[0] as SyntaxNodeSupertype<'expression'>),
-<<<<<<< HEAD
 					this.decorateTS(node.children[1] as SyntaxNodeFamily<'property_access', ['variable']>),
 				)
-				: (isSyntaxNodeType(node.children[1], 'function_call'), ((
+				: (assert.ok(isSyntaxNodeType(node.children[1], 'function_call'), `Expected ${ node.children[1] } to be a \`SyntaxNodeType<'function_call'>\`.`), ((
 					n:                      SyntaxNodeType<'expression_compound__variable'>,
 					function_call_children: SyntaxNode[],
 				) => new AST.ASTNodeCall(
@@ -433,24 +397,12 @@
 						.filter((c): c is SyntaxNodeSupertype<'type'> => isSyntaxNodeSupertype(c, 'type'))
 						.map((c) => this.decorateTS(c)) || [],
 					function_call_children
-=======
-					this.decorateTS(node.children[1]),
-				) :
-				(assert.ok(isSyntaxNodeType(node.children[1], 'function_call'), `Expected ${ node.children[1] } to be a \`SyntaxNodeType<'function_call'>\`.`), new AST.ASTNodeCall(
-					node as SyntaxNodeType<'expression_compound'>,
-					this.decorateTS(node.children[0] as SyntaxNodeSupertype<'expression'>),
-					(node.children[1]).children
-						.find((c): c is SyntaxNodeType<'generic_arguments'> => isSyntaxNodeType(c, 'generic_arguments'))?.children
-						.filter((c): c is SyntaxNodeSupertype<'type'> => isSyntaxNodeSupertype(c, 'type'))
-						.map((c) => this.decorateTS(c)) || [],
-					(node.children[1]).children
->>>>>>> 4313b006
 						.find((c): c is SyntaxNodeType<'function_arguments'> => isSyntaxNodeType(c, 'function_arguments'))!.children
 						.filter((c): c is SyntaxNodeSupertype<'expression'> => isSyntaxNodeSupertype(c, 'expression'))
 						.map((c) => this.decorateTS(c)),
 				))(
 					node as SyntaxNodeType<'expression_compound__variable'>,
-					(node.children[1] as SyntaxNodeType<'function_call'>).children,
+					node.children[1].children,
 				))
 			)],
 
