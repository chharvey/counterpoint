--- conflicted
+++ resolved
@@ -16,12 +16,8 @@
 import {
 	type SyntaxNodeType,
 	isSyntaxNodeType,
-<<<<<<< HEAD
+	type SyntaxNodeFamily,
 	type SyntaxNodeSupertype,
-=======
-	SyntaxNodeFamily,
-	SyntaxNodeSupertype,
->>>>>>> ddbe687a
 	isSyntaxNodeSupertype,
 } from './utils-private.js';
 import {
@@ -88,55 +84,6 @@
 	]);
 
 
-<<<<<<< HEAD
-	public decorateTS(syntaxnode: SyntaxNodeType<'keyword_type'>):                            AST.ASTNodeTypeConstant;
-	public decorateTS(syntaxnode: SyntaxNodeType<'identifier'>):                              AST.ASTNodeTypeAlias | AST.ASTNodeVariable;
-	public decorateTS(syntaxnode: SyntaxNodeType<'word'>):                                    AST.ASTNodeKey;
-	public decorateTS(syntaxnode: SyntaxNodeType<'primitive_literal'>):                       AST.ASTNodeTypeConstant | AST.ASTNodeConstant;
-	public decorateTS(syntaxnode: SyntaxNodeType<`entry_type${ '' | '__optional' }`>):        AST.ASTNodeItemType;
-	public decorateTS(syntaxnode: SyntaxNodeType<`entry_type__named${ '' | '__optional' }`>): AST.ASTNodePropertyType;
-	public decorateTS(syntaxnode: SyntaxNodeType<'type_grouped'>):                            AST.ASTNodeType;
-	public decorateTS(syntaxnode: SyntaxNodeType<'type_tuple_literal'>):                      AST.ASTNodeTypeTuple;
-	public decorateTS(syntaxnode: SyntaxNodeType<'type_record_literal'>):                     AST.ASTNodeTypeRecord;
-	public decorateTS(syntaxnode: SyntaxNodeType<'type_dict_literal'>):                       AST.ASTNodeTypeDict;
-	public decorateTS(syntaxnode: SyntaxNodeType<'type_map_literal'>):                        AST.ASTNodeTypeMap;
-	public decorateTS(syntaxnode: SyntaxNodeType<'property_access_type'>):                    AST.ASTNodeIndexType | AST.ASTNodeKey;
-	public decorateTS(syntaxnode: SyntaxNodeType<'type_compound'>):                           AST.ASTNodeTypeAccess | AST.ASTNodeTypeCall;
-	public decorateTS(syntaxnode: SyntaxNodeType<'type_unary_symbol'>):                       AST.ASTNodeTypeOperationUnary | AST.ASTNodeTypeList | AST.ASTNodeTypeSet;
-	public decorateTS(syntaxnode: SyntaxNodeType<'type_unary_keyword'>):                      AST.ASTNodeTypeOperationUnary;
-	public decorateTS(syntaxnode: SyntaxNodeType<'type_intersection'>):                       AST.ASTNodeTypeOperationBinary;
-	public decorateTS(syntaxnode: SyntaxNodeType<'type_union'>):                              AST.ASTNodeTypeOperationBinary;
-	public decorateTS(syntaxnode: SyntaxNodeSupertype<'type'>):                               AST.ASTNodeType;
-	public decorateTS(syntaxnode: SyntaxNodeType<'string_template'>):                         AST.ASTNodeTemplate;
-	public decorateTS(syntaxnode: SyntaxNodeType<'property'>):                                AST.ASTNodeProperty;
-	public decorateTS(syntaxnode: SyntaxNodeType<'case'>):                                    AST.ASTNodeCase;
-	public decorateTS(syntaxnode: SyntaxNodeType<'expression_grouped'>):                      AST.ASTNodeExpression;
-	public decorateTS(syntaxnode: SyntaxNodeType<'tuple_literal'>):                           AST.ASTNodeTuple;
-	public decorateTS(syntaxnode: SyntaxNodeType<'record_literal'>):                          AST.ASTNodeRecord;
-	public decorateTS(syntaxnode: SyntaxNodeType<'set_literal'>):                             AST.ASTNodeSet;
-	public decorateTS(syntaxnode: SyntaxNodeType<'map_literal'>):                             AST.ASTNodeMap;
-	public decorateTS(syntaxnode: SyntaxNodeType<'property_access'>):                         AST.ASTNodeIndex | AST.ASTNodeKey | AST.ASTNodeExpression;
-	public decorateTS(syntaxnode: SyntaxNodeType<'property_assign'>):                         AST.ASTNodeIndex | AST.ASTNodeKey | AST.ASTNodeExpression;
-	public decorateTS(syntaxnode: SyntaxNodeType<'expression_compound'>):                     AST.ASTNodeAccess | AST.ASTNodeCall;
-	public decorateTS(syntaxnode: SyntaxNodeType<'assignee'>):                                AST.ASTNodeVariable | AST.ASTNodeAccess;
-	public decorateTS(syntaxnode: SyntaxNodeType<'expression_unary_symbol'>):                 AST.ASTNodeExpression | AST.ASTNodeOperationUnary;
-	public decorateTS(syntaxnode: SyntaxNodeType<'expression_exponential'>):                  AST.ASTNodeOperationBinaryArithmetic;
-	public decorateTS(syntaxnode: SyntaxNodeType<'expression_multiplicative'>):               AST.ASTNodeOperationBinaryArithmetic;
-	public decorateTS(syntaxnode: SyntaxNodeType<'expression_additive'>):                     AST.ASTNodeOperationBinaryArithmetic;
-	public decorateTS(syntaxnode: SyntaxNodeType<'expression_comparative'>):                  AST.ASTNodeOperationUnary | AST.ASTNodeOperationBinaryComparative;
-	public decorateTS(syntaxnode: SyntaxNodeType<'expression_equality'>):                     AST.ASTNodeOperationUnary | AST.ASTNodeOperationBinaryEquality;
-	public decorateTS(syntaxnode: SyntaxNodeType<'expression_conjunctive'>):                  AST.ASTNodeOperationUnary | AST.ASTNodeOperationBinaryLogical;
-	public decorateTS(syntaxnode: SyntaxNodeType<'expression_disjunctive'>):                  AST.ASTNodeOperationUnary | AST.ASTNodeOperationBinaryLogical;
-	public decorateTS(syntaxnode: SyntaxNodeType<'expression_conditional'>):                  AST.ASTNodeOperationTernary;
-	public decorateTS(syntaxnode: SyntaxNodeSupertype<'expression'>):                         AST.ASTNodeExpression;
-	public decorateTS(syntaxnode: SyntaxNodeType<'declaration_type'>):                        AST.ASTNodeDeclarationType;
-	public decorateTS(syntaxnode: SyntaxNodeType<'declaration_variable'>):                    AST.ASTNodeDeclarationVariable;
-	public decorateTS(syntaxnode: SyntaxNodeSupertype<'declaration'>):                        AST.ASTNodeDeclaration;
-	public decorateTS(syntaxnode: SyntaxNodeType<'statement_expression'>):                    AST.ASTNodeStatementExpression;
-	public decorateTS(syntaxnode: SyntaxNodeType<'statement_assignment'>):                    AST.ASTNodeAssignment;
-	public decorateTS(syntaxnode: SyntaxNodeSupertype<'statement'>):                          AST.ASTNodeStatement;
-	public decorateTS(syntaxnode: SyntaxNodeType<'source_file'>, config?: CPConfig):          AST.ASTNodeGoal;
-=======
 	public decorateTS(syntaxnode: SyntaxNodeType<'keyword_type'>):                              AST.ASTNodeTypeConstant;
 	public decorateTS(syntaxnode: SyntaxNodeType<'identifier'>):                                AST.ASTNodeTypeAlias | AST.ASTNodeVariable;
 	public decorateTS(syntaxnode: SyntaxNodeType<'word'>):                                      AST.ASTNodeKey;
@@ -168,7 +115,6 @@
 	public decorateTS(syntaxnode: SyntaxNodeFamily<'expression_compound', ['variable']>):       AST.ASTNodeAccess | AST.ASTNodeCall;
 	public decorateTS(syntaxnode: SyntaxNodeType<'assignee'>):                                  AST.ASTNodeVariable | AST.ASTNodeAccess;
 	public decorateTS(syntaxnode: SyntaxNodeFamily<'expression_unary_symbol',   ['variable']>): AST.ASTNodeExpression | AST.ASTNodeOperationUnary;
-	public decorateTS(syntaxnode: SyntaxNodeFamily<'expression_claim',          ['variable']>): AST.ASTNodeClaim;
 	public decorateTS(syntaxnode: SyntaxNodeFamily<'expression_exponential',    ['variable']>): AST.ASTNodeOperationBinaryArithmetic;
 	public decorateTS(syntaxnode: SyntaxNodeFamily<'expression_multiplicative', ['variable']>): AST.ASTNodeOperationBinaryArithmetic;
 	public decorateTS(syntaxnode: SyntaxNodeFamily<'expression_additive',       ['variable']>): AST.ASTNodeOperationBinaryArithmetic;
@@ -185,7 +131,6 @@
 	public decorateTS(syntaxnode: SyntaxNodeType<'statement_assignment'>):                      AST.ASTNodeAssignment;
 	public decorateTS(syntaxnode: SyntaxNodeSupertype<'statement'>):                            AST.ASTNodeStatement;
 	public decorateTS(syntaxnode: SyntaxNodeType<'source_file'>, config?: CPConfig):            AST.ASTNodeGoal;
->>>>>>> ddbe687a
 	public decorateTS(syntaxnode: SyntaxNode): AST.ASTNodeCP;
 	public decorateTS(syntaxnode: SyntaxNode, config: CPConfig = CONFIG_DEFAULT): AST.ASTNodeCP {
 		const decorators = new Map<string | RegExp, (node: SyntaxNode) => AST.ASTNodeCP>([
@@ -200,34 +145,20 @@
 			/* # TERMINALS */
 			['keyword_type', (node) => new AST.ASTNodeTypeConstant(node as SyntaxNodeType<'keyword_type'>)],
 
-<<<<<<< HEAD
-			identifier: (node) => (
-				(isSyntaxNodeSupertype(node.parent!, 'type')       || isSyntaxNodeType(node.parent!, /^(entry_type(__named)?(__optional)?|generic_arguments|declaration_type)$/))                                                                     ? new AST.ASTNodeTypeAlias(node as SyntaxNodeType<'identifier'>) :
-				(isSyntaxNodeSupertype(node.parent!, 'expression') || isSyntaxNodeType(node.parent!, /^(property|case|function_arguments|property_access|property_assign|assignee|declaration_variable|statement_expression|statement_assignment)$/)) ? new AST.ASTNodeVariable (node as SyntaxNodeType<'identifier'>) :
+			['identifier', (node) => (
+				(isSyntaxNodeSupertype(node.parent!, 'type')       || isSyntaxNodeType(node.parent!, /^(entry_type(__named)?(__optional)?|generic_arguments|declaration_type)$/))                                                                                               ? new AST.ASTNodeTypeAlias(node as SyntaxNodeType<'identifier'>) :
+				(isSyntaxNodeSupertype(node.parent!, 'expression') || isSyntaxNodeType(node.parent!, /^(property(__variable)?|case|function_arguments|property_access(__variable)?|property_assign|assignee|declaration_variable|statement_expression|statement_assignment)$/)) ? new AST.ASTNodeVariable (node as SyntaxNodeType<'identifier'>) :
 				throw_expression(new TypeError(`Expected ${ node.parent } to be a node that contains an identifier.`))
-			),
-=======
-			['identifier', (node) => (
-				(isSyntaxNodeSupertype(node.parent!, 'type'))      || isSyntaxNodeType(node.parent!, /^(entry_type(__named)?(__optional)?|generic_arguments|declaration_type)$/)                                                            ? new AST.ASTNodeTypeAlias(node as SyntaxNodeType<'identifier'>) :
-				(isSyntaxNodeSupertype(node.parent!, 'expression') || isSyntaxNodeType(node.parent!, /^(property|case|function_arguments|property_access|property_assign|declaration_variable|statement_expression|statement_assignment)$/),  new AST.ASTNodeVariable (node as SyntaxNodeType<'identifier'>))
-			)],
->>>>>>> ddbe687a
+			)],
 
 			/* # PRODUCTIONS */
 			['word', (node) => new AST.ASTNodeKey(node as SyntaxNodeType<'word'>)],
 
-<<<<<<< HEAD
-			primitive_literal: (node) => (
-				(isSyntaxNodeSupertype(node.parent!, 'type')       || isSyntaxNodeType(node.parent!, /^(entry_type(__named)?(__optional)?|generic_arguments|declaration_type)$/))                                                                     ? new AST.ASTNodeTypeConstant(node as SyntaxNodeType<'primitive_literal'>) :
-				(isSyntaxNodeSupertype(node.parent!, 'expression') || isSyntaxNodeType(node.parent!, /^(property|case|function_arguments|property_access|property_assign|assignee|declaration_variable|statement_expression|statement_assignment)$/)) ? new AST.ASTNodeConstant    (node as SyntaxNodeType<'primitive_literal'>) :
+			['primitive_literal', (node) => (
+				(isSyntaxNodeSupertype(node.parent!, 'type')       || isSyntaxNodeType(node.parent!, /^(entry_type(__named)?(__optional)?|generic_arguments|declaration_type)$/))                                                                                               ? new AST.ASTNodeTypeConstant(node as SyntaxNodeType<'primitive_literal'>) :
+				(isSyntaxNodeSupertype(node.parent!, 'expression') || isSyntaxNodeType(node.parent!, /^(property(__variable)?|case|function_arguments|property_access(__variable)?|property_assign|assignee|declaration_variable|statement_expression|statement_assignment)$/)) ? new AST.ASTNodeConstant    (node as SyntaxNodeType<'primitive_literal'>) :
 				throw_expression(new TypeError(`Expected ${ node.parent } to be a node that contains a primitive literal.`))
-			),
-=======
-			['primitive_literal', (node) => (
-				(isSyntaxNodeSupertype(node.parent!, 'type'))      || isSyntaxNodeType(node.parent!, /^(entry_type(__named)?(__optional)?|generic_arguments|declaration_type)$/)                                                            ? new AST.ASTNodeTypeConstant(node as SyntaxNodeType<'primitive_literal'>) :
-				(isSyntaxNodeSupertype(node.parent!, 'expression') || isSyntaxNodeType(node.parent!, /^(property|case|function_arguments|property_access|property_assign|declaration_variable|statement_expression|statement_assignment)$/),  new AST.ASTNodeConstant    (node as SyntaxNodeType<'primitive_literal'>))
-			)],
->>>>>>> ddbe687a
+			)],
 
 			/* ## Types */
 			['entry_type', (node) => new AST.ASTNodeItemType(
@@ -288,16 +219,11 @@
 					node as SyntaxNodeType<'property_access_type'>,
 					new AST.ASTNodeTypeConstant(node.children[1]),
 				) :
-<<<<<<< HEAD
 				(assert.ok(
 					isSyntaxNodeType(node.children[1], 'word'),
 					`Expected ${ node.children[1] } to be a \`SyntaxNodeType<'word'>\`.`,
 				), this.decorateTS(node.children[1]))
-			),
-=======
-				(isSyntaxNodeType(node.children[1], 'word'), this.decorateTS(node.children[1] as SyntaxNodeType<'word'>))
-			)],
->>>>>>> ddbe687a
+			)],
 
 			['type_compound', (node) => (
 				(isSyntaxNodeType(node.children[1], 'property_access_type')) ? new AST.ASTNodeTypeAccess(
@@ -439,51 +365,27 @@
 					node as SyntaxNodeFamily<'property_access', ['variable']>,
 					new AST.ASTNodeConstant(node.children[1]),
 				) :
-<<<<<<< HEAD
 				          (isSyntaxNodeType     (node.children[1], 'word')) ?                                                                  this.decorateTS(node.children[1]) :
 				(assert.ok(isSyntaxNodeSupertype(node.children[2], 'expression'), `Expected ${ node.children[2] } to be an expression node.`), this.decorateTS(node.children[2]))
-			),
-=======
-				(isSyntaxNodeType     (node.children[1], 'word'))      ? this.decorateTS(node.children[1]) :
-				(isSyntaxNodeSupertype(node.children[2], 'expression'),  this.decorateTS(node.children[2] as SyntaxNodeSupertype<'expression'>))
-			)],
->>>>>>> ddbe687a
+			)],
 
 			['property_assign', (node) => (
 				(isSyntaxNodeType(node.children[1], 'integer')) ? new AST.ASTNodeIndex(
 					node as SyntaxNodeType<'property_assign'>,
 					new AST.ASTNodeConstant(node.children[1]),
 				) :
-<<<<<<< HEAD
 				          (isSyntaxNodeType     (node.children[1], 'word')) ?                                                                  this.decorateTS(node.children[1]) :
 				(assert.ok(isSyntaxNodeSupertype(node.children[2], 'expression'), `Expected ${ node.children[2] } to be an expression node.`), this.decorateTS(node.children[2]))
-			),
-=======
-				(isSyntaxNodeType     (node.children[1], 'word'))      ? this.decorateTS(node.children[1]) :
-				(isSyntaxNodeSupertype(node.children[2], 'expression'),  this.decorateTS(node.children[2] as SyntaxNodeSupertype<'expression'>))
-			)],
->>>>>>> ddbe687a
+			)],
 
 			[/^expression_compound(__variable)?$/, (node) => (
 				(isSyntaxNodeType(node.children[1], /^property_access(__variable)?$/)) ? new AST.ASTNodeAccess(
 					node as SyntaxNodeFamily<'expression_compound', ['variable']>,
 					Decorator.ACCESSORS.get(node.children[1].children[0].text as Punctuator)!,
 					this.decorateTS(node.children[0] as SyntaxNodeSupertype<'expression'>),
-<<<<<<< HEAD
-					this.decorateTS(node.children[1]),
-				) :
-				(assert.ok(isSyntaxNodeType(node.children[1], 'function_call'), `Expected ${ node.children[1] } to be a \`SyntaxNodeType<'function_call'>\`.`), new AST.ASTNodeCall(
-					node as SyntaxNodeType<'expression_compound'>,
-					this.decorateTS(node.children[0] as SyntaxNodeSupertype<'expression'>),
-					(node.children[1]).children
-						.find((c): c is SyntaxNodeType<'generic_arguments'> => isSyntaxNodeType(c, 'generic_arguments'))?.children
-						.filter((c): c is SyntaxNodeSupertype<'type'> => isSyntaxNodeSupertype(c, 'type'))
-						.map((c) => this.decorateTS(c)) || [],
-					(node.children[1]).children
-=======
 					this.decorateTS(node.children[1] as SyntaxNodeFamily<'property_access', ['variable']>),
 				)
-				: (isSyntaxNodeType(node.children[1], 'function_call'), ((
+				: (assert.ok(isSyntaxNodeType(node.children[1], 'function_call'), `Expected ${ node.children[1] } to be a \`SyntaxNodeType<'function_call'>\`.`), ((
 					n:                      SyntaxNodeType<'expression_compound__variable'>,
 					function_call_children: SyntaxNode[],
 				) => new AST.ASTNodeCall(
@@ -494,13 +396,12 @@
 						.filter((c): c is SyntaxNodeSupertype<'type'> => isSyntaxNodeSupertype(c, 'type'))
 						.map((c) => this.decorateTS(c)) || [],
 					function_call_children
->>>>>>> ddbe687a
 						.find((c): c is SyntaxNodeType<'function_arguments'> => isSyntaxNodeType(c, 'function_arguments'))!.children
 						.filter((c): c is SyntaxNodeSupertype<'expression'> => isSyntaxNodeSupertype(c, 'expression'))
 						.map((c) => this.decorateTS(c)),
 				))(
 					node as SyntaxNodeType<'expression_compound__variable'>,
-					(node.children[1] as SyntaxNodeType<'function_call'>).children,
+					node.children[1].children,
 				))
 			)],
 
@@ -521,19 +422,8 @@
 					this.decorateTS(node.children[1] as SyntaxNodeSupertype<'expression'>),
 				)],
 
-<<<<<<< HEAD
-			expression_exponential: (node) => new AST.ASTNodeOperationBinaryArithmetic(
-				node as SyntaxNodeType<'expression_exponential'>,
-=======
-			[/^expression_claim(__variable)?$/, (node) => new AST.ASTNodeClaim(
-				node as SyntaxNodeFamily<'expression_claim', ['variable']>,
-				this.decorateTypeNode(node.children[1] as SyntaxNodeSupertype<'type'>),
-				this.decorateTS      (node.children[3] as SyntaxNodeSupertype<'expression'>),
-			)],
-
 			[/^expression_exponential(__variable)?$/, (node) => new AST.ASTNodeOperationBinaryArithmetic(
 				node as SyntaxNodeFamily<'expression_exponential', ['variable']>,
->>>>>>> ddbe687a
 				Decorator.OPERATORS_BINARY.get(node.children[1].text as Punctuator | Keyword)! as ValidOperatorArithmetic,
 				this.decorateTS(node.children[0] as SyntaxNodeSupertype<'expression'>),
 				this.decorateTS(node.children[2] as SyntaxNodeSupertype<'expression'>),
