import type {SyntaxNode} from 'tree-sitter';
import {
	NonemptyArray,
	CPConfig,
	CONFIG_DEFAULT,
	Punctuator,
	Keyword,
} from './package.js';
import {Validator} from './index.js';
import {
	SyntaxNodeType,
	isSyntaxNodeType,
	SyntaxNodeFamily,
	SyntaxNodeSupertype,
	isSyntaxNodeSupertype,
} from './utils-private.js';
import {
	Operator,
	ValidAccessOperator,
	ValidTypeOperator,
	ValidOperatorUnary,
	ValidOperatorArithmetic,
	ValidOperatorComparative,
	ValidOperatorEquality,
	ValidOperatorLogical,
} from './Operator.js';
import * as AST from './astnode-cp/index.js';



class Decorator {
	private static readonly ACCESSORS: ReadonlyMap<Punctuator, ValidAccessOperator> = new Map<Punctuator, ValidAccessOperator>([
		[Punctuator.DOT,      Operator.DOT],
		[Punctuator.OPTDOT,   Operator.OPTDOT],
		[Punctuator.CLAIMDOT, Operator.CLAIMDOT],
	]);

	private static readonly TYPEOPERATORS_UNARY: ReadonlyMap<Punctuator | Keyword, ValidTypeOperator> = new Map<Punctuator | Keyword, ValidTypeOperator>([
		[Punctuator.ORNULL,  Operator.ORNULL],
		[Punctuator.OREXCP,  Operator.OREXCP],
		[Keyword   .MUTABLE, Operator.MUTABLE],
	]);

	private static readonly TYPEOPERATORS_BINARY: ReadonlyMap<Punctuator, ValidTypeOperator> = new Map<Punctuator, ValidTypeOperator>([
		[Punctuator.INTER, Operator.AND],
		[Punctuator.UNION, Operator.OR],
	]);

	private static readonly OPERATORS_UNARY: ReadonlyMap<Punctuator, Operator> = new Map<Punctuator, Operator>([
		[Punctuator.NOT, Operator.NOT],
		[Punctuator.EMP, Operator.EMP],
		[Punctuator.AFF, Operator.AFF],
		[Punctuator.NEG, Operator.NEG],
	]);

	private static readonly OPERATORS_BINARY: ReadonlyMap<Punctuator | Keyword, Operator> = new Map<Punctuator | Keyword, Operator>([
		[Punctuator.EXP,  Operator.EXP],
		[Punctuator.MUL,  Operator.MUL],
		[Punctuator.DIV,  Operator.DIV],
		[Punctuator.ADD,  Operator.ADD],
		[Punctuator.SUB,  Operator.SUB],
		[Punctuator.LT,   Operator.LT],
		[Punctuator.GT,   Operator.GT],
		[Punctuator.LE,   Operator.LE],
		[Punctuator.GE,   Operator.GE],
		[Punctuator.NLT,  Operator.NLT],
		[Punctuator.NGT,  Operator.NGT],
		[Keyword   .IS,   Operator.IS],
		[Keyword   .ISNT, Operator.ISNT],
		[Punctuator.ID,   Operator.ID],
		[Punctuator.NID,  Operator.NID],
		[Punctuator.EQ,   Operator.EQ],
		[Punctuator.NEQ,  Operator.NEQ],
		[Punctuator.AND,  Operator.AND],
		[Punctuator.NAND, Operator.NAND],
		[Punctuator.OR,   Operator.OR],
		[Punctuator.NOR,  Operator.NOR],
<<<<<<< HEAD
	])


	decorateTS(node: SyntaxNodeType<'keyword_type'>):                              AST.ASTNodeTypeConstant;
	decorateTS(node: SyntaxNodeType<'identifier'>):                                AST.ASTNodeTypeAlias | AST.ASTNodeVariable;
	decorateTS(node: SyntaxNodeType<'word'>):                                      AST.ASTNodeKey;
	decorateTS(node: SyntaxNodeType<'primitive_literal'>):                         AST.ASTNodeTypeConstant | AST.ASTNodeConstant;
	decorateTS(node: SyntaxNodeFamily<'entry_type',        ['optional']>):         AST.ASTNodeItemType;
	decorateTS(node: SyntaxNodeFamily<'entry_type__named', ['optional']>):         AST.ASTNodePropertyType;
	decorateTS(node: SyntaxNodeType<'type_grouped'>):                              AST.ASTNodeType;
	decorateTS(node: SyntaxNodeType<'type_tuple_literal'>):                        AST.ASTNodeTypeTuple;
	decorateTS(node: SyntaxNodeType<'type_record_literal'>):                       AST.ASTNodeTypeRecord;
	decorateTS(node: SyntaxNodeType<'type_dict_literal'>):                         AST.ASTNodeTypeDict;
	decorateTS(node: SyntaxNodeType<'type_map_literal'>):                          AST.ASTNodeTypeMap;
	decorateTS(node: SyntaxNodeType<'property_access_type'>):                      AST.ASTNodeIndexType | AST.ASTNodeKey;
	decorateTS(node: SyntaxNodeType<'type_compound'>):                             AST.ASTNodeTypeAccess | AST.ASTNodeTypeCall;
	decorateTS(node: SyntaxNodeType<'type_unary_symbol'>):                         AST.ASTNodeTypeOperationUnary | AST.ASTNodeTypeList | AST.ASTNodeTypeSet;
	decorateTS(node: SyntaxNodeType<'type_unary_keyword'>):                        AST.ASTNodeTypeOperationUnary;
	decorateTS(node: SyntaxNodeType<'type_intersection'>):                         AST.ASTNodeTypeOperationBinary;
	decorateTS(node: SyntaxNodeType<'type_union'>):                                AST.ASTNodeTypeOperationBinary;
	decorateTS(node: SyntaxNodeSupertype<'type'>):                                 AST.ASTNodeType;
	decorateTS(node: SyntaxNodeFamily<'string_template', ['variable']>):           AST.ASTNodeTemplate;
	decorateTS(node: SyntaxNodeFamily<'property',        ['variable']>):           AST.ASTNodeProperty;
	decorateTS(node: SyntaxNodeType<'case'>):                                      AST.ASTNodeCase;
	decorateTS(node: SyntaxNodeFamily<'expression_grouped', ['variable']>):        AST.ASTNodeExpression;
	decorateTS(node: SyntaxNodeFamily<'tuple_literal',      ['variable']>):        AST.ASTNodeTuple;
	decorateTS(node: SyntaxNodeFamily<'record_literal',     ['variable']>):        AST.ASTNodeRecord;
	decorateTS(node: SyntaxNodeType<'set_literal'>):                               AST.ASTNodeSet;
	decorateTS(node: SyntaxNodeType<'map_literal'>):                               AST.ASTNodeMap;
	decorateTS(node: SyntaxNodeFamily<'property_access', ['variable']>):           AST.ASTNodeIndex | AST.ASTNodeKey | AST.ASTNodeExpression;
	decorateTS(node: SyntaxNodeType<'property_assign'>):                           AST.ASTNodeIndex | AST.ASTNodeKey | AST.ASTNodeExpression;
	decorateTS(node: SyntaxNodeFamily<'expression_compound', ['variable']>):       AST.ASTNodeAccess | AST.ASTNodeCall;
	decorateTS(node: SyntaxNodeType<'assignee'>):                                  AST.ASTNodeVariable | AST.ASTNodeAccess;
	decorateTS(node: SyntaxNodeFamily<'expression_unary_symbol',   ['variable']>): AST.ASTNodeExpression | AST.ASTNodeOperationUnary;
	decorateTS(node: SyntaxNodeFamily<'expression_claim',          ['variable']>): AST.ASTNodeClaim;
	decorateTS(node: SyntaxNodeFamily<'expression_exponential',    ['variable']>): AST.ASTNodeOperationBinaryArithmetic;
	decorateTS(node: SyntaxNodeFamily<'expression_multiplicative', ['variable']>): AST.ASTNodeOperationBinaryArithmetic;
	decorateTS(node: SyntaxNodeFamily<'expression_additive',       ['variable']>): AST.ASTNodeOperationBinaryArithmetic;
	decorateTS(node: SyntaxNodeFamily<'expression_comparative',    ['variable']>): AST.ASTNodeOperationUnary | AST.ASTNodeOperationBinaryComparative;
	decorateTS(node: SyntaxNodeFamily<'expression_equality',       ['variable']>): AST.ASTNodeOperationUnary | AST.ASTNodeOperationBinaryEquality;
	decorateTS(node: SyntaxNodeFamily<'expression_conjunctive',    ['variable']>): AST.ASTNodeOperationUnary | AST.ASTNodeOperationBinaryLogical;
	decorateTS(node: SyntaxNodeFamily<'expression_disjunctive',    ['variable']>): AST.ASTNodeOperationUnary | AST.ASTNodeOperationBinaryLogical;
	decorateTS(node: SyntaxNodeFamily<'expression_conditional',    ['variable']>): AST.ASTNodeOperationTernary;
	decorateTS(node: SyntaxNodeSupertype<'expression'>):                           AST.ASTNodeExpression;
	decorateTS(node: SyntaxNodeType<'declaration_type'>):                          AST.ASTNodeDeclarationType;
	decorateTS(node: SyntaxNodeType<'declaration_variable'>):                      AST.ASTNodeDeclarationVariable;
	decorateTS(node: SyntaxNodeSupertype<'declaration'>):                          AST.ASTNodeDeclaration;
	decorateTS(node: SyntaxNodeType<'statement_expression'>):                      AST.ASTNodeStatementExpression;
	decorateTS(node: SyntaxNodeType<'statement_assignment'>):                      AST.ASTNodeAssignment;
	decorateTS(node: SyntaxNodeSupertype<'statement'>):                            AST.ASTNodeStatement;
	decorateTS(node: SyntaxNodeType<'source_file'>, config?: CPConfig):            AST.ASTNodeGoal;
	decorateTS(node: SyntaxNode): AST.ASTNodeCP;
	decorateTS(node: SyntaxNode, config: CPConfig = CONFIG_DEFAULT): AST.ASTNodeCP {
		const decorators: Map<string | RegExp, (node: SyntaxNode) => AST.ASTNodeCP> = new Map<string | RegExp, (node: SyntaxNode) => AST.ASTNodeCP>([
			['source_file', (node) => new AST.ASTNodeGoal(
=======
	]);


	public decorateTS(syntaxnode: SyntaxNodeType<'keyword_type'>):                            AST.ASTNodeTypeConstant;
	public decorateTS(syntaxnode: SyntaxNodeType<'identifier'>):                              AST.ASTNodeTypeAlias | AST.ASTNodeVariable;
	public decorateTS(syntaxnode: SyntaxNodeType<'word'>):                                    AST.ASTNodeKey;
	public decorateTS(syntaxnode: SyntaxNodeType<'primitive_literal'>):                       AST.ASTNodeTypeConstant | AST.ASTNodeConstant;
	public decorateTS(syntaxnode: SyntaxNodeType<`entry_type${ '' | '__optional' }`>):        AST.ASTNodeItemType;
	public decorateTS(syntaxnode: SyntaxNodeType<`entry_type__named${ '' | '__optional' }`>): AST.ASTNodePropertyType;
	public decorateTS(syntaxnode: SyntaxNodeType<'type_grouped'>):                            AST.ASTNodeType;
	public decorateTS(syntaxnode: SyntaxNodeType<'type_tuple_literal'>):                      AST.ASTNodeTypeTuple;
	public decorateTS(syntaxnode: SyntaxNodeType<'type_record_literal'>):                     AST.ASTNodeTypeRecord;
	public decorateTS(syntaxnode: SyntaxNodeType<'type_dict_literal'>):                       AST.ASTNodeTypeDict;
	public decorateTS(syntaxnode: SyntaxNodeType<'type_map_literal'>):                        AST.ASTNodeTypeMap;
	public decorateTS(syntaxnode: SyntaxNodeType<'property_access_type'>):                    AST.ASTNodeIndexType | AST.ASTNodeKey;
	public decorateTS(syntaxnode: SyntaxNodeType<'type_compound'>):                           AST.ASTNodeTypeAccess | AST.ASTNodeTypeCall;
	public decorateTS(syntaxnode: SyntaxNodeType<'type_unary_symbol'>):                       AST.ASTNodeTypeOperationUnary | AST.ASTNodeTypeList | AST.ASTNodeTypeSet;
	public decorateTS(syntaxnode: SyntaxNodeType<'type_unary_keyword'>):                      AST.ASTNodeTypeOperationUnary;
	public decorateTS(syntaxnode: SyntaxNodeType<'type_intersection'>):                       AST.ASTNodeTypeOperationBinary;
	public decorateTS(syntaxnode: SyntaxNodeType<'type_union'>):                              AST.ASTNodeTypeOperationBinary;
	public decorateTS(syntaxnode: SyntaxNodeSupertype<'type'>):                               AST.ASTNodeType;
	public decorateTS(syntaxnode: SyntaxNodeType<'string_template'>):                         AST.ASTNodeTemplate;
	public decorateTS(syntaxnode: SyntaxNodeType<'property'>):                                AST.ASTNodeProperty;
	public decorateTS(syntaxnode: SyntaxNodeType<'case'>):                                    AST.ASTNodeCase;
	public decorateTS(syntaxnode: SyntaxNodeType<'expression_grouped'>):                      AST.ASTNodeExpression;
	public decorateTS(syntaxnode: SyntaxNodeType<'tuple_literal'>):                           AST.ASTNodeTuple;
	public decorateTS(syntaxnode: SyntaxNodeType<'record_literal'>):                          AST.ASTNodeRecord;
	public decorateTS(syntaxnode: SyntaxNodeType<'set_literal'>):                             AST.ASTNodeSet;
	public decorateTS(syntaxnode: SyntaxNodeType<'map_literal'>):                             AST.ASTNodeMap;
	public decorateTS(syntaxnode: SyntaxNodeType<'property_access'>):                         AST.ASTNodeIndex | AST.ASTNodeKey | AST.ASTNodeExpression;
	public decorateTS(syntaxnode: SyntaxNodeType<'property_assign'>):                         AST.ASTNodeIndex | AST.ASTNodeKey | AST.ASTNodeExpression;
	public decorateTS(syntaxnode: SyntaxNodeType<'expression_compound'>):                     AST.ASTNodeAccess | AST.ASTNodeCall;
	public decorateTS(syntaxnode: SyntaxNodeType<'assignee'>):                                AST.ASTNodeVariable | AST.ASTNodeAccess;
	public decorateTS(syntaxnode: SyntaxNodeType<'expression_unary_symbol'>):                 AST.ASTNodeExpression | AST.ASTNodeOperationUnary;
	public decorateTS(syntaxnode: SyntaxNodeType<'expression_claim'>):                        AST.ASTNodeClaim;
	public decorateTS(syntaxnode: SyntaxNodeType<'expression_exponential'>):                  AST.ASTNodeOperationBinaryArithmetic;
	public decorateTS(syntaxnode: SyntaxNodeType<'expression_multiplicative'>):               AST.ASTNodeOperationBinaryArithmetic;
	public decorateTS(syntaxnode: SyntaxNodeType<'expression_additive'>):                     AST.ASTNodeOperationBinaryArithmetic;
	public decorateTS(syntaxnode: SyntaxNodeType<'expression_comparative'>):                  AST.ASTNodeOperationUnary | AST.ASTNodeOperationBinaryComparative;
	public decorateTS(syntaxnode: SyntaxNodeType<'expression_equality'>):                     AST.ASTNodeOperationUnary | AST.ASTNodeOperationBinaryEquality;
	public decorateTS(syntaxnode: SyntaxNodeType<'expression_conjunctive'>):                  AST.ASTNodeOperationUnary | AST.ASTNodeOperationBinaryLogical;
	public decorateTS(syntaxnode: SyntaxNodeType<'expression_disjunctive'>):                  AST.ASTNodeOperationUnary | AST.ASTNodeOperationBinaryLogical;
	public decorateTS(syntaxnode: SyntaxNodeType<'expression_conditional'>):                  AST.ASTNodeOperationTernary;
	public decorateTS(syntaxnode: SyntaxNodeSupertype<'expression'>):                         AST.ASTNodeExpression;
	public decorateTS(syntaxnode: SyntaxNodeType<'declaration_type'>):                        AST.ASTNodeDeclarationType;
	public decorateTS(syntaxnode: SyntaxNodeType<'declaration_variable'>):                    AST.ASTNodeDeclarationVariable;
	public decorateTS(syntaxnode: SyntaxNodeSupertype<'declaration'>):                        AST.ASTNodeDeclaration;
	public decorateTS(syntaxnode: SyntaxNodeType<'statement_expression'>):                    AST.ASTNodeStatementExpression;
	public decorateTS(syntaxnode: SyntaxNodeType<'statement_assignment'>):                    AST.ASTNodeAssignment;
	public decorateTS(syntaxnode: SyntaxNodeSupertype<'statement'>):                          AST.ASTNodeStatement;
	public decorateTS(syntaxnode: SyntaxNodeType<'source_file'>, config?: CPConfig):          AST.ASTNodeGoal;
	public decorateTS(syntaxnode: SyntaxNode): AST.ASTNodeCP;
	public decorateTS(syntaxnode: SyntaxNode, config: CPConfig = CONFIG_DEFAULT): AST.ASTNodeCP {
		return new Map<string, (node: SyntaxNode) => AST.ASTNodeCP>(Object.entries({
			source_file: (node) => new AST.ASTNodeGoal(
>>>>>>> 6d8da1ff
				node as SyntaxNodeType<'source_file'>,
				node.children
					.filter((c): c is SyntaxNodeSupertype<'statement'> => isSyntaxNodeSupertype(c, 'statement'))
					.map((c) => this.decorateTS(c)),
				config,
			)],

			/* # TERMINALS */
			['keyword_type', (node) => new AST.ASTNodeTypeConstant(node as SyntaxNodeType<'keyword_type'>)],

<<<<<<< HEAD
			['identifier', (node) => (
				(isSyntaxNodeSupertype(node.parent!, 'type'))      || isSyntaxNodeType(node.parent!, /^(entry_type(__named)?(__optional)?|generic_arguments|declaration_type)$/)                                                            ? new AST.ASTNodeTypeAlias (node as SyntaxNodeType<'identifier'>) :
				(isSyntaxNodeSupertype(node.parent!, 'expression') || isSyntaxNodeType(node.parent!, /^(property|case|function_arguments|property_access|property_assign|declaration_variable|statement_expression|statement_assignment)$/),  new AST.ASTNodeVariable  (node as SyntaxNodeType<'identifier'>))
			)],
=======
			identifier: (node) => (
				(isSyntaxNodeSupertype(node.parent!, 'type'))      || isSyntaxNodeType(node.parent!, /^(entry_type(__named)?(__optional)?|generic_arguments|declaration_type)$/)                                                            ? new AST.ASTNodeTypeAlias(node as SyntaxNodeType<'identifier'>) :
				(isSyntaxNodeSupertype(node.parent!, 'expression') || isSyntaxNodeType(node.parent!, /^(property|case|function_arguments|property_access|property_assign|declaration_variable|statement_expression|statement_assignment)$/),  new AST.ASTNodeVariable (node as SyntaxNodeType<'identifier'>))
			),
>>>>>>> 6d8da1ff

			/* # PRODUCTIONS */
			['word', (node) => new AST.ASTNodeKey(node as SyntaxNodeType<'word'>)],

<<<<<<< HEAD
			['primitive_literal', (node) => (
				(isSyntaxNodeSupertype(node.parent!, 'type'))      || isSyntaxNodeType(node.parent!, /^(entry_type(__named)?(__optional)?|generic_arguments|declaration_type)$/)                                                            ? new AST.ASTNodeTypeConstant (node as SyntaxNodeType<'primitive_literal'>) :
				(isSyntaxNodeSupertype(node.parent!, 'expression') || isSyntaxNodeType(node.parent!, /^(property|case|function_arguments|property_access|property_assign|declaration_variable|statement_expression|statement_assignment)$/),  new AST.ASTNodeConstant     (node as SyntaxNodeType<'primitive_literal'>))
			)],
=======
			primitive_literal: (node) => (
				(isSyntaxNodeSupertype(node.parent!, 'type'))      || isSyntaxNodeType(node.parent!, /^(entry_type(__named)?(__optional)?|generic_arguments|declaration_type)$/)                                                            ? new AST.ASTNodeTypeConstant(node as SyntaxNodeType<'primitive_literal'>) :
				(isSyntaxNodeSupertype(node.parent!, 'expression') || isSyntaxNodeType(node.parent!, /^(property|case|function_arguments|property_access|property_assign|declaration_variable|statement_expression|statement_assignment)$/),  new AST.ASTNodeConstant    (node as SyntaxNodeType<'primitive_literal'>))
			),
>>>>>>> 6d8da1ff

			/* ## Types */
			['entry_type', (node) => new AST.ASTNodeItemType(
				node as SyntaxNodeType<'entry_type'>,
				false,
				this.decorateTS(node.children[0] as SyntaxNodeSupertype<'type'>),
			)],

			['entry_type__optional', (node) => new AST.ASTNodeItemType(
				node as SyntaxNodeType<'entry_type__optional'>,
				true,
				this.decorateTS(node.children[1] as SyntaxNodeSupertype<'type'>),
			)],

			['entry_type__named', (node) => new AST.ASTNodePropertyType(
				node as SyntaxNodeType<'entry_type__named'>,
				false,
				this.decorateTS(node.children[0] as SyntaxNodeType<'word'>),
				this.decorateTS(node.children[2] as SyntaxNodeSupertype<'type'>),
			)],

			['entry_type__named__optional', (node) => new AST.ASTNodePropertyType(
				node as SyntaxNodeType<'entry_type__named__optional'>,
				true,
				this.decorateTS(node.children[0] as SyntaxNodeType<'word'>),
				this.decorateTS(node.children[2] as SyntaxNodeSupertype<'type'>),
			)],

			['type_grouped', (node) => this.decorateTS(node.children[1] as SyntaxNodeSupertype<'type'>)],

			['type_tuple_literal', (node) => new AST.ASTNodeTypeTuple(
				node as SyntaxNodeType<'type_tuple_literal'>,
				node.children
					.filter((c): c is SyntaxNodeType<'entry_type' | 'entry_type__optional'> => isSyntaxNodeType(c, /^entry_type(__optional)?$/))
					.map((c) => this.decorateTS(c)),
			)],

			['type_record_literal', (node) => new AST.ASTNodeTypeRecord(
				node as SyntaxNodeType<'type_record_literal'>,
				node.children
					.filter((c): c is SyntaxNodeType<'entry_type__named' | 'entry_type__named__optional'> => isSyntaxNodeType(c, /^entry_type__named(__optional)?$/))
					.map((c) => this.decorateTS(c)) as NonemptyArray<AST.ASTNodePropertyType>,
			)],

			['type_dict_literal', (node) => new AST.ASTNodeTypeDict(
				node as SyntaxNodeType<'type_dict_literal'>,
				this.decorateTS(node.children[2] as SyntaxNodeSupertype<'type'>),
			)],

			['type_map_literal', (node) => new AST.ASTNodeTypeMap(
				node as SyntaxNodeType<'type_map_literal'>,
				this.decorateTS(node.children[1] as SyntaxNodeSupertype<'type'>),
				this.decorateTS(node.children[3] as SyntaxNodeSupertype<'type'>),
			)],

			['property_access_type', (node) => (
				(isSyntaxNodeType(node.children[1], 'integer')) ? new AST.ASTNodeIndexType(
					node as SyntaxNodeType<'property_access_type'>,
					new AST.ASTNodeTypeConstant(node.children[1]),
				) :
				(isSyntaxNodeType(node.children[1], 'word'), this.decorateTS(node.children[1] as SyntaxNodeType<'word'>))
			)],

			['type_compound', (node) => (
				(isSyntaxNodeType(node.children[1], 'property_access_type')) ? new AST.ASTNodeTypeAccess(
					node as SyntaxNodeType<'type_compound'>,
					this.decorateTS(node.children[0] as SyntaxNodeSupertype<'type'>),
					this.decorateTS(node.children[1]),
				) :
				(isSyntaxNodeType(node.children[1], 'generic_call'), new AST.ASTNodeTypeCall(
					node as SyntaxNodeType<'type_compound'>,
					this.decorateTS(node.children[0] as SyntaxNodeSupertype<'type'>),
					((node.children[1] as SyntaxNodeType<'generic_call'>).children[1] as SyntaxNodeType<'generic_arguments'>).children
						.filter((c): c is SyntaxNodeSupertype<'type'> => isSyntaxNodeSupertype(c, 'type'))
						.map((c) => this.decorateTS(c)) as NonemptyArray<AST.ASTNodeType>,
				))
			)],

			['type_unary_symbol', (node) => (
				(node.children.length === 2) ? new AST.ASTNodeTypeOperationUnary(
					node as SyntaxNodeType<'type_unary_symbol'>,
					Decorator.TYPEOPERATORS_UNARY.get(node.children[1].text as Punctuator)!,
					this.decorateTS(node.children[0] as SyntaxNodeSupertype<'type'>),
				) :
				(node.children.length > 2, (node.children[1].text === Punctuator.BRAK_OPN)
					? new AST.ASTNodeTypeList(
						node as SyntaxNodeType<'type_unary_symbol'>,
						this.decorateTS(node.children[0] as SyntaxNodeSupertype<'type'>),
						(node.children[2].text === Punctuator.BRAK_CLS)
							? null
							: BigInt(Validator.cookTokenNumber(node.children[2].text, { // TODO: add field `Decorator#config`
								...CONFIG_DEFAULT,
								languageFeatures: {
									...CONFIG_DEFAULT.languageFeatures,
									integerRadices:    true,
									numericSeparators: true,
								},
							})[0]),
					)
					: new AST.ASTNodeTypeSet(
						node as SyntaxNodeType<'type_unary_symbol'>,
						this.decorateTS(node.children[0] as SyntaxNodeSupertype<'type'>),
					)
				)
			)],

			['type_unary_keyword', (node) => new AST.ASTNodeTypeOperationUnary(
				node as SyntaxNodeType<'type_unary_keyword'>,
				Decorator.TYPEOPERATORS_UNARY.get(node.children[0].text as Keyword)!,
				this.decorateTS(node.children[1] as SyntaxNodeSupertype<'type'>),
			)],

			['type_intersection', (node) => new AST.ASTNodeTypeOperationBinary(
				node as SyntaxNodeType<'type_intersection'>,
				Decorator.TYPEOPERATORS_BINARY.get(node.children[1].text as Punctuator)!,
				this.decorateTS(node.children[0] as SyntaxNodeSupertype<'type'>),
				this.decorateTS(node.children[2] as SyntaxNodeSupertype<'type'>),
			)],

			['type_union', (node) => new AST.ASTNodeTypeOperationBinary(
				node as SyntaxNodeType<'type_union'>,
				Decorator.TYPEOPERATORS_BINARY.get(node.children[1].text as Punctuator)!,
				this.decorateTS(node.children[0] as SyntaxNodeSupertype<'type'>),
				this.decorateTS(node.children[2] as SyntaxNodeSupertype<'type'>),
			)],

			/* ## Expressions */
<<<<<<< HEAD
			[/^string_template(__variable)?$/, (node) => new AST.ASTNodeTemplate(
				node as SyntaxNodeFamily<'string_template', ['variable']>,
				node.children.map((c) => (isSyntaxNodeType(c, /^template_(full|head|middle|tail)$/))
					? new AST.ASTNodeConstant(c as SyntaxNodeType<`template_${ 'full' | 'head' | 'middle' | 'tail' }`>)
					: this.decorateTS(c as SyntaxNodeSupertype<'expression'>)
				),
			)],
=======
			string_template: (node) => new AST.ASTNodeTemplate(
				node as SyntaxNodeType<'string_template'>,
				node.children.map((c) => ((isSyntaxNodeType(c, /^template_(full|head|middle|tail)$/))
					? new AST.ASTNodeConstant(c as SyntaxNodeType<`template_${ 'full' | 'head' | 'middle' | 'tail' }`>)
					: this.decorateTS(c as SyntaxNodeSupertype<'expression'>)
				)),
			),
>>>>>>> 6d8da1ff

			[/^property(__variable)?$/, (node) => new AST.ASTNodeProperty(
				node as SyntaxNodeFamily<'property', ['variable']>,
				this.decorateTS(node.children[0] as SyntaxNodeType<'word'>),
				this.decorateTS(node.children[2] as SyntaxNodeSupertype<'expression'>),
			)],

			['case', (node) => new AST.ASTNodeCase(
				node as SyntaxNodeType<'case'>,
				this.decorateTS(node.children[0] as SyntaxNodeSupertype<'expression'>),
				this.decorateTS(node.children[2] as SyntaxNodeSupertype<'expression'>),
			)],

			[/^expression_grouped(__variable)?$/, (node) => this.decorateTS(node.children[1] as SyntaxNodeSupertype<'expression'>)],

			[/^tuple_literal(__variable)?$/, (node) => new AST.ASTNodeTuple(
				node as SyntaxNodeFamily<'tuple_literal', ['variable']>,
				node.children
					.filter((c): c is SyntaxNodeSupertype<'expression'> => isSyntaxNodeSupertype(c, 'expression'))
					.map((c) => this.decorateTS(c)),
			)],

			[/^record_literal(__variable)?$/, (node) => new AST.ASTNodeRecord(
				node as SyntaxNodeFamily<'record_literal', ['variable']>,
				node.children
					.filter((c): c is SyntaxNodeFamily<'property', ['variable']> => isSyntaxNodeType(c, /^property(__variable)?$/))
					.map((c) => this.decorateTS(c)) as NonemptyArray<AST.ASTNodeProperty>,
			)],

			['set_literal', (node) => new AST.ASTNodeSet(
				node as SyntaxNodeType<'set_literal'>,
				node.children
					.filter((c): c is SyntaxNodeSupertype<'expression'> => isSyntaxNodeSupertype(c, 'expression'))
					.map((c) => this.decorateTS(c)),
			)],

			['map_literal', (node) => new AST.ASTNodeMap(
				node as SyntaxNodeType<'map_literal'>,
				node.children
					.filter((c): c is SyntaxNodeType<'case'> => isSyntaxNodeType(c, 'case'))
					.map((c) => this.decorateTS(c)) as NonemptyArray<AST.ASTNodeCase>,
			)],

			[/^property_access(__variable)?$/, (node) => (
				(isSyntaxNodeType(node.children[1], 'integer')) ? new AST.ASTNodeIndex(
					node as SyntaxNodeFamily<'property_access', ['variable']>,
					new AST.ASTNodeConstant(node.children[1]),
				) :
				(isSyntaxNodeType     (node.children[1], 'word'))      ? this.decorateTS(node.children[1]) :
				(isSyntaxNodeSupertype(node.children[2], 'expression'),  this.decorateTS(node.children[2] as SyntaxNodeSupertype<'expression'>))
			)],

			['property_assign', (node) => (
				(isSyntaxNodeType(node.children[1], 'integer')) ? new AST.ASTNodeIndex(
					node as SyntaxNodeType<'property_assign'>,
					new AST.ASTNodeConstant(node.children[1]),
				) :
				(isSyntaxNodeType     (node.children[1], 'word'))      ? this.decorateTS(node.children[1]) :
				(isSyntaxNodeSupertype(node.children[2], 'expression'),  this.decorateTS(node.children[2] as SyntaxNodeSupertype<'expression'>))
			)],

			[/^expression_compound(__variable)?$/, (node) => (
				(isSyntaxNodeType(node.children[1], /^property_access(__variable)?$/)) ? new AST.ASTNodeAccess(
					node as SyntaxNodeFamily<'expression_compound', ['variable']>,
					Decorator.ACCESSORS.get(node.children[1].children[0].text as Punctuator)!,
					this.decorateTS(node.children[0] as SyntaxNodeSupertype<'expression'>),
<<<<<<< HEAD
					this.decorateTS(node.children[1] as SyntaxNodeFamily<'property_access', ['variable']>),
=======
					this.decorateTS(node.children[1]),
>>>>>>> 6d8da1ff
				)
				: (isSyntaxNodeType(node.children[1], 'function_call'), ((
					node: SyntaxNodeType<'expression_compound__variable'>,
					function_call_children: SyntaxNode[],
				) => new AST.ASTNodeCall(
					node,
					this.decorateTS(node.children[0] as SyntaxNodeSupertype<'expression'>),
					function_call_children
						.find((c): c is SyntaxNodeType<'generic_arguments'> => isSyntaxNodeType(c, 'generic_arguments'))?.children
						.filter((c): c is SyntaxNodeSupertype<'type'> => isSyntaxNodeSupertype(c, 'type'))
						.map((c) => this.decorateTS(c)) || [],
					function_call_children
						.find((c): c is SyntaxNodeType<'function_arguments'> => isSyntaxNodeType(c, 'function_arguments'))!.children
						.filter((c): c is SyntaxNodeSupertype<'expression'> => isSyntaxNodeSupertype(c, 'expression'))
						.map((c) => this.decorateTS(c)),
				))(
					node as SyntaxNodeType<'expression_compound__variable'>,
					(node.children[1] as SyntaxNodeType<'function_call'>).children,
				))
			)],

			['assignee', (node) => (node.children.length === 1)
				? new AST.ASTNodeVariable(node.children[0] as SyntaxNodeType<'identifier'>)
				: new AST.ASTNodeAccess(
					node as SyntaxNodeType<'assignee'>,
					Operator.DOT,
					this.decorateTS(node.children[0] as SyntaxNodeSupertype<'expression'>),
					this.decorateTS(node.children[1] as SyntaxNodeType<'property_assign'>),
				)],

			[/^expression_unary_symbol(__variable)?$/, (node) => (node.children[0].text === Punctuator.AFF) // `+a` is a no-op
				? this.decorateTS(node.children[1] as SyntaxNodeSupertype<'expression'>)
				: new AST.ASTNodeOperationUnary(
					node as SyntaxNodeFamily<'expression_unary_symbol', ['variable']>,
					Decorator.OPERATORS_UNARY.get(node.children[0].text as Punctuator) as ValidOperatorUnary,
					this.decorateTS(node.children[1] as SyntaxNodeSupertype<'expression'>),
				)],

<<<<<<< HEAD
			[/^expression_claim(__variable)?$/, (node) => new AST.ASTNodeClaim(
				node as SyntaxNodeFamily<'expression_claim', ['variable']>,
				this.decorateTypeNode (node.children[1] as SyntaxNodeSupertype<'type'>),
				this.decorateTS       (node.children[3] as SyntaxNodeSupertype<'expression'>),
			)],
=======
			expression_claim: (node) => new AST.ASTNodeClaim(
				node as SyntaxNodeType<'expression_claim'>,
				this.decorateTypeNode(node.children[1] as SyntaxNodeSupertype<'type'>),
				this.decorateTS      (node.children[3] as SyntaxNodeSupertype<'expression'>),
			),
>>>>>>> 6d8da1ff

			[/^expression_exponential(__variable)?$/, (node) => new AST.ASTNodeOperationBinaryArithmetic(
				node as SyntaxNodeFamily<'expression_exponential', ['variable']>,
				Decorator.OPERATORS_BINARY.get(node.children[1].text as Punctuator | Keyword)! as ValidOperatorArithmetic,
				this.decorateTS(node.children[0] as SyntaxNodeSupertype<'expression'>),
				this.decorateTS(node.children[2] as SyntaxNodeSupertype<'expression'>),
			)],

			[/^expression_multiplicative(__variable)?$/, (node) => new AST.ASTNodeOperationBinaryArithmetic(
				node as SyntaxNodeFamily<'expression_multiplicative', ['variable']>,
				Decorator.OPERATORS_BINARY.get(node.children[1].text as Punctuator | Keyword)! as ValidOperatorArithmetic,
				this.decorateTS(node.children[0] as SyntaxNodeSupertype<'expression'>),
				this.decorateTS(node.children[2] as SyntaxNodeSupertype<'expression'>),
			)],

<<<<<<< HEAD
			[/^expression_additive(__variable)?$/, (node) => ((
				node: SyntaxNodeFamily<'expression_additive', ['variable']>,
				operator: Operator,
				operands: [AST.ASTNodeExpression, AST.ASTNodeExpression],
			) => (
=======
			expression_additive: (node) => ((operator: Operator, operands: readonly [AST.ASTNodeExpression, AST.ASTNodeExpression]) => (
>>>>>>> 6d8da1ff
				// `a - b` is syntax sugar for `a + -(b)`
				(operator === Operator.SUB) ? new AST.ASTNodeOperationBinaryArithmetic(
					node,
					Operator.ADD,
					operands[0],
					new AST.ASTNodeOperationUnary(
						node.children[2] as SyntaxNodeSupertype<'expression'>,
						Operator.NEG,
						operands[1],
					),
				) :
				new AST.ASTNodeOperationBinaryArithmetic(
					node,
					operator as ValidOperatorArithmetic,
					...operands,
				)
<<<<<<< HEAD
			))(
				node as SyntaxNodeFamily<'expression_additive', ['variable']>,
				Decorator.OPERATORS_BINARY.get(node.children[1].text as Punctuator | Keyword)!,
				[
					this.decorateTS(node.children[0] as SyntaxNodeSupertype<'expression'>),
					this.decorateTS(node.children[2] as SyntaxNodeSupertype<'expression'>),
				],
			)],

			[/^expression_comparative(__variable)?$/, (node) => ((
				node: SyntaxNodeFamily<'expression_comparative', ['variable']>,
				operator: Operator,
				operands: [AST.ASTNodeExpression, AST.ASTNodeExpression],
			) => (
=======
			))(Decorator.OPERATORS_BINARY.get(node.children[1].text as Punctuator | Keyword)!, [
				this.decorateTS(node.children[0] as SyntaxNodeSupertype<'expression'>),
				this.decorateTS(node.children[2] as SyntaxNodeSupertype<'expression'>),
			]),

			expression_comparative: (node) => ((operator: Operator, operands: readonly [AST.ASTNodeExpression, AST.ASTNodeExpression]) => (
>>>>>>> 6d8da1ff
				// `a !< b` is syntax sugar for `!(a < b)`
				(operator === Operator.NLT) ? new AST.ASTNodeOperationUnary(
					node,
					Operator.NOT,
					new AST.ASTNodeOperationBinaryComparative(
						node.children[0] as SyntaxNodeSupertype<'expression'>,
						Operator.LT,
						...operands,
					),
				) :
				// `a !> b` is syntax sugar for `!(a > b)`
				(operator === Operator.NGT) ? new AST.ASTNodeOperationUnary(
					node,
					Operator.NOT,
					new AST.ASTNodeOperationBinaryComparative(
						node.children[0] as SyntaxNodeSupertype<'expression'>,
						Operator.GT,
						...operands,
					),
				) :
				// `a isnt b` is syntax sugar for `!(a is b)`
				(operator === Operator.ISNT) ? new AST.ASTNodeOperationUnary(
					node,
					Operator.NOT,
					new AST.ASTNodeOperationBinaryComparative(
						node.children[0] as SyntaxNodeSupertype<'expression'>,
						Operator.IS,
						...operands,
					),
				) :
				new AST.ASTNodeOperationBinaryComparative(
					node,
					operator as ValidOperatorComparative,
					...operands,
				)
<<<<<<< HEAD
			))(
				node as SyntaxNodeFamily<'expression_comparative', ['variable']>,
				Decorator.OPERATORS_BINARY.get(node.children[1].text as Punctuator | Keyword)!,
				[
					this.decorateTS(node.children[0] as SyntaxNodeSupertype<'expression'>),
					this.decorateTS(node.children[2] as SyntaxNodeSupertype<'expression'>),
				],
			)],

			[/^expression_equality(__variable)?$/, (node) => ((
				node: SyntaxNodeFamily<'expression_equality', ['variable']>,
				operator: Operator,
				operands: [AST.ASTNodeExpression, AST.ASTNodeExpression],
			) => (
=======
			))(Decorator.OPERATORS_BINARY.get(node.children[1].text as Punctuator | Keyword)!, [
				this.decorateTS(node.children[0] as SyntaxNodeSupertype<'expression'>),
				this.decorateTS(node.children[2] as SyntaxNodeSupertype<'expression'>),
			]),

			expression_equality: (node) => ((operator: Operator, operands: readonly [AST.ASTNodeExpression, AST.ASTNodeExpression]) => (
>>>>>>> 6d8da1ff
				// `a !== b` is syntax sugar for `!(a === b)`
				(operator === Operator.NID) ? new AST.ASTNodeOperationUnary(
					node,
					Operator.NOT,
					new AST.ASTNodeOperationBinaryEquality(
						node.children[0] as SyntaxNodeSupertype<'expression'>,
						Operator.ID,
						...operands,
					),
				) :
				// `a != b` is syntax sugar for `!(a == b)`
				(operator === Operator.NEQ) ? new AST.ASTNodeOperationUnary(
					node,
					Operator.NOT,
					new AST.ASTNodeOperationBinaryEquality(
						node.children[0] as SyntaxNodeSupertype<'expression'>,
						Operator.EQ,
						...operands,
					),
				) :
				new AST.ASTNodeOperationBinaryEquality(
					node,
					operator as ValidOperatorEquality,
					...operands,
				)
<<<<<<< HEAD
			))(
				node as SyntaxNodeFamily<'expression_equality', ['variable']>,
				Decorator.OPERATORS_BINARY.get(node.children[1].text as Punctuator | Keyword)!,
				[
					this.decorateTS(node.children[0] as SyntaxNodeSupertype<'expression'>),
					this.decorateTS(node.children[2] as SyntaxNodeSupertype<'expression'>),
				],
			)],

			[/^expression_conjunctive(__variable)?$/, (node) => ((
				node: SyntaxNodeFamily<'expression_conjunctive', ['variable']>,
				operator: Operator,
				operands: [AST.ASTNodeExpression, AST.ASTNodeExpression],
			) => (
=======
			))(Decorator.OPERATORS_BINARY.get(node.children[1].text as Punctuator | Keyword)!, [
				this.decorateTS(node.children[0] as SyntaxNodeSupertype<'expression'>),
				this.decorateTS(node.children[2] as SyntaxNodeSupertype<'expression'>),
			]),

			expression_conjunctive: (node) => ((operator: Operator, operands: readonly [AST.ASTNodeExpression, AST.ASTNodeExpression]) => (
>>>>>>> 6d8da1ff
				// `a !& b` is syntax sugar for `!(a && b)`
				(operator === Operator.NAND) ? new AST.ASTNodeOperationUnary(
					node,
					Operator.NOT,
					new AST.ASTNodeOperationBinaryLogical(
						node.children[0] as SyntaxNodeSupertype<'expression'>,
						Operator.AND,
						...operands,
					),
				) :
				new AST.ASTNodeOperationBinaryLogical(
					node,
					operator as ValidOperatorLogical,
					...operands,
				)
<<<<<<< HEAD
			))(
				node as SyntaxNodeFamily<'expression_conjunctive', ['variable']>,
				Decorator.OPERATORS_BINARY.get(node.children[1].text as Punctuator | Keyword)!,
				[
					this.decorateTS(node.children[0] as SyntaxNodeSupertype<'expression'>),
					this.decorateTS(node.children[2] as SyntaxNodeSupertype<'expression'>),
				],
			)],

			[/^expression_disjunctive(__variable)?$/, (node) => ((
				node: SyntaxNodeFamily<'expression_disjunctive', ['variable']>,
				operator: Operator,
				operands: [AST.ASTNodeExpression, AST.ASTNodeExpression],
			) => (
=======
			))(Decorator.OPERATORS_BINARY.get(node.children[1].text as Punctuator | Keyword)!, [
				this.decorateTS(node.children[0] as SyntaxNodeSupertype<'expression'>),
				this.decorateTS(node.children[2] as SyntaxNodeSupertype<'expression'>),
			]),

			expression_disjunctive: (node) => ((operator: Operator, operands: readonly [AST.ASTNodeExpression, AST.ASTNodeExpression]) => (
>>>>>>> 6d8da1ff
				// `a !| b` is syntax sugar for `!(a || b)`
				(operator === Operator.NOR) ? new AST.ASTNodeOperationUnary(
					node,
					Operator.NOT,
					new AST.ASTNodeOperationBinaryLogical(
						node.children[0] as SyntaxNodeSupertype<'expression'>,
						Operator.OR,
						...operands,
					),
				) :
				new AST.ASTNodeOperationBinaryLogical(
					node,
					operator as ValidOperatorLogical,
					...operands,
				)
			))(
				node as SyntaxNodeFamily<'expression_disjunctive', ['variable']>,
				Decorator.OPERATORS_BINARY.get(node.children[1].text as Punctuator | Keyword)!,
				[
					this.decorateTS(node.children[0] as SyntaxNodeSupertype<'expression'>),
					this.decorateTS(node.children[2] as SyntaxNodeSupertype<'expression'>),
				],
			)],

			[/^expression_conditional(__variable)?$/, (node) => new AST.ASTNodeOperationTernary(
				node as SyntaxNodeType<'expression_conditional'>,
				Operator.COND,
				this.decorateTS(node.children[1] as SyntaxNodeSupertype<'expression'>),
				this.decorateTS(node.children[3] as SyntaxNodeSupertype<'expression'>),
				this.decorateTS(node.children[5] as SyntaxNodeSupertype<'expression'>),
			)],

			/* ## Statements */
			['declaration_type', (node) => new AST.ASTNodeDeclarationType(
				node as SyntaxNodeType<'declaration_type'>,
				new AST.ASTNodeTypeAlias(node.children[1] as SyntaxNodeType<'identifier'>),
				this.decorateTS(node.children[3] as SyntaxNodeSupertype<'type'>),
			)],

			['declaration_variable', (node) => new AST.ASTNodeDeclarationVariable(
				node as SyntaxNodeType<'declaration_variable'>,
				node.children.length === 8,
<<<<<<< HEAD
				new AST.ASTNodeVariable (((node.children.length === 7) ? node.children[1] : node.children[2]) as SyntaxNodeType<'identifier'>),
				this.decorateTypeNode   (((node.children.length === 7) ? node.children[3] : node.children[4]) as SyntaxNodeSupertype<'type'>),
				this.decorateTS         (((node.children.length === 7) ? node.children[5] : node.children[6]) as SyntaxNodeSupertype<'expression'>),
			)],
=======
				new AST.ASTNodeVariable(((node.children.length === 7) ? node.children[1] : node.children[2]) as SyntaxNodeType<'identifier'>),
				this.decorateTypeNode  (((node.children.length === 7) ? node.children[3] : node.children[4]) as SyntaxNodeSupertype<'type'>),
				this.decorateTS        (((node.children.length === 7) ? node.children[5] : node.children[6]) as SyntaxNodeSupertype<'expression'>),
			),
>>>>>>> 6d8da1ff

			['statement_expression', (node) => new AST.ASTNodeStatementExpression(
				node as SyntaxNodeType<'statement_expression'>,
				(node.children.length === 2) ? this.decorateTS(node.children[0] as SyntaxNodeSupertype<'expression'>) : void 0,
			)],

			['statement_assignment', (node) => new AST.ASTNodeAssignment(
				node as SyntaxNodeType<'statement_assignment'>,
				this.decorateTS(node.children[0] as SyntaxNodeType<'assignee'>),
				this.decorateTS(node.children[2] as SyntaxNodeSupertype<'expression'>),
<<<<<<< HEAD
			)],
		]);
		return (
			   decorators.get(node.type)
			|| [...decorators].find(([key]) => key instanceof RegExp && isSyntaxNodeType(node, key))?.[1]
			|| ((node) => { throw new TypeError(`Could not find type of parse node \`${ node.type }\`.`); })
		)?.(node);
=======
			),
		})).get(syntaxnode.type)?.(syntaxnode) || (() => {
			throw new TypeError(`Could not find type of parse node \`${ syntaxnode.type }\`.`);
		})();
>>>>>>> 6d8da1ff
	}

	private decorateTypeNode(typenode: SyntaxNodeSupertype<'type'>): AST.ASTNodeType {
		return (
			(isSyntaxNodeType(typenode, 'identifier'))        ? new AST.ASTNodeTypeAlias   (typenode) :
			(isSyntaxNodeType(typenode, 'primitive_literal')) ? new AST.ASTNodeTypeConstant(typenode) :
			this.decorateTS(typenode)
		);
	}
}



export const DECORATOR: Decorator = new Decorator();<|MERGE_RESOLUTION|>--- conflicted
+++ resolved
@@ -75,119 +75,61 @@
 		[Punctuator.NAND, Operator.NAND],
 		[Punctuator.OR,   Operator.OR],
 		[Punctuator.NOR,  Operator.NOR],
-<<<<<<< HEAD
-	])
-
-
-	decorateTS(node: SyntaxNodeType<'keyword_type'>):                              AST.ASTNodeTypeConstant;
-	decorateTS(node: SyntaxNodeType<'identifier'>):                                AST.ASTNodeTypeAlias | AST.ASTNodeVariable;
-	decorateTS(node: SyntaxNodeType<'word'>):                                      AST.ASTNodeKey;
-	decorateTS(node: SyntaxNodeType<'primitive_literal'>):                         AST.ASTNodeTypeConstant | AST.ASTNodeConstant;
-	decorateTS(node: SyntaxNodeFamily<'entry_type',        ['optional']>):         AST.ASTNodeItemType;
-	decorateTS(node: SyntaxNodeFamily<'entry_type__named', ['optional']>):         AST.ASTNodePropertyType;
-	decorateTS(node: SyntaxNodeType<'type_grouped'>):                              AST.ASTNodeType;
-	decorateTS(node: SyntaxNodeType<'type_tuple_literal'>):                        AST.ASTNodeTypeTuple;
-	decorateTS(node: SyntaxNodeType<'type_record_literal'>):                       AST.ASTNodeTypeRecord;
-	decorateTS(node: SyntaxNodeType<'type_dict_literal'>):                         AST.ASTNodeTypeDict;
-	decorateTS(node: SyntaxNodeType<'type_map_literal'>):                          AST.ASTNodeTypeMap;
-	decorateTS(node: SyntaxNodeType<'property_access_type'>):                      AST.ASTNodeIndexType | AST.ASTNodeKey;
-	decorateTS(node: SyntaxNodeType<'type_compound'>):                             AST.ASTNodeTypeAccess | AST.ASTNodeTypeCall;
-	decorateTS(node: SyntaxNodeType<'type_unary_symbol'>):                         AST.ASTNodeTypeOperationUnary | AST.ASTNodeTypeList | AST.ASTNodeTypeSet;
-	decorateTS(node: SyntaxNodeType<'type_unary_keyword'>):                        AST.ASTNodeTypeOperationUnary;
-	decorateTS(node: SyntaxNodeType<'type_intersection'>):                         AST.ASTNodeTypeOperationBinary;
-	decorateTS(node: SyntaxNodeType<'type_union'>):                                AST.ASTNodeTypeOperationBinary;
-	decorateTS(node: SyntaxNodeSupertype<'type'>):                                 AST.ASTNodeType;
-	decorateTS(node: SyntaxNodeFamily<'string_template', ['variable']>):           AST.ASTNodeTemplate;
-	decorateTS(node: SyntaxNodeFamily<'property',        ['variable']>):           AST.ASTNodeProperty;
-	decorateTS(node: SyntaxNodeType<'case'>):                                      AST.ASTNodeCase;
-	decorateTS(node: SyntaxNodeFamily<'expression_grouped', ['variable']>):        AST.ASTNodeExpression;
-	decorateTS(node: SyntaxNodeFamily<'tuple_literal',      ['variable']>):        AST.ASTNodeTuple;
-	decorateTS(node: SyntaxNodeFamily<'record_literal',     ['variable']>):        AST.ASTNodeRecord;
-	decorateTS(node: SyntaxNodeType<'set_literal'>):                               AST.ASTNodeSet;
-	decorateTS(node: SyntaxNodeType<'map_literal'>):                               AST.ASTNodeMap;
-	decorateTS(node: SyntaxNodeFamily<'property_access', ['variable']>):           AST.ASTNodeIndex | AST.ASTNodeKey | AST.ASTNodeExpression;
-	decorateTS(node: SyntaxNodeType<'property_assign'>):                           AST.ASTNodeIndex | AST.ASTNodeKey | AST.ASTNodeExpression;
-	decorateTS(node: SyntaxNodeFamily<'expression_compound', ['variable']>):       AST.ASTNodeAccess | AST.ASTNodeCall;
-	decorateTS(node: SyntaxNodeType<'assignee'>):                                  AST.ASTNodeVariable | AST.ASTNodeAccess;
-	decorateTS(node: SyntaxNodeFamily<'expression_unary_symbol',   ['variable']>): AST.ASTNodeExpression | AST.ASTNodeOperationUnary;
-	decorateTS(node: SyntaxNodeFamily<'expression_claim',          ['variable']>): AST.ASTNodeClaim;
-	decorateTS(node: SyntaxNodeFamily<'expression_exponential',    ['variable']>): AST.ASTNodeOperationBinaryArithmetic;
-	decorateTS(node: SyntaxNodeFamily<'expression_multiplicative', ['variable']>): AST.ASTNodeOperationBinaryArithmetic;
-	decorateTS(node: SyntaxNodeFamily<'expression_additive',       ['variable']>): AST.ASTNodeOperationBinaryArithmetic;
-	decorateTS(node: SyntaxNodeFamily<'expression_comparative',    ['variable']>): AST.ASTNodeOperationUnary | AST.ASTNodeOperationBinaryComparative;
-	decorateTS(node: SyntaxNodeFamily<'expression_equality',       ['variable']>): AST.ASTNodeOperationUnary | AST.ASTNodeOperationBinaryEquality;
-	decorateTS(node: SyntaxNodeFamily<'expression_conjunctive',    ['variable']>): AST.ASTNodeOperationUnary | AST.ASTNodeOperationBinaryLogical;
-	decorateTS(node: SyntaxNodeFamily<'expression_disjunctive',    ['variable']>): AST.ASTNodeOperationUnary | AST.ASTNodeOperationBinaryLogical;
-	decorateTS(node: SyntaxNodeFamily<'expression_conditional',    ['variable']>): AST.ASTNodeOperationTernary;
-	decorateTS(node: SyntaxNodeSupertype<'expression'>):                           AST.ASTNodeExpression;
-	decorateTS(node: SyntaxNodeType<'declaration_type'>):                          AST.ASTNodeDeclarationType;
-	decorateTS(node: SyntaxNodeType<'declaration_variable'>):                      AST.ASTNodeDeclarationVariable;
-	decorateTS(node: SyntaxNodeSupertype<'declaration'>):                          AST.ASTNodeDeclaration;
-	decorateTS(node: SyntaxNodeType<'statement_expression'>):                      AST.ASTNodeStatementExpression;
-	decorateTS(node: SyntaxNodeType<'statement_assignment'>):                      AST.ASTNodeAssignment;
-	decorateTS(node: SyntaxNodeSupertype<'statement'>):                            AST.ASTNodeStatement;
-	decorateTS(node: SyntaxNodeType<'source_file'>, config?: CPConfig):            AST.ASTNodeGoal;
-	decorateTS(node: SyntaxNode): AST.ASTNodeCP;
-	decorateTS(node: SyntaxNode, config: CPConfig = CONFIG_DEFAULT): AST.ASTNodeCP {
-		const decorators: Map<string | RegExp, (node: SyntaxNode) => AST.ASTNodeCP> = new Map<string | RegExp, (node: SyntaxNode) => AST.ASTNodeCP>([
-			['source_file', (node) => new AST.ASTNodeGoal(
-=======
 	]);
 
 
-	public decorateTS(syntaxnode: SyntaxNodeType<'keyword_type'>):                            AST.ASTNodeTypeConstant;
-	public decorateTS(syntaxnode: SyntaxNodeType<'identifier'>):                              AST.ASTNodeTypeAlias | AST.ASTNodeVariable;
-	public decorateTS(syntaxnode: SyntaxNodeType<'word'>):                                    AST.ASTNodeKey;
-	public decorateTS(syntaxnode: SyntaxNodeType<'primitive_literal'>):                       AST.ASTNodeTypeConstant | AST.ASTNodeConstant;
-	public decorateTS(syntaxnode: SyntaxNodeType<`entry_type${ '' | '__optional' }`>):        AST.ASTNodeItemType;
-	public decorateTS(syntaxnode: SyntaxNodeType<`entry_type__named${ '' | '__optional' }`>): AST.ASTNodePropertyType;
-	public decorateTS(syntaxnode: SyntaxNodeType<'type_grouped'>):                            AST.ASTNodeType;
-	public decorateTS(syntaxnode: SyntaxNodeType<'type_tuple_literal'>):                      AST.ASTNodeTypeTuple;
-	public decorateTS(syntaxnode: SyntaxNodeType<'type_record_literal'>):                     AST.ASTNodeTypeRecord;
-	public decorateTS(syntaxnode: SyntaxNodeType<'type_dict_literal'>):                       AST.ASTNodeTypeDict;
-	public decorateTS(syntaxnode: SyntaxNodeType<'type_map_literal'>):                        AST.ASTNodeTypeMap;
-	public decorateTS(syntaxnode: SyntaxNodeType<'property_access_type'>):                    AST.ASTNodeIndexType | AST.ASTNodeKey;
-	public decorateTS(syntaxnode: SyntaxNodeType<'type_compound'>):                           AST.ASTNodeTypeAccess | AST.ASTNodeTypeCall;
-	public decorateTS(syntaxnode: SyntaxNodeType<'type_unary_symbol'>):                       AST.ASTNodeTypeOperationUnary | AST.ASTNodeTypeList | AST.ASTNodeTypeSet;
-	public decorateTS(syntaxnode: SyntaxNodeType<'type_unary_keyword'>):                      AST.ASTNodeTypeOperationUnary;
-	public decorateTS(syntaxnode: SyntaxNodeType<'type_intersection'>):                       AST.ASTNodeTypeOperationBinary;
-	public decorateTS(syntaxnode: SyntaxNodeType<'type_union'>):                              AST.ASTNodeTypeOperationBinary;
-	public decorateTS(syntaxnode: SyntaxNodeSupertype<'type'>):                               AST.ASTNodeType;
-	public decorateTS(syntaxnode: SyntaxNodeType<'string_template'>):                         AST.ASTNodeTemplate;
-	public decorateTS(syntaxnode: SyntaxNodeType<'property'>):                                AST.ASTNodeProperty;
-	public decorateTS(syntaxnode: SyntaxNodeType<'case'>):                                    AST.ASTNodeCase;
-	public decorateTS(syntaxnode: SyntaxNodeType<'expression_grouped'>):                      AST.ASTNodeExpression;
-	public decorateTS(syntaxnode: SyntaxNodeType<'tuple_literal'>):                           AST.ASTNodeTuple;
-	public decorateTS(syntaxnode: SyntaxNodeType<'record_literal'>):                          AST.ASTNodeRecord;
-	public decorateTS(syntaxnode: SyntaxNodeType<'set_literal'>):                             AST.ASTNodeSet;
-	public decorateTS(syntaxnode: SyntaxNodeType<'map_literal'>):                             AST.ASTNodeMap;
-	public decorateTS(syntaxnode: SyntaxNodeType<'property_access'>):                         AST.ASTNodeIndex | AST.ASTNodeKey | AST.ASTNodeExpression;
-	public decorateTS(syntaxnode: SyntaxNodeType<'property_assign'>):                         AST.ASTNodeIndex | AST.ASTNodeKey | AST.ASTNodeExpression;
-	public decorateTS(syntaxnode: SyntaxNodeType<'expression_compound'>):                     AST.ASTNodeAccess | AST.ASTNodeCall;
-	public decorateTS(syntaxnode: SyntaxNodeType<'assignee'>):                                AST.ASTNodeVariable | AST.ASTNodeAccess;
-	public decorateTS(syntaxnode: SyntaxNodeType<'expression_unary_symbol'>):                 AST.ASTNodeExpression | AST.ASTNodeOperationUnary;
-	public decorateTS(syntaxnode: SyntaxNodeType<'expression_claim'>):                        AST.ASTNodeClaim;
-	public decorateTS(syntaxnode: SyntaxNodeType<'expression_exponential'>):                  AST.ASTNodeOperationBinaryArithmetic;
-	public decorateTS(syntaxnode: SyntaxNodeType<'expression_multiplicative'>):               AST.ASTNodeOperationBinaryArithmetic;
-	public decorateTS(syntaxnode: SyntaxNodeType<'expression_additive'>):                     AST.ASTNodeOperationBinaryArithmetic;
-	public decorateTS(syntaxnode: SyntaxNodeType<'expression_comparative'>):                  AST.ASTNodeOperationUnary | AST.ASTNodeOperationBinaryComparative;
-	public decorateTS(syntaxnode: SyntaxNodeType<'expression_equality'>):                     AST.ASTNodeOperationUnary | AST.ASTNodeOperationBinaryEquality;
-	public decorateTS(syntaxnode: SyntaxNodeType<'expression_conjunctive'>):                  AST.ASTNodeOperationUnary | AST.ASTNodeOperationBinaryLogical;
-	public decorateTS(syntaxnode: SyntaxNodeType<'expression_disjunctive'>):                  AST.ASTNodeOperationUnary | AST.ASTNodeOperationBinaryLogical;
-	public decorateTS(syntaxnode: SyntaxNodeType<'expression_conditional'>):                  AST.ASTNodeOperationTernary;
-	public decorateTS(syntaxnode: SyntaxNodeSupertype<'expression'>):                         AST.ASTNodeExpression;
-	public decorateTS(syntaxnode: SyntaxNodeType<'declaration_type'>):                        AST.ASTNodeDeclarationType;
-	public decorateTS(syntaxnode: SyntaxNodeType<'declaration_variable'>):                    AST.ASTNodeDeclarationVariable;
-	public decorateTS(syntaxnode: SyntaxNodeSupertype<'declaration'>):                        AST.ASTNodeDeclaration;
-	public decorateTS(syntaxnode: SyntaxNodeType<'statement_expression'>):                    AST.ASTNodeStatementExpression;
-	public decorateTS(syntaxnode: SyntaxNodeType<'statement_assignment'>):                    AST.ASTNodeAssignment;
-	public decorateTS(syntaxnode: SyntaxNodeSupertype<'statement'>):                          AST.ASTNodeStatement;
-	public decorateTS(syntaxnode: SyntaxNodeType<'source_file'>, config?: CPConfig):          AST.ASTNodeGoal;
+	public decorateTS(syntaxnode: SyntaxNodeType<'keyword_type'>):                              AST.ASTNodeTypeConstant;
+	public decorateTS(syntaxnode: SyntaxNodeType<'identifier'>):                                AST.ASTNodeTypeAlias | AST.ASTNodeVariable;
+	public decorateTS(syntaxnode: SyntaxNodeType<'word'>):                                      AST.ASTNodeKey;
+	public decorateTS(syntaxnode: SyntaxNodeType<'primitive_literal'>):                         AST.ASTNodeTypeConstant | AST.ASTNodeConstant;
+	public decorateTS(syntaxnode: SyntaxNodeFamily<'entry_type',        ['optional']>):         AST.ASTNodeItemType;
+	public decorateTS(syntaxnode: SyntaxNodeFamily<'entry_type__named', ['optional']>):         AST.ASTNodePropertyType;
+	public decorateTS(syntaxnode: SyntaxNodeType<'type_grouped'>):                              AST.ASTNodeType;
+	public decorateTS(syntaxnode: SyntaxNodeType<'type_tuple_literal'>):                        AST.ASTNodeTypeTuple;
+	public decorateTS(syntaxnode: SyntaxNodeType<'type_record_literal'>):                       AST.ASTNodeTypeRecord;
+	public decorateTS(syntaxnode: SyntaxNodeType<'type_dict_literal'>):                         AST.ASTNodeTypeDict;
+	public decorateTS(syntaxnode: SyntaxNodeType<'type_map_literal'>):                          AST.ASTNodeTypeMap;
+	public decorateTS(syntaxnode: SyntaxNodeType<'property_access_type'>):                      AST.ASTNodeIndexType | AST.ASTNodeKey;
+	public decorateTS(syntaxnode: SyntaxNodeType<'type_compound'>):                             AST.ASTNodeTypeAccess | AST.ASTNodeTypeCall;
+	public decorateTS(syntaxnode: SyntaxNodeType<'type_unary_symbol'>):                         AST.ASTNodeTypeOperationUnary | AST.ASTNodeTypeList | AST.ASTNodeTypeSet;
+	public decorateTS(syntaxnode: SyntaxNodeType<'type_unary_keyword'>):                        AST.ASTNodeTypeOperationUnary;
+	public decorateTS(syntaxnode: SyntaxNodeType<'type_intersection'>):                         AST.ASTNodeTypeOperationBinary;
+	public decorateTS(syntaxnode: SyntaxNodeType<'type_union'>):                                AST.ASTNodeTypeOperationBinary;
+	public decorateTS(syntaxnode: SyntaxNodeSupertype<'type'>):                                 AST.ASTNodeType;
+	public decorateTS(syntaxnode: SyntaxNodeFamily<'string_template', ['variable']>):           AST.ASTNodeTemplate;
+	public decorateTS(syntaxnode: SyntaxNodeFamily<'property',        ['variable']>):           AST.ASTNodeProperty;
+	public decorateTS(syntaxnode: SyntaxNodeType<'case'>):                                      AST.ASTNodeCase;
+	public decorateTS(syntaxnode: SyntaxNodeFamily<'expression_grouped', ['variable']>):        AST.ASTNodeExpression;
+	public decorateTS(syntaxnode: SyntaxNodeFamily<'tuple_literal',      ['variable']>):        AST.ASTNodeTuple;
+	public decorateTS(syntaxnode: SyntaxNodeFamily<'record_literal',     ['variable']>):        AST.ASTNodeRecord;
+	public decorateTS(syntaxnode: SyntaxNodeType<'set_literal'>):                               AST.ASTNodeSet;
+	public decorateTS(syntaxnode: SyntaxNodeType<'map_literal'>):                               AST.ASTNodeMap;
+	public decorateTS(syntaxnode: SyntaxNodeFamily<'property_access', ['variable']>):           AST.ASTNodeIndex | AST.ASTNodeKey | AST.ASTNodeExpression;
+	public decorateTS(syntaxnode: SyntaxNodeType<'property_assign'>):                           AST.ASTNodeIndex | AST.ASTNodeKey | AST.ASTNodeExpression;
+	public decorateTS(syntaxnode: SyntaxNodeFamily<'expression_compound', ['variable']>):       AST.ASTNodeAccess | AST.ASTNodeCall;
+	public decorateTS(syntaxnode: SyntaxNodeType<'assignee'>):                                  AST.ASTNodeVariable | AST.ASTNodeAccess;
+	public decorateTS(syntaxnode: SyntaxNodeFamily<'expression_unary_symbol',   ['variable']>): AST.ASTNodeExpression | AST.ASTNodeOperationUnary;
+	public decorateTS(syntaxnode: SyntaxNodeFamily<'expression_claim',          ['variable']>): AST.ASTNodeClaim;
+	public decorateTS(syntaxnode: SyntaxNodeFamily<'expression_exponential',    ['variable']>): AST.ASTNodeOperationBinaryArithmetic;
+	public decorateTS(syntaxnode: SyntaxNodeFamily<'expression_multiplicative', ['variable']>): AST.ASTNodeOperationBinaryArithmetic;
+	public decorateTS(syntaxnode: SyntaxNodeFamily<'expression_additive',       ['variable']>): AST.ASTNodeOperationBinaryArithmetic;
+	public decorateTS(syntaxnode: SyntaxNodeFamily<'expression_comparative',    ['variable']>): AST.ASTNodeOperationUnary | AST.ASTNodeOperationBinaryComparative;
+	public decorateTS(syntaxnode: SyntaxNodeFamily<'expression_equality',       ['variable']>): AST.ASTNodeOperationUnary | AST.ASTNodeOperationBinaryEquality;
+	public decorateTS(syntaxnode: SyntaxNodeFamily<'expression_conjunctive',    ['variable']>): AST.ASTNodeOperationUnary | AST.ASTNodeOperationBinaryLogical;
+	public decorateTS(syntaxnode: SyntaxNodeFamily<'expression_disjunctive',    ['variable']>): AST.ASTNodeOperationUnary | AST.ASTNodeOperationBinaryLogical;
+	public decorateTS(syntaxnode: SyntaxNodeFamily<'expression_conditional',    ['variable']>): AST.ASTNodeOperationTernary;
+	public decorateTS(syntaxnode: SyntaxNodeSupertype<'expression'>):                           AST.ASTNodeExpression;
+	public decorateTS(syntaxnode: SyntaxNodeType<'declaration_type'>):                          AST.ASTNodeDeclarationType;
+	public decorateTS(syntaxnode: SyntaxNodeType<'declaration_variable'>):                      AST.ASTNodeDeclarationVariable;
+	public decorateTS(syntaxnode: SyntaxNodeSupertype<'declaration'>):                          AST.ASTNodeDeclaration;
+	public decorateTS(syntaxnode: SyntaxNodeType<'statement_expression'>):                      AST.ASTNodeStatementExpression;
+	public decorateTS(syntaxnode: SyntaxNodeType<'statement_assignment'>):                      AST.ASTNodeAssignment;
+	public decorateTS(syntaxnode: SyntaxNodeSupertype<'statement'>):                            AST.ASTNodeStatement;
+	public decorateTS(syntaxnode: SyntaxNodeType<'source_file'>, config?: CPConfig):            AST.ASTNodeGoal;
 	public decorateTS(syntaxnode: SyntaxNode): AST.ASTNodeCP;
 	public decorateTS(syntaxnode: SyntaxNode, config: CPConfig = CONFIG_DEFAULT): AST.ASTNodeCP {
-		return new Map<string, (node: SyntaxNode) => AST.ASTNodeCP>(Object.entries({
-			source_file: (node) => new AST.ASTNodeGoal(
->>>>>>> 6d8da1ff
+		const decorators = new Map<string | RegExp, (node: SyntaxNode) => AST.ASTNodeCP>([
+			['source_file', (node) => new AST.ASTNodeGoal(
 				node as SyntaxNodeType<'source_file'>,
 				node.children
 					.filter((c): c is SyntaxNodeSupertype<'statement'> => isSyntaxNodeSupertype(c, 'statement'))
@@ -198,32 +140,18 @@
 			/* # TERMINALS */
 			['keyword_type', (node) => new AST.ASTNodeTypeConstant(node as SyntaxNodeType<'keyword_type'>)],
 
-<<<<<<< HEAD
 			['identifier', (node) => (
-				(isSyntaxNodeSupertype(node.parent!, 'type'))      || isSyntaxNodeType(node.parent!, /^(entry_type(__named)?(__optional)?|generic_arguments|declaration_type)$/)                                                            ? new AST.ASTNodeTypeAlias (node as SyntaxNodeType<'identifier'>) :
-				(isSyntaxNodeSupertype(node.parent!, 'expression') || isSyntaxNodeType(node.parent!, /^(property|case|function_arguments|property_access|property_assign|declaration_variable|statement_expression|statement_assignment)$/),  new AST.ASTNodeVariable  (node as SyntaxNodeType<'identifier'>))
-			)],
-=======
-			identifier: (node) => (
 				(isSyntaxNodeSupertype(node.parent!, 'type'))      || isSyntaxNodeType(node.parent!, /^(entry_type(__named)?(__optional)?|generic_arguments|declaration_type)$/)                                                            ? new AST.ASTNodeTypeAlias(node as SyntaxNodeType<'identifier'>) :
 				(isSyntaxNodeSupertype(node.parent!, 'expression') || isSyntaxNodeType(node.parent!, /^(property|case|function_arguments|property_access|property_assign|declaration_variable|statement_expression|statement_assignment)$/),  new AST.ASTNodeVariable (node as SyntaxNodeType<'identifier'>))
-			),
->>>>>>> 6d8da1ff
+			)],
 
 			/* # PRODUCTIONS */
 			['word', (node) => new AST.ASTNodeKey(node as SyntaxNodeType<'word'>)],
 
-<<<<<<< HEAD
 			['primitive_literal', (node) => (
-				(isSyntaxNodeSupertype(node.parent!, 'type'))      || isSyntaxNodeType(node.parent!, /^(entry_type(__named)?(__optional)?|generic_arguments|declaration_type)$/)                                                            ? new AST.ASTNodeTypeConstant (node as SyntaxNodeType<'primitive_literal'>) :
-				(isSyntaxNodeSupertype(node.parent!, 'expression') || isSyntaxNodeType(node.parent!, /^(property|case|function_arguments|property_access|property_assign|declaration_variable|statement_expression|statement_assignment)$/),  new AST.ASTNodeConstant     (node as SyntaxNodeType<'primitive_literal'>))
-			)],
-=======
-			primitive_literal: (node) => (
 				(isSyntaxNodeSupertype(node.parent!, 'type'))      || isSyntaxNodeType(node.parent!, /^(entry_type(__named)?(__optional)?|generic_arguments|declaration_type)$/)                                                            ? new AST.ASTNodeTypeConstant(node as SyntaxNodeType<'primitive_literal'>) :
 				(isSyntaxNodeSupertype(node.parent!, 'expression') || isSyntaxNodeType(node.parent!, /^(property|case|function_arguments|property_access|property_assign|declaration_variable|statement_expression|statement_assignment)$/),  new AST.ASTNodeConstant    (node as SyntaxNodeType<'primitive_literal'>))
-			),
->>>>>>> 6d8da1ff
+			)],
 
 			/* ## Types */
 			['entry_type', (node) => new AST.ASTNodeItemType(
@@ -351,23 +279,13 @@
 			)],
 
 			/* ## Expressions */
-<<<<<<< HEAD
 			[/^string_template(__variable)?$/, (node) => new AST.ASTNodeTemplate(
 				node as SyntaxNodeFamily<'string_template', ['variable']>,
-				node.children.map((c) => (isSyntaxNodeType(c, /^template_(full|head|middle|tail)$/))
-					? new AST.ASTNodeConstant(c as SyntaxNodeType<`template_${ 'full' | 'head' | 'middle' | 'tail' }`>)
-					: this.decorateTS(c as SyntaxNodeSupertype<'expression'>)
-				),
-			)],
-=======
-			string_template: (node) => new AST.ASTNodeTemplate(
-				node as SyntaxNodeType<'string_template'>,
 				node.children.map((c) => ((isSyntaxNodeType(c, /^template_(full|head|middle|tail)$/))
 					? new AST.ASTNodeConstant(c as SyntaxNodeType<`template_${ 'full' | 'head' | 'middle' | 'tail' }`>)
 					: this.decorateTS(c as SyntaxNodeSupertype<'expression'>)
 				)),
-			),
->>>>>>> 6d8da1ff
+			)],
 
 			[/^property(__variable)?$/, (node) => new AST.ASTNodeProperty(
 				node as SyntaxNodeFamily<'property', ['variable']>,
@@ -434,18 +352,14 @@
 					node as SyntaxNodeFamily<'expression_compound', ['variable']>,
 					Decorator.ACCESSORS.get(node.children[1].children[0].text as Punctuator)!,
 					this.decorateTS(node.children[0] as SyntaxNodeSupertype<'expression'>),
-<<<<<<< HEAD
 					this.decorateTS(node.children[1] as SyntaxNodeFamily<'property_access', ['variable']>),
-=======
-					this.decorateTS(node.children[1]),
->>>>>>> 6d8da1ff
 				)
 				: (isSyntaxNodeType(node.children[1], 'function_call'), ((
-					node: SyntaxNodeType<'expression_compound__variable'>,
+					n:                      SyntaxNodeType<'expression_compound__variable'>,
 					function_call_children: SyntaxNode[],
 				) => new AST.ASTNodeCall(
-					node,
-					this.decorateTS(node.children[0] as SyntaxNodeSupertype<'expression'>),
+					n,
+					this.decorateTS(n.children[0] as SyntaxNodeSupertype<'expression'>),
 					function_call_children
 						.find((c): c is SyntaxNodeType<'generic_arguments'> => isSyntaxNodeType(c, 'generic_arguments'))?.children
 						.filter((c): c is SyntaxNodeSupertype<'type'> => isSyntaxNodeSupertype(c, 'type'))
@@ -477,19 +391,11 @@
 					this.decorateTS(node.children[1] as SyntaxNodeSupertype<'expression'>),
 				)],
 
-<<<<<<< HEAD
 			[/^expression_claim(__variable)?$/, (node) => new AST.ASTNodeClaim(
 				node as SyntaxNodeFamily<'expression_claim', ['variable']>,
-				this.decorateTypeNode (node.children[1] as SyntaxNodeSupertype<'type'>),
-				this.decorateTS       (node.children[3] as SyntaxNodeSupertype<'expression'>),
-			)],
-=======
-			expression_claim: (node) => new AST.ASTNodeClaim(
-				node as SyntaxNodeType<'expression_claim'>,
 				this.decorateTypeNode(node.children[1] as SyntaxNodeSupertype<'type'>),
 				this.decorateTS      (node.children[3] as SyntaxNodeSupertype<'expression'>),
-			),
->>>>>>> 6d8da1ff
+			)],
 
 			[/^expression_exponential(__variable)?$/, (node) => new AST.ASTNodeOperationBinaryArithmetic(
 				node as SyntaxNodeFamily<'expression_exponential', ['variable']>,
@@ -505,32 +411,27 @@
 				this.decorateTS(node.children[2] as SyntaxNodeSupertype<'expression'>),
 			)],
 
-<<<<<<< HEAD
 			[/^expression_additive(__variable)?$/, (node) => ((
-				node: SyntaxNodeFamily<'expression_additive', ['variable']>,
+				n:        SyntaxNodeFamily<'expression_additive', ['variable']>,
 				operator: Operator,
-				operands: [AST.ASTNodeExpression, AST.ASTNodeExpression],
+				operands: readonly [AST.ASTNodeExpression, AST.ASTNodeExpression],
 			) => (
-=======
-			expression_additive: (node) => ((operator: Operator, operands: readonly [AST.ASTNodeExpression, AST.ASTNodeExpression]) => (
->>>>>>> 6d8da1ff
 				// `a - b` is syntax sugar for `a + -(b)`
 				(operator === Operator.SUB) ? new AST.ASTNodeOperationBinaryArithmetic(
-					node,
+					n,
 					Operator.ADD,
 					operands[0],
 					new AST.ASTNodeOperationUnary(
-						node.children[2] as SyntaxNodeSupertype<'expression'>,
+						n.children[2] as SyntaxNodeSupertype<'expression'>,
 						Operator.NEG,
 						operands[1],
 					),
 				) :
 				new AST.ASTNodeOperationBinaryArithmetic(
-					node,
+					n,
 					operator as ValidOperatorArithmetic,
 					...operands,
 				)
-<<<<<<< HEAD
 			))(
 				node as SyntaxNodeFamily<'expression_additive', ['variable']>,
 				Decorator.OPERATORS_BINARY.get(node.children[1].text as Punctuator | Keyword)!,
@@ -541,54 +442,45 @@
 			)],
 
 			[/^expression_comparative(__variable)?$/, (node) => ((
-				node: SyntaxNodeFamily<'expression_comparative', ['variable']>,
+				n:        SyntaxNodeFamily<'expression_comparative', ['variable']>,
 				operator: Operator,
-				operands: [AST.ASTNodeExpression, AST.ASTNodeExpression],
+				operands: readonly [AST.ASTNodeExpression, AST.ASTNodeExpression],
 			) => (
-=======
-			))(Decorator.OPERATORS_BINARY.get(node.children[1].text as Punctuator | Keyword)!, [
-				this.decorateTS(node.children[0] as SyntaxNodeSupertype<'expression'>),
-				this.decorateTS(node.children[2] as SyntaxNodeSupertype<'expression'>),
-			]),
-
-			expression_comparative: (node) => ((operator: Operator, operands: readonly [AST.ASTNodeExpression, AST.ASTNodeExpression]) => (
->>>>>>> 6d8da1ff
 				// `a !< b` is syntax sugar for `!(a < b)`
 				(operator === Operator.NLT) ? new AST.ASTNodeOperationUnary(
-					node,
+					n,
 					Operator.NOT,
 					new AST.ASTNodeOperationBinaryComparative(
-						node.children[0] as SyntaxNodeSupertype<'expression'>,
+						n.children[0] as SyntaxNodeSupertype<'expression'>,
 						Operator.LT,
 						...operands,
 					),
 				) :
 				// `a !> b` is syntax sugar for `!(a > b)`
 				(operator === Operator.NGT) ? new AST.ASTNodeOperationUnary(
-					node,
+					n,
 					Operator.NOT,
 					new AST.ASTNodeOperationBinaryComparative(
-						node.children[0] as SyntaxNodeSupertype<'expression'>,
+						n.children[0] as SyntaxNodeSupertype<'expression'>,
 						Operator.GT,
 						...operands,
 					),
 				) :
 				// `a isnt b` is syntax sugar for `!(a is b)`
 				(operator === Operator.ISNT) ? new AST.ASTNodeOperationUnary(
-					node,
+					n,
 					Operator.NOT,
 					new AST.ASTNodeOperationBinaryComparative(
-						node.children[0] as SyntaxNodeSupertype<'expression'>,
+						n.children[0] as SyntaxNodeSupertype<'expression'>,
 						Operator.IS,
 						...operands,
 					),
 				) :
 				new AST.ASTNodeOperationBinaryComparative(
-					node,
+					n,
 					operator as ValidOperatorComparative,
 					...operands,
 				)
-<<<<<<< HEAD
 			))(
 				node as SyntaxNodeFamily<'expression_comparative', ['variable']>,
 				Decorator.OPERATORS_BINARY.get(node.children[1].text as Punctuator | Keyword)!,
@@ -599,44 +491,35 @@
 			)],
 
 			[/^expression_equality(__variable)?$/, (node) => ((
-				node: SyntaxNodeFamily<'expression_equality', ['variable']>,
+				n:        SyntaxNodeFamily<'expression_equality', ['variable']>,
 				operator: Operator,
-				operands: [AST.ASTNodeExpression, AST.ASTNodeExpression],
+				operands: readonly [AST.ASTNodeExpression, AST.ASTNodeExpression],
 			) => (
-=======
-			))(Decorator.OPERATORS_BINARY.get(node.children[1].text as Punctuator | Keyword)!, [
-				this.decorateTS(node.children[0] as SyntaxNodeSupertype<'expression'>),
-				this.decorateTS(node.children[2] as SyntaxNodeSupertype<'expression'>),
-			]),
-
-			expression_equality: (node) => ((operator: Operator, operands: readonly [AST.ASTNodeExpression, AST.ASTNodeExpression]) => (
->>>>>>> 6d8da1ff
 				// `a !== b` is syntax sugar for `!(a === b)`
 				(operator === Operator.NID) ? new AST.ASTNodeOperationUnary(
-					node,
+					n,
 					Operator.NOT,
 					new AST.ASTNodeOperationBinaryEquality(
-						node.children[0] as SyntaxNodeSupertype<'expression'>,
+						n.children[0] as SyntaxNodeSupertype<'expression'>,
 						Operator.ID,
 						...operands,
 					),
 				) :
 				// `a != b` is syntax sugar for `!(a == b)`
 				(operator === Operator.NEQ) ? new AST.ASTNodeOperationUnary(
-					node,
+					n,
 					Operator.NOT,
 					new AST.ASTNodeOperationBinaryEquality(
-						node.children[0] as SyntaxNodeSupertype<'expression'>,
+						n.children[0] as SyntaxNodeSupertype<'expression'>,
 						Operator.EQ,
 						...operands,
 					),
 				) :
 				new AST.ASTNodeOperationBinaryEquality(
-					node,
+					n,
 					operator as ValidOperatorEquality,
 					...operands,
 				)
-<<<<<<< HEAD
 			))(
 				node as SyntaxNodeFamily<'expression_equality', ['variable']>,
 				Decorator.OPERATORS_BINARY.get(node.children[1].text as Punctuator | Keyword)!,
@@ -647,34 +530,25 @@
 			)],
 
 			[/^expression_conjunctive(__variable)?$/, (node) => ((
-				node: SyntaxNodeFamily<'expression_conjunctive', ['variable']>,
+				n:        SyntaxNodeFamily<'expression_conjunctive', ['variable']>,
 				operator: Operator,
-				operands: [AST.ASTNodeExpression, AST.ASTNodeExpression],
+				operands: readonly [AST.ASTNodeExpression, AST.ASTNodeExpression],
 			) => (
-=======
-			))(Decorator.OPERATORS_BINARY.get(node.children[1].text as Punctuator | Keyword)!, [
-				this.decorateTS(node.children[0] as SyntaxNodeSupertype<'expression'>),
-				this.decorateTS(node.children[2] as SyntaxNodeSupertype<'expression'>),
-			]),
-
-			expression_conjunctive: (node) => ((operator: Operator, operands: readonly [AST.ASTNodeExpression, AST.ASTNodeExpression]) => (
->>>>>>> 6d8da1ff
 				// `a !& b` is syntax sugar for `!(a && b)`
 				(operator === Operator.NAND) ? new AST.ASTNodeOperationUnary(
-					node,
+					n,
 					Operator.NOT,
 					new AST.ASTNodeOperationBinaryLogical(
-						node.children[0] as SyntaxNodeSupertype<'expression'>,
+						n.children[0] as SyntaxNodeSupertype<'expression'>,
 						Operator.AND,
 						...operands,
 					),
 				) :
 				new AST.ASTNodeOperationBinaryLogical(
-					node,
+					n,
 					operator as ValidOperatorLogical,
 					...operands,
 				)
-<<<<<<< HEAD
 			))(
 				node as SyntaxNodeFamily<'expression_conjunctive', ['variable']>,
 				Decorator.OPERATORS_BINARY.get(node.children[1].text as Punctuator | Keyword)!,
@@ -685,30 +559,22 @@
 			)],
 
 			[/^expression_disjunctive(__variable)?$/, (node) => ((
-				node: SyntaxNodeFamily<'expression_disjunctive', ['variable']>,
+				n:        SyntaxNodeFamily<'expression_disjunctive', ['variable']>,
 				operator: Operator,
-				operands: [AST.ASTNodeExpression, AST.ASTNodeExpression],
+				operands: readonly [AST.ASTNodeExpression, AST.ASTNodeExpression],
 			) => (
-=======
-			))(Decorator.OPERATORS_BINARY.get(node.children[1].text as Punctuator | Keyword)!, [
-				this.decorateTS(node.children[0] as SyntaxNodeSupertype<'expression'>),
-				this.decorateTS(node.children[2] as SyntaxNodeSupertype<'expression'>),
-			]),
-
-			expression_disjunctive: (node) => ((operator: Operator, operands: readonly [AST.ASTNodeExpression, AST.ASTNodeExpression]) => (
->>>>>>> 6d8da1ff
 				// `a !| b` is syntax sugar for `!(a || b)`
 				(operator === Operator.NOR) ? new AST.ASTNodeOperationUnary(
-					node,
+					n,
 					Operator.NOT,
 					new AST.ASTNodeOperationBinaryLogical(
-						node.children[0] as SyntaxNodeSupertype<'expression'>,
+						n.children[0] as SyntaxNodeSupertype<'expression'>,
 						Operator.OR,
 						...operands,
 					),
 				) :
 				new AST.ASTNodeOperationBinaryLogical(
-					node,
+					n,
 					operator as ValidOperatorLogical,
 					...operands,
 				)
@@ -739,17 +605,10 @@
 			['declaration_variable', (node) => new AST.ASTNodeDeclarationVariable(
 				node as SyntaxNodeType<'declaration_variable'>,
 				node.children.length === 8,
-<<<<<<< HEAD
-				new AST.ASTNodeVariable (((node.children.length === 7) ? node.children[1] : node.children[2]) as SyntaxNodeType<'identifier'>),
-				this.decorateTypeNode   (((node.children.length === 7) ? node.children[3] : node.children[4]) as SyntaxNodeSupertype<'type'>),
-				this.decorateTS         (((node.children.length === 7) ? node.children[5] : node.children[6]) as SyntaxNodeSupertype<'expression'>),
-			)],
-=======
 				new AST.ASTNodeVariable(((node.children.length === 7) ? node.children[1] : node.children[2]) as SyntaxNodeType<'identifier'>),
 				this.decorateTypeNode  (((node.children.length === 7) ? node.children[3] : node.children[4]) as SyntaxNodeSupertype<'type'>),
 				this.decorateTS        (((node.children.length === 7) ? node.children[5] : node.children[6]) as SyntaxNodeSupertype<'expression'>),
-			),
->>>>>>> 6d8da1ff
+			)],
 
 			['statement_expression', (node) => new AST.ASTNodeStatementExpression(
 				node as SyntaxNodeType<'statement_expression'>,
@@ -760,20 +619,15 @@
 				node as SyntaxNodeType<'statement_assignment'>,
 				this.decorateTS(node.children[0] as SyntaxNodeType<'assignee'>),
 				this.decorateTS(node.children[2] as SyntaxNodeSupertype<'expression'>),
-<<<<<<< HEAD
 			)],
 		]);
 		return (
-			   decorators.get(node.type)
-			|| [...decorators].find(([key]) => key instanceof RegExp && isSyntaxNodeType(node, key))?.[1]
-			|| ((node) => { throw new TypeError(`Could not find type of parse node \`${ node.type }\`.`); })
-		)?.(node);
-=======
-			),
-		})).get(syntaxnode.type)?.(syntaxnode) || (() => {
-			throw new TypeError(`Could not find type of parse node \`${ syntaxnode.type }\`.`);
-		})();
->>>>>>> 6d8da1ff
+			   decorators.get(syntaxnode.type)
+			?? [...decorators].find(([key]) => key instanceof RegExp && isSyntaxNodeType(syntaxnode, key))?.[1]
+			?? ((node) => {
+				throw new TypeError(`Could not find type of parse node \`${ node.type }\`.`);
+			})
+		)(syntaxnode);
 	}
 
 	private decorateTypeNode(typenode: SyntaxNodeSupertype<'type'>): AST.ASTNodeType {
