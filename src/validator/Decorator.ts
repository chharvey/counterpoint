import * as assert from 'assert';
import type {SyntaxNode} from 'tree-sitter';
import {
	type NonemptyArray,
	throw_expression,
} from '../lib/index.js';
import {
	type CPConfig,
	CONFIG_DEFAULT,
} from '../core/index.js';
import {
	Punctuator,
	Keyword,
} from '../parser/index.js';
import {
	Validator,
	AST,
} from './index.js';
import {
	type SyntaxNodeType,
	isSyntaxNodeType,
	type SyntaxNodeFamily,
	isSyntaxNodeFamily,
	type SyntaxNodeSupertype,
	isSyntaxNodeSupertype,
} from './utils-private.js';
import {
	Operator,
	type ValidAccessOperator,
	type ValidTypeOperator,
	type ValidOperatorUnary,
	type ValidOperatorArithmetic,
	type ValidOperatorComparative,
	type ValidOperatorEquality,
	type ValidOperatorLogical,
} from './Operator.js';



class Decorator {
	private static readonly ACCESSORS: ReadonlyMap<Punctuator, ValidAccessOperator> = new Map<Punctuator, ValidAccessOperator>([
		[Punctuator.DOT,      Operator.DOT],
		[Punctuator.OPTDOT,   Operator.OPTDOT],
		[Punctuator.CLAIMDOT, Operator.CLAIMDOT],
	]);

	private static readonly TYPEOPERATORS_UNARY: ReadonlyMap<Punctuator | Keyword, ValidTypeOperator> = new Map<Punctuator | Keyword, ValidTypeOperator>([
		[Punctuator.ORNULL,  Operator.ORNULL],
		[Punctuator.OREXCP,  Operator.OREXCP],
		[Keyword   .MUTABLE, Operator.MUTABLE],
	]);

	private static readonly TYPEOPERATORS_BINARY: ReadonlyMap<Punctuator, ValidTypeOperator> = new Map<Punctuator, ValidTypeOperator>([
		[Punctuator.INTER, Operator.AND],
		[Punctuator.UNION, Operator.OR],
	]);

	private static readonly OPERATORS_UNARY: ReadonlyMap<Punctuator, Operator> = new Map<Punctuator, Operator>([
		[Punctuator.NOT, Operator.NOT],
		[Punctuator.EMP, Operator.EMP],
		[Punctuator.AFF, Operator.AFF],
		[Punctuator.NEG, Operator.NEG],
	]);

	private static readonly OPERATORS_BINARY: ReadonlyMap<Punctuator | Keyword, Operator> = new Map<Punctuator | Keyword, Operator>([
		[Punctuator.EXP,  Operator.EXP],
		[Punctuator.MUL,  Operator.MUL],
		[Punctuator.DIV,  Operator.DIV],
		[Punctuator.ADD,  Operator.ADD],
		[Punctuator.SUB,  Operator.SUB],
		[Punctuator.LT,   Operator.LT],
		[Punctuator.GT,   Operator.GT],
		[Punctuator.LE,   Operator.LE],
		[Punctuator.GE,   Operator.GE],
		[Punctuator.NLT,  Operator.NLT],
		[Punctuator.NGT,  Operator.NGT],
		[Keyword   .IS,   Operator.IS],
		[Keyword   .ISNT, Operator.ISNT],
		[Punctuator.ID,   Operator.ID],
		[Punctuator.NID,  Operator.NID],
		[Punctuator.EQ,   Operator.EQ],
		[Punctuator.NEQ,  Operator.NEQ],
		[Punctuator.AND,  Operator.AND],
		[Punctuator.NAND, Operator.NAND],
		[Punctuator.OR,   Operator.OR],
		[Punctuator.NOR,  Operator.NOR],
	]);


<<<<<<< HEAD
	public decorateTS(syntaxnode: SyntaxNodeType<'keyword_type'>):                                    AST.ASTNodeTypeConstant;
	public decorateTS(syntaxnode: SyntaxNodeType<'identifier'>):                                      AST.ASTNodeTypeAlias | AST.ASTNodeVariable;
	public decorateTS(syntaxnode: SyntaxNodeType<'word'>):                                            AST.ASTNodeKey;
	public decorateTS(syntaxnode: SyntaxNodeType<'primitive_literal'>):                               AST.ASTNodeTypeConstant | AST.ASTNodeConstant;
	public decorateTS(syntaxnode: SyntaxNodeFamily<'entry_type',          ['optional', 'variable']>): AST.ASTNodeItemType;
	public decorateTS(syntaxnode: SyntaxNodeFamily<'entry_type__named',   ['optional', 'variable']>): AST.ASTNodePropertyType;
	public decorateTS(syntaxnode: SyntaxNodeFamily<'type_grouped',        ['variable']>):             AST.ASTNodeType;
	public decorateTS(syntaxnode: SyntaxNodeFamily<'type_tuple_literal',  ['variable']>):             AST.ASTNodeTypeTuple;
	public decorateTS(syntaxnode: SyntaxNodeFamily<'type_record_literal', ['variable']>):             AST.ASTNodeTypeRecord;
	public decorateTS(syntaxnode: SyntaxNodeType<'type_dict_literal'>):                               AST.ASTNodeTypeDict;
	public decorateTS(syntaxnode: SyntaxNodeType<'type_map_literal'>):                                AST.ASTNodeTypeMap;
	public decorateTS(syntaxnode: SyntaxNodeType<'property_access_type'>):                            AST.ASTNodeIndexType | AST.ASTNodeKey;
	public decorateTS(syntaxnode: SyntaxNodeFamily<'type_compound',      ['variable']>):              AST.ASTNodeTypeAccess | AST.ASTNodeTypeCall;
	public decorateTS(syntaxnode: SyntaxNodeFamily<'type_unary_symbol',  ['variable']>):              AST.ASTNodeTypeOperationUnary | AST.ASTNodeTypeList | AST.ASTNodeTypeSet;
	public decorateTS(syntaxnode: SyntaxNodeFamily<'type_unary_keyword', ['variable']>):              AST.ASTNodeTypeOperationUnary;
	public decorateTS(syntaxnode: SyntaxNodeFamily<'type_intersection',  ['variable']>):              AST.ASTNodeTypeOperationBinary;
	public decorateTS(syntaxnode: SyntaxNodeFamily<'type_union',         ['variable']>):              AST.ASTNodeTypeOperationBinary;
	public decorateTS(syntaxnode: SyntaxNodeSupertype<'type'>):                                       AST.ASTNodeType;
	public decorateTS(syntaxnode: SyntaxNodeFamily<'string_template', ['variable']>):                 AST.ASTNodeTemplate;
	public decorateTS(syntaxnode: SyntaxNodeFamily<'property',        ['variable']>):                 AST.ASTNodeProperty;
	public decorateTS(syntaxnode: SyntaxNodeType<'case'>):                                            AST.ASTNodeCase;
	public decorateTS(syntaxnode: SyntaxNodeFamily<'expression_grouped', ['variable']>):              AST.ASTNodeExpression;
	public decorateTS(syntaxnode: SyntaxNodeFamily<'tuple_literal',      ['variable']>):              AST.ASTNodeTuple;
	public decorateTS(syntaxnode: SyntaxNodeFamily<'record_literal',     ['variable']>):              AST.ASTNodeRecord;
	public decorateTS(syntaxnode: SyntaxNodeType<'set_literal'>):                                     AST.ASTNodeSet;
	public decorateTS(syntaxnode: SyntaxNodeType<'map_literal'>):                                     AST.ASTNodeMap;
	public decorateTS(syntaxnode: SyntaxNodeFamily<'property_access', ['variable']>):                 AST.ASTNodeIndex | AST.ASTNodeKey | AST.ASTNodeExpression;
	public decorateTS(syntaxnode: SyntaxNodeType<'property_assign'>):                                 AST.ASTNodeIndex | AST.ASTNodeKey | AST.ASTNodeExpression;
	public decorateTS(syntaxnode: SyntaxNodeFamily<'expression_compound', ['variable']>):             AST.ASTNodeAccess | AST.ASTNodeCall;
	public decorateTS(syntaxnode: SyntaxNodeType<'assignee'>):                                        AST.ASTNodeVariable | AST.ASTNodeAccess;
	public decorateTS(syntaxnode: SyntaxNodeFamily<'expression_unary_symbol',   ['variable']>):       AST.ASTNodeExpression | AST.ASTNodeOperationUnary;
	public decorateTS(syntaxnode: SyntaxNodeFamily<'expression_claim',          ['variable']>):       AST.ASTNodeClaim;
	public decorateTS(syntaxnode: SyntaxNodeFamily<'expression_exponential',    ['variable']>):       AST.ASTNodeOperationBinaryArithmetic;
	public decorateTS(syntaxnode: SyntaxNodeFamily<'expression_multiplicative', ['variable']>):       AST.ASTNodeOperationBinaryArithmetic;
	public decorateTS(syntaxnode: SyntaxNodeFamily<'expression_additive',       ['variable']>):       AST.ASTNodeOperationBinaryArithmetic;
	public decorateTS(syntaxnode: SyntaxNodeFamily<'expression_comparative',    ['variable']>):       AST.ASTNodeOperationUnary | AST.ASTNodeOperationBinaryComparative;
	public decorateTS(syntaxnode: SyntaxNodeFamily<'expression_equality',       ['variable']>):       AST.ASTNodeOperationUnary | AST.ASTNodeOperationBinaryEquality;
	public decorateTS(syntaxnode: SyntaxNodeFamily<'expression_conjunctive',    ['variable']>):       AST.ASTNodeOperationUnary | AST.ASTNodeOperationBinaryLogical;
	public decorateTS(syntaxnode: SyntaxNodeFamily<'expression_disjunctive',    ['variable']>):       AST.ASTNodeOperationUnary | AST.ASTNodeOperationBinaryLogical;
	public decorateTS(syntaxnode: SyntaxNodeFamily<'expression_conditional',    ['variable']>):       AST.ASTNodeOperationTernary;
	public decorateTS(syntaxnode: SyntaxNodeSupertype<'expression'>):                                 AST.ASTNodeExpression;
	public decorateTS(syntaxnode: SyntaxNodeType<'declaration_type'>):                                AST.ASTNodeDeclarationType;
	public decorateTS(syntaxnode: SyntaxNodeType<'declaration_variable'>):                            AST.ASTNodeDeclarationVariable;
	public decorateTS(syntaxnode: SyntaxNodeSupertype<'declaration'>):                                AST.ASTNodeDeclaration;
	public decorateTS(syntaxnode: SyntaxNodeType<'statement_expression'>):                            AST.ASTNodeStatementExpression;
	public decorateTS(syntaxnode: SyntaxNodeType<'statement_assignment'>):                            AST.ASTNodeAssignment;
	public decorateTS(syntaxnode: SyntaxNodeSupertype<'statement'>):                                  AST.ASTNodeStatement;
	public decorateTS(syntaxnode: SyntaxNodeType<'block'>):                                           AST.ASTNodeBlock;
	public decorateTS(syntaxnode: SyntaxNodeType<'source_file'>, config?: CPConfig):                  AST.ASTNodeGoal;
=======
	public decorateTS(syntaxnode: SyntaxNodeType<'keyword_type'>):                      AST.ASTNodeTypeConstant;
	public decorateTS(syntaxnode: SyntaxNodeType<'identifier'>):                        AST.ASTNodeTypeAlias | AST.ASTNodeVariable;
	public decorateTS(syntaxnode: SyntaxNodeType<'word'>):                              AST.ASTNodeKey;
	public decorateTS(syntaxnode: SyntaxNodeType<'primitive_literal'>):                 AST.ASTNodeTypeConstant | AST.ASTNodeConstant;
	public decorateTS(syntaxnode: SyntaxNodeFamily<'entry_type',        ['optional']>): AST.ASTNodeItemType;
	public decorateTS(syntaxnode: SyntaxNodeFamily<'entry_type__named', ['optional']>): AST.ASTNodePropertyType;
	public decorateTS(syntaxnode: SyntaxNodeType<'type_grouped'>):                      AST.ASTNodeType;
	public decorateTS(syntaxnode: SyntaxNodeType<'type_tuple_literal'>):                AST.ASTNodeTypeTuple;
	public decorateTS(syntaxnode: SyntaxNodeType<'type_record_literal'>):               AST.ASTNodeTypeRecord;
	public decorateTS(syntaxnode: SyntaxNodeType<'type_dict_literal'>):                 AST.ASTNodeTypeDict;
	public decorateTS(syntaxnode: SyntaxNodeType<'type_map_literal'>):                  AST.ASTNodeTypeMap;
	public decorateTS(syntaxnode: SyntaxNodeType<'property_access_type'>):              AST.ASTNodeIndexType | AST.ASTNodeKey;
	public decorateTS(syntaxnode: SyntaxNodeType<'type_compound'>):                     AST.ASTNodeTypeAccess | AST.ASTNodeTypeCall;
	public decorateTS(syntaxnode: SyntaxNodeType<'type_unary_symbol'>):                 AST.ASTNodeTypeOperationUnary | AST.ASTNodeTypeList | AST.ASTNodeTypeSet;
	public decorateTS(syntaxnode: SyntaxNodeType<'type_unary_keyword'>):                AST.ASTNodeTypeOperationUnary;
	public decorateTS(syntaxnode: SyntaxNodeType<'type_intersection'>):                 AST.ASTNodeTypeOperationBinary;
	public decorateTS(syntaxnode: SyntaxNodeType<'type_union'>):                        AST.ASTNodeTypeOperationBinary;
	public decorateTS(syntaxnode: SyntaxNodeSupertype<'type'>):                         AST.ASTNodeType;
	public decorateTS(syntaxnode: SyntaxNodeType<'string_template'>):                   AST.ASTNodeTemplate;
	public decorateTS(syntaxnode: SyntaxNodeType<'property'>):                          AST.ASTNodeProperty;
	public decorateTS(syntaxnode: SyntaxNodeType<'case'>):                              AST.ASTNodeCase;
	public decorateTS(syntaxnode: SyntaxNodeType<'expression_grouped'>):                AST.ASTNodeExpression;
	public decorateTS(syntaxnode: SyntaxNodeType<'tuple_literal'>):                     AST.ASTNodeTuple;
	public decorateTS(syntaxnode: SyntaxNodeType<'record_literal'>):                    AST.ASTNodeRecord;
	public decorateTS(syntaxnode: SyntaxNodeType<'set_literal'>):                       AST.ASTNodeSet;
	public decorateTS(syntaxnode: SyntaxNodeType<'map_literal'>):                       AST.ASTNodeMap;
	public decorateTS(syntaxnode: SyntaxNodeType<'property_access'>):                   AST.ASTNodeIndex | AST.ASTNodeKey | AST.ASTNodeExpression;
	public decorateTS(syntaxnode: SyntaxNodeType<'property_assign'>):                   AST.ASTNodeIndex | AST.ASTNodeKey | AST.ASTNodeExpression;
	public decorateTS(syntaxnode: SyntaxNodeType<'expression_compound'>):               AST.ASTNodeAccess | AST.ASTNodeCall;
	public decorateTS(syntaxnode: SyntaxNodeType<'assignee'>):                          AST.ASTNodeVariable | AST.ASTNodeAccess;
	public decorateTS(syntaxnode: SyntaxNodeType<'expression_unary_symbol'>):           AST.ASTNodeExpression | AST.ASTNodeOperationUnary;
	public decorateTS(syntaxnode: SyntaxNodeType<'expression_claim'>):                  AST.ASTNodeClaim;
	public decorateTS(syntaxnode: SyntaxNodeType<'expression_exponential'>):            AST.ASTNodeOperationBinaryArithmetic;
	public decorateTS(syntaxnode: SyntaxNodeType<'expression_multiplicative'>):         AST.ASTNodeOperationBinaryArithmetic;
	public decorateTS(syntaxnode: SyntaxNodeType<'expression_additive'>):               AST.ASTNodeOperationBinaryArithmetic;
	public decorateTS(syntaxnode: SyntaxNodeType<'expression_comparative'>):            AST.ASTNodeOperationUnary | AST.ASTNodeOperationBinaryComparative;
	public decorateTS(syntaxnode: SyntaxNodeType<'expression_equality'>):               AST.ASTNodeOperationUnary | AST.ASTNodeOperationBinaryEquality;
	public decorateTS(syntaxnode: SyntaxNodeType<'expression_conjunctive'>):            AST.ASTNodeOperationUnary | AST.ASTNodeOperationBinaryLogical;
	public decorateTS(syntaxnode: SyntaxNodeType<'expression_disjunctive'>):            AST.ASTNodeOperationUnary | AST.ASTNodeOperationBinaryLogical;
	public decorateTS(syntaxnode: SyntaxNodeType<'expression_conditional'>):            AST.ASTNodeOperationTernary;
	public decorateTS(syntaxnode: SyntaxNodeSupertype<'expression'>):                   AST.ASTNodeExpression;
	public decorateTS(syntaxnode: SyntaxNodeType<'declaration_type'>):                  AST.ASTNodeDeclarationType;
	public decorateTS(syntaxnode: SyntaxNodeType<'declaration_variable'>):              AST.ASTNodeDeclarationVariable;
	public decorateTS(syntaxnode: SyntaxNodeSupertype<'declaration'>):                  AST.ASTNodeDeclaration;
	public decorateTS(syntaxnode: SyntaxNodeType<'statement_expression'>):              AST.ASTNodeStatementExpression;
	public decorateTS(syntaxnode: SyntaxNodeType<'statement_assignment'>):              AST.ASTNodeAssignment;
	public decorateTS(syntaxnode: SyntaxNodeSupertype<'statement'>):                    AST.ASTNodeStatement;
	public decorateTS(syntaxnode: SyntaxNodeType<'source_file'>, config?: CPConfig):    AST.ASTNodeGoal;
>>>>>>> 207c6e69
	public decorateTS(syntaxnode: SyntaxNode): AST.ASTNodeCP;
	public decorateTS(syntaxnode: SyntaxNode, config: CPConfig = CONFIG_DEFAULT): AST.ASTNodeCP {
		const decorators = new Map<string | RegExp, (node: SyntaxNode) => AST.ASTNodeCP>([
			['source_file', (node) => new AST.ASTNodeGoal(
				node as SyntaxNodeType<'source_file'>,
				(node.children.length) ? this.decorateTS(node.children[0] as SyntaxNodeType<'block'>) : null,
				config,
			)],

			/* # TERMINALS */
			['keyword_type', (node) => new AST.ASTNodeTypeConstant(node as SyntaxNodeType<'keyword_type'>)],

			['identifier', (node) => (
				(isSyntaxNodeSupertype(node.parent!, 'type')       || isSyntaxNodeType(node.parent!, /^(entry_type(__named)?(__optional)?|generic_arguments|declaration_type)$/))                                                                     ? new AST.ASTNodeTypeAlias(node as SyntaxNodeType<'identifier'>) :
				(isSyntaxNodeSupertype(node.parent!, 'expression') || isSyntaxNodeType(node.parent!, /^(property|case|function_arguments|property_access|property_assign|assignee|declaration_variable|statement_expression|statement_assignment)$/)) ? new AST.ASTNodeVariable (node as SyntaxNodeType<'identifier'>) :
				throw_expression(new TypeError(`Expected ${ node.parent } to be a node that contains an identifier.`))
			)],

			/* # PRODUCTIONS */
			['word', (node) => new AST.ASTNodeKey(node as SyntaxNodeType<'word'>)],

			['primitive_literal', (node) => (
				(isSyntaxNodeSupertype(node.parent!, 'type')       || isSyntaxNodeType(node.parent!, /^(entry_type(__named)?(__optional)?|generic_arguments|declaration_type)$/))                                                                     ? new AST.ASTNodeTypeConstant(node as SyntaxNodeType<'primitive_literal'>) :
				(isSyntaxNodeSupertype(node.parent!, 'expression') || isSyntaxNodeType(node.parent!, /^(property|case|function_arguments|property_access|property_assign|assignee|declaration_variable|statement_expression|statement_assignment)$/)) ? new AST.ASTNodeConstant    (node as SyntaxNodeType<'primitive_literal'>) :
				throw_expression(new TypeError(`Expected ${ node.parent } to be a node that contains a primitive literal.`))
			)],

			/* ## Types */
			['entry_type', (node) => new AST.ASTNodeItemType(
				node as SyntaxNodeType<'entry_type'>,
				false,
				this.decorateTS(node.children[0] as SyntaxNodeSupertype<'type'>),
			)],

			['entry_type__optional', (node) => new AST.ASTNodeItemType(
				node as SyntaxNodeType<'entry_type__optional'>,
				true,
				this.decorateTS(node.children[1] as SyntaxNodeSupertype<'type'>),
			)],

			['entry_type__named', (node) => new AST.ASTNodePropertyType(
				node as SyntaxNodeType<'entry_type__named'>,
				false,
				this.decorateTS(node.children[0] as SyntaxNodeType<'word'>),
				this.decorateTS(node.children[2] as SyntaxNodeSupertype<'type'>),
			)],

			['entry_type__named__optional', (node) => new AST.ASTNodePropertyType(
				node as SyntaxNodeType<'entry_type__named__optional'>,
				true,
				this.decorateTS(node.children[0] as SyntaxNodeType<'word'>),
				this.decorateTS(node.children[2] as SyntaxNodeSupertype<'type'>),
			)],

			['type_grouped', (node) => this.decorateTS(node.children[1] as SyntaxNodeSupertype<'type'>)],

			['type_tuple_literal', (node) => new AST.ASTNodeTypeTuple(
				node as SyntaxNodeType<'type_tuple_literal'>,
				node.children
					.filter((c): c is SyntaxNodeFamily<'entry_type', ['optional']> => isSyntaxNodeFamily(c, 'entry_type', ['optional']))
					.map((c) => this.decorateTS(c)),
			)],

			['type_record_literal', (node) => new AST.ASTNodeTypeRecord(
				node as SyntaxNodeType<'type_record_literal'>,
				node.children
					.filter((c): c is SyntaxNodeFamily<'entry_type__named', ['optional']> => isSyntaxNodeFamily(c, 'entry_type__named', ['optional']))
					.map((c) => this.decorateTS(c)) as NonemptyArray<AST.ASTNodePropertyType>,
			)],

			['type_dict_literal', (node) => new AST.ASTNodeTypeDict(
				node as SyntaxNodeType<'type_dict_literal'>,
				this.decorateTS(node.children[2] as SyntaxNodeSupertype<'type'>),
			)],

			['type_map_literal', (node) => new AST.ASTNodeTypeMap(
				node as SyntaxNodeType<'type_map_literal'>,
				this.decorateTS(node.children[1] as SyntaxNodeSupertype<'type'>),
				this.decorateTS(node.children[3] as SyntaxNodeSupertype<'type'>),
			)],

			['property_access_type', (node) => (
				(isSyntaxNodeType(node.children[1], 'integer')) ? new AST.ASTNodeIndexType(
					node as SyntaxNodeType<'property_access_type'>,
					new AST.ASTNodeTypeConstant(node.children[1]),
				) :
				(assert.ok(
					isSyntaxNodeType(node.children[1], 'word'),
					`Expected ${ node.children[1] } to be a \`SyntaxNodeType<'word'>\`.`,
				), this.decorateTS(node.children[1]))
			)],

			['type_compound', (node) => (
				(isSyntaxNodeType(node.children[1], 'property_access_type')) ? new AST.ASTNodeTypeAccess(
					node as SyntaxNodeType<'type_compound'>,
					this.decorateTS(node.children[0] as SyntaxNodeSupertype<'type'>),
					this.decorateTS(node.children[1]),
				) :
				(assert.ok(
					isSyntaxNodeType(node.children[1], 'generic_call'),
					`Expected ${ node.children[1] } to be a \`SyntaxNodeType<'generic_call'>\`.`,
				), new AST.ASTNodeTypeCall(
					node as SyntaxNodeType<'type_compound'>,
					this.decorateTS(node.children[0] as SyntaxNodeSupertype<'type'>),
					(node.children[1].children[1] as SyntaxNodeType<'generic_arguments'>).children
						.filter((c): c is SyntaxNodeSupertype<'type'> => isSyntaxNodeSupertype(c, 'type'))
						.map((c) => this.decorateTS(c)) as NonemptyArray<AST.ASTNodeType>,
				))
			)],

			['type_unary_symbol', (node) => {
				const basetype: AST.ASTNodeType = this.decorateTS(node.children[0] as SyntaxNodeSupertype<'type'>);
				const punc = node.children[1].text as Punctuator;
				if (node.children.length === 2) {
					return new AST.ASTNodeTypeOperationUnary(
						node as SyntaxNodeType<'type_unary_symbol'>,
						Decorator.TYPEOPERATORS_UNARY.get(punc)!,
						basetype,
					);
				} else {
					if (node.children.length === 3) { // we have either `T[]` or `T{}`
						if (punc === Punctuator.BRAK_OPN) {
							return new AST.ASTNodeTypeList(
								node as SyntaxNodeType<'type_unary_symbol'>,
								basetype,
								null,
							);
						} else {
							assert.strictEqual(punc, Punctuator.BRAC_OPN);
							return new AST.ASTNodeTypeSet(
								node as SyntaxNodeType<'type_unary_symbol'>,
								basetype,
							);
						}
					} else { // we have `T[n]`
						assert.strictEqual(node.children.length, 4);
						assert.strictEqual(punc, Punctuator.BRAK_OPN);
						const count: bigint = BigInt(Validator.cookTokenNumber(node.children[2].text, { // TODO: add field `Decorator#config`
							...CONFIG_DEFAULT,
							languageFeatures: {
								...CONFIG_DEFAULT.languageFeatures,
								integerRadices:    true,
								numericSeparators: true,
							},
						})[0]);
						return new AST.ASTNodeTypeList(
							node as SyntaxNodeType<'type_unary_symbol'>,
							basetype,
							count,
						);
					}
				}
			}],

			['type_unary_keyword', (node) => new AST.ASTNodeTypeOperationUnary(
				node as SyntaxNodeType<'type_unary_keyword'>,
				Decorator.TYPEOPERATORS_UNARY.get(node.children[0].text as Keyword)!,
				this.decorateTS(node.children[1] as SyntaxNodeSupertype<'type'>),
			)],

			['type_intersection', (node) => new AST.ASTNodeTypeOperationBinary(
				node as SyntaxNodeType<'type_intersection'>,
				Decorator.TYPEOPERATORS_BINARY.get(node.children[1].text as Punctuator)!,
				this.decorateTS(node.children[0] as SyntaxNodeSupertype<'type'>),
				this.decorateTS(node.children[2] as SyntaxNodeSupertype<'type'>),
			)],

			['type_union', (node) => new AST.ASTNodeTypeOperationBinary(
				node as SyntaxNodeType<'type_union'>,
				Decorator.TYPEOPERATORS_BINARY.get(node.children[1].text as Punctuator)!,
				this.decorateTS(node.children[0] as SyntaxNodeSupertype<'type'>),
				this.decorateTS(node.children[2] as SyntaxNodeSupertype<'type'>),
			)],

			/* ## Expressions */
			['string_template', (node) => new AST.ASTNodeTemplate(
				node as SyntaxNodeType<'string_template'>,
				node.children.map((c) => ((isSyntaxNodeType(c, /^template_(full|head|middle|tail)$/))
					? new AST.ASTNodeConstant(c as SyntaxNodeType<`template_${ 'full' | 'head' | 'middle' | 'tail' }`>)
					: this.decorateTS(c as SyntaxNodeSupertype<'expression'>)
				)),
			)],

			['property', (node) => new AST.ASTNodeProperty(
				node as SyntaxNodeType<'property'>,
				this.decorateTS(node.children[0] as SyntaxNodeType<'word'>),
				this.decorateTS(node.children[2] as SyntaxNodeSupertype<'expression'>),
			)],

			['case', (node) => new AST.ASTNodeCase(
				node as SyntaxNodeType<'case'>,
				this.decorateTS(node.children[0] as SyntaxNodeSupertype<'expression'>),
				this.decorateTS(node.children[2] as SyntaxNodeSupertype<'expression'>),
			)],

			['expression_grouped', (node) => this.decorateTS(node.children[1] as SyntaxNodeSupertype<'expression'>)],

			['tuple_literal', (node) => new AST.ASTNodeTuple(
				node as SyntaxNodeType<'tuple_literal'>,
				node.children
					.filter((c): c is SyntaxNodeSupertype<'expression'> => isSyntaxNodeSupertype(c, 'expression'))
					.map((c) => this.decorateTS(c)),
			)],

			['record_literal', (node) => new AST.ASTNodeRecord(
				node as SyntaxNodeType<'record_literal'>,
				node.children
					.filter((c): c is SyntaxNodeType<'property'> => isSyntaxNodeType(c, 'property'))
					.map((c) => this.decorateTS(c)) as NonemptyArray<AST.ASTNodeProperty>,
			)],

			['set_literal', (node) => new AST.ASTNodeSet(
				node as SyntaxNodeType<'set_literal'>,
				node.children
					.filter((c): c is SyntaxNodeSupertype<'expression'> => isSyntaxNodeSupertype(c, 'expression'))
					.map((c) => this.decorateTS(c)),
			)],

			['map_literal', (node) => new AST.ASTNodeMap(
				node as SyntaxNodeType<'map_literal'>,
				node.children
					.filter((c): c is SyntaxNodeType<'case'> => isSyntaxNodeType(c, 'case'))
					.map((c) => this.decorateTS(c)) as NonemptyArray<AST.ASTNodeCase>,
			)],

			['property_access', (node) => (
				(isSyntaxNodeType(node.children[1], 'integer')) ? new AST.ASTNodeIndex(
					node as SyntaxNodeType<'property_access'>,
					new AST.ASTNodeConstant(node.children[1]),
				) :
				          (isSyntaxNodeType     (node.children[1], 'word')) ?                                                                  this.decorateTS(node.children[1]) :
				(assert.ok(isSyntaxNodeSupertype(node.children[2], 'expression'), `Expected ${ node.children[2] } to be an expression node.`), this.decorateTS(node.children[2]))
			)],

			['property_assign', (node) => (
				(isSyntaxNodeType(node.children[1], 'integer')) ? new AST.ASTNodeIndex(
					node as SyntaxNodeType<'property_assign'>,
					new AST.ASTNodeConstant(node.children[1]),
				) :
				          (isSyntaxNodeType     (node.children[1], 'word')) ?                                                                  this.decorateTS(node.children[1]) :
				(assert.ok(isSyntaxNodeSupertype(node.children[2], 'expression'), `Expected ${ node.children[2] } to be an expression node.`), this.decorateTS(node.children[2]))
			)],

			['expression_compound', (node) => (
				(isSyntaxNodeType(node.children[1], 'property_access')) ? new AST.ASTNodeAccess(
					node as SyntaxNodeType<'expression_compound'>,
					Decorator.ACCESSORS.get(node.children[1].children[0].text as Punctuator)!,
					this.decorateTS(node.children[0] as SyntaxNodeSupertype<'expression'>),
					this.decorateTS(node.children[1]),
				)
				: (assert.ok(isSyntaxNodeType(node.children[1], 'function_call'), `Expected ${ node.children[1] } to be a \`SyntaxNodeType<'function_call'>\`.`), ((
					n:                      SyntaxNodeType<'expression_compound'>,
					function_call_children: SyntaxNode[],
				) => new AST.ASTNodeCall(
					n,
					this.decorateTS(n.children[0] as SyntaxNodeSupertype<'expression'>),
					function_call_children
						.find((c): c is SyntaxNodeType<'generic_arguments'> => isSyntaxNodeType(c, 'generic_arguments'))?.children
						.filter((c): c is SyntaxNodeSupertype<'type'> => isSyntaxNodeSupertype(c, 'type'))
						.map((c) => this.decorateTS(c)) || [],
					function_call_children
						.find((c): c is SyntaxNodeType<'function_arguments'> => isSyntaxNodeType(c, 'function_arguments'))!.children
						.filter((c): c is SyntaxNodeSupertype<'expression'> => isSyntaxNodeSupertype(c, 'expression'))
						.map((c) => this.decorateTS(c)),
				))(
					node as SyntaxNodeType<'expression_compound'>,
					node.children[1].children,
				))
			)],

			['assignee', (node) => (node.children.length === 1)
				? new AST.ASTNodeVariable(node.children[0] as SyntaxNodeType<'identifier'>)
				: new AST.ASTNodeAccess(
					node as SyntaxNodeType<'assignee'>,
					Operator.DOT,
					this.decorateTS(node.children[0] as SyntaxNodeSupertype<'expression'>),
					this.decorateTS(node.children[1] as SyntaxNodeType<'property_assign'>),
				)],

			['expression_unary_symbol', (node) => (node.children[0].text === Punctuator.AFF) // `+a` is a no-op
				? this.decorateTS(node.children[1] as SyntaxNodeSupertype<'expression'>)
				: new AST.ASTNodeOperationUnary(
					node as SyntaxNodeType<'expression_unary_symbol'>,
					Decorator.OPERATORS_UNARY.get(node.children[0].text as Punctuator) as ValidOperatorUnary,
					this.decorateTS(node.children[1] as SyntaxNodeSupertype<'expression'>),
				)],

			['expression_claim', (node) => new AST.ASTNodeClaim(
				node as SyntaxNodeType<'expression_claim'>,
				this.decorateTypeNode(node.children[1] as SyntaxNodeSupertype<'type'>),
				this.decorateTS      (node.children[3] as SyntaxNodeSupertype<'expression'>),
			)],

			['expression_exponential', (node) => new AST.ASTNodeOperationBinaryArithmetic(
				node as SyntaxNodeType<'expression_exponential'>,
				Decorator.OPERATORS_BINARY.get(node.children[1].text as Punctuator | Keyword)! as ValidOperatorArithmetic,
				this.decorateTS(node.children[0] as SyntaxNodeSupertype<'expression'>),
				this.decorateTS(node.children[2] as SyntaxNodeSupertype<'expression'>),
			)],

			['expression_multiplicative', (node) => new AST.ASTNodeOperationBinaryArithmetic(
				node as SyntaxNodeType<'expression_multiplicative'>,
				Decorator.OPERATORS_BINARY.get(node.children[1].text as Punctuator | Keyword)! as ValidOperatorArithmetic,
				this.decorateTS(node.children[0] as SyntaxNodeSupertype<'expression'>),
				this.decorateTS(node.children[2] as SyntaxNodeSupertype<'expression'>),
			)],

			['expression_additive', (node) => ((
				n:        SyntaxNodeType<'expression_additive'>,
				operator: Operator,
				operands: readonly [AST.ASTNodeExpression, AST.ASTNodeExpression],
			) => (
				// `a - b` is syntax sugar for `a + -(b)`
				(operator === Operator.SUB) ? new AST.ASTNodeOperationBinaryArithmetic(
					n,
					Operator.ADD,
					operands[0],
					new AST.ASTNodeOperationUnary(
						n.children[2] as SyntaxNodeSupertype<'expression'>,
						Operator.NEG,
						operands[1],
					),
				) :
				new AST.ASTNodeOperationBinaryArithmetic(
					n,
					operator as ValidOperatorArithmetic,
					...operands,
				)
			))(
				node as SyntaxNodeType<'expression_additive'>,
				Decorator.OPERATORS_BINARY.get(node.children[1].text as Punctuator | Keyword)!,
				[
					this.decorateTS(node.children[0] as SyntaxNodeSupertype<'expression'>),
					this.decorateTS(node.children[2] as SyntaxNodeSupertype<'expression'>),
				],
			)],

			['expression_comparative', (node) => ((
				n:        SyntaxNodeType<'expression_comparative'>,
				operator: Operator,
				operands: readonly [AST.ASTNodeExpression, AST.ASTNodeExpression],
			) => (
				// `a !< b` is syntax sugar for `!(a < b)`
				(operator === Operator.NLT) ? new AST.ASTNodeOperationUnary(
					n,
					Operator.NOT,
					new AST.ASTNodeOperationBinaryComparative(
						n.children[0] as SyntaxNodeSupertype<'expression'>,
						Operator.LT,
						...operands,
					),
				) :
				// `a !> b` is syntax sugar for `!(a > b)`
				(operator === Operator.NGT) ? new AST.ASTNodeOperationUnary(
					n,
					Operator.NOT,
					new AST.ASTNodeOperationBinaryComparative(
						n.children[0] as SyntaxNodeSupertype<'expression'>,
						Operator.GT,
						...operands,
					),
				) :
				// `a isnt b` is syntax sugar for `!(a is b)`
				(operator === Operator.ISNT) ? new AST.ASTNodeOperationUnary(
					n,
					Operator.NOT,
					new AST.ASTNodeOperationBinaryComparative(
						n.children[0] as SyntaxNodeSupertype<'expression'>,
						Operator.IS,
						...operands,
					),
				) :
				new AST.ASTNodeOperationBinaryComparative(
					n,
					operator as ValidOperatorComparative,
					...operands,
				)
			))(
				node as SyntaxNodeType<'expression_comparative'>,
				Decorator.OPERATORS_BINARY.get(node.children[1].text as Punctuator | Keyword)!,
				[
					this.decorateTS(node.children[0] as SyntaxNodeSupertype<'expression'>),
					this.decorateTS(node.children[2] as SyntaxNodeSupertype<'expression'>),
				],
			)],

			['expression_equality', (node) => ((
				n:        SyntaxNodeType<'expression_equality'>,
				operator: Operator,
				operands: readonly [AST.ASTNodeExpression, AST.ASTNodeExpression],
			) => (
				// `a !== b` is syntax sugar for `!(a === b)`
				(operator === Operator.NID) ? new AST.ASTNodeOperationUnary(
					n,
					Operator.NOT,
					new AST.ASTNodeOperationBinaryEquality(
						n.children[0] as SyntaxNodeSupertype<'expression'>,
						Operator.ID,
						...operands,
					),
				) :
				// `a != b` is syntax sugar for `!(a == b)`
				(operator === Operator.NEQ) ? new AST.ASTNodeOperationUnary(
					n,
					Operator.NOT,
					new AST.ASTNodeOperationBinaryEquality(
						n.children[0] as SyntaxNodeSupertype<'expression'>,
						Operator.EQ,
						...operands,
					),
				) :
				new AST.ASTNodeOperationBinaryEquality(
					n,
					operator as ValidOperatorEquality,
					...operands,
				)
			))(
				node as SyntaxNodeType<'expression_equality'>,
				Decorator.OPERATORS_BINARY.get(node.children[1].text as Punctuator | Keyword)!,
				[
					this.decorateTS(node.children[0] as SyntaxNodeSupertype<'expression'>),
					this.decorateTS(node.children[2] as SyntaxNodeSupertype<'expression'>),
				],
			)],

			['expression_conjunctive', (node) => ((
				n:        SyntaxNodeType<'expression_conjunctive'>,
				operator: Operator,
				operands: readonly [AST.ASTNodeExpression, AST.ASTNodeExpression],
			) => (
				// `a !& b` is syntax sugar for `!(a && b)`
				(operator === Operator.NAND) ? new AST.ASTNodeOperationUnary(
					n,
					Operator.NOT,
					new AST.ASTNodeOperationBinaryLogical(
						n.children[0] as SyntaxNodeSupertype<'expression'>,
						Operator.AND,
						...operands,
					),
				) :
				new AST.ASTNodeOperationBinaryLogical(
					n,
					operator as ValidOperatorLogical,
					...operands,
				)
			))(
				node as SyntaxNodeType<'expression_conjunctive'>,
				Decorator.OPERATORS_BINARY.get(node.children[1].text as Punctuator | Keyword)!,
				[
					this.decorateTS(node.children[0] as SyntaxNodeSupertype<'expression'>),
					this.decorateTS(node.children[2] as SyntaxNodeSupertype<'expression'>),
				],
			)],

			['expression_disjunctive', (node) => ((
				n:        SyntaxNodeType<'expression_disjunctive'>,
				operator: Operator,
				operands: readonly [AST.ASTNodeExpression, AST.ASTNodeExpression],
			) => (
				// `a !| b` is syntax sugar for `!(a || b)`
				(operator === Operator.NOR) ? new AST.ASTNodeOperationUnary(
					n,
					Operator.NOT,
					new AST.ASTNodeOperationBinaryLogical(
						n.children[0] as SyntaxNodeSupertype<'expression'>,
						Operator.OR,
						...operands,
					),
				) :
				new AST.ASTNodeOperationBinaryLogical(
					n,
					operator as ValidOperatorLogical,
					...operands,
				)
			))(
				node as SyntaxNodeType<'expression_disjunctive'>,
				Decorator.OPERATORS_BINARY.get(node.children[1].text as Punctuator | Keyword)!,
				[
					this.decorateTS(node.children[0] as SyntaxNodeSupertype<'expression'>),
					this.decorateTS(node.children[2] as SyntaxNodeSupertype<'expression'>),
				],
			)],

			['expression_conditional', (node) => new AST.ASTNodeOperationTernary(
				node as SyntaxNodeType<'expression_conditional'>,
				Operator.COND,
				this.decorateTS(node.children[1] as SyntaxNodeSupertype<'expression'>),
				this.decorateTS(node.children[3] as SyntaxNodeSupertype<'expression'>),
				this.decorateTS(node.children[5] as SyntaxNodeSupertype<'expression'>),
			)],

			/* ## Statements */
			['declaration_type', (node) => new AST.ASTNodeDeclarationType(
				node as SyntaxNodeType<'declaration_type'>,
				new AST.ASTNodeTypeAlias(node.children[1] as SyntaxNodeType<'identifier'>),
				this.decorateTS(node.children[3] as SyntaxNodeSupertype<'type'>),
			)],

			['declaration_variable', (node) => new AST.ASTNodeDeclarationVariable(
				node as SyntaxNodeType<'declaration_variable'>,
				node.children.length === 8,
				new AST.ASTNodeVariable(((node.children.length === 7) ? node.children[1] : node.children[2]) as SyntaxNodeType<'identifier'>),
				this.decorateTypeNode  (((node.children.length === 7) ? node.children[3] : node.children[4]) as SyntaxNodeSupertype<'type'>),
				this.decorateTS        (((node.children.length === 7) ? node.children[5] : node.children[6]) as SyntaxNodeSupertype<'expression'>),
			)],

			['statement_expression', (node) => new AST.ASTNodeStatementExpression(
				node as SyntaxNodeType<'statement_expression'>,
				(node.children.length === 2) ? this.decorateTS(node.children[0] as SyntaxNodeSupertype<'expression'>) : void 0,
			)],

			['statement_assignment', (node) => new AST.ASTNodeAssignment(
				node as SyntaxNodeType<'statement_assignment'>,
				this.decorateTS(node.children[0] as SyntaxNodeType<'assignee'>),
				this.decorateTS(node.children[2] as SyntaxNodeSupertype<'expression'>),
			)],

			['block', (node) => new AST.ASTNodeBlock(
				node as SyntaxNodeType<'block'>,
				node.children
					.filter((c): c is SyntaxNodeSupertype<'statement'> => isSyntaxNodeSupertype(c, 'statement'))
					.map((c) => this.decorateTS(c)) as NonemptyArray<AST.ASTNodeStatement>,
			)],
		]);
		return (
			   decorators.get(syntaxnode.type)
			?? [...decorators].find(([key]) => key instanceof RegExp && isSyntaxNodeType(syntaxnode, key))?.[1]
			?? ((node) => {
				throw new TypeError(`Could not find type of parse node \`${ node.type }\`.`);
			})
		)(syntaxnode);
	}

	private decorateTypeNode(typenode: SyntaxNodeSupertype<'type'>): AST.ASTNodeType {
		return (
			(isSyntaxNodeType(typenode, 'identifier'))        ? new AST.ASTNodeTypeAlias   (typenode) :
			(isSyntaxNodeType(typenode, 'primitive_literal')) ? new AST.ASTNodeTypeConstant(typenode) :
			this.decorateTS(typenode)
		);
	}
}



export const DECORATOR = new Decorator();<|MERGE_RESOLUTION|>--- conflicted
+++ resolved
@@ -87,57 +87,6 @@
 	]);
 
 
-<<<<<<< HEAD
-	public decorateTS(syntaxnode: SyntaxNodeType<'keyword_type'>):                                    AST.ASTNodeTypeConstant;
-	public decorateTS(syntaxnode: SyntaxNodeType<'identifier'>):                                      AST.ASTNodeTypeAlias | AST.ASTNodeVariable;
-	public decorateTS(syntaxnode: SyntaxNodeType<'word'>):                                            AST.ASTNodeKey;
-	public decorateTS(syntaxnode: SyntaxNodeType<'primitive_literal'>):                               AST.ASTNodeTypeConstant | AST.ASTNodeConstant;
-	public decorateTS(syntaxnode: SyntaxNodeFamily<'entry_type',          ['optional', 'variable']>): AST.ASTNodeItemType;
-	public decorateTS(syntaxnode: SyntaxNodeFamily<'entry_type__named',   ['optional', 'variable']>): AST.ASTNodePropertyType;
-	public decorateTS(syntaxnode: SyntaxNodeFamily<'type_grouped',        ['variable']>):             AST.ASTNodeType;
-	public decorateTS(syntaxnode: SyntaxNodeFamily<'type_tuple_literal',  ['variable']>):             AST.ASTNodeTypeTuple;
-	public decorateTS(syntaxnode: SyntaxNodeFamily<'type_record_literal', ['variable']>):             AST.ASTNodeTypeRecord;
-	public decorateTS(syntaxnode: SyntaxNodeType<'type_dict_literal'>):                               AST.ASTNodeTypeDict;
-	public decorateTS(syntaxnode: SyntaxNodeType<'type_map_literal'>):                                AST.ASTNodeTypeMap;
-	public decorateTS(syntaxnode: SyntaxNodeType<'property_access_type'>):                            AST.ASTNodeIndexType | AST.ASTNodeKey;
-	public decorateTS(syntaxnode: SyntaxNodeFamily<'type_compound',      ['variable']>):              AST.ASTNodeTypeAccess | AST.ASTNodeTypeCall;
-	public decorateTS(syntaxnode: SyntaxNodeFamily<'type_unary_symbol',  ['variable']>):              AST.ASTNodeTypeOperationUnary | AST.ASTNodeTypeList | AST.ASTNodeTypeSet;
-	public decorateTS(syntaxnode: SyntaxNodeFamily<'type_unary_keyword', ['variable']>):              AST.ASTNodeTypeOperationUnary;
-	public decorateTS(syntaxnode: SyntaxNodeFamily<'type_intersection',  ['variable']>):              AST.ASTNodeTypeOperationBinary;
-	public decorateTS(syntaxnode: SyntaxNodeFamily<'type_union',         ['variable']>):              AST.ASTNodeTypeOperationBinary;
-	public decorateTS(syntaxnode: SyntaxNodeSupertype<'type'>):                                       AST.ASTNodeType;
-	public decorateTS(syntaxnode: SyntaxNodeFamily<'string_template', ['variable']>):                 AST.ASTNodeTemplate;
-	public decorateTS(syntaxnode: SyntaxNodeFamily<'property',        ['variable']>):                 AST.ASTNodeProperty;
-	public decorateTS(syntaxnode: SyntaxNodeType<'case'>):                                            AST.ASTNodeCase;
-	public decorateTS(syntaxnode: SyntaxNodeFamily<'expression_grouped', ['variable']>):              AST.ASTNodeExpression;
-	public decorateTS(syntaxnode: SyntaxNodeFamily<'tuple_literal',      ['variable']>):              AST.ASTNodeTuple;
-	public decorateTS(syntaxnode: SyntaxNodeFamily<'record_literal',     ['variable']>):              AST.ASTNodeRecord;
-	public decorateTS(syntaxnode: SyntaxNodeType<'set_literal'>):                                     AST.ASTNodeSet;
-	public decorateTS(syntaxnode: SyntaxNodeType<'map_literal'>):                                     AST.ASTNodeMap;
-	public decorateTS(syntaxnode: SyntaxNodeFamily<'property_access', ['variable']>):                 AST.ASTNodeIndex | AST.ASTNodeKey | AST.ASTNodeExpression;
-	public decorateTS(syntaxnode: SyntaxNodeType<'property_assign'>):                                 AST.ASTNodeIndex | AST.ASTNodeKey | AST.ASTNodeExpression;
-	public decorateTS(syntaxnode: SyntaxNodeFamily<'expression_compound', ['variable']>):             AST.ASTNodeAccess | AST.ASTNodeCall;
-	public decorateTS(syntaxnode: SyntaxNodeType<'assignee'>):                                        AST.ASTNodeVariable | AST.ASTNodeAccess;
-	public decorateTS(syntaxnode: SyntaxNodeFamily<'expression_unary_symbol',   ['variable']>):       AST.ASTNodeExpression | AST.ASTNodeOperationUnary;
-	public decorateTS(syntaxnode: SyntaxNodeFamily<'expression_claim',          ['variable']>):       AST.ASTNodeClaim;
-	public decorateTS(syntaxnode: SyntaxNodeFamily<'expression_exponential',    ['variable']>):       AST.ASTNodeOperationBinaryArithmetic;
-	public decorateTS(syntaxnode: SyntaxNodeFamily<'expression_multiplicative', ['variable']>):       AST.ASTNodeOperationBinaryArithmetic;
-	public decorateTS(syntaxnode: SyntaxNodeFamily<'expression_additive',       ['variable']>):       AST.ASTNodeOperationBinaryArithmetic;
-	public decorateTS(syntaxnode: SyntaxNodeFamily<'expression_comparative',    ['variable']>):       AST.ASTNodeOperationUnary | AST.ASTNodeOperationBinaryComparative;
-	public decorateTS(syntaxnode: SyntaxNodeFamily<'expression_equality',       ['variable']>):       AST.ASTNodeOperationUnary | AST.ASTNodeOperationBinaryEquality;
-	public decorateTS(syntaxnode: SyntaxNodeFamily<'expression_conjunctive',    ['variable']>):       AST.ASTNodeOperationUnary | AST.ASTNodeOperationBinaryLogical;
-	public decorateTS(syntaxnode: SyntaxNodeFamily<'expression_disjunctive',    ['variable']>):       AST.ASTNodeOperationUnary | AST.ASTNodeOperationBinaryLogical;
-	public decorateTS(syntaxnode: SyntaxNodeFamily<'expression_conditional',    ['variable']>):       AST.ASTNodeOperationTernary;
-	public decorateTS(syntaxnode: SyntaxNodeSupertype<'expression'>):                                 AST.ASTNodeExpression;
-	public decorateTS(syntaxnode: SyntaxNodeType<'declaration_type'>):                                AST.ASTNodeDeclarationType;
-	public decorateTS(syntaxnode: SyntaxNodeType<'declaration_variable'>):                            AST.ASTNodeDeclarationVariable;
-	public decorateTS(syntaxnode: SyntaxNodeSupertype<'declaration'>):                                AST.ASTNodeDeclaration;
-	public decorateTS(syntaxnode: SyntaxNodeType<'statement_expression'>):                            AST.ASTNodeStatementExpression;
-	public decorateTS(syntaxnode: SyntaxNodeType<'statement_assignment'>):                            AST.ASTNodeAssignment;
-	public decorateTS(syntaxnode: SyntaxNodeSupertype<'statement'>):                                  AST.ASTNodeStatement;
-	public decorateTS(syntaxnode: SyntaxNodeType<'block'>):                                           AST.ASTNodeBlock;
-	public decorateTS(syntaxnode: SyntaxNodeType<'source_file'>, config?: CPConfig):                  AST.ASTNodeGoal;
-=======
 	public decorateTS(syntaxnode: SyntaxNodeType<'keyword_type'>):                      AST.ASTNodeTypeConstant;
 	public decorateTS(syntaxnode: SyntaxNodeType<'identifier'>):                        AST.ASTNodeTypeAlias | AST.ASTNodeVariable;
 	public decorateTS(syntaxnode: SyntaxNodeType<'word'>):                              AST.ASTNodeKey;
@@ -185,8 +134,8 @@
 	public decorateTS(syntaxnode: SyntaxNodeType<'statement_expression'>):              AST.ASTNodeStatementExpression;
 	public decorateTS(syntaxnode: SyntaxNodeType<'statement_assignment'>):              AST.ASTNodeAssignment;
 	public decorateTS(syntaxnode: SyntaxNodeSupertype<'statement'>):                    AST.ASTNodeStatement;
+	public decorateTS(syntaxnode: SyntaxNodeType<'block'>):                             AST.ASTNodeBlock;
 	public decorateTS(syntaxnode: SyntaxNodeType<'source_file'>, config?: CPConfig):    AST.ASTNodeGoal;
->>>>>>> 207c6e69
 	public decorateTS(syntaxnode: SyntaxNode): AST.ASTNodeCP;
 	public decorateTS(syntaxnode: SyntaxNode, config: CPConfig = CONFIG_DEFAULT): AST.ASTNodeCP {
 		const decorators = new Map<string | RegExp, (node: SyntaxNode) => AST.ASTNodeCP>([
