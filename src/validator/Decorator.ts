import {
	NonemptyArray,
	ParseNode,
} from '@chharvey/parser';

import {
	Dev,
} from '../core/';
import {
	Operator,
	ValidTypeOperator,
	ValidOperatorUnary,
	ValidOperatorArithmetic,
	ValidOperatorComparative,
	ValidOperatorEquality,
	ValidOperatorLogical,
} from '../enum/Operator.enum'
import {
	Punctuator,
	Keyword,
	TOKEN,
	PARSER,
} from '../parser/'
import * as AST from './ASTNode';



type TemplatePartialType = // FIXME spread types
	| [                        AST.ASTNodeConstant                       ]
	| [                        AST.ASTNodeConstant, AST.ASTNodeExpression]
	// | [...TemplatePartialType, AST.ASTNodeConstant                       ]
	// | [...TemplatePartialType, AST.ASTNodeConstant, AST.ASTNodeExpression]
	| AST.ASTNodeExpression[]
;



export class Decorator {
	private static readonly TYPEOPERATORS_UNARY: ReadonlyMap<Punctuator, ValidTypeOperator> = new Map<Punctuator, ValidTypeOperator>([
		[Punctuator.ORNULL, Operator.ORNULL],
	])
	private static readonly TYPEOPERATORS_BINARY: ReadonlyMap<Punctuator, ValidTypeOperator> = new Map<Punctuator, ValidTypeOperator>([
		[Punctuator.INTER, Operator.AND],
		[Punctuator.UNION, Operator.OR],
	])
	private static readonly OPERATORS_UNARY: ReadonlyMap<Punctuator, Operator> = new Map<Punctuator, Operator>([
		[Punctuator.NOT, Operator.NOT],
		[Punctuator.EMP, Operator.EMP],
		[Punctuator.AFF, Operator.AFF],
		[Punctuator.NEG, Operator.NEG],
	])
	private static readonly OPERATORS_BINARY: ReadonlyMap<Punctuator | Keyword, Operator> = new Map<Punctuator | Keyword, Operator>([
		[Punctuator.EXP,  Operator.EXP],
		[Punctuator.MUL,  Operator.MUL],
		[Punctuator.DIV,  Operator.DIV],
		[Punctuator.ADD,  Operator.ADD],
		[Punctuator.SUB,  Operator.SUB],
		[Punctuator.LT,   Operator.LT],
		[Punctuator.GT,   Operator.GT],
		[Punctuator.LE,   Operator.LE],
		[Punctuator.GE,   Operator.GE],
		[Punctuator.NLT,  Operator.NLT],
		[Punctuator.NGT,  Operator.NGT],
		[Keyword   .IS,   Operator.IS],
		[Keyword   .ISNT, Operator.ISNT],
		[Punctuator.EQ,   Operator.EQ],
		[Punctuator.NEQ,  Operator.NEQ],
		[Punctuator.AND,  Operator.AND],
		[Punctuator.NAND, Operator.NAND],
		[Punctuator.OR,   Operator.OR],
		[Punctuator.NOR,  Operator.NOR],
	])

	/**
	 * Return an ASTNode corresponding to a ParseNode’s contents.
	 * @param node the parse node to decorate
	 * @returns an ASTNode
	 */
	static decorate(node: PARSER.ParseNodeWord):             AST.ASTNodeKey;
	static decorate(node: PARSER.ParseNodePrimitiveLiteral): AST.ASTNodeConstant;
	static decorate(node: PARSER.ParseNodeTypeKeyword):      AST.ASTNodeTypeConstant;
<<<<<<< HEAD
	static decorate(node: PARSER.ParseNodeTypeProperty):               AST.ASTNodeTypeProperty;
	static decorate(node: PARSER.ParseNodeTypeTupleLiteral):           AST.ASTNodeTypeList;
	static decorate(node: PARSER.ParseNodeTypeTupleLiteral__0__List):  NonemptyArray<AST.ASTNodeType>;
	static decorate(node: PARSER.ParseNodeTypeRecordLiteral):          AST.ASTNodeTypeRecord;
	static decorate(node: PARSER.ParseNodeTypeRecordLiteral__0__List): NonemptyArray<AST.ASTNodeTypeProperty>;
=======
	static decorate(node: PARSER.ParseNodePropertyType):               AST.ASTNodePropertyType;
	static decorate(node: PARSER.ParseNodeTypeTupleLiteral):           AST.ASTNodeTypeList;
	static decorate(node: PARSER.ParseNodeTypeTupleLiteral__0__List):  NonemptyArray<AST.ASTNodeType>;
	static decorate(node: PARSER.ParseNodeTypeRecordLiteral):          AST.ASTNodeTypeRecord;
	static decorate(node: PARSER.ParseNodeTypeRecordLiteral__0__List): NonemptyArray<AST.ASTNodePropertyType>;
>>>>>>> 1bc1b80f
	static decorate(node:
		| PARSER.ParseNodeTypeUnit
		| PARSER.ParseNodeTypeUnarySymbol
		| PARSER.ParseNodeTypeIntersection
		| PARSER.ParseNodeTypeUnion
		| PARSER.ParseNodeType
	): AST.ASTNodeType;
<<<<<<< HEAD
	static decorate(node: PARSER.ParseNodeStringTemplate):          AST.ASTNodeTemplate;
	static decorate(node: PARSER.ParseNodeStringTemplate__0__List): TemplatePartialType;
=======
	static decorate(node: PARSER.ParseNodeStringTemplate__0__List):  TemplatePartialType;
	static decorate(node: PARSER.ParseNodeStringTemplate):           AST.ASTNodeTemplate;
>>>>>>> 1bc1b80f
	static decorate(node: PARSER.ParseNodeProperty):                AST.ASTNodeProperty;
	static decorate(node: PARSER.ParseNodeCase):                    AST.ASTNodeCase;
	static decorate(node: PARSER.ParseNodeListLiteral):             AST.ASTNodeList;
	static decorate(node: PARSER.ParseNodeListLiteral__0__List):    NonemptyArray<AST.ASTNodeExpression>;
	static decorate(node: PARSER.ParseNodeRecordLiteral):           AST.ASTNodeRecord;
	static decorate(node: PARSER.ParseNodeRecordLiteral__0__List):  NonemptyArray<AST.ASTNodeProperty>;
	static decorate(node: PARSER.ParseNodeMappingLiteral):          AST.ASTNodeMapping;
	static decorate(node: PARSER.ParseNodeMappingLiteral__0__List): NonemptyArray<AST.ASTNodeCase>;
	static decorate(node:
		| PARSER.ParseNodeExpressionUnit
		| PARSER.ParseNodeExpressionUnarySymbol
		| PARSER.ParseNodeExpressionExponential
		| PARSER.ParseNodeExpressionMultiplicative
		| PARSER.ParseNodeExpressionAdditive
		| PARSER.ParseNodeExpressionComparative
		| PARSER.ParseNodeExpressionEquality
		| PARSER.ParseNodeExpressionConjunctive
		| PARSER.ParseNodeExpressionDisjunctive
		| PARSER.ParseNodeExpression
	): AST.ASTNodeExpression;
	static decorate(node: PARSER.ParseNodeExpressionConditional): AST.ASTNodeOperationTernary;
	static decorate(node: PARSER.ParseNodeDeclarationType):       AST.ASTNodeDeclarationType;
	static decorate(node: PARSER.ParseNodeDeclarationVariable):   AST.ASTNodeDeclarationVariable;
	static decorate(node: PARSER.ParseNodeDeclaration):           AST.ASTNodeDeclaration;
	static decorate(node: PARSER.ParseNodeAssignee):              AST.ASTNodeVariable;
	static decorate(node: PARSER.ParseNodeStatementAssignment):   AST.ASTNodeAssignment;
	static decorate(node: PARSER.ParseNodeStatement):             AST.ASTNodeStatement;
	static decorate(node: PARSER.ParseNodeGoal__0__List):         AST.ASTNodeStatement[];
	static decorate(node: PARSER.ParseNodeGoal):                  AST.ASTNodeGoal;
	static decorate(node: ParseNode): AST.ASTNodeSolid | readonly AST.ASTNodeSolid[];
	static decorate(node: ParseNode): AST.ASTNodeSolid | readonly AST.ASTNodeSolid[] {
		if (Dev.supports('literalCollection') && node instanceof PARSER.ParseNodeWord) {
			return new AST.ASTNodeKey(node.children[0] as TOKEN.TokenKeyword | TOKEN.TokenIdentifier);

		} else if (node instanceof PARSER.ParseNodePrimitiveLiteral) {
			return new AST.ASTNodeConstant(node.children[0] as TOKEN.TokenKeyword | TOKEN.TokenNumber | TOKEN.TokenString);

		} else if (node instanceof PARSER.ParseNodeTypeKeyword) {
			return new AST.ASTNodeTypeConstant(node.children[0] as TOKEN.TokenKeyword | TOKEN.TokenNumber | TOKEN.TokenString);

<<<<<<< HEAD
		} else if (Dev.supports('literalCollection') && node instanceof PARSER.ParseNodeTypeProperty) {
			return new AST.ASTNodeTypeProperty(node, [
=======
		} else if (Dev.supports('literalCollection') && node instanceof PARSER.ParseNodePropertyType) {
			return new AST.ASTNodePropertyType(node, [
>>>>>>> 1bc1b80f
				this.decorate(node.children[0]),
				this.decorate(node.children[2]),
			]);

		} else if (Dev.supports('literalCollection') && node instanceof PARSER.ParseNodeTypeTupleLiteral) {
			return new AST.ASTNodeTypeList(node, this.decorate(
				node.children.find((c): c is PARSER.ParseNodeTypeTupleLiteral__0__List => c instanceof PARSER.ParseNodeTypeTupleLiteral__0__List)!
			));

		} else if (Dev.supports('literalCollection') && node instanceof PARSER.ParseNodeTypeTupleLiteral__0__List) {
			return (node.children.length === 1)
				? [this.decorate(node.children[0])]
				: [
					...this.decorate(node.children[0]),
					this.decorate(node.children[2]),
				]
			;

		} else if (Dev.supports('literalCollection') && node instanceof PARSER.ParseNodeTypeRecordLiteral) {
			return new AST.ASTNodeTypeRecord(node, this.decorate(
				node.children.find((c): c is PARSER.ParseNodeTypeRecordLiteral__0__List => c instanceof PARSER.ParseNodeTypeRecordLiteral__0__List)!
			));

		} else if (Dev.supports('literalCollection') && node instanceof PARSER.ParseNodeTypeRecordLiteral__0__List) {
			return (node.children.length === 1)
				? [this.decorate(node.children[0])]
				: [
					...this.decorate(node.children[0]),
					this.decorate(node.children[2]),
				]
			;

		} else if (node instanceof PARSER.ParseNodeTypeUnit) {
			return (
				(node.children.length === 1) ? (node.children[0] instanceof ParseNode)
					? (node.children[0] instanceof PARSER.ParseNodePrimitiveLiteral)
						? new AST.ASTNodeTypeConstant(node.children[0].children[0] as TOKEN.TokenKeyword | TOKEN.TokenNumber | TOKEN.TokenString)
						: this.decorate(node.children[0])
					: new AST.ASTNodeTypeAlias(node.children[0] as TOKEN.TokenIdentifier)
				:
				(node.children.length === 2) ? new AST.ASTNodeTypeEmptyCollection(node) :
				this.decorate(node.children[1])
			);

		} else if (node instanceof PARSER.ParseNodeTypeUnarySymbol) {
			return (node.children.length === 1)
				? this.decorate(node.children[0])
				: new AST.ASTNodeTypeOperationUnary(node, this.TYPEOPERATORS_UNARY.get(node.children[1].source as Punctuator)!, [
					this.decorate(node.children[0]),
				])

		} else if (
			node instanceof PARSER.ParseNodeTypeIntersection ||
			node instanceof PARSER.ParseNodeTypeUnion
		) {
			return (node.children.length === 1)
				? this.decorate(node.children[0])
				: new AST.ASTNodeTypeOperationBinary(node, this.TYPEOPERATORS_BINARY.get(node.children[1].source as Punctuator)!, [
					this.decorate(node.children[0]),
					this.decorate(node.children[2]),
				])

		} else if (node instanceof PARSER.ParseNodeType) {
			return this.decorate(node.children[0])

<<<<<<< HEAD
		} else if (node instanceof PARSER.ParseNodeStringTemplate) {
			return new AST.ASTNodeTemplate(node, [...node.children].flatMap((c) =>
				(c instanceof TOKEN.TokenTemplate) ? [new AST.ASTNodeConstant(c)] :
				(c instanceof PARSER.ParseNodeExpression) ? [this.decorate(c)] :
				this.decorate(c as PARSER.ParseNodeStringTemplate__0__List)
			));

		} else if (node instanceof PARSER.ParseNodeStringTemplate__0__List) {
			return [...node.children].flatMap((c) =>
				(c instanceof TOKEN.TokenTemplate) ? [new AST.ASTNodeConstant(c)] :
				(c instanceof PARSER.ParseNodeExpression) ? [this.decorate(c)] :
				this.decorate(c as PARSER.ParseNodeStringTemplate__0__List)
			);

		} else if (Dev.supports('literalCollection') && node instanceof PARSER.ParseNodeProperty) {
			return new AST.ASTNodeProperty(node, [
				this.decorate(node.children[0]),
				this.decorate(node.children[2]),
			]);

=======
		} else if (node instanceof PARSER.ParseNodeStringTemplate__0__List) {
			return (node.children as readonly (TOKEN.TokenTemplate | PARSER.ParseNodeExpression | PARSER.ParseNodeStringTemplate__0__List)[]).flatMap((c) =>
				c instanceof TOKEN.TokenTemplate ? [new AST.ASTNodeConstant(c)] :
				c instanceof PARSER.ParseNodeExpression ? [this.decorate(c)] :
				this.decorate(c)
			)

		} else if (node instanceof PARSER.ParseNodeStringTemplate) {
			return new AST.ASTNodeTemplate(node, (node.children as readonly (TOKEN.TokenTemplate | PARSER.ParseNodeExpression | PARSER.ParseNodeStringTemplate__0__List)[]).flatMap((c) =>
				c instanceof TOKEN.TokenTemplate ? [new AST.ASTNodeConstant(c)] :
				c instanceof PARSER.ParseNodeExpression ? [this.decorate(c)] :
				this.decorate(c)
			))

		} else if (Dev.supports('literalCollection') && node instanceof PARSER.ParseNodeProperty) {
			return new AST.ASTNodeProperty(node, [
				this.decorate(node.children[0]),
				this.decorate(node.children[2]),
			]);

>>>>>>> 1bc1b80f
		} else if (Dev.supports('literalCollection') && node instanceof PARSER.ParseNodeCase) {
			return new AST.ASTNodeCase(node, [
				this.decorate(node.children[0]),
				this.decorate(node.children[2]),
			]);

		} else if (Dev.supports('literalCollection') && node instanceof PARSER.ParseNodeListLiteral) {
			return new AST.ASTNodeList(node, this.decorate(
				node.children.find((c): c is PARSER.ParseNodeListLiteral__0__List => c instanceof PARSER.ParseNodeListLiteral__0__List)!
			));

		} else if (Dev.supports('literalCollection') && node instanceof PARSER.ParseNodeListLiteral__0__List) {
			return (node.children.length === 1)
				? [this.decorate(node.children[0])]
				: [
					...this.decorate(node.children[0]),
					this.decorate(node.children[2]),
				]
			;

		} else if (Dev.supports('literalCollection') && node instanceof PARSER.ParseNodeRecordLiteral) {
			return new AST.ASTNodeRecord(node, this.decorate(
				node.children.find((c): c is PARSER.ParseNodeRecordLiteral__0__List => c instanceof PARSER.ParseNodeRecordLiteral__0__List)!
			));

		} else if (Dev.supports('literalCollection') && node instanceof PARSER.ParseNodeRecordLiteral__0__List) {
			return (node.children.length === 1)
				? [this.decorate(node.children[0]) as unknown as AST.ASTNodeProperty]
				: [
					...this.decorate(node.children[0]),
					this.decorate(node.children[2]) as unknown as AST.ASTNodeProperty,
				]
			;

		} else if (Dev.supports('literalCollection') && node instanceof PARSER.ParseNodeMappingLiteral) {
			return new AST.ASTNodeMapping(node, this.decorate(
				node.children.find((c): c is PARSER.ParseNodeMappingLiteral__0__List => c instanceof PARSER.ParseNodeMappingLiteral__0__List)!
			));

		} else if (Dev.supports('literalCollection') && node instanceof PARSER.ParseNodeMappingLiteral__0__List) {
			return (node.children.length === 1)
				? [this.decorate(node.children[0])]
				: [
					...this.decorate(node.children[0]),
					this.decorate(node.children[2]),
				]
			;

		} else if (node instanceof PARSER.ParseNodeExpressionUnit) {
			return (
				(node.children.length === 1) ? (node.children[0] instanceof ParseNode)
					? this.decorate(node.children[0])
					: new AST.ASTNodeVariable(node.children[0] as TOKEN.TokenIdentifier)
				:
				(node.children.length === 2) ? new AST.ASTNodeEmptyCollection(node) :
				this.decorate(node.children[1])
			);

		} else if (node instanceof PARSER.ParseNodeExpressionUnarySymbol) {
			return (node.children.length === 1)
				? this.decorate(node.children[0])
				: (node.children[0].source === Punctuator.AFF) // `+a` is a no-op
					? this.decorate(node.children[1])
					: new AST.ASTNodeOperationUnary(node, this.OPERATORS_UNARY.get(node.children[0].source as Punctuator) as ValidOperatorUnary, [
						this.decorate(node.children[1]),
					])

		} else if (
			node instanceof PARSER.ParseNodeExpressionExponential    ||
			node instanceof PARSER.ParseNodeExpressionMultiplicative ||
			node instanceof PARSER.ParseNodeExpressionAdditive       ||
			node instanceof PARSER.ParseNodeExpressionComparative    ||
			node instanceof PARSER.ParseNodeExpressionEquality       ||
			node instanceof PARSER.ParseNodeExpressionConjunctive    ||
			node instanceof PARSER.ParseNodeExpressionDisjunctive
		) {
			if (node.children.length === 1) {
				return this.decorate(node.children[0])
			} else {
				const operator: Operator = this.OPERATORS_BINARY.get(node.children[1].source as Punctuator | Keyword)!;
				const operands: [AST.ASTNodeExpression, AST.ASTNodeExpression] = [
					this.decorate(node.children[0]),
					this.decorate(node.children[2]),
				];
				return (
					node instanceof PARSER.ParseNodeExpressionExponential    ||
					node instanceof PARSER.ParseNodeExpressionMultiplicative ||
					node instanceof PARSER.ParseNodeExpressionAdditive
				) ? (
					// `a - b` is syntax sugar for `a + -(b)`
					(operator === Operator.SUB) ? new AST.ASTNodeOperationBinaryArithmetic(node, Operator.ADD, [
						operands[0],
						new AST.ASTNodeOperationUnary(node.children[2], Operator.NEG, [
							operands[1],
						]),
					]) :
					new AST.ASTNodeOperationBinaryArithmetic(node, operator as ValidOperatorArithmetic, operands)

				) : (node instanceof PARSER.ParseNodeExpressionComparative) ? (
					// `a !< b` is syntax sugar for `!(a < b)`
					(operator === Operator.NLT) ? new AST.ASTNodeOperationUnary(node, Operator.NOT, [
						new AST.ASTNodeOperationBinaryComparative(node.children[0], Operator.LT, operands),
					]) :
					// `a !> b` is syntax sugar for `!(a > b)`
					(operator === Operator.NGT) ? new AST.ASTNodeOperationUnary(node, Operator.NOT, [
						new AST.ASTNodeOperationBinaryComparative(node.children[0], Operator.GT, operands),
					]) :
					new AST.ASTNodeOperationBinaryComparative(node, operator as ValidOperatorComparative, operands)

				) : (node instanceof PARSER.ParseNodeExpressionEquality) ? (
					// `a isnt b` is syntax sugar for `!(a is b)`
					(operator === Operator.ISNT) ? new AST.ASTNodeOperationUnary(node, Operator.NOT, [
						new AST.ASTNodeOperationBinaryEquality(node.children[0], Operator.IS, operands),
					]) :
					// `a != b` is syntax sugar for `!(a == b)`
					(operator === Operator.NEQ) ? new AST.ASTNodeOperationUnary(node, Operator.NOT, [
						new AST.ASTNodeOperationBinaryEquality(node.children[0], Operator.EQ, operands),
					]) :
					new AST.ASTNodeOperationBinaryEquality(node, operator as ValidOperatorEquality, operands)

				) : /* (
					node instanceof PARSER.ParseNodeExpressionConjunctive ||
					node instanceof PARSER.ParseNodeExpressionDisjunctive
				) ? */ (
					// `a !& b` is syntax sugar for `!(a && b)`
					(operator === Operator.NAND) ? new AST.ASTNodeOperationUnary(node, Operator.NOT, [
						new AST.ASTNodeOperationBinaryLogical(node.children[0], Operator.AND, operands),
					]) :
					// `a !| b` is syntax sugar for `!(a || b)`
					(operator === Operator.NOR) ? new AST.ASTNodeOperationUnary(node, Operator.NOT, [
						new AST.ASTNodeOperationBinaryLogical(node.children[0], Operator.OR, operands),
					]) :
					new AST.ASTNodeOperationBinaryLogical(node, operator as ValidOperatorLogical, operands)
				)
			}

		} else if (node instanceof PARSER.ParseNodeExpressionConditional) {
			return new AST.ASTNodeOperationTernary(node, Operator.COND, [
				this.decorate(node.children[1]),
				this.decorate(node.children[3]),
				this.decorate(node.children[5]),
			])

		} else if (node instanceof PARSER.ParseNodeExpression) {
			return this.decorate(node.children[0])

		} else if (node instanceof PARSER.ParseNodeDeclarationType) {
			return new AST.ASTNodeDeclarationType(node, [
				new AST.ASTNodeTypeAlias(node.children[1] as TOKEN.TokenIdentifier),
				this.decorate(node.children[3]),
			]);

		} else if (node instanceof PARSER.ParseNodeDeclarationVariable) {
			return new AST.ASTNodeDeclarationVariable(node, node.children.length === 8, [
				new AST.ASTNodeVariable(((node.children.length === 7) ? node.children[1] : node.children[2]) as TOKEN.TokenIdentifier),
				this.decorate((node.children.length === 7) ? node.children[3] : node.children[4]),
				this.decorate((node.children.length === 7) ? node.children[5] : node.children[6]),
			])

		} else if (node instanceof PARSER.ParseNodeDeclaration) {
			return this.decorate(node.children[0]);

		} else if (node instanceof PARSER.ParseNodeAssignee) {
			return new AST.ASTNodeVariable(node.children[0] as TOKEN.TokenIdentifier);

		} else if (node instanceof PARSER.ParseNodeStatementAssignment) {
			const assignee:   PARSER.ParseNodeAssignee   = node.children[0];
			const expression: PARSER.ParseNodeExpression = node.children[2]
			return new AST.ASTNodeAssignment(node, [
				this.decorate(assignee) as unknown as AST.ASTNodeVariable,
				this.decorate(expression),
			])

		} else if (node instanceof PARSER.ParseNodeStatement) {
			return (node.children.length === 1 && node.children[0] instanceof ParseNode)
				? this.decorate(node.children[0])
				: new AST.ASTNodeStatementExpression(node, (node.children.length === 1) ? [] : [
					this.decorate(node.children[0]),
				])

		} else if (node instanceof PARSER.ParseNodeGoal__0__List) {
			return (node.children.length === 1) ?
				[this.decorate(node.children[0])]
			: [
				...this.decorate(node.children[0]),
				this.decorate(node.children[1]),
			]

		} else if (node instanceof PARSER.ParseNodeGoal) {
			return new AST.ASTNodeGoal(node, (node.children.length === 2) ? [] : this.decorate(node.children[1]));

		} else {
			throw new ReferenceError(`Could not find type of parse node ${ node }.`)
		}
	}
}<|MERGE_RESOLUTION|>--- conflicted
+++ resolved
@@ -79,19 +79,11 @@
 	static decorate(node: PARSER.ParseNodeWord):             AST.ASTNodeKey;
 	static decorate(node: PARSER.ParseNodePrimitiveLiteral): AST.ASTNodeConstant;
 	static decorate(node: PARSER.ParseNodeTypeKeyword):      AST.ASTNodeTypeConstant;
-<<<<<<< HEAD
-	static decorate(node: PARSER.ParseNodeTypeProperty):               AST.ASTNodeTypeProperty;
-	static decorate(node: PARSER.ParseNodeTypeTupleLiteral):           AST.ASTNodeTypeList;
-	static decorate(node: PARSER.ParseNodeTypeTupleLiteral__0__List):  NonemptyArray<AST.ASTNodeType>;
-	static decorate(node: PARSER.ParseNodeTypeRecordLiteral):          AST.ASTNodeTypeRecord;
-	static decorate(node: PARSER.ParseNodeTypeRecordLiteral__0__List): NonemptyArray<AST.ASTNodeTypeProperty>;
-=======
 	static decorate(node: PARSER.ParseNodePropertyType):               AST.ASTNodePropertyType;
 	static decorate(node: PARSER.ParseNodeTypeTupleLiteral):           AST.ASTNodeTypeList;
 	static decorate(node: PARSER.ParseNodeTypeTupleLiteral__0__List):  NonemptyArray<AST.ASTNodeType>;
 	static decorate(node: PARSER.ParseNodeTypeRecordLiteral):          AST.ASTNodeTypeRecord;
 	static decorate(node: PARSER.ParseNodeTypeRecordLiteral__0__List): NonemptyArray<AST.ASTNodePropertyType>;
->>>>>>> 1bc1b80f
 	static decorate(node:
 		| PARSER.ParseNodeTypeUnit
 		| PARSER.ParseNodeTypeUnarySymbol
@@ -99,13 +91,8 @@
 		| PARSER.ParseNodeTypeUnion
 		| PARSER.ParseNodeType
 	): AST.ASTNodeType;
-<<<<<<< HEAD
 	static decorate(node: PARSER.ParseNodeStringTemplate):          AST.ASTNodeTemplate;
 	static decorate(node: PARSER.ParseNodeStringTemplate__0__List): TemplatePartialType;
-=======
-	static decorate(node: PARSER.ParseNodeStringTemplate__0__List):  TemplatePartialType;
-	static decorate(node: PARSER.ParseNodeStringTemplate):           AST.ASTNodeTemplate;
->>>>>>> 1bc1b80f
 	static decorate(node: PARSER.ParseNodeProperty):                AST.ASTNodeProperty;
 	static decorate(node: PARSER.ParseNodeCase):                    AST.ASTNodeCase;
 	static decorate(node: PARSER.ParseNodeListLiteral):             AST.ASTNodeList;
@@ -146,13 +133,8 @@
 		} else if (node instanceof PARSER.ParseNodeTypeKeyword) {
 			return new AST.ASTNodeTypeConstant(node.children[0] as TOKEN.TokenKeyword | TOKEN.TokenNumber | TOKEN.TokenString);
 
-<<<<<<< HEAD
-		} else if (Dev.supports('literalCollection') && node instanceof PARSER.ParseNodeTypeProperty) {
-			return new AST.ASTNodeTypeProperty(node, [
-=======
 		} else if (Dev.supports('literalCollection') && node instanceof PARSER.ParseNodePropertyType) {
 			return new AST.ASTNodePropertyType(node, [
->>>>>>> 1bc1b80f
 				this.decorate(node.children[0]),
 				this.decorate(node.children[2]),
 			]);
@@ -218,7 +200,6 @@
 		} else if (node instanceof PARSER.ParseNodeType) {
 			return this.decorate(node.children[0])
 
-<<<<<<< HEAD
 		} else if (node instanceof PARSER.ParseNodeStringTemplate) {
 			return new AST.ASTNodeTemplate(node, [...node.children].flatMap((c) =>
 				(c instanceof TOKEN.TokenTemplate) ? [new AST.ASTNodeConstant(c)] :
@@ -239,28 +220,6 @@
 				this.decorate(node.children[2]),
 			]);
 
-=======
-		} else if (node instanceof PARSER.ParseNodeStringTemplate__0__List) {
-			return (node.children as readonly (TOKEN.TokenTemplate | PARSER.ParseNodeExpression | PARSER.ParseNodeStringTemplate__0__List)[]).flatMap((c) =>
-				c instanceof TOKEN.TokenTemplate ? [new AST.ASTNodeConstant(c)] :
-				c instanceof PARSER.ParseNodeExpression ? [this.decorate(c)] :
-				this.decorate(c)
-			)
-
-		} else if (node instanceof PARSER.ParseNodeStringTemplate) {
-			return new AST.ASTNodeTemplate(node, (node.children as readonly (TOKEN.TokenTemplate | PARSER.ParseNodeExpression | PARSER.ParseNodeStringTemplate__0__List)[]).flatMap((c) =>
-				c instanceof TOKEN.TokenTemplate ? [new AST.ASTNodeConstant(c)] :
-				c instanceof PARSER.ParseNodeExpression ? [this.decorate(c)] :
-				this.decorate(c)
-			))
-
-		} else if (Dev.supports('literalCollection') && node instanceof PARSER.ParseNodeProperty) {
-			return new AST.ASTNodeProperty(node, [
-				this.decorate(node.children[0]),
-				this.decorate(node.children[2]),
-			]);
-
->>>>>>> 1bc1b80f
 		} else if (Dev.supports('literalCollection') && node instanceof PARSER.ParseNodeCase) {
 			return new AST.ASTNodeCase(node, [
 				this.decorate(node.children[0]),
