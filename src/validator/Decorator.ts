<<<<<<< HEAD
import type {SyntaxNode} from 'tree-sitter';
import type {NonemptyArray} from '../lib/index.js';
=======
import * as assert from 'assert';
import type {SyntaxNode} from 'tree-sitter';
import {
	NonemptyArray,
	throw_expression,
} from '../lib/index.js';
>>>>>>> 6a1304c2
import {
	CPConfig,
	CONFIG_DEFAULT,
} from '../core/index.js';
import {
	Punctuator,
	Keyword,
} from '../parser/index.js';
import {Validator} from './index.js';
import {
	SyntaxNodeType,
	isSyntaxNodeType,
	SyntaxNodeSupertype,
	isSyntaxNodeSupertype,
} from './utils-private.js';
import {
	Operator,
	ValidAccessOperator,
	ValidTypeOperator,
	ValidOperatorUnary,
	ValidOperatorArithmetic,
	ValidOperatorComparative,
	ValidOperatorEquality,
	ValidOperatorLogical,
} from './Operator.js';
import * as AST from './astnode-cp/index.js';



class Decorator {
	private static readonly ACCESSORS: ReadonlyMap<Punctuator, ValidAccessOperator> = new Map<Punctuator, ValidAccessOperator>([
		[Punctuator.DOT,      Operator.DOT],
		[Punctuator.OPTDOT,   Operator.OPTDOT],
		[Punctuator.CLAIMDOT, Operator.CLAIMDOT],
	]);

	private static readonly TYPEOPERATORS_UNARY: ReadonlyMap<Punctuator | Keyword, ValidTypeOperator> = new Map<Punctuator | Keyword, ValidTypeOperator>([
		[Punctuator.ORNULL,  Operator.ORNULL],
		[Punctuator.OREXCP,  Operator.OREXCP],
		[Keyword   .MUTABLE, Operator.MUTABLE],
	]);

	private static readonly TYPEOPERATORS_BINARY: ReadonlyMap<Punctuator, ValidTypeOperator> = new Map<Punctuator, ValidTypeOperator>([
		[Punctuator.INTER, Operator.AND],
		[Punctuator.UNION, Operator.OR],
	]);

	private static readonly OPERATORS_UNARY: ReadonlyMap<Punctuator, Operator> = new Map<Punctuator, Operator>([
		[Punctuator.NOT, Operator.NOT],
		[Punctuator.EMP, Operator.EMP],
		[Punctuator.AFF, Operator.AFF],
		[Punctuator.NEG, Operator.NEG],
	]);

	private static readonly OPERATORS_BINARY: ReadonlyMap<Punctuator | Keyword, Operator> = new Map<Punctuator | Keyword, Operator>([
		[Punctuator.EXP,  Operator.EXP],
		[Punctuator.MUL,  Operator.MUL],
		[Punctuator.DIV,  Operator.DIV],
		[Punctuator.ADD,  Operator.ADD],
		[Punctuator.SUB,  Operator.SUB],
		[Punctuator.LT,   Operator.LT],
		[Punctuator.GT,   Operator.GT],
		[Punctuator.LE,   Operator.LE],
		[Punctuator.GE,   Operator.GE],
		[Punctuator.NLT,  Operator.NLT],
		[Punctuator.NGT,  Operator.NGT],
		[Keyword   .IS,   Operator.IS],
		[Keyword   .ISNT, Operator.ISNT],
		[Punctuator.ID,   Operator.ID],
		[Punctuator.NID,  Operator.NID],
		[Punctuator.EQ,   Operator.EQ],
		[Punctuator.NEQ,  Operator.NEQ],
		[Punctuator.AND,  Operator.AND],
		[Punctuator.NAND, Operator.NAND],
		[Punctuator.OR,   Operator.OR],
		[Punctuator.NOR,  Operator.NOR],
	]);


	public decorateTS(syntaxnode: SyntaxNodeType<'keyword_type'>):                            AST.ASTNodeTypeConstant;
	public decorateTS(syntaxnode: SyntaxNodeType<'identifier'>):                              AST.ASTNodeTypeAlias | AST.ASTNodeVariable;
	public decorateTS(syntaxnode: SyntaxNodeType<'word'>):                                    AST.ASTNodeKey;
	public decorateTS(syntaxnode: SyntaxNodeType<'primitive_literal'>):                       AST.ASTNodeTypeConstant | AST.ASTNodeConstant;
	public decorateTS(syntaxnode: SyntaxNodeType<`entry_type${ '' | '__optional' }`>):        AST.ASTNodeItemType;
	public decorateTS(syntaxnode: SyntaxNodeType<`entry_type__named${ '' | '__optional' }`>): AST.ASTNodePropertyType;
	public decorateTS(syntaxnode: SyntaxNodeType<'type_grouped'>):                            AST.ASTNodeType;
	public decorateTS(syntaxnode: SyntaxNodeType<'type_tuple_literal'>):                      AST.ASTNodeTypeTuple;
	public decorateTS(syntaxnode: SyntaxNodeType<'type_record_literal'>):                     AST.ASTNodeTypeRecord;
	public decorateTS(syntaxnode: SyntaxNodeType<'type_dict_literal'>):                       AST.ASTNodeTypeDict;
	public decorateTS(syntaxnode: SyntaxNodeType<'type_map_literal'>):                        AST.ASTNodeTypeMap;
	public decorateTS(syntaxnode: SyntaxNodeType<'property_access_type'>):                    AST.ASTNodeIndexType | AST.ASTNodeKey;
	public decorateTS(syntaxnode: SyntaxNodeType<'type_compound'>):                           AST.ASTNodeTypeAccess | AST.ASTNodeTypeCall;
	public decorateTS(syntaxnode: SyntaxNodeType<'type_unary_symbol'>):                       AST.ASTNodeTypeOperationUnary | AST.ASTNodeTypeList | AST.ASTNodeTypeSet;
	public decorateTS(syntaxnode: SyntaxNodeType<'type_unary_keyword'>):                      AST.ASTNodeTypeOperationUnary;
	public decorateTS(syntaxnode: SyntaxNodeType<'type_intersection'>):                       AST.ASTNodeTypeOperationBinary;
	public decorateTS(syntaxnode: SyntaxNodeType<'type_union'>):                              AST.ASTNodeTypeOperationBinary;
	public decorateTS(syntaxnode: SyntaxNodeSupertype<'type'>):                               AST.ASTNodeType;
	public decorateTS(syntaxnode: SyntaxNodeType<'string_template'>):                         AST.ASTNodeTemplate;
	public decorateTS(syntaxnode: SyntaxNodeType<'property'>):                                AST.ASTNodeProperty;
	public decorateTS(syntaxnode: SyntaxNodeType<'case'>):                                    AST.ASTNodeCase;
	public decorateTS(syntaxnode: SyntaxNodeType<'expression_grouped'>):                      AST.ASTNodeExpression;
	public decorateTS(syntaxnode: SyntaxNodeType<'tuple_literal'>):                           AST.ASTNodeTuple;
	public decorateTS(syntaxnode: SyntaxNodeType<'record_literal'>):                          AST.ASTNodeRecord;
	public decorateTS(syntaxnode: SyntaxNodeType<'set_literal'>):                             AST.ASTNodeSet;
	public decorateTS(syntaxnode: SyntaxNodeType<'map_literal'>):                             AST.ASTNodeMap;
	public decorateTS(syntaxnode: SyntaxNodeType<'property_access'>):                         AST.ASTNodeIndex | AST.ASTNodeKey | AST.ASTNodeExpression;
	public decorateTS(syntaxnode: SyntaxNodeType<'property_assign'>):                         AST.ASTNodeIndex | AST.ASTNodeKey | AST.ASTNodeExpression;
	public decorateTS(syntaxnode: SyntaxNodeType<'expression_compound'>):                     AST.ASTNodeAccess | AST.ASTNodeCall;
	public decorateTS(syntaxnode: SyntaxNodeType<'assignee'>):                                AST.ASTNodeVariable | AST.ASTNodeAccess;
	public decorateTS(syntaxnode: SyntaxNodeType<'expression_unary_symbol'>):                 AST.ASTNodeExpression | AST.ASTNodeOperationUnary;
<<<<<<< HEAD
	public decorateTS(syntaxnode: SyntaxNodeType<'expression_claim'>):                        AST.ASTNodeClaim;
=======
>>>>>>> 6a1304c2
	public decorateTS(syntaxnode: SyntaxNodeType<'expression_exponential'>):                  AST.ASTNodeOperationBinaryArithmetic;
	public decorateTS(syntaxnode: SyntaxNodeType<'expression_multiplicative'>):               AST.ASTNodeOperationBinaryArithmetic;
	public decorateTS(syntaxnode: SyntaxNodeType<'expression_additive'>):                     AST.ASTNodeOperationBinaryArithmetic;
	public decorateTS(syntaxnode: SyntaxNodeType<'expression_comparative'>):                  AST.ASTNodeOperationUnary | AST.ASTNodeOperationBinaryComparative;
	public decorateTS(syntaxnode: SyntaxNodeType<'expression_equality'>):                     AST.ASTNodeOperationUnary | AST.ASTNodeOperationBinaryEquality;
	public decorateTS(syntaxnode: SyntaxNodeType<'expression_conjunctive'>):                  AST.ASTNodeOperationUnary | AST.ASTNodeOperationBinaryLogical;
	public decorateTS(syntaxnode: SyntaxNodeType<'expression_disjunctive'>):                  AST.ASTNodeOperationUnary | AST.ASTNodeOperationBinaryLogical;
	public decorateTS(syntaxnode: SyntaxNodeType<'expression_conditional'>):                  AST.ASTNodeOperationTernary;
	public decorateTS(syntaxnode: SyntaxNodeSupertype<'expression'>):                         AST.ASTNodeExpression;
	public decorateTS(syntaxnode: SyntaxNodeType<'declaration_type'>):                        AST.ASTNodeDeclarationType;
	public decorateTS(syntaxnode: SyntaxNodeType<'declaration_variable'>):                    AST.ASTNodeDeclarationVariable;
	public decorateTS(syntaxnode: SyntaxNodeSupertype<'declaration'>):                        AST.ASTNodeDeclaration;
	public decorateTS(syntaxnode: SyntaxNodeType<'statement_expression'>):                    AST.ASTNodeStatementExpression;
	public decorateTS(syntaxnode: SyntaxNodeType<'statement_assignment'>):                    AST.ASTNodeAssignment;
	public decorateTS(syntaxnode: SyntaxNodeSupertype<'statement'>):                          AST.ASTNodeStatement;
	public decorateTS(syntaxnode: SyntaxNodeType<'source_file'>, config?: CPConfig):          AST.ASTNodeGoal;
	public decorateTS(syntaxnode: SyntaxNode): AST.ASTNodeCP;
	public decorateTS(syntaxnode: SyntaxNode, config: CPConfig = CONFIG_DEFAULT): AST.ASTNodeCP {
		return new Map<string, (node: SyntaxNode) => AST.ASTNodeCP>(Object.entries({
			source_file: (node) => new AST.ASTNodeGoal(
				node as SyntaxNodeType<'source_file'>,
				node.children
					.filter((c): c is SyntaxNodeSupertype<'statement'> => isSyntaxNodeSupertype(c, 'statement'))
					.map((c) => this.decorateTS(c)),
				config,
			),

			/* # TERMINALS */
			keyword_type: (node) => new AST.ASTNodeTypeConstant(node as SyntaxNodeType<'keyword_type'>),

			identifier: (node) => (
<<<<<<< HEAD
				(isSyntaxNodeSupertype(node.parent!, 'type'))      || isSyntaxNodeType(node.parent!, /^(entry_type(__named)?(__optional)?|generic_arguments|declaration_type)$/)                                                            ? new AST.ASTNodeTypeAlias(node as SyntaxNodeType<'identifier'>) :
				(isSyntaxNodeSupertype(node.parent!, 'expression') || isSyntaxNodeType(node.parent!, /^(property|case|function_arguments|property_access|property_assign|declaration_variable|statement_expression|statement_assignment)$/),  new AST.ASTNodeVariable (node as SyntaxNodeType<'identifier'>))
=======
				(isSyntaxNodeSupertype(node.parent!, 'type')       || isSyntaxNodeType(node.parent!, /^(entry_type(__named)?(__optional)?|generic_arguments|declaration_type)$/))                                                                     ? new AST.ASTNodeTypeAlias(node as SyntaxNodeType<'identifier'>) :
				(isSyntaxNodeSupertype(node.parent!, 'expression') || isSyntaxNodeType(node.parent!, /^(property|case|function_arguments|property_access|property_assign|assignee|declaration_variable|statement_expression|statement_assignment)$/)) ? new AST.ASTNodeVariable (node as SyntaxNodeType<'identifier'>) :
				throw_expression(new TypeError(`Expected ${ node.parent } to be a node that contains an identifier.`))
>>>>>>> 6a1304c2
			),

			/* # PRODUCTIONS */
			word: (node) => new AST.ASTNodeKey(node as SyntaxNodeType<'word'>),

			primitive_literal: (node) => (
<<<<<<< HEAD
				(isSyntaxNodeSupertype(node.parent!, 'type'))      || isSyntaxNodeType(node.parent!, /^(entry_type(__named)?(__optional)?|generic_arguments|declaration_type)$/)                                                            ? new AST.ASTNodeTypeConstant(node as SyntaxNodeType<'primitive_literal'>) :
				(isSyntaxNodeSupertype(node.parent!, 'expression') || isSyntaxNodeType(node.parent!, /^(property|case|function_arguments|property_access|property_assign|declaration_variable|statement_expression|statement_assignment)$/),  new AST.ASTNodeConstant    (node as SyntaxNodeType<'primitive_literal'>))
=======
				(isSyntaxNodeSupertype(node.parent!, 'type')       || isSyntaxNodeType(node.parent!, /^(entry_type(__named)?(__optional)?|generic_arguments|declaration_type)$/))                                                                     ? new AST.ASTNodeTypeConstant(node as SyntaxNodeType<'primitive_literal'>) :
				(isSyntaxNodeSupertype(node.parent!, 'expression') || isSyntaxNodeType(node.parent!, /^(property|case|function_arguments|property_access|property_assign|assignee|declaration_variable|statement_expression|statement_assignment)$/)) ? new AST.ASTNodeConstant    (node as SyntaxNodeType<'primitive_literal'>) :
				throw_expression(new TypeError(`Expected ${ node.parent } to be a node that contains a primitive literal.`))
>>>>>>> 6a1304c2
			),

			/* ## Types */
			entry_type: (node) => new AST.ASTNodeItemType(
				node as SyntaxNodeType<'entry_type'>,
				false,
				this.decorateTS(node.children[0] as SyntaxNodeSupertype<'type'>),
			),

			entry_type__optional: (node) => new AST.ASTNodeItemType(
				node as SyntaxNodeType<'entry_type__optional'>,
				true,
				this.decorateTS(node.children[1] as SyntaxNodeSupertype<'type'>),
			),

			entry_type__named: (node) => new AST.ASTNodePropertyType(
				node as SyntaxNodeType<'entry_type__named'>,
				false,
				this.decorateTS(node.children[0] as SyntaxNodeType<'word'>),
				this.decorateTS(node.children[2] as SyntaxNodeSupertype<'type'>),
			),

			entry_type__named__optional: (node) => new AST.ASTNodePropertyType(
				node as SyntaxNodeType<'entry_type__named__optional'>,
				true,
				this.decorateTS(node.children[0] as SyntaxNodeType<'word'>),
				this.decorateTS(node.children[2] as SyntaxNodeSupertype<'type'>),
			),

			type_grouped: (node) => this.decorateTS(node.children[1] as SyntaxNodeSupertype<'type'>),

			type_tuple_literal: (node) => new AST.ASTNodeTypeTuple(
				node as SyntaxNodeType<'type_tuple_literal'>,
				node.children
					.filter((c): c is SyntaxNodeType<'entry_type' | 'entry_type__optional'> => isSyntaxNodeType(c, /^entry_type(__optional)?$/))
					.map((c) => this.decorateTS(c)),
			),

			type_record_literal: (node) => new AST.ASTNodeTypeRecord(
				node as SyntaxNodeType<'type_record_literal'>,
				node.children
					.filter((c): c is SyntaxNodeType<'entry_type__named' | 'entry_type__named__optional'> => isSyntaxNodeType(c, /^entry_type__named(__optional)?$/))
					.map((c) => this.decorateTS(c)) as NonemptyArray<AST.ASTNodePropertyType>,
			),

			type_dict_literal: (node) => new AST.ASTNodeTypeDict(
				node as SyntaxNodeType<'type_dict_literal'>,
				this.decorateTS(node.children[2] as SyntaxNodeSupertype<'type'>),
			),

			type_map_literal: (node) => new AST.ASTNodeTypeMap(
				node as SyntaxNodeType<'type_map_literal'>,
				this.decorateTS(node.children[1] as SyntaxNodeSupertype<'type'>),
				this.decorateTS(node.children[3] as SyntaxNodeSupertype<'type'>),
			),

			property_access_type: (node) => (
				(isSyntaxNodeType(node.children[1], 'integer')) ? new AST.ASTNodeIndexType(
					node as SyntaxNodeType<'property_access_type'>,
					new AST.ASTNodeTypeConstant(node.children[1]),
				) :
<<<<<<< HEAD
				(isSyntaxNodeType(node.children[1], 'word'), this.decorateTS(node.children[1] as SyntaxNodeType<'word'>))
=======
				(assert.ok(
					isSyntaxNodeType(node.children[1], 'word'),
					`Expected ${ node.children[1] } to be a \`SyntaxNodeType<'word'>\`.`,
				), this.decorateTS(node.children[1]))
>>>>>>> 6a1304c2
			),

			type_compound: (node) => (
				(isSyntaxNodeType(node.children[1], 'property_access_type')) ? new AST.ASTNodeTypeAccess(
					node as SyntaxNodeType<'type_compound'>,
					this.decorateTS(node.children[0] as SyntaxNodeSupertype<'type'>),
					this.decorateTS(node.children[1]),
				) :
<<<<<<< HEAD
				(isSyntaxNodeType(node.children[1], 'generic_call'), new AST.ASTNodeTypeCall(
					node as SyntaxNodeType<'type_compound'>,
					this.decorateTS(node.children[0] as SyntaxNodeSupertype<'type'>),
					((node.children[1] as SyntaxNodeType<'generic_call'>).children[1] as SyntaxNodeType<'generic_arguments'>).children
=======
				(assert.ok(
					isSyntaxNodeType(node.children[1], 'generic_call'),
					`Expected ${ node.children[1] } to be a \`SyntaxNodeType<'generic_call'>\`.`,
				), new AST.ASTNodeTypeCall(
					node as SyntaxNodeType<'type_compound'>,
					this.decorateTS(node.children[0] as SyntaxNodeSupertype<'type'>),
					(node.children[1].children[1] as SyntaxNodeType<'generic_arguments'>).children
>>>>>>> 6a1304c2
						.filter((c): c is SyntaxNodeSupertype<'type'> => isSyntaxNodeSupertype(c, 'type'))
						.map((c) => this.decorateTS(c)) as NonemptyArray<AST.ASTNodeType>,
				))
			),

			type_unary_symbol: (node) => (
				(node.children.length === 2) ? new AST.ASTNodeTypeOperationUnary(
					node as SyntaxNodeType<'type_unary_symbol'>,
					Decorator.TYPEOPERATORS_UNARY.get(node.children[1].text as Punctuator)!,
					this.decorateTS(node.children[0] as SyntaxNodeSupertype<'type'>),
				) :
<<<<<<< HEAD
				(node.children.length > 2, (node.children[1].text === Punctuator.BRAK_OPN)
=======
				(assert.ok(node.children.length > 2, `Expected ${ node } to have 2 children.`), (node.children[1].text === Punctuator.BRAK_OPN)
>>>>>>> 6a1304c2
					? new AST.ASTNodeTypeList(
						node as SyntaxNodeType<'type_unary_symbol'>,
						this.decorateTS(node.children[0] as SyntaxNodeSupertype<'type'>),
						(node.children[2].text === Punctuator.BRAK_CLS)
							? null
							: BigInt(Validator.cookTokenNumber(node.children[2].text, { // TODO: add field `Decorator#config`
								...CONFIG_DEFAULT,
								languageFeatures: {
									...CONFIG_DEFAULT.languageFeatures,
									integerRadices:    true,
									numericSeparators: true,
								},
							})[0]),
					)
					: new AST.ASTNodeTypeSet(
						node as SyntaxNodeType<'type_unary_symbol'>,
						this.decorateTS(node.children[0] as SyntaxNodeSupertype<'type'>),
					)
				)
			),

			type_unary_keyword: (node) => new AST.ASTNodeTypeOperationUnary(
				node as SyntaxNodeType<'type_unary_keyword'>,
				Decorator.TYPEOPERATORS_UNARY.get(node.children[0].text as Keyword)!,
				this.decorateTS(node.children[1] as SyntaxNodeSupertype<'type'>),
			),

			type_intersection: (node) => new AST.ASTNodeTypeOperationBinary(
				node as SyntaxNodeType<'type_intersection'>,
				Decorator.TYPEOPERATORS_BINARY.get(node.children[1].text as Punctuator)!,
				this.decorateTS(node.children[0] as SyntaxNodeSupertype<'type'>),
				this.decorateTS(node.children[2] as SyntaxNodeSupertype<'type'>),
			),

			type_union: (node) => new AST.ASTNodeTypeOperationBinary(
				node as SyntaxNodeType<'type_union'>,
				Decorator.TYPEOPERATORS_BINARY.get(node.children[1].text as Punctuator)!,
				this.decorateTS(node.children[0] as SyntaxNodeSupertype<'type'>),
				this.decorateTS(node.children[2] as SyntaxNodeSupertype<'type'>),
			),

			/* ## Expressions */
			string_template: (node) => new AST.ASTNodeTemplate(
				node as SyntaxNodeType<'string_template'>,
				node.children.map((c) => ((isSyntaxNodeType(c, /^template_(full|head|middle|tail)$/))
					? new AST.ASTNodeConstant(c as SyntaxNodeType<`template_${ 'full' | 'head' | 'middle' | 'tail' }`>)
					: this.decorateTS(c as SyntaxNodeSupertype<'expression'>)
				)),
			),

			property: (node) => new AST.ASTNodeProperty(
				node as SyntaxNodeType<'property'>,
				this.decorateTS(node.children[0] as SyntaxNodeType<'word'>),
				this.decorateTS(node.children[2] as SyntaxNodeSupertype<'expression'>),
			),

			case: (node) => new AST.ASTNodeCase(
				node as SyntaxNodeType<'case'>,
				this.decorateTS(node.children[0] as SyntaxNodeSupertype<'expression'>),
				this.decorateTS(node.children[2] as SyntaxNodeSupertype<'expression'>),
			),

			expression_grouped: (node) => this.decorateTS(node.children[1] as SyntaxNodeSupertype<'expression'>),

			tuple_literal: (node) => new AST.ASTNodeTuple(
				node as SyntaxNodeType<'tuple_literal'>,
				node.children
					.filter((c): c is SyntaxNodeSupertype<'expression'> => isSyntaxNodeSupertype(c, 'expression'))
					.map((c) => this.decorateTS(c)),
			),

			record_literal: (node) => new AST.ASTNodeRecord(
				node as SyntaxNodeType<'record_literal'>,
				node.children
					.filter((c): c is SyntaxNodeType<'property'> => isSyntaxNodeType(c, 'property'))
					.map((c) => this.decorateTS(c)) as NonemptyArray<AST.ASTNodeProperty>,
			),

			set_literal: (node) => new AST.ASTNodeSet(
				node as SyntaxNodeType<'set_literal'>,
				node.children
					.filter((c): c is SyntaxNodeSupertype<'expression'> => isSyntaxNodeSupertype(c, 'expression'))
					.map((c) => this.decorateTS(c)),
			),

			map_literal: (node) => new AST.ASTNodeMap(
				node as SyntaxNodeType<'map_literal'>,
				node.children
					.filter((c): c is SyntaxNodeType<'case'> => isSyntaxNodeType(c, 'case'))
					.map((c) => this.decorateTS(c)) as NonemptyArray<AST.ASTNodeCase>,
			),

			property_access: (node) => (
				(isSyntaxNodeType(node.children[1], 'integer')) ? new AST.ASTNodeIndex(
					node as SyntaxNodeType<'property_access'>,
					new AST.ASTNodeConstant(node.children[1]),
				) :
<<<<<<< HEAD
				(isSyntaxNodeType     (node.children[1], 'word'))      ? this.decorateTS(node.children[1]) :
				(isSyntaxNodeSupertype(node.children[2], 'expression'),  this.decorateTS(node.children[2] as SyntaxNodeSupertype<'expression'>))
=======
				          (isSyntaxNodeType     (node.children[1], 'word')) ?                                                                  this.decorateTS(node.children[1]) :
				(assert.ok(isSyntaxNodeSupertype(node.children[2], 'expression'), `Expected ${ node.children[2] } to be an expression node.`), this.decorateTS(node.children[2]))
>>>>>>> 6a1304c2
			),

			property_assign: (node) => (
				(isSyntaxNodeType(node.children[1], 'integer')) ? new AST.ASTNodeIndex(
					node as SyntaxNodeType<'property_assign'>,
					new AST.ASTNodeConstant(node.children[1]),
				) :
<<<<<<< HEAD
				(isSyntaxNodeType     (node.children[1], 'word'))      ? this.decorateTS(node.children[1]) :
				(isSyntaxNodeSupertype(node.children[2], 'expression'),  this.decorateTS(node.children[2] as SyntaxNodeSupertype<'expression'>))
=======
				          (isSyntaxNodeType     (node.children[1], 'word')) ?                                                                  this.decorateTS(node.children[1]) :
				(assert.ok(isSyntaxNodeSupertype(node.children[2], 'expression'), `Expected ${ node.children[2] } to be an expression node.`), this.decorateTS(node.children[2]))
>>>>>>> 6a1304c2
			),

			expression_compound: (node) => (
				(isSyntaxNodeType(node.children[1], 'property_access')) ? new AST.ASTNodeAccess(
					node as SyntaxNodeType<'expression_compound'>,
					Decorator.ACCESSORS.get(node.children[1].children[0].text as Punctuator)!,
					this.decorateTS(node.children[0] as SyntaxNodeSupertype<'expression'>),
					this.decorateTS(node.children[1]),
<<<<<<< HEAD
				)
				: (isSyntaxNodeType(node.children[1], 'function_call'), new AST.ASTNodeCall(
					node as SyntaxNodeType<'expression_compound'>,
					this.decorateTS(node.children[0] as SyntaxNodeSupertype<'expression'>),
					(node.children[1] as SyntaxNodeType<'function_call'>).children
						.find((c): c is SyntaxNodeType<'generic_arguments'> => isSyntaxNodeType(c, 'generic_arguments'))?.children
						.filter((c): c is SyntaxNodeSupertype<'type'> => isSyntaxNodeSupertype(c, 'type'))
						.map((c) => this.decorateTS(c)) || [],
					(node.children[1] as SyntaxNodeType<'function_call'>).children
=======
				) :
				(assert.ok(isSyntaxNodeType(node.children[1], 'function_call'), `Expected ${ node.children[1] } to be a \`SyntaxNodeType<'function_call'>\`.`), new AST.ASTNodeCall(
					node as SyntaxNodeType<'expression_compound'>,
					this.decorateTS(node.children[0] as SyntaxNodeSupertype<'expression'>),
					(node.children[1]).children
						.find((c): c is SyntaxNodeType<'generic_arguments'> => isSyntaxNodeType(c, 'generic_arguments'))?.children
						.filter((c): c is SyntaxNodeSupertype<'type'> => isSyntaxNodeSupertype(c, 'type'))
						.map((c) => this.decorateTS(c)) || [],
					(node.children[1]).children
>>>>>>> 6a1304c2
						.find((c): c is SyntaxNodeType<'function_arguments'> => isSyntaxNodeType(c, 'function_arguments'))!.children
						.filter((c): c is SyntaxNodeSupertype<'expression'> => isSyntaxNodeSupertype(c, 'expression'))
						.map((c) => this.decorateTS(c)),
				))
			),

			assignee: (node) => (node.children.length === 1)
				? new AST.ASTNodeVariable(node.children[0] as SyntaxNodeType<'identifier'>)
				: new AST.ASTNodeAccess(
					node as SyntaxNodeType<'assignee'>,
					Operator.DOT,
					this.decorateTS(node.children[0] as SyntaxNodeSupertype<'expression'>),
					this.decorateTS(node.children[1] as SyntaxNodeType<'property_assign'>),
				),

			expression_unary_symbol: (node) => (node.children[0].text === Punctuator.AFF) // `+a` is a no-op
				? this.decorateTS(node.children[1] as SyntaxNodeSupertype<'expression'>)
				: new AST.ASTNodeOperationUnary(
					node as SyntaxNodeType<'expression_unary_symbol'>,
					Decorator.OPERATORS_UNARY.get(node.children[0].text as Punctuator) as ValidOperatorUnary,
					this.decorateTS(node.children[1] as SyntaxNodeSupertype<'expression'>),
				),

<<<<<<< HEAD
			expression_claim: (node) => new AST.ASTNodeClaim(
				node as SyntaxNodeType<'expression_claim'>,
				this.decorateTypeNode(node.children[1] as SyntaxNodeSupertype<'type'>),
				this.decorateTS      (node.children[3] as SyntaxNodeSupertype<'expression'>),
			),

=======
>>>>>>> 6a1304c2
			expression_exponential: (node) => new AST.ASTNodeOperationBinaryArithmetic(
				node as SyntaxNodeType<'expression_exponential'>,
				Decorator.OPERATORS_BINARY.get(node.children[1].text as Punctuator | Keyword)! as ValidOperatorArithmetic,
				this.decorateTS(node.children[0] as SyntaxNodeSupertype<'expression'>),
				this.decorateTS(node.children[2] as SyntaxNodeSupertype<'expression'>),
			),

			expression_multiplicative: (node) => new AST.ASTNodeOperationBinaryArithmetic(
				node as SyntaxNodeType<'expression_multiplicative'>,
				Decorator.OPERATORS_BINARY.get(node.children[1].text as Punctuator | Keyword)! as ValidOperatorArithmetic,
				this.decorateTS(node.children[0] as SyntaxNodeSupertype<'expression'>),
				this.decorateTS(node.children[2] as SyntaxNodeSupertype<'expression'>),
			),

			expression_additive: (node) => ((operator: Operator, operands: readonly [AST.ASTNodeExpression, AST.ASTNodeExpression]) => (
				// `a - b` is syntax sugar for `a + -(b)`
				(operator === Operator.SUB) ? new AST.ASTNodeOperationBinaryArithmetic(
					node as SyntaxNodeType<'expression_additive'>,
					Operator.ADD,
					operands[0],
					new AST.ASTNodeOperationUnary(
						node.children[2] as SyntaxNodeSupertype<'expression'>,
						Operator.NEG,
						operands[1],
					),
				) :
				new AST.ASTNodeOperationBinaryArithmetic(
					node as SyntaxNodeType<'expression_additive'>,
					operator as ValidOperatorArithmetic,
					...operands,
				)
			))(Decorator.OPERATORS_BINARY.get(node.children[1].text as Punctuator | Keyword)!, [
				this.decorateTS(node.children[0] as SyntaxNodeSupertype<'expression'>),
				this.decorateTS(node.children[2] as SyntaxNodeSupertype<'expression'>),
			]),

			expression_comparative: (node) => ((operator: Operator, operands: readonly [AST.ASTNodeExpression, AST.ASTNodeExpression]) => (
				// `a !< b` is syntax sugar for `!(a < b)`
				(operator === Operator.NLT) ? new AST.ASTNodeOperationUnary(
					node as SyntaxNodeType<'expression_comparative'>,
					Operator.NOT,
					new AST.ASTNodeOperationBinaryComparative(
						node.children[0] as SyntaxNodeSupertype<'expression'>,
						Operator.LT,
						...operands,
					),
				) :
				// `a !> b` is syntax sugar for `!(a > b)`
				(operator === Operator.NGT) ? new AST.ASTNodeOperationUnary(
					node as SyntaxNodeType<'expression_comparative'>,
					Operator.NOT,
					new AST.ASTNodeOperationBinaryComparative(
						node.children[0] as SyntaxNodeSupertype<'expression'>,
						Operator.GT,
						...operands,
					),
				) :
				// `a isnt b` is syntax sugar for `!(a is b)`
				(operator === Operator.ISNT) ? new AST.ASTNodeOperationUnary(
					node as SyntaxNodeType<'expression_comparative'>,
					Operator.NOT,
					new AST.ASTNodeOperationBinaryComparative(
						node.children[0] as SyntaxNodeSupertype<'expression'>,
						Operator.IS,
						...operands,
					),
				) :
				new AST.ASTNodeOperationBinaryComparative(
					node as SyntaxNodeType<'expression_comparative'>,
					operator as ValidOperatorComparative,
					...operands,
				)
			))(Decorator.OPERATORS_BINARY.get(node.children[1].text as Punctuator | Keyword)!, [
				this.decorateTS(node.children[0] as SyntaxNodeSupertype<'expression'>),
				this.decorateTS(node.children[2] as SyntaxNodeSupertype<'expression'>),
			]),

			expression_equality: (node) => ((operator: Operator, operands: readonly [AST.ASTNodeExpression, AST.ASTNodeExpression]) => (
				// `a !== b` is syntax sugar for `!(a === b)`
				(operator === Operator.NID) ? new AST.ASTNodeOperationUnary(
					node as SyntaxNodeType<'expression_equality'>,
					Operator.NOT,
					new AST.ASTNodeOperationBinaryEquality(
						node.children[0] as SyntaxNodeSupertype<'expression'>,
						Operator.ID,
						...operands,
					),
				) :
				// `a != b` is syntax sugar for `!(a == b)`
				(operator === Operator.NEQ) ? new AST.ASTNodeOperationUnary(
					node as SyntaxNodeType<'expression_equality'>,
					Operator.NOT,
					new AST.ASTNodeOperationBinaryEquality(
						node.children[0] as SyntaxNodeSupertype<'expression'>,
						Operator.EQ,
						...operands,
					),
				) :
				new AST.ASTNodeOperationBinaryEquality(
					node as SyntaxNodeType<'expression_equality'>,
					operator as ValidOperatorEquality,
					...operands,
				)
			))(Decorator.OPERATORS_BINARY.get(node.children[1].text as Punctuator | Keyword)!, [
				this.decorateTS(node.children[0] as SyntaxNodeSupertype<'expression'>),
				this.decorateTS(node.children[2] as SyntaxNodeSupertype<'expression'>),
			]),

			expression_conjunctive: (node) => ((operator: Operator, operands: readonly [AST.ASTNodeExpression, AST.ASTNodeExpression]) => (
				// `a !& b` is syntax sugar for `!(a && b)`
				(operator === Operator.NAND) ? new AST.ASTNodeOperationUnary(
					node as SyntaxNodeType<'expression_conjunctive'>,
					Operator.NOT,
					new AST.ASTNodeOperationBinaryLogical(
						node.children[0] as SyntaxNodeSupertype<'expression'>,
						Operator.AND,
						...operands,
					),
				) :
				new AST.ASTNodeOperationBinaryLogical(
					node as SyntaxNodeType<'expression_conjunctive'>,
					operator as ValidOperatorLogical,
					...operands,
				)
			))(Decorator.OPERATORS_BINARY.get(node.children[1].text as Punctuator | Keyword)!, [
				this.decorateTS(node.children[0] as SyntaxNodeSupertype<'expression'>),
				this.decorateTS(node.children[2] as SyntaxNodeSupertype<'expression'>),
			]),

			expression_disjunctive: (node) => ((operator: Operator, operands: readonly [AST.ASTNodeExpression, AST.ASTNodeExpression]) => (
				// `a !| b` is syntax sugar for `!(a || b)`
				(operator === Operator.NOR) ? new AST.ASTNodeOperationUnary(
					node as SyntaxNodeType<'expression_disjunctive'>,
					Operator.NOT,
					new AST.ASTNodeOperationBinaryLogical(
						node.children[0] as SyntaxNodeSupertype<'expression'>,
						Operator.OR,
						...operands,
					),
				) :
				new AST.ASTNodeOperationBinaryLogical(
					node as SyntaxNodeType<'expression_disjunctive'>,
					operator as ValidOperatorLogical,
					...operands,
				)
			))(Decorator.OPERATORS_BINARY.get(node.children[1].text as Punctuator | Keyword)!, [
				this.decorateTS(node.children[0] as SyntaxNodeSupertype<'expression'>),
				this.decorateTS(node.children[2] as SyntaxNodeSupertype<'expression'>),
			]),

			expression_conditional: (node) => new AST.ASTNodeOperationTernary(
				node as SyntaxNodeType<'expression_conditional'>,
				Operator.COND,
				this.decorateTS(node.children[1] as SyntaxNodeSupertype<'expression'>),
				this.decorateTS(node.children[3] as SyntaxNodeSupertype<'expression'>),
				this.decorateTS(node.children[5] as SyntaxNodeSupertype<'expression'>),
			),

			/* ## Statements */
			declaration_type: (node) => new AST.ASTNodeDeclarationType(
				node as SyntaxNodeType<'declaration_type'>,
				new AST.ASTNodeTypeAlias(node.children[1] as SyntaxNodeType<'identifier'>),
				this.decorateTS(node.children[3] as SyntaxNodeSupertype<'type'>),
			),

			declaration_variable: (node) => new AST.ASTNodeDeclarationVariable(
				node as SyntaxNodeType<'declaration_variable'>,
				node.children.length === 8,
				new AST.ASTNodeVariable(((node.children.length === 7) ? node.children[1] : node.children[2]) as SyntaxNodeType<'identifier'>),
<<<<<<< HEAD
				this.decorateTypeNode  (((node.children.length === 7) ? node.children[3] : node.children[4]) as SyntaxNodeSupertype<'type'>),
				this.decorateTS        (((node.children.length === 7) ? node.children[5] : node.children[6]) as SyntaxNodeSupertype<'expression'>),
=======
				this.decorateTypeNode(((node.children.length === 7) ? node.children[3] : node.children[4]) as SyntaxNodeSupertype<'type'>),
				this.decorateTS      (((node.children.length === 7) ? node.children[5] : node.children[6]) as SyntaxNodeSupertype<'expression'>),
>>>>>>> 6a1304c2
			),

			statement_expression: (node) => new AST.ASTNodeStatementExpression(
				node as SyntaxNodeType<'statement_expression'>,
				(node.children.length === 2) ? this.decorateTS(node.children[0] as SyntaxNodeSupertype<'expression'>) : void 0,
			),

			statement_assignment: (node) => new AST.ASTNodeAssignment(
				node as SyntaxNodeType<'statement_assignment'>,
				this.decorateTS(node.children[0] as SyntaxNodeType<'assignee'>),
				this.decorateTS(node.children[2] as SyntaxNodeSupertype<'expression'>),
			),
		})).get(syntaxnode.type)?.(syntaxnode) || (() => {
			throw new TypeError(`Could not find type of parse node \`${ syntaxnode.type }\`.`);
		})();
	}

	private decorateTypeNode(typenode: SyntaxNodeSupertype<'type'>): AST.ASTNodeType {
		return (
			(isSyntaxNodeType(typenode, 'identifier'))        ? new AST.ASTNodeTypeAlias   (typenode) :
			(isSyntaxNodeType(typenode, 'primitive_literal')) ? new AST.ASTNodeTypeConstant(typenode) :
			this.decorateTS(typenode)
		);
	}
}



<<<<<<< HEAD
export const DECORATOR: Decorator = new Decorator();
=======
export const DECORATOR = new Decorator();
>>>>>>> 6a1304c2
<|MERGE_RESOLUTION|>--- conflicted
+++ resolved
@@ -1,14 +1,9 @@
-<<<<<<< HEAD
-import type {SyntaxNode} from 'tree-sitter';
-import type {NonemptyArray} from '../lib/index.js';
-=======
 import * as assert from 'assert';
 import type {SyntaxNode} from 'tree-sitter';
 import {
 	NonemptyArray,
 	throw_expression,
 } from '../lib/index.js';
->>>>>>> 6a1304c2
 import {
 	CPConfig,
 	CONFIG_DEFAULT,
@@ -119,10 +114,7 @@
 	public decorateTS(syntaxnode: SyntaxNodeType<'expression_compound'>):                     AST.ASTNodeAccess | AST.ASTNodeCall;
 	public decorateTS(syntaxnode: SyntaxNodeType<'assignee'>):                                AST.ASTNodeVariable | AST.ASTNodeAccess;
 	public decorateTS(syntaxnode: SyntaxNodeType<'expression_unary_symbol'>):                 AST.ASTNodeExpression | AST.ASTNodeOperationUnary;
-<<<<<<< HEAD
 	public decorateTS(syntaxnode: SyntaxNodeType<'expression_claim'>):                        AST.ASTNodeClaim;
-=======
->>>>>>> 6a1304c2
 	public decorateTS(syntaxnode: SyntaxNodeType<'expression_exponential'>):                  AST.ASTNodeOperationBinaryArithmetic;
 	public decorateTS(syntaxnode: SyntaxNodeType<'expression_multiplicative'>):               AST.ASTNodeOperationBinaryArithmetic;
 	public decorateTS(syntaxnode: SyntaxNodeType<'expression_additive'>):                     AST.ASTNodeOperationBinaryArithmetic;
@@ -154,28 +146,18 @@
 			keyword_type: (node) => new AST.ASTNodeTypeConstant(node as SyntaxNodeType<'keyword_type'>),
 
 			identifier: (node) => (
-<<<<<<< HEAD
-				(isSyntaxNodeSupertype(node.parent!, 'type'))      || isSyntaxNodeType(node.parent!, /^(entry_type(__named)?(__optional)?|generic_arguments|declaration_type)$/)                                                            ? new AST.ASTNodeTypeAlias(node as SyntaxNodeType<'identifier'>) :
-				(isSyntaxNodeSupertype(node.parent!, 'expression') || isSyntaxNodeType(node.parent!, /^(property|case|function_arguments|property_access|property_assign|declaration_variable|statement_expression|statement_assignment)$/),  new AST.ASTNodeVariable (node as SyntaxNodeType<'identifier'>))
-=======
 				(isSyntaxNodeSupertype(node.parent!, 'type')       || isSyntaxNodeType(node.parent!, /^(entry_type(__named)?(__optional)?|generic_arguments|declaration_type)$/))                                                                     ? new AST.ASTNodeTypeAlias(node as SyntaxNodeType<'identifier'>) :
 				(isSyntaxNodeSupertype(node.parent!, 'expression') || isSyntaxNodeType(node.parent!, /^(property|case|function_arguments|property_access|property_assign|assignee|declaration_variable|statement_expression|statement_assignment)$/)) ? new AST.ASTNodeVariable (node as SyntaxNodeType<'identifier'>) :
 				throw_expression(new TypeError(`Expected ${ node.parent } to be a node that contains an identifier.`))
->>>>>>> 6a1304c2
 			),
 
 			/* # PRODUCTIONS */
 			word: (node) => new AST.ASTNodeKey(node as SyntaxNodeType<'word'>),
 
 			primitive_literal: (node) => (
-<<<<<<< HEAD
-				(isSyntaxNodeSupertype(node.parent!, 'type'))      || isSyntaxNodeType(node.parent!, /^(entry_type(__named)?(__optional)?|generic_arguments|declaration_type)$/)                                                            ? new AST.ASTNodeTypeConstant(node as SyntaxNodeType<'primitive_literal'>) :
-				(isSyntaxNodeSupertype(node.parent!, 'expression') || isSyntaxNodeType(node.parent!, /^(property|case|function_arguments|property_access|property_assign|declaration_variable|statement_expression|statement_assignment)$/),  new AST.ASTNodeConstant    (node as SyntaxNodeType<'primitive_literal'>))
-=======
 				(isSyntaxNodeSupertype(node.parent!, 'type')       || isSyntaxNodeType(node.parent!, /^(entry_type(__named)?(__optional)?|generic_arguments|declaration_type)$/))                                                                     ? new AST.ASTNodeTypeConstant(node as SyntaxNodeType<'primitive_literal'>) :
 				(isSyntaxNodeSupertype(node.parent!, 'expression') || isSyntaxNodeType(node.parent!, /^(property|case|function_arguments|property_access|property_assign|assignee|declaration_variable|statement_expression|statement_assignment)$/)) ? new AST.ASTNodeConstant    (node as SyntaxNodeType<'primitive_literal'>) :
 				throw_expression(new TypeError(`Expected ${ node.parent } to be a node that contains a primitive literal.`))
->>>>>>> 6a1304c2
 			),
 
 			/* ## Types */
@@ -237,14 +219,10 @@
 					node as SyntaxNodeType<'property_access_type'>,
 					new AST.ASTNodeTypeConstant(node.children[1]),
 				) :
-<<<<<<< HEAD
-				(isSyntaxNodeType(node.children[1], 'word'), this.decorateTS(node.children[1] as SyntaxNodeType<'word'>))
-=======
 				(assert.ok(
 					isSyntaxNodeType(node.children[1], 'word'),
 					`Expected ${ node.children[1] } to be a \`SyntaxNodeType<'word'>\`.`,
 				), this.decorateTS(node.children[1]))
->>>>>>> 6a1304c2
 			),
 
 			type_compound: (node) => (
@@ -253,12 +231,6 @@
 					this.decorateTS(node.children[0] as SyntaxNodeSupertype<'type'>),
 					this.decorateTS(node.children[1]),
 				) :
-<<<<<<< HEAD
-				(isSyntaxNodeType(node.children[1], 'generic_call'), new AST.ASTNodeTypeCall(
-					node as SyntaxNodeType<'type_compound'>,
-					this.decorateTS(node.children[0] as SyntaxNodeSupertype<'type'>),
-					((node.children[1] as SyntaxNodeType<'generic_call'>).children[1] as SyntaxNodeType<'generic_arguments'>).children
-=======
 				(assert.ok(
 					isSyntaxNodeType(node.children[1], 'generic_call'),
 					`Expected ${ node.children[1] } to be a \`SyntaxNodeType<'generic_call'>\`.`,
@@ -266,7 +238,6 @@
 					node as SyntaxNodeType<'type_compound'>,
 					this.decorateTS(node.children[0] as SyntaxNodeSupertype<'type'>),
 					(node.children[1].children[1] as SyntaxNodeType<'generic_arguments'>).children
->>>>>>> 6a1304c2
 						.filter((c): c is SyntaxNodeSupertype<'type'> => isSyntaxNodeSupertype(c, 'type'))
 						.map((c) => this.decorateTS(c)) as NonemptyArray<AST.ASTNodeType>,
 				))
@@ -278,11 +249,7 @@
 					Decorator.TYPEOPERATORS_UNARY.get(node.children[1].text as Punctuator)!,
 					this.decorateTS(node.children[0] as SyntaxNodeSupertype<'type'>),
 				) :
-<<<<<<< HEAD
-				(node.children.length > 2, (node.children[1].text === Punctuator.BRAK_OPN)
-=======
-				(assert.ok(node.children.length > 2, `Expected ${ node } to have 2 children.`), (node.children[1].text === Punctuator.BRAK_OPN)
->>>>>>> 6a1304c2
+				(assert.ok(node.children.length > 2, `Expected ${ node } to have more than 2 children.`), (node.children[1].text === Punctuator.BRAK_OPN)
 					? new AST.ASTNodeTypeList(
 						node as SyntaxNodeType<'type_unary_symbol'>,
 						this.decorateTS(node.children[0] as SyntaxNodeSupertype<'type'>),
@@ -380,13 +347,8 @@
 					node as SyntaxNodeType<'property_access'>,
 					new AST.ASTNodeConstant(node.children[1]),
 				) :
-<<<<<<< HEAD
-				(isSyntaxNodeType     (node.children[1], 'word'))      ? this.decorateTS(node.children[1]) :
-				(isSyntaxNodeSupertype(node.children[2], 'expression'),  this.decorateTS(node.children[2] as SyntaxNodeSupertype<'expression'>))
-=======
 				          (isSyntaxNodeType     (node.children[1], 'word')) ?                                                                  this.decorateTS(node.children[1]) :
 				(assert.ok(isSyntaxNodeSupertype(node.children[2], 'expression'), `Expected ${ node.children[2] } to be an expression node.`), this.decorateTS(node.children[2]))
->>>>>>> 6a1304c2
 			),
 
 			property_assign: (node) => (
@@ -394,13 +356,8 @@
 					node as SyntaxNodeType<'property_assign'>,
 					new AST.ASTNodeConstant(node.children[1]),
 				) :
-<<<<<<< HEAD
-				(isSyntaxNodeType     (node.children[1], 'word'))      ? this.decorateTS(node.children[1]) :
-				(isSyntaxNodeSupertype(node.children[2], 'expression'),  this.decorateTS(node.children[2] as SyntaxNodeSupertype<'expression'>))
-=======
 				          (isSyntaxNodeType     (node.children[1], 'word')) ?                                                                  this.decorateTS(node.children[1]) :
 				(assert.ok(isSyntaxNodeSupertype(node.children[2], 'expression'), `Expected ${ node.children[2] } to be an expression node.`), this.decorateTS(node.children[2]))
->>>>>>> 6a1304c2
 			),
 
 			expression_compound: (node) => (
@@ -409,17 +366,6 @@
 					Decorator.ACCESSORS.get(node.children[1].children[0].text as Punctuator)!,
 					this.decorateTS(node.children[0] as SyntaxNodeSupertype<'expression'>),
 					this.decorateTS(node.children[1]),
-<<<<<<< HEAD
-				)
-				: (isSyntaxNodeType(node.children[1], 'function_call'), new AST.ASTNodeCall(
-					node as SyntaxNodeType<'expression_compound'>,
-					this.decorateTS(node.children[0] as SyntaxNodeSupertype<'expression'>),
-					(node.children[1] as SyntaxNodeType<'function_call'>).children
-						.find((c): c is SyntaxNodeType<'generic_arguments'> => isSyntaxNodeType(c, 'generic_arguments'))?.children
-						.filter((c): c is SyntaxNodeSupertype<'type'> => isSyntaxNodeSupertype(c, 'type'))
-						.map((c) => this.decorateTS(c)) || [],
-					(node.children[1] as SyntaxNodeType<'function_call'>).children
-=======
 				) :
 				(assert.ok(isSyntaxNodeType(node.children[1], 'function_call'), `Expected ${ node.children[1] } to be a \`SyntaxNodeType<'function_call'>\`.`), new AST.ASTNodeCall(
 					node as SyntaxNodeType<'expression_compound'>,
@@ -429,7 +375,6 @@
 						.filter((c): c is SyntaxNodeSupertype<'type'> => isSyntaxNodeSupertype(c, 'type'))
 						.map((c) => this.decorateTS(c)) || [],
 					(node.children[1]).children
->>>>>>> 6a1304c2
 						.find((c): c is SyntaxNodeType<'function_arguments'> => isSyntaxNodeType(c, 'function_arguments'))!.children
 						.filter((c): c is SyntaxNodeSupertype<'expression'> => isSyntaxNodeSupertype(c, 'expression'))
 						.map((c) => this.decorateTS(c)),
@@ -453,15 +398,12 @@
 					this.decorateTS(node.children[1] as SyntaxNodeSupertype<'expression'>),
 				),
 
-<<<<<<< HEAD
 			expression_claim: (node) => new AST.ASTNodeClaim(
 				node as SyntaxNodeType<'expression_claim'>,
 				this.decorateTypeNode(node.children[1] as SyntaxNodeSupertype<'type'>),
 				this.decorateTS      (node.children[3] as SyntaxNodeSupertype<'expression'>),
 			),
 
-=======
->>>>>>> 6a1304c2
 			expression_exponential: (node) => new AST.ASTNodeOperationBinaryArithmetic(
 				node as SyntaxNodeType<'expression_exponential'>,
 				Decorator.OPERATORS_BINARY.get(node.children[1].text as Punctuator | Keyword)! as ValidOperatorArithmetic,
@@ -631,13 +573,8 @@
 				node as SyntaxNodeType<'declaration_variable'>,
 				node.children.length === 8,
 				new AST.ASTNodeVariable(((node.children.length === 7) ? node.children[1] : node.children[2]) as SyntaxNodeType<'identifier'>),
-<<<<<<< HEAD
 				this.decorateTypeNode  (((node.children.length === 7) ? node.children[3] : node.children[4]) as SyntaxNodeSupertype<'type'>),
 				this.decorateTS        (((node.children.length === 7) ? node.children[5] : node.children[6]) as SyntaxNodeSupertype<'expression'>),
-=======
-				this.decorateTypeNode(((node.children.length === 7) ? node.children[3] : node.children[4]) as SyntaxNodeSupertype<'type'>),
-				this.decorateTS      (((node.children.length === 7) ? node.children[5] : node.children[6]) as SyntaxNodeSupertype<'expression'>),
->>>>>>> 6a1304c2
 			),
 
 			statement_expression: (node) => new AST.ASTNodeStatementExpression(
@@ -666,8 +603,4 @@
 
 
 
-<<<<<<< HEAD
-export const DECORATOR: Decorator = new Decorator();
-=======
-export const DECORATOR = new Decorator();
->>>>>>> 6a1304c2
+export const DECORATOR = new Decorator();