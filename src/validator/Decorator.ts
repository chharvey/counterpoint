--- conflicted
+++ resolved
@@ -38,223 +38,9 @@
 	 * @return a sequence of `A` nodes.
 	 * @final
 	 */
-<<<<<<< HEAD
-	static decorate(node: PARSER.ParseNodePrimitiveLiteral): AST.SemanticNodeConstant;
-	static decorate(node: PARSER.ParseNodeTypeKeyword):      AST.SemanticNodeTypeConstant;
-	static decorate(node:
-		| PARSER.ParseNodeTypeUnit
-		| PARSER.ParseNodeTypeUnarySymbol
-		| PARSER.ParseNodeTypeIntersection
-		| PARSER.ParseNodeTypeUnion
-		| PARSER.ParseNodeType
-	): AST.SemanticNodeType;
-	static decorate(node: PARSER.ParseNodeStringTemplate$__1__List): TemplatePartialType;
-	static decorate(node: PARSER.ParseNodeStringTemplate$):          AST.SemanticNodeTemplate;
-	static decorate(node:
-		| PARSER.ParseNodeExpressionUnit$
-		| PARSER.ParseNodeExpressionUnarySymbol$
-		| PARSER.ParseNodeExpressionExponential$
-		| PARSER.ParseNodeExpressionMultiplicative$
-		| PARSER.ParseNodeExpressionAdditive$
-		| PARSER.ParseNodeExpressionComparative$
-		| PARSER.ParseNodeExpressionEquality$
-		| PARSER.ParseNodeExpressionConjunctive$
-		| PARSER.ParseNodeExpressionDisjunctive$
-		| PARSER.ParseNodeExpression$
-	): AST.SemanticNodeExpression;
-	static decorate(node: PARSER.ParseNodeExpressionConditional$): AST.SemanticNodeOperationTernary;
-	static decorate(node: PARSER.ParseNodeDeclarationVariable):    AST.SemanticNodeDeclarationVariable;
-	static decorate(node: PARSER.ParseNodeStatementAssignment):    AST.SemanticNodeAssignment;
-	static decorate(node: PARSER.ParseNodeStatement):              AST.SemanticStatementType;
-	static decorate(node: PARSER.ParseNodeGoal__0__List):          AST.SemanticStatementType[];
-	static decorate(node: PARSER.ParseNodeGoal):                   AST.SemanticNodeGoal;
-	static decorate(node: ParseNode): AST.SemanticNodeSolid | AST.SemanticNodeSolid[];
-	static decorate(node: ParseNode): AST.SemanticNodeSolid | AST.SemanticNodeSolid[] {
-		if (node instanceof PARSER.ParseNodePrimitiveLiteral) {
-			return new AST.SemanticNodeConstant(node.children[0] as TOKEN.TokenKeyword | TOKEN.TokenNumber | TOKEN.TokenString);
-
-		} else if (node instanceof PARSER.ParseNodeTypeKeyword) {
-			return new AST.SemanticNodeTypeConstant(node.children[0] as TOKEN.TokenKeyword | TOKEN.TokenNumber | TOKEN.TokenString);
-
-		} else if (node instanceof PARSER.ParseNodeTypeUnit) {
-			return (node.children.length === 1)
-				? (node.children[0] instanceof PARSER.ParseNodePrimitiveLiteral)
-					? new AST.SemanticNodeTypeConstant(node.children[0].children[0] as TOKEN.TokenKeyword | TOKEN.TokenNumber | TOKEN.TokenString)
-					: this.decorate(node.children[0])
-				: this.decorate(node.children[1])
-
-		} else if (node instanceof PARSER.ParseNodeTypeUnarySymbol) {
-			return (node.children.length === 1)
-				? this.decorate(node.children[0])
-				: new AST.SemanticNodeTypeOperationUnary(node, this.TYPEOPERATORS_UNARY.get(node.children[1].source as Punctuator)!, [
-					this.decorate(node.children[0]),
-				])
-
-		} else if (
-			node instanceof PARSER.ParseNodeTypeIntersection ||
-			node instanceof PARSER.ParseNodeTypeUnion
-		) {
-			return (node.children.length === 1)
-				? this.decorate(node.children[0])
-				: new AST.SemanticNodeTypeOperationBinary(node, this.TYPEOPERATORS_BINARY.get(node.children[1].source as Punctuator)!, [
-					this.decorate(node.children[0]),
-					this.decorate(node.children[2]),
-				])
-
-		} else if (node instanceof PARSER.ParseNodeType) {
-			return this.decorate(node.children[0])
-
-		} else if (node instanceof PARSER.ParseNodeStringTemplate$__1__List) {
-			return (node.children as readonly (TOKEN.TokenTemplate | PARSER.ParseNodeExpression$ | PARSER.ParseNodeStringTemplate$__1__List)[]).flatMap((c) =>
-				c instanceof TOKEN.TokenTemplate ? [new AST.SemanticNodeConstant(c)] :
-				c instanceof PARSER.ParseNodeExpression$ ? [this.decorate(c)] :
-				this.decorate(c)
-			)
-
-		} else if (node instanceof PARSER.ParseNodeStringTemplate$) {
-			return new AST.SemanticNodeTemplate(node, (node.children as readonly (TOKEN.TokenTemplate | PARSER.ParseNodeExpression$ | PARSER.ParseNodeStringTemplate$__1__List)[]).flatMap((c) =>
-				c instanceof TOKEN.TokenTemplate ? [new AST.SemanticNodeConstant(c)] :
-				c instanceof PARSER.ParseNodeExpression$ ? [this.decorate(c)] :
-				this.decorate(c)
-			))
-
-		} else if (node instanceof PARSER.ParseNodeExpressionUnit) {
-			return (node.children.length === 1)
-				? this.decorate(node.children[0])
-				: this.decorate(node.children[1])
-
-		} else if (node instanceof PARSER.ParseNodeExpressionUnit_Dynamic) {
-			return (node.children.length === 1)
-				? (node.children[0] instanceof ParseNode)
-					? this.decorate(node.children[0])
-					: new AST.SemanticNodeIdentifier(node.children[0] as TOKEN.TokenIdentifier)
-				: this.decorate(node.children[1])
-
-		} else if (node instanceof PARSER.ParseNodeExpressionUnarySymbol$) {
-			return (node.children.length === 1)
-				? this.decorate(node.children[0])
-				: (node.children[0].source === Punctuator.AFF) // `+a` is a no-op
-					? this.decorate(node.children[1])
-					: new AST.SemanticNodeOperationUnary(node, this.OPERATORS_UNARY.get(node.children[0].source as Punctuator) as ValidOperatorUnary, [
-						this.decorate(node.children[1]),
-					])
-
-		} else if (
-			node instanceof PARSER.ParseNodeExpressionExponential$    ||
-			node instanceof PARSER.ParseNodeExpressionMultiplicative$ ||
-			node instanceof PARSER.ParseNodeExpressionAdditive$       ||
-			node instanceof PARSER.ParseNodeExpressionComparative$    ||
-			node instanceof PARSER.ParseNodeExpressionEquality$       ||
-			node instanceof PARSER.ParseNodeExpressionConjunctive$    ||
-			node instanceof PARSER.ParseNodeExpressionDisjunctive$
-		) {
-			if (node.children.length === 1) {
-				return this.decorate(node.children[0])
-			} else {
-				const operator: Operator = this.OPERATORS_BINARY.get(node.children[1].source as Punctuator | Keyword)!;
-				const operands: [AST.SemanticNodeExpression, AST.SemanticNodeExpression] = [
-					this.decorate(node.children[0]),
-					this.decorate(node.children[2]),
-				];
-				return (
-					node instanceof PARSER.ParseNodeExpressionExponential$    ||
-					node instanceof PARSER.ParseNodeExpressionMultiplicative$ ||
-					node instanceof PARSER.ParseNodeExpressionAdditive$
-				) ? (
-					// `a - b` is syntax sugar for `a + -(b)`
-					(operator === Operator.SUB) ? new AST.SemanticNodeOperationBinaryArithmetic(node, Operator.ADD, [
-						operands[0],
-						new AST.SemanticNodeOperationUnary(node.children[2], Operator.NEG, [
-							operands[1],
-						]),
-					]) :
-					new AST.SemanticNodeOperationBinaryArithmetic(node, operator as ValidOperatorArithmetic, operands)
-
-				) : (node instanceof PARSER.ParseNodeExpressionComparative$) ? (
-					// `a !< b` is syntax sugar for `!(a < b)`
-					(operator === Operator.NLT) ? new AST.SemanticNodeOperationUnary(node, Operator.NOT, [
-						new AST.SemanticNodeOperationBinaryComparative(node.children[0], Operator.LT, operands),
-					]) :
-					// `a !> b` is syntax sugar for `!(a > b)`
-					(operator === Operator.NGT) ? new AST.SemanticNodeOperationUnary(node, Operator.NOT, [
-						new AST.SemanticNodeOperationBinaryComparative(node.children[0], Operator.GT, operands),
-					]) :
-					new AST.SemanticNodeOperationBinaryComparative(node, operator as ValidOperatorComparative, operands)
-
-				) : (node instanceof PARSER.ParseNodeExpressionEquality$) ? (
-					// `a isnt b` is syntax sugar for `!(a is b)`
-					(operator === Operator.ISNT) ? new AST.SemanticNodeOperationUnary(node, Operator.NOT, [
-						new AST.SemanticNodeOperationBinaryEquality(node.children[0], Operator.IS, operands),
-					]) :
-					// `a != b` is syntax sugar for `!(a == b)`
-					(operator === Operator.NEQ) ? new AST.SemanticNodeOperationUnary(node, Operator.NOT, [
-						new AST.SemanticNodeOperationBinaryEquality(node.children[0], Operator.EQ, operands),
-					]) :
-					new AST.SemanticNodeOperationBinaryEquality(node, operator as ValidOperatorEquality, operands)
-
-				) : /* (
-					node instanceof PARSER.ParseNodeExpressionConjunctive$ ||
-					node instanceof PARSER.ParseNodeExpressionDisjunctive$
-				) ? */ (
-					// `a !& b` is syntax sugar for `!(a && b)`
-					(operator === Operator.NAND) ? new AST.SemanticNodeOperationUnary(node, Operator.NOT, [
-						new AST.SemanticNodeOperationBinaryLogical(node.children[0], Operator.AND, operands),
-					]) :
-					// `a !| b` is syntax sugar for `!(a || b)`
-					(operator === Operator.NOR) ? new AST.SemanticNodeOperationUnary(node, Operator.NOT, [
-						new AST.SemanticNodeOperationBinaryLogical(node.children[0], Operator.OR, operands),
-					]) :
-					new AST.SemanticNodeOperationBinaryLogical(node, operator as ValidOperatorLogical, operands)
-				)
-			}
-
-		} else if (node instanceof PARSER.ParseNodeExpressionConditional$) {
-			return new AST.SemanticNodeOperationTernary(node, Operator.COND, [
-				this.decorate(node.children[1]),
-				this.decorate(node.children[3]),
-				this.decorate(node.children[5]),
-			])
-
-		} else if (node instanceof PARSER.ParseNodeExpression$) {
-			return this.decorate(node.children[0])
-
-		} else if (node instanceof PARSER.ParseNodeDeclarationVariable) {
-			const identifier: TOKEN.TokenIdentifier              = ((node.children.length === 7) ? node.children[1] : node.children[2]) as TOKEN.TokenIdentifier
-			const type_:      PARSER.ParseNodeType               =  (node.children.length === 7) ? node.children[3] : node.children[4]
-			const expression: PARSER.ParseNodeExpression_Dynamic =  (node.children.length === 7) ? node.children[5] : node.children[6]
-			return new AST.SemanticNodeDeclarationVariable(node, node.children.length === 8, [
-				new AST.SemanticNodeAssignee(identifier, [
-					new AST.SemanticNodeIdentifier(identifier),
-				]),
-				this.decorate(type_),
-				this.decorate(expression),
-			])
-
-		} else if (node instanceof PARSER.ParseNodeStatementAssignment) {
-			const identifier: TOKEN.TokenIdentifier              = node.children[0] as TOKEN.TokenIdentifier
-			const expression: PARSER.ParseNodeExpression_Dynamic = node.children[2]
-			return new AST.SemanticNodeAssignment(node, [
-				new AST.SemanticNodeAssignee(identifier, [
-					new AST.SemanticNodeIdentifier(identifier),
-				]),
-				this.decorate(expression),
-			])
-
-		} else if (node instanceof PARSER.ParseNodeStatement) {
-			return (node.children.length === 1 && node.children[0] instanceof ParseNode)
-				? this.decorate(node.children[0])
-				: new AST.SemanticNodeStatementExpression(node, (node.children.length === 1) ? [] : [
-					this.decorate(node.children[0]),
-				])
-
-		} else if (node instanceof PARSER.ParseNodeGoal__0__List) {
-			return (node.children.length === 1) ?
-				[this.decorate(node.children[0])]
-=======
 	protected parseList<T extends ParseNode, A extends ASTNode>(node: ParseList<T> | HashList<T>): NonemptyArray<A> {
 		return (node.children.length === 1)
 			? [this.decorate(node.children[0]) as A]
->>>>>>> 183c4a1f
 			: [
 				...this.parseList<T, A>(node.children[0]) as NonemptyArray<A>,
 				this.decorate((node.children.length === 2) ? node.children[1] : node.children[2]) as A,
