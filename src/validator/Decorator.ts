import type {SyntaxNode} from 'tree-sitter';
import {
	NonemptyArray,
	CPConfig,
	CONFIG_DEFAULT,
	Punctuator,
	Keyword,
} from './package.js';
import {Validator} from './index.js';
import {
	SyntaxNodeType,
	isSyntaxNodeType,
	SyntaxNodeSupertype,
	isSyntaxNodeSupertype,
} from './utils-private.js';
import {
	Operator,
	ValidAccessOperator,
	ValidTypeOperator,
	ValidOperatorUnary,
	ValidOperatorArithmetic,
	ValidOperatorComparative,
	ValidOperatorEquality,
	ValidOperatorLogical,
} from './Operator.js';
import * as AST from './astnode-cp/index.js';



class Decorator {
	private static readonly ACCESSORS: ReadonlyMap<Punctuator, ValidAccessOperator> = new Map<Punctuator, ValidAccessOperator>([
		[Punctuator.DOT,      Operator.DOT],
		[Punctuator.OPTDOT,   Operator.OPTDOT],
		[Punctuator.CLAIMDOT, Operator.CLAIMDOT],
	]);

	private static readonly TYPEOPERATORS_UNARY: ReadonlyMap<Punctuator | Keyword, ValidTypeOperator> = new Map<Punctuator | Keyword, ValidTypeOperator>([
		[Punctuator.ORNULL,  Operator.ORNULL],
		[Punctuator.OREXCP,  Operator.OREXCP],
		[Keyword   .MUTABLE, Operator.MUTABLE],
	]);

	private static readonly TYPEOPERATORS_BINARY: ReadonlyMap<Punctuator, ValidTypeOperator> = new Map<Punctuator, ValidTypeOperator>([
		[Punctuator.INTER, Operator.AND],
		[Punctuator.UNION, Operator.OR],
	]);

	private static readonly OPERATORS_UNARY: ReadonlyMap<Punctuator, Operator> = new Map<Punctuator, Operator>([
		[Punctuator.NOT, Operator.NOT],
		[Punctuator.EMP, Operator.EMP],
		[Punctuator.AFF, Operator.AFF],
		[Punctuator.NEG, Operator.NEG],
	]);

	private static readonly OPERATORS_BINARY: ReadonlyMap<Punctuator | Keyword, Operator> = new Map<Punctuator | Keyword, Operator>([
		[Punctuator.EXP,  Operator.EXP],
		[Punctuator.MUL,  Operator.MUL],
		[Punctuator.DIV,  Operator.DIV],
		[Punctuator.ADD,  Operator.ADD],
		[Punctuator.SUB,  Operator.SUB],
		[Punctuator.LT,   Operator.LT],
		[Punctuator.GT,   Operator.GT],
		[Punctuator.LE,   Operator.LE],
		[Punctuator.GE,   Operator.GE],
		[Punctuator.NLT,  Operator.NLT],
		[Punctuator.NGT,  Operator.NGT],
		[Keyword   .IS,   Operator.IS],
		[Keyword   .ISNT, Operator.ISNT],
		[Punctuator.ID,   Operator.ID],
		[Punctuator.NID,  Operator.NID],
		[Punctuator.EQ,   Operator.EQ],
		[Punctuator.NEQ,  Operator.NEQ],
		[Punctuator.AND,  Operator.AND],
		[Punctuator.NAND, Operator.NAND],
		[Punctuator.OR,   Operator.OR],
		[Punctuator.NOR,  Operator.NOR],
<<<<<<< HEAD
	])


	decorateTS(node: SyntaxNodeType<'keyword_type'>):                            AST.ASTNodeTypeConstant;
	decorateTS(node: SyntaxNodeType<'identifier'>):                              AST.ASTNodeTypeAlias | AST.ASTNodeVariable;
	decorateTS(node: SyntaxNodeType<'word'>):                                    AST.ASTNodeKey;
	decorateTS(node: SyntaxNodeType<'primitive_literal'>):                       AST.ASTNodeTypeConstant | AST.ASTNodeConstant;
	decorateTS(node: SyntaxNodeType<`entry_type${ '' | '__optional' }`>):        AST.ASTNodeItemType;
	decorateTS(node: SyntaxNodeType<`entry_type__named${ '' | '__optional' }`>): AST.ASTNodePropertyType;
	decorateTS(node: SyntaxNodeType<'type_grouped'>):                            AST.ASTNodeType;
	decorateTS(node: SyntaxNodeType<'type_tuple_literal'>):                      AST.ASTNodeTypeTuple;
	decorateTS(node: SyntaxNodeType<'type_record_literal'>):                     AST.ASTNodeTypeRecord;
	decorateTS(node: SyntaxNodeType<'type_dict_literal'>):                       AST.ASTNodeTypeDict;
	decorateTS(node: SyntaxNodeType<'type_map_literal'>):                        AST.ASTNodeTypeMap;
	decorateTS(node: SyntaxNodeType<'property_access_type'>):                    AST.ASTNodeIndexType | AST.ASTNodeKey;
	decorateTS(node: SyntaxNodeType<'type_compound'>):                           AST.ASTNodeTypeAccess | AST.ASTNodeTypeCall;
	decorateTS(node: SyntaxNodeType<'type_unary_symbol'>):                       AST.ASTNodeTypeOperationUnary | AST.ASTNodeTypeList | AST.ASTNodeTypeSet;
	decorateTS(node: SyntaxNodeType<'type_unary_keyword'>):                      AST.ASTNodeTypeOperationUnary;
	decorateTS(node: SyntaxNodeType<'type_intersection'>):                       AST.ASTNodeTypeOperationBinary;
	decorateTS(node: SyntaxNodeType<'type_union'>):                              AST.ASTNodeTypeOperationBinary;
	decorateTS(node: SyntaxNodeSupertype<'type'>):                               AST.ASTNodeType;
	decorateTS(node: SyntaxNodeType<'string_template'>):                         AST.ASTNodeTemplate;
	decorateTS(node: SyntaxNodeType<'property'>):                                AST.ASTNodeProperty;
	decorateTS(node: SyntaxNodeType<'case'>):                                    AST.ASTNodeCase;
	decorateTS(node: SyntaxNodeType<'expression_grouped'>):                      AST.ASTNodeExpression;
	decorateTS(node: SyntaxNodeType<'tuple_literal'>):                           AST.ASTNodeTuple;
	decorateTS(node: SyntaxNodeType<'record_literal'>):                          AST.ASTNodeRecord;
	decorateTS(node: SyntaxNodeType<'set_literal'>):                             AST.ASTNodeSet;
	decorateTS(node: SyntaxNodeType<'map_literal'>):                             AST.ASTNodeMap;
	decorateTS(node: SyntaxNodeType<'property_access'>):                         AST.ASTNodeIndex | AST.ASTNodeKey | AST.ASTNodeExpression;
	decorateTS(node: SyntaxNodeType<'property_assign'>):                         AST.ASTNodeIndex | AST.ASTNodeKey | AST.ASTNodeExpression;
	decorateTS(node: SyntaxNodeType<'expression_compound'>):                     AST.ASTNodeAccess | AST.ASTNodeCall;
	decorateTS(node: SyntaxNodeType<'assignee'>):                                AST.ASTNodeVariable | AST.ASTNodeAccess;
	decorateTS(node: SyntaxNodeType<'expression_unary_symbol'>):                 AST.ASTNodeExpression | AST.ASTNodeOperationUnary;
	decorateTS(node: SyntaxNodeType<'expression_claim'>):                        AST.ASTNodeClaim;
	decorateTS(node: SyntaxNodeType<'expression_exponential'>):                  AST.ASTNodeOperationBinaryArithmetic;
	decorateTS(node: SyntaxNodeType<'expression_multiplicative'>):               AST.ASTNodeOperationBinaryArithmetic;
	decorateTS(node: SyntaxNodeType<'expression_additive'>):                     AST.ASTNodeOperationBinaryArithmetic;
	decorateTS(node: SyntaxNodeType<'expression_comparative'>):                  AST.ASTNodeOperationUnary | AST.ASTNodeOperationBinaryComparative;
	decorateTS(node: SyntaxNodeType<'expression_equality'>):                     AST.ASTNodeOperationUnary | AST.ASTNodeOperationBinaryEquality;
	decorateTS(node: SyntaxNodeType<'expression_conjunctive'>):                  AST.ASTNodeOperationUnary | AST.ASTNodeOperationBinaryLogical;
	decorateTS(node: SyntaxNodeType<'expression_disjunctive'>):                  AST.ASTNodeOperationUnary | AST.ASTNodeOperationBinaryLogical;
	decorateTS(node: SyntaxNodeType<'expression_conditional'>):                  AST.ASTNodeOperationTernary;
	decorateTS(node: SyntaxNodeSupertype<'expression'>):                         AST.ASTNodeExpression;
	decorateTS(node: SyntaxNodeType<'declaration_type'>):                        AST.ASTNodeDeclarationType;
	decorateTS(node: SyntaxNodeType<'declaration_variable'>):                    AST.ASTNodeDeclarationVariable;
	decorateTS(node: SyntaxNodeSupertype<'declaration'>):                        AST.ASTNodeDeclaration;
	decorateTS(node: SyntaxNodeType<'statement_expression'>):                    AST.ASTNodeStatementExpression;
	decorateTS(node: SyntaxNodeType<'statement_assignment'>):                    AST.ASTNodeAssignment;
	decorateTS(node: SyntaxNodeSupertype<'statement'>):                          AST.ASTNodeStatement;
	decorateTS(node: SyntaxNodeType<'block'>):                                   AST.ASTNodeBlock;
	decorateTS(node: SyntaxNodeType<'source_file'>, config?: CPConfig):          AST.ASTNodeGoal;
	decorateTS(node: SyntaxNode): AST.ASTNodeCP;
	decorateTS(node: SyntaxNode, config: CPConfig = CONFIG_DEFAULT): AST.ASTNodeCP {
=======
	]);


	public decorateTS(syntaxnode: SyntaxNodeType<'keyword_type'>):                            AST.ASTNodeTypeConstant;
	public decorateTS(syntaxnode: SyntaxNodeType<'identifier'>):                              AST.ASTNodeTypeAlias | AST.ASTNodeVariable;
	public decorateTS(syntaxnode: SyntaxNodeType<'word'>):                                    AST.ASTNodeKey;
	public decorateTS(syntaxnode: SyntaxNodeType<'primitive_literal'>):                       AST.ASTNodeTypeConstant | AST.ASTNodeConstant;
	public decorateTS(syntaxnode: SyntaxNodeType<`entry_type${ '' | '__optional' }`>):        AST.ASTNodeItemType;
	public decorateTS(syntaxnode: SyntaxNodeType<`entry_type__named${ '' | '__optional' }`>): AST.ASTNodePropertyType;
	public decorateTS(syntaxnode: SyntaxNodeType<'type_grouped'>):                            AST.ASTNodeType;
	public decorateTS(syntaxnode: SyntaxNodeType<'type_tuple_literal'>):                      AST.ASTNodeTypeTuple;
	public decorateTS(syntaxnode: SyntaxNodeType<'type_record_literal'>):                     AST.ASTNodeTypeRecord;
	public decorateTS(syntaxnode: SyntaxNodeType<'type_dict_literal'>):                       AST.ASTNodeTypeDict;
	public decorateTS(syntaxnode: SyntaxNodeType<'type_map_literal'>):                        AST.ASTNodeTypeMap;
	public decorateTS(syntaxnode: SyntaxNodeType<'property_access_type'>):                    AST.ASTNodeIndexType | AST.ASTNodeKey;
	public decorateTS(syntaxnode: SyntaxNodeType<'type_compound'>):                           AST.ASTNodeTypeAccess | AST.ASTNodeTypeCall;
	public decorateTS(syntaxnode: SyntaxNodeType<'type_unary_symbol'>):                       AST.ASTNodeTypeOperationUnary | AST.ASTNodeTypeList | AST.ASTNodeTypeSet;
	public decorateTS(syntaxnode: SyntaxNodeType<'type_unary_keyword'>):                      AST.ASTNodeTypeOperationUnary;
	public decorateTS(syntaxnode: SyntaxNodeType<'type_intersection'>):                       AST.ASTNodeTypeOperationBinary;
	public decorateTS(syntaxnode: SyntaxNodeType<'type_union'>):                              AST.ASTNodeTypeOperationBinary;
	public decorateTS(syntaxnode: SyntaxNodeSupertype<'type'>):                               AST.ASTNodeType;
	public decorateTS(syntaxnode: SyntaxNodeType<'string_template'>):                         AST.ASTNodeTemplate;
	public decorateTS(syntaxnode: SyntaxNodeType<'property'>):                                AST.ASTNodeProperty;
	public decorateTS(syntaxnode: SyntaxNodeType<'case'>):                                    AST.ASTNodeCase;
	public decorateTS(syntaxnode: SyntaxNodeType<'expression_grouped'>):                      AST.ASTNodeExpression;
	public decorateTS(syntaxnode: SyntaxNodeType<'tuple_literal'>):                           AST.ASTNodeTuple;
	public decorateTS(syntaxnode: SyntaxNodeType<'record_literal'>):                          AST.ASTNodeRecord;
	public decorateTS(syntaxnode: SyntaxNodeType<'set_literal'>):                             AST.ASTNodeSet;
	public decorateTS(syntaxnode: SyntaxNodeType<'map_literal'>):                             AST.ASTNodeMap;
	public decorateTS(syntaxnode: SyntaxNodeType<'property_access'>):                         AST.ASTNodeIndex | AST.ASTNodeKey | AST.ASTNodeExpression;
	public decorateTS(syntaxnode: SyntaxNodeType<'property_assign'>):                         AST.ASTNodeIndex | AST.ASTNodeKey | AST.ASTNodeExpression;
	public decorateTS(syntaxnode: SyntaxNodeType<'expression_compound'>):                     AST.ASTNodeAccess | AST.ASTNodeCall;
	public decorateTS(syntaxnode: SyntaxNodeType<'assignee'>):                                AST.ASTNodeVariable | AST.ASTNodeAccess;
	public decorateTS(syntaxnode: SyntaxNodeType<'expression_unary_symbol'>):                 AST.ASTNodeExpression | AST.ASTNodeOperationUnary;
	public decorateTS(syntaxnode: SyntaxNodeType<'expression_claim'>):                        AST.ASTNodeClaim;
	public decorateTS(syntaxnode: SyntaxNodeType<'expression_exponential'>):                  AST.ASTNodeOperationBinaryArithmetic;
	public decorateTS(syntaxnode: SyntaxNodeType<'expression_multiplicative'>):               AST.ASTNodeOperationBinaryArithmetic;
	public decorateTS(syntaxnode: SyntaxNodeType<'expression_additive'>):                     AST.ASTNodeOperationBinaryArithmetic;
	public decorateTS(syntaxnode: SyntaxNodeType<'expression_comparative'>):                  AST.ASTNodeOperationUnary | AST.ASTNodeOperationBinaryComparative;
	public decorateTS(syntaxnode: SyntaxNodeType<'expression_equality'>):                     AST.ASTNodeOperationUnary | AST.ASTNodeOperationBinaryEquality;
	public decorateTS(syntaxnode: SyntaxNodeType<'expression_conjunctive'>):                  AST.ASTNodeOperationUnary | AST.ASTNodeOperationBinaryLogical;
	public decorateTS(syntaxnode: SyntaxNodeType<'expression_disjunctive'>):                  AST.ASTNodeOperationUnary | AST.ASTNodeOperationBinaryLogical;
	public decorateTS(syntaxnode: SyntaxNodeType<'expression_conditional'>):                  AST.ASTNodeOperationTernary;
	public decorateTS(syntaxnode: SyntaxNodeSupertype<'expression'>):                         AST.ASTNodeExpression;
	public decorateTS(syntaxnode: SyntaxNodeType<'declaration_type'>):                        AST.ASTNodeDeclarationType;
	public decorateTS(syntaxnode: SyntaxNodeType<'declaration_variable'>):                    AST.ASTNodeDeclarationVariable;
	public decorateTS(syntaxnode: SyntaxNodeSupertype<'declaration'>):                        AST.ASTNodeDeclaration;
	public decorateTS(syntaxnode: SyntaxNodeType<'statement_expression'>):                    AST.ASTNodeStatementExpression;
	public decorateTS(syntaxnode: SyntaxNodeType<'statement_assignment'>):                    AST.ASTNodeAssignment;
	public decorateTS(syntaxnode: SyntaxNodeSupertype<'statement'>):                          AST.ASTNodeStatement;
	public decorateTS(syntaxnode: SyntaxNodeType<'source_file'>, config?: CPConfig):          AST.ASTNodeGoal;
	public decorateTS(syntaxnode: SyntaxNode): AST.ASTNodeCP;
	public decorateTS(syntaxnode: SyntaxNode, config: CPConfig = CONFIG_DEFAULT): AST.ASTNodeCP {
>>>>>>> 6d8da1ff
		return new Map<string, (node: SyntaxNode) => AST.ASTNodeCP>(Object.entries({
			source_file: (node) => new AST.ASTNodeGoal(
				node as SyntaxNodeType<'source_file'>,
				(node.children.length) ? this.decorateTS(node.children[0] as SyntaxNodeType<'block'>) : null,
				config,
			),

			/* # TERMINALS */
			keyword_type: (node) => new AST.ASTNodeTypeConstant(node as SyntaxNodeType<'keyword_type'>),

			identifier: (node) => (
				(isSyntaxNodeSupertype(node.parent!, 'type'))      || isSyntaxNodeType(node.parent!, /^(entry_type(__named)?(__optional)?|generic_arguments|declaration_type)$/)                                                            ? new AST.ASTNodeTypeAlias(node as SyntaxNodeType<'identifier'>) :
				(isSyntaxNodeSupertype(node.parent!, 'expression') || isSyntaxNodeType(node.parent!, /^(property|case|function_arguments|property_access|property_assign|declaration_variable|statement_expression|statement_assignment)$/),  new AST.ASTNodeVariable (node as SyntaxNodeType<'identifier'>))
			),

			/* # PRODUCTIONS */
			word: (node) => new AST.ASTNodeKey(node as SyntaxNodeType<'word'>),

			primitive_literal: (node) => (
				(isSyntaxNodeSupertype(node.parent!, 'type'))      || isSyntaxNodeType(node.parent!, /^(entry_type(__named)?(__optional)?|generic_arguments|declaration_type)$/)                                                            ? new AST.ASTNodeTypeConstant(node as SyntaxNodeType<'primitive_literal'>) :
				(isSyntaxNodeSupertype(node.parent!, 'expression') || isSyntaxNodeType(node.parent!, /^(property|case|function_arguments|property_access|property_assign|declaration_variable|statement_expression|statement_assignment)$/),  new AST.ASTNodeConstant    (node as SyntaxNodeType<'primitive_literal'>))
			),

			/* ## Types */
			entry_type: (node) => new AST.ASTNodeItemType(
				node as SyntaxNodeType<'entry_type'>,
				false,
				this.decorateTS(node.children[0] as SyntaxNodeSupertype<'type'>),
			),

			entry_type__optional: (node) => new AST.ASTNodeItemType(
				node as SyntaxNodeType<'entry_type__optional'>,
				true,
				this.decorateTS(node.children[1] as SyntaxNodeSupertype<'type'>),
			),

			entry_type__named: (node) => new AST.ASTNodePropertyType(
				node as SyntaxNodeType<'entry_type__named'>,
				false,
				this.decorateTS(node.children[0] as SyntaxNodeType<'word'>),
				this.decorateTS(node.children[2] as SyntaxNodeSupertype<'type'>),
			),

			entry_type__named__optional: (node) => new AST.ASTNodePropertyType(
				node as SyntaxNodeType<'entry_type__named__optional'>,
				true,
				this.decorateTS(node.children[0] as SyntaxNodeType<'word'>),
				this.decorateTS(node.children[2] as SyntaxNodeSupertype<'type'>),
			),

			type_grouped: (node) => this.decorateTS(node.children[1] as SyntaxNodeSupertype<'type'>),

			type_tuple_literal: (node) => new AST.ASTNodeTypeTuple(
				node as SyntaxNodeType<'type_tuple_literal'>,
				node.children
					.filter((c): c is SyntaxNodeType<'entry_type' | 'entry_type__optional'> => isSyntaxNodeType(c, /^entry_type(__optional)?$/))
					.map((c) => this.decorateTS(c)),
			),

			type_record_literal: (node) => new AST.ASTNodeTypeRecord(
				node as SyntaxNodeType<'type_record_literal'>,
				node.children
					.filter((c): c is SyntaxNodeType<'entry_type__named' | 'entry_type__named__optional'> => isSyntaxNodeType(c, /^entry_type__named(__optional)?$/))
					.map((c) => this.decorateTS(c)) as NonemptyArray<AST.ASTNodePropertyType>,
			),

			type_dict_literal: (node) => new AST.ASTNodeTypeDict(
				node as SyntaxNodeType<'type_dict_literal'>,
				this.decorateTS(node.children[2] as SyntaxNodeSupertype<'type'>),
			),

			type_map_literal: (node) => new AST.ASTNodeTypeMap(
				node as SyntaxNodeType<'type_map_literal'>,
				this.decorateTS(node.children[1] as SyntaxNodeSupertype<'type'>),
				this.decorateTS(node.children[3] as SyntaxNodeSupertype<'type'>),
			),

			property_access_type: (node) => (
				(isSyntaxNodeType(node.children[1], 'integer')) ? new AST.ASTNodeIndexType(
					node as SyntaxNodeType<'property_access_type'>,
					new AST.ASTNodeTypeConstant(node.children[1]),
				) :
				(isSyntaxNodeType(node.children[1], 'word'), this.decorateTS(node.children[1] as SyntaxNodeType<'word'>))
			),

			type_compound: (node) => (
				(isSyntaxNodeType(node.children[1], 'property_access_type')) ? new AST.ASTNodeTypeAccess(
					node as SyntaxNodeType<'type_compound'>,
					this.decorateTS(node.children[0] as SyntaxNodeSupertype<'type'>),
					this.decorateTS(node.children[1]),
				) :
				(isSyntaxNodeType(node.children[1], 'generic_call'), new AST.ASTNodeTypeCall(
					node as SyntaxNodeType<'type_compound'>,
					this.decorateTS(node.children[0] as SyntaxNodeSupertype<'type'>),
					((node.children[1] as SyntaxNodeType<'generic_call'>).children[1] as SyntaxNodeType<'generic_arguments'>).children
						.filter((c): c is SyntaxNodeSupertype<'type'> => isSyntaxNodeSupertype(c, 'type'))
						.map((c) => this.decorateTS(c)) as NonemptyArray<AST.ASTNodeType>,
				))
			),

			type_unary_symbol: (node) => (
				(node.children.length === 2) ? new AST.ASTNodeTypeOperationUnary(
					node as SyntaxNodeType<'type_unary_symbol'>,
					Decorator.TYPEOPERATORS_UNARY.get(node.children[1].text as Punctuator)!,
					this.decorateTS(node.children[0] as SyntaxNodeSupertype<'type'>),
				) :
				(node.children.length > 2, (node.children[1].text === Punctuator.BRAK_OPN)
					? new AST.ASTNodeTypeList(
						node as SyntaxNodeType<'type_unary_symbol'>,
						this.decorateTS(node.children[0] as SyntaxNodeSupertype<'type'>),
						(node.children[2].text === Punctuator.BRAK_CLS)
							? null
							: BigInt(Validator.cookTokenNumber(node.children[2].text, { // TODO: add field `Decorator#config`
								...CONFIG_DEFAULT,
								languageFeatures: {
									...CONFIG_DEFAULT.languageFeatures,
									integerRadices:    true,
									numericSeparators: true,
								},
							})[0]),
					)
					: new AST.ASTNodeTypeSet(
						node as SyntaxNodeType<'type_unary_symbol'>,
						this.decorateTS(node.children[0] as SyntaxNodeSupertype<'type'>),
					)
				)
			),

			type_unary_keyword: (node) => new AST.ASTNodeTypeOperationUnary(
				node as SyntaxNodeType<'type_unary_keyword'>,
				Decorator.TYPEOPERATORS_UNARY.get(node.children[0].text as Keyword)!,
				this.decorateTS(node.children[1] as SyntaxNodeSupertype<'type'>),
			),

			type_intersection: (node) => new AST.ASTNodeTypeOperationBinary(
				node as SyntaxNodeType<'type_intersection'>,
				Decorator.TYPEOPERATORS_BINARY.get(node.children[1].text as Punctuator)!,
				this.decorateTS(node.children[0] as SyntaxNodeSupertype<'type'>),
				this.decorateTS(node.children[2] as SyntaxNodeSupertype<'type'>),
			),

			type_union: (node) => new AST.ASTNodeTypeOperationBinary(
				node as SyntaxNodeType<'type_union'>,
				Decorator.TYPEOPERATORS_BINARY.get(node.children[1].text as Punctuator)!,
				this.decorateTS(node.children[0] as SyntaxNodeSupertype<'type'>),
				this.decorateTS(node.children[2] as SyntaxNodeSupertype<'type'>),
			),

			/* ## Expressions */
			string_template: (node) => new AST.ASTNodeTemplate(
				node as SyntaxNodeType<'string_template'>,
				node.children.map((c) => ((isSyntaxNodeType(c, /^template_(full|head|middle|tail)$/))
					? new AST.ASTNodeConstant(c as SyntaxNodeType<`template_${ 'full' | 'head' | 'middle' | 'tail' }`>)
					: this.decorateTS(c as SyntaxNodeSupertype<'expression'>)
				)),
			),

			property: (node) => new AST.ASTNodeProperty(
				node as SyntaxNodeType<'property'>,
				this.decorateTS(node.children[0] as SyntaxNodeType<'word'>),
				this.decorateTS(node.children[2] as SyntaxNodeSupertype<'expression'>),
			),

			case: (node) => new AST.ASTNodeCase(
				node as SyntaxNodeType<'case'>,
				this.decorateTS(node.children[0] as SyntaxNodeSupertype<'expression'>),
				this.decorateTS(node.children[2] as SyntaxNodeSupertype<'expression'>),
			),

			expression_grouped: (node) => this.decorateTS(node.children[1] as SyntaxNodeSupertype<'expression'>),

			tuple_literal: (node) => new AST.ASTNodeTuple(
				node as SyntaxNodeType<'tuple_literal'>,
				node.children
					.filter((c): c is SyntaxNodeSupertype<'expression'> => isSyntaxNodeSupertype(c, 'expression'))
					.map((c) => this.decorateTS(c)),
			),

			record_literal: (node) => new AST.ASTNodeRecord(
				node as SyntaxNodeType<'record_literal'>,
				node.children
					.filter((c): c is SyntaxNodeType<'property'> => isSyntaxNodeType(c, 'property'))
					.map((c) => this.decorateTS(c)) as NonemptyArray<AST.ASTNodeProperty>,
			),

			set_literal: (node) => new AST.ASTNodeSet(
				node as SyntaxNodeType<'set_literal'>,
				node.children
					.filter((c): c is SyntaxNodeSupertype<'expression'> => isSyntaxNodeSupertype(c, 'expression'))
					.map((c) => this.decorateTS(c)),
			),

			map_literal: (node) => new AST.ASTNodeMap(
				node as SyntaxNodeType<'map_literal'>,
				node.children
					.filter((c): c is SyntaxNodeType<'case'> => isSyntaxNodeType(c, 'case'))
					.map((c) => this.decorateTS(c)) as NonemptyArray<AST.ASTNodeCase>,
			),

			property_access: (node) => (
				(isSyntaxNodeType(node.children[1], 'integer')) ? new AST.ASTNodeIndex(
					node as SyntaxNodeType<'property_access'>,
					new AST.ASTNodeConstant(node.children[1]),
				) :
				(isSyntaxNodeType     (node.children[1], 'word'))      ? this.decorateTS(node.children[1]) :
				(isSyntaxNodeSupertype(node.children[2], 'expression'),  this.decorateTS(node.children[2] as SyntaxNodeSupertype<'expression'>))
			),

			property_assign: (node) => (
				(isSyntaxNodeType(node.children[1], 'integer')) ? new AST.ASTNodeIndex(
					node as SyntaxNodeType<'property_assign'>,
					new AST.ASTNodeConstant(node.children[1]),
				) :
				(isSyntaxNodeType     (node.children[1], 'word'))      ? this.decorateTS(node.children[1]) :
				(isSyntaxNodeSupertype(node.children[2], 'expression'),  this.decorateTS(node.children[2] as SyntaxNodeSupertype<'expression'>))
			),

			expression_compound: (node) => (
				(isSyntaxNodeType(node.children[1], 'property_access')) ? new AST.ASTNodeAccess(
					node as SyntaxNodeType<'expression_compound'>,
					Decorator.ACCESSORS.get(node.children[1].children[0].text as Punctuator)!,
					this.decorateTS(node.children[0] as SyntaxNodeSupertype<'expression'>),
					this.decorateTS(node.children[1]),
				)
				: (isSyntaxNodeType(node.children[1], 'function_call'), new AST.ASTNodeCall(
					node as SyntaxNodeType<'expression_compound'>,
					this.decorateTS(node.children[0] as SyntaxNodeSupertype<'expression'>),
					(node.children[1] as SyntaxNodeType<'function_call'>).children
						.find((c): c is SyntaxNodeType<'generic_arguments'> => isSyntaxNodeType(c, 'generic_arguments'))?.children
						.filter((c): c is SyntaxNodeSupertype<'type'> => isSyntaxNodeSupertype(c, 'type'))
						.map((c) => this.decorateTS(c)) || [],
					(node.children[1] as SyntaxNodeType<'function_call'>).children
						.find((c): c is SyntaxNodeType<'function_arguments'> => isSyntaxNodeType(c, 'function_arguments'))!.children
						.filter((c): c is SyntaxNodeSupertype<'expression'> => isSyntaxNodeSupertype(c, 'expression'))
						.map((c) => this.decorateTS(c)),
				))
			),

			assignee: (node) => (node.children.length === 1)
				? new AST.ASTNodeVariable(node.children[0] as SyntaxNodeType<'identifier'>)
				: new AST.ASTNodeAccess(
					node as SyntaxNodeType<'assignee'>,
					Operator.DOT,
					this.decorateTS(node.children[0] as SyntaxNodeSupertype<'expression'>),
					this.decorateTS(node.children[1] as SyntaxNodeType<'property_assign'>),
				),

			expression_unary_symbol: (node) => (node.children[0].text === Punctuator.AFF) // `+a` is a no-op
				? this.decorateTS(node.children[1] as SyntaxNodeSupertype<'expression'>)
				: new AST.ASTNodeOperationUnary(
					node as SyntaxNodeType<'expression_unary_symbol'>,
					Decorator.OPERATORS_UNARY.get(node.children[0].text as Punctuator) as ValidOperatorUnary,
					this.decorateTS(node.children[1] as SyntaxNodeSupertype<'expression'>),
				),

			expression_claim: (node) => new AST.ASTNodeClaim(
				node as SyntaxNodeType<'expression_claim'>,
				this.decorateTypeNode(node.children[1] as SyntaxNodeSupertype<'type'>),
				this.decorateTS      (node.children[3] as SyntaxNodeSupertype<'expression'>),
			),

			expression_exponential: (node) => new AST.ASTNodeOperationBinaryArithmetic(
				node as SyntaxNodeType<'expression_exponential'>,
				Decorator.OPERATORS_BINARY.get(node.children[1].text as Punctuator | Keyword)! as ValidOperatorArithmetic,
				this.decorateTS(node.children[0] as SyntaxNodeSupertype<'expression'>),
				this.decorateTS(node.children[2] as SyntaxNodeSupertype<'expression'>),
			),

			expression_multiplicative: (node) => new AST.ASTNodeOperationBinaryArithmetic(
				node as SyntaxNodeType<'expression_multiplicative'>,
				Decorator.OPERATORS_BINARY.get(node.children[1].text as Punctuator | Keyword)! as ValidOperatorArithmetic,
				this.decorateTS(node.children[0] as SyntaxNodeSupertype<'expression'>),
				this.decorateTS(node.children[2] as SyntaxNodeSupertype<'expression'>),
			),

			expression_additive: (node) => ((operator: Operator, operands: readonly [AST.ASTNodeExpression, AST.ASTNodeExpression]) => (
				// `a - b` is syntax sugar for `a + -(b)`
				(operator === Operator.SUB) ? new AST.ASTNodeOperationBinaryArithmetic(
					node as SyntaxNodeType<'expression_additive'>,
					Operator.ADD,
					operands[0],
					new AST.ASTNodeOperationUnary(
						node.children[2] as SyntaxNodeSupertype<'expression'>,
						Operator.NEG,
						operands[1],
					),
				) :
				new AST.ASTNodeOperationBinaryArithmetic(
					node as SyntaxNodeType<'expression_additive'>,
					operator as ValidOperatorArithmetic,
					...operands,
				)
			))(Decorator.OPERATORS_BINARY.get(node.children[1].text as Punctuator | Keyword)!, [
				this.decorateTS(node.children[0] as SyntaxNodeSupertype<'expression'>),
				this.decorateTS(node.children[2] as SyntaxNodeSupertype<'expression'>),
			]),

			expression_comparative: (node) => ((operator: Operator, operands: readonly [AST.ASTNodeExpression, AST.ASTNodeExpression]) => (
				// `a !< b` is syntax sugar for `!(a < b)`
				(operator === Operator.NLT) ? new AST.ASTNodeOperationUnary(
					node as SyntaxNodeType<'expression_comparative'>,
					Operator.NOT,
					new AST.ASTNodeOperationBinaryComparative(
						node.children[0] as SyntaxNodeSupertype<'expression'>,
						Operator.LT,
						...operands,
					),
				) :
				// `a !> b` is syntax sugar for `!(a > b)`
				(operator === Operator.NGT) ? new AST.ASTNodeOperationUnary(
					node as SyntaxNodeType<'expression_comparative'>,
					Operator.NOT,
					new AST.ASTNodeOperationBinaryComparative(
						node.children[0] as SyntaxNodeSupertype<'expression'>,
						Operator.GT,
						...operands,
					),
				) :
				// `a isnt b` is syntax sugar for `!(a is b)`
				(operator === Operator.ISNT) ? new AST.ASTNodeOperationUnary(
					node as SyntaxNodeType<'expression_comparative'>,
					Operator.NOT,
					new AST.ASTNodeOperationBinaryComparative(
						node.children[0] as SyntaxNodeSupertype<'expression'>,
						Operator.IS,
						...operands,
					),
				) :
				new AST.ASTNodeOperationBinaryComparative(
					node as SyntaxNodeType<'expression_comparative'>,
					operator as ValidOperatorComparative,
					...operands,
				)
			))(Decorator.OPERATORS_BINARY.get(node.children[1].text as Punctuator | Keyword)!, [
				this.decorateTS(node.children[0] as SyntaxNodeSupertype<'expression'>),
				this.decorateTS(node.children[2] as SyntaxNodeSupertype<'expression'>),
			]),

			expression_equality: (node) => ((operator: Operator, operands: readonly [AST.ASTNodeExpression, AST.ASTNodeExpression]) => (
				// `a !== b` is syntax sugar for `!(a === b)`
				(operator === Operator.NID) ? new AST.ASTNodeOperationUnary(
					node as SyntaxNodeType<'expression_equality'>,
					Operator.NOT,
					new AST.ASTNodeOperationBinaryEquality(
						node.children[0] as SyntaxNodeSupertype<'expression'>,
						Operator.ID,
						...operands,
					),
				) :
				// `a != b` is syntax sugar for `!(a == b)`
				(operator === Operator.NEQ) ? new AST.ASTNodeOperationUnary(
					node as SyntaxNodeType<'expression_equality'>,
					Operator.NOT,
					new AST.ASTNodeOperationBinaryEquality(
						node.children[0] as SyntaxNodeSupertype<'expression'>,
						Operator.EQ,
						...operands,
					),
				) :
				new AST.ASTNodeOperationBinaryEquality(
					node as SyntaxNodeType<'expression_equality'>,
					operator as ValidOperatorEquality,
					...operands,
				)
			))(Decorator.OPERATORS_BINARY.get(node.children[1].text as Punctuator | Keyword)!, [
				this.decorateTS(node.children[0] as SyntaxNodeSupertype<'expression'>),
				this.decorateTS(node.children[2] as SyntaxNodeSupertype<'expression'>),
			]),

			expression_conjunctive: (node) => ((operator: Operator, operands: readonly [AST.ASTNodeExpression, AST.ASTNodeExpression]) => (
				// `a !& b` is syntax sugar for `!(a && b)`
				(operator === Operator.NAND) ? new AST.ASTNodeOperationUnary(
					node as SyntaxNodeType<'expression_conjunctive'>,
					Operator.NOT,
					new AST.ASTNodeOperationBinaryLogical(
						node.children[0] as SyntaxNodeSupertype<'expression'>,
						Operator.AND,
						...operands,
					),
				) :
				new AST.ASTNodeOperationBinaryLogical(
					node as SyntaxNodeType<'expression_conjunctive'>,
					operator as ValidOperatorLogical,
					...operands,
				)
			))(Decorator.OPERATORS_BINARY.get(node.children[1].text as Punctuator | Keyword)!, [
				this.decorateTS(node.children[0] as SyntaxNodeSupertype<'expression'>),
				this.decorateTS(node.children[2] as SyntaxNodeSupertype<'expression'>),
			]),

			expression_disjunctive: (node) => ((operator: Operator, operands: readonly [AST.ASTNodeExpression, AST.ASTNodeExpression]) => (
				// `a !| b` is syntax sugar for `!(a || b)`
				(operator === Operator.NOR) ? new AST.ASTNodeOperationUnary(
					node as SyntaxNodeType<'expression_disjunctive'>,
					Operator.NOT,
					new AST.ASTNodeOperationBinaryLogical(
						node.children[0] as SyntaxNodeSupertype<'expression'>,
						Operator.OR,
						...operands,
					),
				) :
				new AST.ASTNodeOperationBinaryLogical(
					node as SyntaxNodeType<'expression_disjunctive'>,
					operator as ValidOperatorLogical,
					...operands,
				)
			))(Decorator.OPERATORS_BINARY.get(node.children[1].text as Punctuator | Keyword)!, [
				this.decorateTS(node.children[0] as SyntaxNodeSupertype<'expression'>),
				this.decorateTS(node.children[2] as SyntaxNodeSupertype<'expression'>),
			]),

			expression_conditional: (node) => new AST.ASTNodeOperationTernary(
				node as SyntaxNodeType<'expression_conditional'>,
				Operator.COND,
				this.decorateTS(node.children[1] as SyntaxNodeSupertype<'expression'>),
				this.decorateTS(node.children[3] as SyntaxNodeSupertype<'expression'>),
				this.decorateTS(node.children[5] as SyntaxNodeSupertype<'expression'>),
			),

			/* ## Statements */
			declaration_type: (node) => new AST.ASTNodeDeclarationType(
				node as SyntaxNodeType<'declaration_type'>,
				new AST.ASTNodeTypeAlias(node.children[1] as SyntaxNodeType<'identifier'>),
				this.decorateTS(node.children[3] as SyntaxNodeSupertype<'type'>),
			),

			declaration_variable: (node) => new AST.ASTNodeDeclarationVariable(
				node as SyntaxNodeType<'declaration_variable'>,
				node.children.length === 8,
				new AST.ASTNodeVariable(((node.children.length === 7) ? node.children[1] : node.children[2]) as SyntaxNodeType<'identifier'>),
				this.decorateTypeNode  (((node.children.length === 7) ? node.children[3] : node.children[4]) as SyntaxNodeSupertype<'type'>),
				this.decorateTS        (((node.children.length === 7) ? node.children[5] : node.children[6]) as SyntaxNodeSupertype<'expression'>),
			),

			statement_expression: (node) => new AST.ASTNodeStatementExpression(
				node as SyntaxNodeType<'statement_expression'>,
				(node.children.length === 2) ? this.decorateTS(node.children[0] as SyntaxNodeSupertype<'expression'>) : void 0,
			),

			statement_assignment: (node) => new AST.ASTNodeAssignment(
				node as SyntaxNodeType<'statement_assignment'>,
				this.decorateTS(node.children[0] as SyntaxNodeType<'assignee'>),
				this.decorateTS(node.children[2] as SyntaxNodeSupertype<'expression'>),
			),
<<<<<<< HEAD

			block: (node) => new AST.ASTNodeBlock(
				node as SyntaxNodeType<'block'>,
				node.children
					.filter((c): c is SyntaxNodeSupertype<'statement'> => isSyntaxNodeSupertype(c, 'statement'))
					.map((c) => this.decorateTS(c)) as NonemptyArray<AST.ASTNodeStatement>,
			),
		})).get(node.type)?.(node) || (() => {
			throw new TypeError(`Could not find type of parse node \`${ node.type }\`.`);
=======
		})).get(syntaxnode.type)?.(syntaxnode) || (() => {
			throw new TypeError(`Could not find type of parse node \`${ syntaxnode.type }\`.`);
>>>>>>> 6d8da1ff
		})();
	}

	private decorateTypeNode(typenode: SyntaxNodeSupertype<'type'>): AST.ASTNodeType {
		return (
			(isSyntaxNodeType(typenode, 'identifier'))        ? new AST.ASTNodeTypeAlias   (typenode) :
			(isSyntaxNodeType(typenode, 'primitive_literal')) ? new AST.ASTNodeTypeConstant(typenode) :
			this.decorateTS(typenode)
		);
	}
}



export const DECORATOR: Decorator = new Decorator();<|MERGE_RESOLUTION|>--- conflicted
+++ resolved
@@ -74,62 +74,6 @@
 		[Punctuator.NAND, Operator.NAND],
 		[Punctuator.OR,   Operator.OR],
 		[Punctuator.NOR,  Operator.NOR],
-<<<<<<< HEAD
-	])
-
-
-	decorateTS(node: SyntaxNodeType<'keyword_type'>):                            AST.ASTNodeTypeConstant;
-	decorateTS(node: SyntaxNodeType<'identifier'>):                              AST.ASTNodeTypeAlias | AST.ASTNodeVariable;
-	decorateTS(node: SyntaxNodeType<'word'>):                                    AST.ASTNodeKey;
-	decorateTS(node: SyntaxNodeType<'primitive_literal'>):                       AST.ASTNodeTypeConstant | AST.ASTNodeConstant;
-	decorateTS(node: SyntaxNodeType<`entry_type${ '' | '__optional' }`>):        AST.ASTNodeItemType;
-	decorateTS(node: SyntaxNodeType<`entry_type__named${ '' | '__optional' }`>): AST.ASTNodePropertyType;
-	decorateTS(node: SyntaxNodeType<'type_grouped'>):                            AST.ASTNodeType;
-	decorateTS(node: SyntaxNodeType<'type_tuple_literal'>):                      AST.ASTNodeTypeTuple;
-	decorateTS(node: SyntaxNodeType<'type_record_literal'>):                     AST.ASTNodeTypeRecord;
-	decorateTS(node: SyntaxNodeType<'type_dict_literal'>):                       AST.ASTNodeTypeDict;
-	decorateTS(node: SyntaxNodeType<'type_map_literal'>):                        AST.ASTNodeTypeMap;
-	decorateTS(node: SyntaxNodeType<'property_access_type'>):                    AST.ASTNodeIndexType | AST.ASTNodeKey;
-	decorateTS(node: SyntaxNodeType<'type_compound'>):                           AST.ASTNodeTypeAccess | AST.ASTNodeTypeCall;
-	decorateTS(node: SyntaxNodeType<'type_unary_symbol'>):                       AST.ASTNodeTypeOperationUnary | AST.ASTNodeTypeList | AST.ASTNodeTypeSet;
-	decorateTS(node: SyntaxNodeType<'type_unary_keyword'>):                      AST.ASTNodeTypeOperationUnary;
-	decorateTS(node: SyntaxNodeType<'type_intersection'>):                       AST.ASTNodeTypeOperationBinary;
-	decorateTS(node: SyntaxNodeType<'type_union'>):                              AST.ASTNodeTypeOperationBinary;
-	decorateTS(node: SyntaxNodeSupertype<'type'>):                               AST.ASTNodeType;
-	decorateTS(node: SyntaxNodeType<'string_template'>):                         AST.ASTNodeTemplate;
-	decorateTS(node: SyntaxNodeType<'property'>):                                AST.ASTNodeProperty;
-	decorateTS(node: SyntaxNodeType<'case'>):                                    AST.ASTNodeCase;
-	decorateTS(node: SyntaxNodeType<'expression_grouped'>):                      AST.ASTNodeExpression;
-	decorateTS(node: SyntaxNodeType<'tuple_literal'>):                           AST.ASTNodeTuple;
-	decorateTS(node: SyntaxNodeType<'record_literal'>):                          AST.ASTNodeRecord;
-	decorateTS(node: SyntaxNodeType<'set_literal'>):                             AST.ASTNodeSet;
-	decorateTS(node: SyntaxNodeType<'map_literal'>):                             AST.ASTNodeMap;
-	decorateTS(node: SyntaxNodeType<'property_access'>):                         AST.ASTNodeIndex | AST.ASTNodeKey | AST.ASTNodeExpression;
-	decorateTS(node: SyntaxNodeType<'property_assign'>):                         AST.ASTNodeIndex | AST.ASTNodeKey | AST.ASTNodeExpression;
-	decorateTS(node: SyntaxNodeType<'expression_compound'>):                     AST.ASTNodeAccess | AST.ASTNodeCall;
-	decorateTS(node: SyntaxNodeType<'assignee'>):                                AST.ASTNodeVariable | AST.ASTNodeAccess;
-	decorateTS(node: SyntaxNodeType<'expression_unary_symbol'>):                 AST.ASTNodeExpression | AST.ASTNodeOperationUnary;
-	decorateTS(node: SyntaxNodeType<'expression_claim'>):                        AST.ASTNodeClaim;
-	decorateTS(node: SyntaxNodeType<'expression_exponential'>):                  AST.ASTNodeOperationBinaryArithmetic;
-	decorateTS(node: SyntaxNodeType<'expression_multiplicative'>):               AST.ASTNodeOperationBinaryArithmetic;
-	decorateTS(node: SyntaxNodeType<'expression_additive'>):                     AST.ASTNodeOperationBinaryArithmetic;
-	decorateTS(node: SyntaxNodeType<'expression_comparative'>):                  AST.ASTNodeOperationUnary | AST.ASTNodeOperationBinaryComparative;
-	decorateTS(node: SyntaxNodeType<'expression_equality'>):                     AST.ASTNodeOperationUnary | AST.ASTNodeOperationBinaryEquality;
-	decorateTS(node: SyntaxNodeType<'expression_conjunctive'>):                  AST.ASTNodeOperationUnary | AST.ASTNodeOperationBinaryLogical;
-	decorateTS(node: SyntaxNodeType<'expression_disjunctive'>):                  AST.ASTNodeOperationUnary | AST.ASTNodeOperationBinaryLogical;
-	decorateTS(node: SyntaxNodeType<'expression_conditional'>):                  AST.ASTNodeOperationTernary;
-	decorateTS(node: SyntaxNodeSupertype<'expression'>):                         AST.ASTNodeExpression;
-	decorateTS(node: SyntaxNodeType<'declaration_type'>):                        AST.ASTNodeDeclarationType;
-	decorateTS(node: SyntaxNodeType<'declaration_variable'>):                    AST.ASTNodeDeclarationVariable;
-	decorateTS(node: SyntaxNodeSupertype<'declaration'>):                        AST.ASTNodeDeclaration;
-	decorateTS(node: SyntaxNodeType<'statement_expression'>):                    AST.ASTNodeStatementExpression;
-	decorateTS(node: SyntaxNodeType<'statement_assignment'>):                    AST.ASTNodeAssignment;
-	decorateTS(node: SyntaxNodeSupertype<'statement'>):                          AST.ASTNodeStatement;
-	decorateTS(node: SyntaxNodeType<'block'>):                                   AST.ASTNodeBlock;
-	decorateTS(node: SyntaxNodeType<'source_file'>, config?: CPConfig):          AST.ASTNodeGoal;
-	decorateTS(node: SyntaxNode): AST.ASTNodeCP;
-	decorateTS(node: SyntaxNode, config: CPConfig = CONFIG_DEFAULT): AST.ASTNodeCP {
-=======
 	]);
 
 
@@ -180,10 +124,10 @@
 	public decorateTS(syntaxnode: SyntaxNodeType<'statement_expression'>):                    AST.ASTNodeStatementExpression;
 	public decorateTS(syntaxnode: SyntaxNodeType<'statement_assignment'>):                    AST.ASTNodeAssignment;
 	public decorateTS(syntaxnode: SyntaxNodeSupertype<'statement'>):                          AST.ASTNodeStatement;
+	public decorateTS(syntaxnode: SyntaxNodeType<'block'>):                                   AST.ASTNodeBlock;
 	public decorateTS(syntaxnode: SyntaxNodeType<'source_file'>, config?: CPConfig):          AST.ASTNodeGoal;
 	public decorateTS(syntaxnode: SyntaxNode): AST.ASTNodeCP;
 	public decorateTS(syntaxnode: SyntaxNode, config: CPConfig = CONFIG_DEFAULT): AST.ASTNodeCP {
->>>>>>> 6d8da1ff
 		return new Map<string, (node: SyntaxNode) => AST.ASTNodeCP>(Object.entries({
 			source_file: (node) => new AST.ASTNodeGoal(
 				node as SyntaxNodeType<'source_file'>,
@@ -628,7 +572,6 @@
 				this.decorateTS(node.children[0] as SyntaxNodeType<'assignee'>),
 				this.decorateTS(node.children[2] as SyntaxNodeSupertype<'expression'>),
 			),
-<<<<<<< HEAD
 
 			block: (node) => new AST.ASTNodeBlock(
 				node as SyntaxNodeType<'block'>,
@@ -636,12 +579,8 @@
 					.filter((c): c is SyntaxNodeSupertype<'statement'> => isSyntaxNodeSupertype(c, 'statement'))
 					.map((c) => this.decorateTS(c)) as NonemptyArray<AST.ASTNodeStatement>,
 			),
-		})).get(node.type)?.(node) || (() => {
-			throw new TypeError(`Could not find type of parse node \`${ node.type }\`.`);
-=======
 		})).get(syntaxnode.type)?.(syntaxnode) || (() => {
 			throw new TypeError(`Could not find type of parse node \`${ syntaxnode.type }\`.`);
->>>>>>> 6d8da1ff
 		})();
 	}
 
