import {
	NonemptyArray,
	Token,
	ParseNode,
} from '@chharvey/parser';

import {
	Dev,
} from '../core/index.js';
import {
	Punctuator,
	Keyword,
	TOKEN,
	PARSER,
} from '../parser/index.js';
import {
	Operator,
	ValidTypeOperator,
	ValidOperatorUnary,
	ValidOperatorArithmetic,
	ValidOperatorComparative,
	ValidOperatorEquality,
	ValidOperatorLogical,
} from './Operator.js';
import type {ASTNodeSolid} from './ASTNode.js';
import * as AST from './ASTNode.js';



type ParseList<T extends ParseNode> = ParseNode & {
	children:
		| readonly [T]
		| readonly [ParseList<T>, T]
};
type HashList<T extends ParseNode> = ParseNode & {
	children:
		| readonly [T]
		| readonly [HashList<T>, Token, T],
};



type TemplatePartialType = // FIXME spread types
	| [                        AST.ASTNodeConstant                       ]
	| [                        AST.ASTNodeConstant, AST.ASTNodeExpression]
	// | [...TemplatePartialType, AST.ASTNodeConstant                       ]
	// | [...TemplatePartialType, AST.ASTNodeConstant, AST.ASTNodeExpression]
	| AST.ASTNodeExpression[]
;



export class Decorator {
	private static readonly TYPEOPERATORS_UNARY: ReadonlyMap<Punctuator, ValidTypeOperator> = new Map<Punctuator, ValidTypeOperator>([
		[Punctuator.ORNULL, Operator.ORNULL],
		[Punctuator.OREXCP, Operator.OREXCP],
	])
	private static readonly TYPEOPERATORS_BINARY: ReadonlyMap<Punctuator, ValidTypeOperator> = new Map<Punctuator, ValidTypeOperator>([
		[Punctuator.INTER, Operator.AND],
		[Punctuator.UNION, Operator.OR],
	])
	private static readonly OPERATORS_UNARY: ReadonlyMap<Punctuator, Operator> = new Map<Punctuator, Operator>([
		[Punctuator.NOT, Operator.NOT],
		[Punctuator.EMP, Operator.EMP],
		[Punctuator.AFF, Operator.AFF],
		[Punctuator.NEG, Operator.NEG],
	])
	private static readonly OPERATORS_BINARY: ReadonlyMap<Punctuator | Keyword, Operator> = new Map<Punctuator | Keyword, Operator>([
		[Punctuator.EXP,  Operator.EXP],
		[Punctuator.MUL,  Operator.MUL],
		[Punctuator.DIV,  Operator.DIV],
		[Punctuator.ADD,  Operator.ADD],
		[Punctuator.SUB,  Operator.SUB],
		[Punctuator.LT,   Operator.LT],
		[Punctuator.GT,   Operator.GT],
		[Punctuator.LE,   Operator.LE],
		[Punctuator.GE,   Operator.GE],
		[Punctuator.NLT,  Operator.NLT],
		[Punctuator.NGT,  Operator.NGT],
		[Keyword   .IS,   Operator.IS],
		[Keyword   .ISNT, Operator.ISNT],
		[Punctuator.ID,   Operator.ID],
		[Punctuator.NID,  Operator.NID],
		[Punctuator.EQ,   Operator.EQ],
		[Punctuator.NEQ,  Operator.NEQ],
		[Punctuator.AND,  Operator.AND],
		[Punctuator.NAND, Operator.NAND],
		[Punctuator.OR,   Operator.OR],
		[Punctuator.NOR,  Operator.NOR],
	])

	/**
	 * Decorate a list.
	 * @typeParam T - the type of ParseNode in the list
	 * @typeParam A - the ASTNode that is returned by decoration
	 * @return a sequence of `A` nodes.
	 */
	private static parseList<T extends ParseNode, A extends ASTNodeSolid>(node: ParseList<T> | HashList<T>): NonemptyArray<A> {
		return (node.children.length === 1)
			? [this.decorate(node.children[0]) as A]
			: [
				...this.decorate(node.children[0]) as NonemptyArray<A>,
				this.decorate((node.children.length === 2) ? node.children[1] : node.children[2]) as A,
			];
	}

	/**
	 * Return an ASTNode corresponding to a ParseNode’s contents.
	 * @param node the parse node to decorate
	 * @returns an ASTNode
	 */
	static decorate(node: PARSER.ParseNodeWord):             AST.ASTNodeKey;
	static decorate(node: PARSER.ParseNodePrimitiveLiteral): AST.ASTNodeConstant;
	static decorate(node: PARSER.ParseNodeTypeKeyword):      AST.ASTNodeTypeConstant;
<<<<<<< HEAD
	static decorate(node:
		| PARSER.ParseNodeEntryType
		| PARSER.ParseNodeEntryType_Optional
	): AST.ASTNodeItemType;
	static decorate(node:
		| PARSER.ParseNodeEntryType_Named
		| PARSER.ParseNodeEntryType_Named_Optional
	): AST.ASTNodePropertyType;
	static decorate(node:
		| PARSER.ParseNodeItemsType
		| PARSER.ParseNodeItemsType__0__List
		| PARSER.ParseNodeItemsType__1__List
	): NonemptyArray<AST.ASTNodeItemType>;
	static decorate(node:
		| PARSER.ParseNodePropertiesType
		| PARSER.ParseNodePropertiesType__0__List
	): NonemptyArray<AST.ASTNodePropertyType>;
	static decorate(node: PARSER.ParseNodeTypeTupleLiteral):  AST.ASTNodeTypeList;
	static decorate(node: PARSER.ParseNodeTypeRecordLiteral): AST.ASTNodeTypeRecord;
=======
	static decorate(node: PARSER.ParseNodePropertyType):               AST.ASTNodePropertyType;
	static decorate(node: PARSER.ParseNodeTypeTupleLiteral):           AST.ASTNodeTypeTuple;
	static decorate(node: PARSER.ParseNodeTypeTupleLiteral__0__List):  AST.ASTNodeType[];
	static decorate(node: PARSER.ParseNodeTypeRecordLiteral):          AST.ASTNodeTypeRecord;
	static decorate(node: PARSER.ParseNodeTypeRecordLiteral__0__List): NonemptyArray<AST.ASTNodePropertyType>;
>>>>>>> 5fea211c
	static decorate(node:
		| PARSER.ParseNodeTypeUnit
		| PARSER.ParseNodeTypeUnarySymbol
		| PARSER.ParseNodeTypeIntersection
		| PARSER.ParseNodeTypeUnion
		| PARSER.ParseNodeType
	): AST.ASTNodeType;
	static decorate(node: PARSER.ParseNodeStringTemplate):          AST.ASTNodeTemplate;
	static decorate(node: PARSER.ParseNodeStringTemplate__0__List): TemplatePartialType;
	static decorate(node: PARSER.ParseNodeProperty):                AST.ASTNodeProperty;
	static decorate(node: PARSER.ParseNodeCase):                    AST.ASTNodeCase;
	static decorate(node: PARSER.ParseNodeTupleLiteral):            AST.ASTNodeTuple;
	static decorate(node: PARSER.ParseNodeTupleLiteral__0__List):   AST.ASTNodeExpression[];
	static decorate(node: PARSER.ParseNodeRecordLiteral):           AST.ASTNodeRecord;
	static decorate(node: PARSER.ParseNodeRecordLiteral__0__List):  NonemptyArray<AST.ASTNodeProperty>;
	static decorate(node: PARSER.ParseNodeMappingLiteral):          AST.ASTNodeMapping;
	static decorate(node: PARSER.ParseNodeMappingLiteral__0__List): NonemptyArray<AST.ASTNodeCase>;
	static decorate(node: PARSER.ParseNodePropertyAccess):          AST.ASTNodeIndex | AST.ASTNodeKey | AST.ASTNodeExpression;
	static decorate(node:
		| PARSER.ParseNodeExpressionUnit
		| PARSER.ParseNodeExpressionCompound
		| PARSER.ParseNodeExpressionUnarySymbol
		| PARSER.ParseNodeExpressionExponential
		| PARSER.ParseNodeExpressionMultiplicative
		| PARSER.ParseNodeExpressionAdditive
		| PARSER.ParseNodeExpressionComparative
		| PARSER.ParseNodeExpressionEquality
		| PARSER.ParseNodeExpressionConjunctive
		| PARSER.ParseNodeExpressionDisjunctive
		| PARSER.ParseNodeExpression
	): AST.ASTNodeExpression;
	static decorate(node: PARSER.ParseNodeExpressionConditional): AST.ASTNodeOperationTernary;
	static decorate(node: PARSER.ParseNodeDeclarationType):       AST.ASTNodeDeclarationType;
	static decorate(node: PARSER.ParseNodeDeclarationVariable):   AST.ASTNodeDeclarationVariable;
	static decorate(node: PARSER.ParseNodeDeclaration):           AST.ASTNodeDeclaration;
	static decorate(node: PARSER.ParseNodeAssignee):              AST.ASTNodeVariable;
	static decorate(node: PARSER.ParseNodeStatementAssignment):   AST.ASTNodeAssignment;
	static decorate(node: PARSER.ParseNodeStatement):             AST.ASTNodeStatement;
	static decorate(node: PARSER.ParseNodeGoal__0__List):         AST.ASTNodeStatement[];
	static decorate(node: PARSER.ParseNodeGoal):                  AST.ASTNodeGoal;
	static decorate(node: ParseNode): ASTNodeSolid | ASTNodeSolid[];
	static decorate(node: ParseNode): ASTNodeSolid | ASTNodeSolid[] {
		if (Dev.supports('literalCollection') && node instanceof PARSER.ParseNodeWord) {
			return new AST.ASTNodeKey(node.children[0] as TOKEN.TokenKeyword | TOKEN.TokenIdentifier);

		} else if (node instanceof PARSER.ParseNodePrimitiveLiteral) {
			return new AST.ASTNodeConstant(node.children[0] as TOKEN.TokenKeyword | TOKEN.TokenNumber | TOKEN.TokenString);

		} else if (node instanceof PARSER.ParseNodeTypeKeyword) {
			return new AST.ASTNodeTypeConstant(node.children[0] as TOKEN.TokenKeyword | TOKEN.TokenNumber | TOKEN.TokenString);

		} else if (Dev.supports('literalCollection') && node instanceof PARSER.ParseNodeEntryType) {
			return new AST.ASTNodeItemType(node, false, [
				this.decorate(node.children[0]),
			]);

		} else if (Dev.supports('literalCollection') && node instanceof PARSER.ParseNodeEntryType_Optional) {
			return new AST.ASTNodeItemType(node, true, [
				this.decorate(node.children[1]),
			]);

		} else if (Dev.supports('literalCollection') && node instanceof PARSER.ParseNodeEntryType_Named) {
			return new AST.ASTNodePropertyType(node, false, [
				this.decorate(node.children[0]),
				this.decorate(node.children[2]),
			]);

<<<<<<< HEAD
		} else if (Dev.supports('literalCollection') && node instanceof PARSER.ParseNodeEntryType_Named_Optional) {
			return new AST.ASTNodePropertyType(node, true, [
				this.decorate(node.children[0]),
				this.decorate(node.children[2]),
			]);
=======
		} else if (Dev.supports('literalCollection') && node instanceof PARSER.ParseNodeTypeTupleLiteral) {
			return new AST.ASTNodeTypeTuple(node, (node.children.length === 2) ? [] : this.decorate(
				node.children.find((c): c is PARSER.ParseNodeTypeTupleLiteral__0__List => c instanceof PARSER.ParseNodeTypeTupleLiteral__0__List)!
			));
>>>>>>> 5fea211c

		} else if (Dev.supports('literalCollection') && node instanceof PARSER.ParseNodeItemsType) {
			return (node.children.length <= 2)
				? this.decorate(node.children[0])
				: [
					...this.decorate(node.children[0]),
					...this.decorate(node.children[2]!),
				];

		} else if (Dev.supports('literalCollection') && (
			   node instanceof PARSER.ParseNodeItemsType__0__List
			|| node instanceof PARSER.ParseNodeItemsType__1__List
		)) {
			return this.parseList<PARSER.ParseNodeEntryType | PARSER.ParseNodeEntryType_Optional, AST.ASTNodeItemType>(node);

		} else if (Dev.supports('literalCollection') && node instanceof PARSER.ParseNodePropertiesType) {
			return this.decorate(node.children[0]);

		} else if (Dev.supports('literalCollection') && node instanceof PARSER.ParseNodePropertiesType__0__List) {
			return this.parseList<PARSER.ParseNodeEntryType_Named, AST.ASTNodePropertyType>(node);

		} else if (Dev.supports('literalCollection') && node instanceof PARSER.ParseNodeTypeTupleLiteral) {
			return new AST.ASTNodeTypeList(node, this.decorate(
				node.children.find((c): c is PARSER.ParseNodeItemsType => c instanceof PARSER.ParseNodeItemsType)!
			));

		} else if (Dev.supports('literalCollection') && node instanceof PARSER.ParseNodeTypeRecordLiteral) {
			return new AST.ASTNodeTypeRecord(node, this.decorate(
				node.children.find((c): c is PARSER.ParseNodePropertiesType => c instanceof PARSER.ParseNodePropertiesType)!
			));

		} else if (node instanceof PARSER.ParseNodeTypeUnit) {
			return (node.children.length === 1)
				? (node.children[0] instanceof ParseNode)
					? (node.children[0] instanceof PARSER.ParseNodePrimitiveLiteral)
						? new AST.ASTNodeTypeConstant(node.children[0].children[0] as TOKEN.TokenKeyword | TOKEN.TokenNumber | TOKEN.TokenString)
						: this.decorate(node.children[0])
					: new AST.ASTNodeTypeAlias(node.children[0] as TOKEN.TokenIdentifier)
				: this.decorate(node.children[1]);

		} else if (node instanceof PARSER.ParseNodeTypeUnarySymbol) {
			return (node.children.length === 1)
				? this.decorate(node.children[0])
				: new AST.ASTNodeTypeOperationUnary(node, this.TYPEOPERATORS_UNARY.get(node.children[1].source as Punctuator)!, [
					this.decorate(node.children[0]),
				])

		} else if (
			node instanceof PARSER.ParseNodeTypeIntersection ||
			node instanceof PARSER.ParseNodeTypeUnion
		) {
			return (node.children.length === 1)
				? this.decorate(node.children[0])
				: new AST.ASTNodeTypeOperationBinary(node, this.TYPEOPERATORS_BINARY.get(node.children[1].source as Punctuator)!, [
					this.decorate(node.children[0]),
					this.decorate(node.children[2]),
				])

		} else if (node instanceof PARSER.ParseNodeType) {
			return this.decorate(node.children[0])

		} else if (node instanceof PARSER.ParseNodeStringTemplate) {
			return new AST.ASTNodeTemplate(node, [...node.children].flatMap((c) =>
				(c instanceof TOKEN.TokenTemplate) ? [new AST.ASTNodeConstant(c)] :
				(c instanceof PARSER.ParseNodeExpression) ? [this.decorate(c)] :
				this.decorate(c as PARSER.ParseNodeStringTemplate__0__List)
			));

		} else if (node instanceof PARSER.ParseNodeStringTemplate__0__List) {
			return [...node.children].flatMap((c) =>
				(c instanceof TOKEN.TokenTemplate) ? [new AST.ASTNodeConstant(c)] :
				(c instanceof PARSER.ParseNodeExpression) ? [this.decorate(c)] :
				this.decorate(c as PARSER.ParseNodeStringTemplate__0__List)
			);

		} else if (Dev.supports('literalCollection') && node instanceof PARSER.ParseNodeProperty) {
			return new AST.ASTNodeProperty(node, [
				this.decorate(node.children[0]),
				this.decorate(node.children[2]),
			]);

		} else if (Dev.supports('literalCollection') && node instanceof PARSER.ParseNodeCase) {
			return new AST.ASTNodeCase(node, [
				this.decorate(node.children[0]),
				this.decorate(node.children[2]),
			]);

		} else if (Dev.supports('literalCollection') && node instanceof PARSER.ParseNodeTupleLiteral) {
			return new AST.ASTNodeTuple(node, (node.children.length === 2) ? [] : this.decorate(
				node.children.find((c): c is PARSER.ParseNodeTupleLiteral__0__List => c instanceof PARSER.ParseNodeTupleLiteral__0__List)!
			));

<<<<<<< HEAD
		} else if (Dev.supports('literalCollection') && node instanceof PARSER.ParseNodeListLiteral__0__List) {
			return this.parseList<PARSER.ParseNodeExpression, AST.ASTNodeExpression>(node);
=======
		} else if (Dev.supports('literalCollection') && node instanceof PARSER.ParseNodeTupleLiteral__0__List) {
			return (node.children.length === 1)
				? [this.decorate(node.children[0])]
				: [
					...this.decorate(node.children[0]),
					this.decorate(node.children[2]),
				]
			;
>>>>>>> 5fea211c

		} else if (Dev.supports('literalCollection') && node instanceof PARSER.ParseNodeRecordLiteral) {
			return new AST.ASTNodeRecord(node, this.decorate(
				node.children.find((c): c is PARSER.ParseNodeRecordLiteral__0__List => c instanceof PARSER.ParseNodeRecordLiteral__0__List)!
			));

		} else if (Dev.supports('literalCollection') && node instanceof PARSER.ParseNodeRecordLiteral__0__List) {
			return this.parseList<PARSER.ParseNodeProperty, AST.ASTNodeProperty>(node);

		} else if (Dev.supports('literalCollection') && node instanceof PARSER.ParseNodeMappingLiteral) {
			return new AST.ASTNodeMapping(node, this.decorate(
				node.children.find((c): c is PARSER.ParseNodeMappingLiteral__0__List => c instanceof PARSER.ParseNodeMappingLiteral__0__List)!
			));

		} else if (Dev.supports('literalCollection') && node instanceof PARSER.ParseNodeMappingLiteral__0__List) {
			return this.parseList<PARSER.ParseNodeCase, AST.ASTNodeCase>(node);

		} else if (node instanceof PARSER.ParseNodeExpressionUnit) {
			return (node.children.length === 1)
				? (node.children[0] instanceof ParseNode)
					? this.decorate(node.children[0])
					: new AST.ASTNodeVariable(node.children[0] as TOKEN.TokenIdentifier)
				: this.decorate(node.children[1]);

		} else if (node instanceof PARSER.ParseNodePropertyAccess) {
			return (
				(node.children[1] instanceof TOKEN.TokenNumber) ? new AST.ASTNodeIndex(node, [new AST.ASTNodeConstant(node.children[1])]) :
				(node.children[1] instanceof PARSER.ParseNodeWord) ? this.decorate(node.children[1]) :
				this.decorate(node.children[2]!)
			);

		} else if (node instanceof PARSER.ParseNodeExpressionCompound) {
			return (node.children.length === 1)
				? this.decorate(node.children[0])
				: new AST.ASTNodeAccess(node, [
					this.decorate(node.children[0]),
					this.decorate(node.children[1]),
				]);

		} else if (node instanceof PARSER.ParseNodeExpressionUnarySymbol) {
			return (node.children.length === 1)
				? this.decorate(node.children[0])
				: (node.children[0].source === Punctuator.AFF) // `+a` is a no-op
					? this.decorate(node.children[1])
					: new AST.ASTNodeOperationUnary(node, this.OPERATORS_UNARY.get(node.children[0].source as Punctuator) as ValidOperatorUnary, [
						this.decorate(node.children[1]),
					])

		} else if (
			node instanceof PARSER.ParseNodeExpressionExponential    ||
			node instanceof PARSER.ParseNodeExpressionMultiplicative ||
			node instanceof PARSER.ParseNodeExpressionAdditive       ||
			node instanceof PARSER.ParseNodeExpressionComparative    ||
			node instanceof PARSER.ParseNodeExpressionEquality       ||
			node instanceof PARSER.ParseNodeExpressionConjunctive    ||
			node instanceof PARSER.ParseNodeExpressionDisjunctive
		) {
			if (node.children.length === 1) {
				return this.decorate(node.children[0])
			} else {
				const operator: Operator = this.OPERATORS_BINARY.get(node.children[1].source as Punctuator | Keyword)!;
				const operands: [AST.ASTNodeExpression, AST.ASTNodeExpression] = [
					this.decorate(node.children[0]),
					this.decorate(node.children[2]),
				];
				return (
					node instanceof PARSER.ParseNodeExpressionExponential    ||
					node instanceof PARSER.ParseNodeExpressionMultiplicative ||
					node instanceof PARSER.ParseNodeExpressionAdditive
				) ? (
					// `a - b` is syntax sugar for `a + -(b)`
					(operator === Operator.SUB) ? new AST.ASTNodeOperationBinaryArithmetic(node, Operator.ADD, [
						operands[0],
						new AST.ASTNodeOperationUnary(node.children[2], Operator.NEG, [
							operands[1],
						]),
					]) :
					new AST.ASTNodeOperationBinaryArithmetic(node, operator as ValidOperatorArithmetic, operands)

				) : (node instanceof PARSER.ParseNodeExpressionComparative) ? (
					// `a !< b` is syntax sugar for `!(a < b)`
					(operator === Operator.NLT) ? new AST.ASTNodeOperationUnary(node, Operator.NOT, [
						new AST.ASTNodeOperationBinaryComparative(node.children[0], Operator.LT, operands),
					]) :
					// `a !> b` is syntax sugar for `!(a > b)`
					(operator === Operator.NGT) ? new AST.ASTNodeOperationUnary(node, Operator.NOT, [
						new AST.ASTNodeOperationBinaryComparative(node.children[0], Operator.GT, operands),
					]) :
					// `a isnt b` is syntax sugar for `!(a is b)`
					(operator === Operator.ISNT) ? new AST.ASTNodeOperationUnary(node, Operator.NOT, [
						new AST.ASTNodeOperationBinaryComparative(node.children[0], Operator.IS, operands),
					]) :
					new AST.ASTNodeOperationBinaryComparative(node, operator as ValidOperatorComparative, operands)

				) : (node instanceof PARSER.ParseNodeExpressionEquality) ? (
					// `a !== b` is syntax sugar for `!(a === b)`
					(operator === Operator.NID) ? new AST.ASTNodeOperationUnary(node, Operator.NOT, [
						new AST.ASTNodeOperationBinaryEquality(node.children[0], Operator.ID, operands),
					]) :
					// `a != b` is syntax sugar for `!(a == b)`
					(operator === Operator.NEQ) ? new AST.ASTNodeOperationUnary(node, Operator.NOT, [
						new AST.ASTNodeOperationBinaryEquality(node.children[0], Operator.EQ, operands),
					]) :
					new AST.ASTNodeOperationBinaryEquality(node, operator as ValidOperatorEquality, operands)

				) : /* (
					node instanceof PARSER.ParseNodeExpressionConjunctive ||
					node instanceof PARSER.ParseNodeExpressionDisjunctive
				) ? */ (
					// `a !& b` is syntax sugar for `!(a && b)`
					(operator === Operator.NAND) ? new AST.ASTNodeOperationUnary(node, Operator.NOT, [
						new AST.ASTNodeOperationBinaryLogical(node.children[0], Operator.AND, operands),
					]) :
					// `a !| b` is syntax sugar for `!(a || b)`
					(operator === Operator.NOR) ? new AST.ASTNodeOperationUnary(node, Operator.NOT, [
						new AST.ASTNodeOperationBinaryLogical(node.children[0], Operator.OR, operands),
					]) :
					new AST.ASTNodeOperationBinaryLogical(node, operator as ValidOperatorLogical, operands)
				)
			}

		} else if (node instanceof PARSER.ParseNodeExpressionConditional) {
			return new AST.ASTNodeOperationTernary(node, Operator.COND, [
				this.decorate(node.children[1]),
				this.decorate(node.children[3]),
				this.decorate(node.children[5]),
			])

		} else if (node instanceof PARSER.ParseNodeExpression) {
			return this.decorate(node.children[0])

		} else if (node instanceof PARSER.ParseNodeDeclarationType) {
			return new AST.ASTNodeDeclarationType(node, [
				new AST.ASTNodeTypeAlias(node.children[1] as TOKEN.TokenIdentifier),
				this.decorate(node.children[3]),
			]);

		} else if (node instanceof PARSER.ParseNodeDeclarationVariable) {
			return new AST.ASTNodeDeclarationVariable(node, node.children.length === 8, [
				new AST.ASTNodeVariable(((node.children.length === 7) ? node.children[1] : node.children[2]) as TOKEN.TokenIdentifier),
				this.decorate((node.children.length === 7) ? node.children[3] : node.children[4]),
				this.decorate((node.children.length === 7) ? node.children[5] : node.children[6]),
			])

		} else if (node instanceof PARSER.ParseNodeDeclaration) {
			return this.decorate(node.children[0]);

		} else if (node instanceof PARSER.ParseNodeAssignee) {
			return new AST.ASTNodeVariable(node.children[0] as TOKEN.TokenIdentifier);

		} else if (node instanceof PARSER.ParseNodeStatementAssignment) {
			const assignee:   PARSER.ParseNodeAssignee   = node.children[0];
			const expression: PARSER.ParseNodeExpression = node.children[2]
			return new AST.ASTNodeAssignment(node, [
				this.decorate(assignee) as unknown as AST.ASTNodeVariable,
				this.decorate(expression),
			])

		} else if (node instanceof PARSER.ParseNodeStatement) {
			return (node.children.length === 1 && node.children[0] instanceof ParseNode)
				? this.decorate(node.children[0])
				: new AST.ASTNodeStatementExpression(node, (node.children.length === 1) ? [] : [
					this.decorate(node.children[0]),
				])

		} else if (node instanceof PARSER.ParseNodeGoal__0__List) {
			return this.parseList<PARSER.ParseNodeStatement, AST.ASTNodeStatement>(node);

		} else if (node instanceof PARSER.ParseNodeGoal) {
			return new AST.ASTNodeGoal(node, (node.children.length === 2) ? [] : this.decorate(node.children[1]));
		}
		throw new TypeError(`Could not find type of parse node \`${ node.constructor.name }\`.`);
	}
}<|MERGE_RESOLUTION|>--- conflicted
+++ resolved
@@ -112,7 +112,6 @@
 	static decorate(node: PARSER.ParseNodeWord):             AST.ASTNodeKey;
 	static decorate(node: PARSER.ParseNodePrimitiveLiteral): AST.ASTNodeConstant;
 	static decorate(node: PARSER.ParseNodeTypeKeyword):      AST.ASTNodeTypeConstant;
-<<<<<<< HEAD
 	static decorate(node:
 		| PARSER.ParseNodeEntryType
 		| PARSER.ParseNodeEntryType_Optional
@@ -130,15 +129,8 @@
 		| PARSER.ParseNodePropertiesType
 		| PARSER.ParseNodePropertiesType__0__List
 	): NonemptyArray<AST.ASTNodePropertyType>;
-	static decorate(node: PARSER.ParseNodeTypeTupleLiteral):  AST.ASTNodeTypeList;
+	static decorate(node: PARSER.ParseNodeTypeTupleLiteral):  AST.ASTNodeTypeTuple;
 	static decorate(node: PARSER.ParseNodeTypeRecordLiteral): AST.ASTNodeTypeRecord;
-=======
-	static decorate(node: PARSER.ParseNodePropertyType):               AST.ASTNodePropertyType;
-	static decorate(node: PARSER.ParseNodeTypeTupleLiteral):           AST.ASTNodeTypeTuple;
-	static decorate(node: PARSER.ParseNodeTypeTupleLiteral__0__List):  AST.ASTNodeType[];
-	static decorate(node: PARSER.ParseNodeTypeRecordLiteral):          AST.ASTNodeTypeRecord;
-	static decorate(node: PARSER.ParseNodeTypeRecordLiteral__0__List): NonemptyArray<AST.ASTNodePropertyType>;
->>>>>>> 5fea211c
 	static decorate(node:
 		| PARSER.ParseNodeTypeUnit
 		| PARSER.ParseNodeTypeUnarySymbol
@@ -206,18 +198,11 @@
 				this.decorate(node.children[2]),
 			]);
 
-<<<<<<< HEAD
 		} else if (Dev.supports('literalCollection') && node instanceof PARSER.ParseNodeEntryType_Named_Optional) {
 			return new AST.ASTNodePropertyType(node, true, [
 				this.decorate(node.children[0]),
 				this.decorate(node.children[2]),
 			]);
-=======
-		} else if (Dev.supports('literalCollection') && node instanceof PARSER.ParseNodeTypeTupleLiteral) {
-			return new AST.ASTNodeTypeTuple(node, (node.children.length === 2) ? [] : this.decorate(
-				node.children.find((c): c is PARSER.ParseNodeTypeTupleLiteral__0__List => c instanceof PARSER.ParseNodeTypeTupleLiteral__0__List)!
-			));
->>>>>>> 5fea211c
 
 		} else if (Dev.supports('literalCollection') && node instanceof PARSER.ParseNodeItemsType) {
 			return (node.children.length <= 2)
@@ -240,7 +225,7 @@
 			return this.parseList<PARSER.ParseNodeEntryType_Named, AST.ASTNodePropertyType>(node);
 
 		} else if (Dev.supports('literalCollection') && node instanceof PARSER.ParseNodeTypeTupleLiteral) {
-			return new AST.ASTNodeTypeList(node, this.decorate(
+			return new AST.ASTNodeTypeTuple(node, (node.children.length === 2) ? [] : this.decorate(
 				node.children.find((c): c is PARSER.ParseNodeItemsType => c instanceof PARSER.ParseNodeItemsType)!
 			));
 
@@ -310,19 +295,8 @@
 				node.children.find((c): c is PARSER.ParseNodeTupleLiteral__0__List => c instanceof PARSER.ParseNodeTupleLiteral__0__List)!
 			));
 
-<<<<<<< HEAD
-		} else if (Dev.supports('literalCollection') && node instanceof PARSER.ParseNodeListLiteral__0__List) {
+		} else if (Dev.supports('literalCollection') && node instanceof PARSER.ParseNodeTupleLiteral__0__List) {
 			return this.parseList<PARSER.ParseNodeExpression, AST.ASTNodeExpression>(node);
-=======
-		} else if (Dev.supports('literalCollection') && node instanceof PARSER.ParseNodeTupleLiteral__0__List) {
-			return (node.children.length === 1)
-				? [this.decorate(node.children[0])]
-				: [
-					...this.decorate(node.children[0]),
-					this.decorate(node.children[2]),
-				]
-			;
->>>>>>> 5fea211c
 
 		} else if (Dev.supports('literalCollection') && node instanceof PARSER.ParseNodeRecordLiteral) {
 			return new AST.ASTNodeRecord(node, this.decorate(
