import {
	ParseNode,
} from '@chharvey/parser';

import type {
	NonemptyArray,
} from '../types.d';
import {
	Dev,
} from '../core/';
import {
	Operator,
	ValidTypeOperator,
	ValidOperatorUnary,
	ValidOperatorArithmetic,
	ValidOperatorComparative,
	ValidOperatorEquality,
	ValidOperatorLogical,
} from '../enum/Operator.enum'
import {
	Punctuator,
	Keyword,
	TOKEN,
	PARSER,
} from '../parser/'
import * as AST from './ASTNode';



type TemplatePartialType = // FIXME spread types
	| [                        AST.ASTNodeConstant                       ]
	| [                        AST.ASTNodeConstant, AST.ASTNodeExpression]
	// | [...TemplatePartialType, AST.ASTNodeConstant                       ]
	// | [...TemplatePartialType, AST.ASTNodeConstant, AST.ASTNodeExpression]
	| AST.ASTNodeExpression[]
;



export class Decorator {
	private static readonly TYPEOPERATORS_UNARY: ReadonlyMap<Punctuator, ValidTypeOperator> = new Map<Punctuator, ValidTypeOperator>([
		[Punctuator.ORNULL, Operator.ORNULL],
	])
	private static readonly TYPEOPERATORS_BINARY: ReadonlyMap<Punctuator, ValidTypeOperator> = new Map<Punctuator, ValidTypeOperator>([
		[Punctuator.INTER, Operator.AND],
		[Punctuator.UNION, Operator.OR],
	])
	private static readonly OPERATORS_UNARY: ReadonlyMap<Punctuator, Operator> = new Map<Punctuator, Operator>([
		[Punctuator.NOT, Operator.NOT],
		[Punctuator.EMP, Operator.EMP],
		[Punctuator.AFF, Operator.AFF],
		[Punctuator.NEG, Operator.NEG],
	])
	private static readonly OPERATORS_BINARY: ReadonlyMap<Punctuator | Keyword, Operator> = new Map<Punctuator | Keyword, Operator>([
		[Punctuator.EXP,  Operator.EXP],
		[Punctuator.MUL,  Operator.MUL],
		[Punctuator.DIV,  Operator.DIV],
		[Punctuator.ADD,  Operator.ADD],
		[Punctuator.SUB,  Operator.SUB],
		[Punctuator.LT,   Operator.LT],
		[Punctuator.GT,   Operator.GT],
		[Punctuator.LE,   Operator.LE],
		[Punctuator.GE,   Operator.GE],
		[Punctuator.NLT,  Operator.NLT],
		[Punctuator.NGT,  Operator.NGT],
		[Keyword   .IS,   Operator.IS],
		[Keyword   .ISNT, Operator.ISNT],
		[Punctuator.EQ,   Operator.EQ],
		[Punctuator.NEQ,  Operator.NEQ],
		[Punctuator.AND,  Operator.AND],
		[Punctuator.NAND, Operator.NAND],
		[Punctuator.OR,   Operator.OR],
		[Punctuator.NOR,  Operator.NOR],
	])

	/**
	 * Return an ASTNode corresponding to a ParseNode’s contents.
	 * @param node the parse node to decorate
	 * @returns an ASTNode
	 */
	static decorate(node: PARSER.ParseNodeWord):             AST.ASTNodeKey;
	static decorate(node: PARSER.ParseNodePrimitiveLiteral): AST.ASTNodeConstant;
	static decorate(node: PARSER.ParseNodeTypeKeyword):      AST.ASTNodeTypeConstant;
	static decorate(node: PARSER.ParseNodeTypeProperty):               AST.ASTNodeTypeProperty;
	static decorate(node: PARSER.ParseNodeTypeTupleLiteral):           AST.ASTNodeTypeList;
	static decorate(node: PARSER.ParseNodeTypeTupleLiteral__0__List):  NonemptyArray<AST.ASTNodeType>;
	static decorate(node: PARSER.ParseNodeTypeRecordLiteral):          AST.ASTNodeTypeRecord;
	static decorate(node: PARSER.ParseNodeTypeRecordLiteral__0__List): NonemptyArray<AST.ASTNodeTypeProperty>;
	static decorate(node:
		| PARSER.ParseNodeTypeUnit
		| PARSER.ParseNodeTypeUnarySymbol
		| PARSER.ParseNodeTypeIntersection
		| PARSER.ParseNodeTypeUnion
		| PARSER.ParseNodeType
	): AST.ASTNodeType;
	static decorate(node: PARSER.ParseNodeStringTemplate__0__List):  TemplatePartialType;
	static decorate(node: PARSER.ParseNodeStringTemplate):           AST.ASTNodeTemplate;
	static decorate(node: PARSER.ParseNodeProperty):                AST.ASTNodeProperty;
	static decorate(node: PARSER.ParseNodeCase):                    AST.ASTNodeCase;
	static decorate(node: PARSER.ParseNodeListLiteral):             AST.ASTNodeList;
	static decorate(node: PARSER.ParseNodeListLiteral__0__List):    NonemptyArray<AST.ASTNodeExpression>;
	static decorate(node: PARSER.ParseNodeRecordLiteral):           AST.ASTNodeRecord;
	static decorate(node: PARSER.ParseNodeRecordLiteral__0__List):  NonemptyArray<AST.ASTNodeProperty>;
	static decorate(node: PARSER.ParseNodeMappingLiteral):          AST.ASTNodeMapping;
	static decorate(node: PARSER.ParseNodeMappingLiteral__0__List): NonemptyArray<AST.ASTNodeCase>;
	static decorate(node:
		| PARSER.ParseNodeExpressionUnit
		| PARSER.ParseNodeExpressionUnarySymbol
		| PARSER.ParseNodeExpressionExponential
		| PARSER.ParseNodeExpressionMultiplicative
		| PARSER.ParseNodeExpressionAdditive
		| PARSER.ParseNodeExpressionComparative
		| PARSER.ParseNodeExpressionEquality
		| PARSER.ParseNodeExpressionConjunctive
		| PARSER.ParseNodeExpressionDisjunctive
		| PARSER.ParseNodeExpression
	): AST.ASTNodeExpression;
	static decorate(node: PARSER.ParseNodeExpressionConditional): AST.ASTNodeOperationTernary;
	static decorate(node: PARSER.ParseNodeDeclarationVariable):   AST.ASTNodeDeclarationVariable;
	static decorate(node: PARSER.ParseNodeDeclarationType):       AST.ASTNodeDeclarationType;
	static decorate(node: PARSER.ParseNodeDeclaration):           AST.ASTNodeDeclaration;
	static decorate(node: PARSER.ParseNodeAssignee):              AST.ASTNodeVariable;
	static decorate(node: PARSER.ParseNodeStatementAssignment):   AST.ASTNodeAssignment;
	static decorate(node: PARSER.ParseNodeStatement):             AST.ASTNodeStatement;
	static decorate(node: PARSER.ParseNodeGoal__0__List):         AST.ASTNodeStatement[];
	static decorate(node: PARSER.ParseNodeGoal):                  AST.ASTNodeGoal;
	static decorate(node: ParseNode): AST.ASTNodeSolid | readonly AST.ASTNodeSolid[];
	static decorate(node: ParseNode): AST.ASTNodeSolid | readonly AST.ASTNodeSolid[] {
		if (Dev.supports('literalCollection') && node instanceof PARSER.ParseNodeWord) {
			return new AST.ASTNodeKey(node.children[0] as TOKEN.TokenKeyword | TOKEN.TokenIdentifier);

		} else if (node instanceof PARSER.ParseNodePrimitiveLiteral) {
			return new AST.ASTNodeConstant(node.children[0] as TOKEN.TokenKeyword | TOKEN.TokenNumber | TOKEN.TokenString);

		} else if (node instanceof PARSER.ParseNodeTypeKeyword) {
			return new AST.ASTNodeTypeConstant(node.children[0] as TOKEN.TokenKeyword | TOKEN.TokenNumber | TOKEN.TokenString);

		} else if (Dev.supports('literalCollection') && node instanceof PARSER.ParseNodeTypeProperty) {
			return new AST.ASTNodeTypeProperty(node, [
				this.decorate(node.children[0]),
				this.decorate(node.children[2]),
			]);

		} else if (Dev.supports('literalCollection') && node instanceof PARSER.ParseNodeTypeTupleLiteral) {
			return new AST.ASTNodeTypeList(node, this.decorate(
				node.children.find((c): c is PARSER.ParseNodeTypeTupleLiteral__0__List => c instanceof PARSER.ParseNodeTypeTupleLiteral__0__List)!
			));

<<<<<<< HEAD
		} else if (Dev.supports('literalCollection') && node instanceof PARSER.ParseNodeTypeTupleLiteral__0__List) {
=======
		} else if (Dev.supportsAll('typingExplicit', 'literalCollection') && node instanceof PARSER.ParseNodeTypeTupleLiteral__0__List) {
>>>>>>> 5d176ed1
			return (node.children.length === 1)
				? [this.decorate(node.children[0])]
				: [
					...this.decorate(node.children[0]),
					this.decorate(node.children[2]),
				]
			;

		} else if (Dev.supports('literalCollection') && node instanceof PARSER.ParseNodeTypeRecordLiteral) {
			return new AST.ASTNodeTypeRecord(node, this.decorate(
				node.children.find((c): c is PARSER.ParseNodeTypeRecordLiteral__0__List => c instanceof PARSER.ParseNodeTypeRecordLiteral__0__List)!
			));

<<<<<<< HEAD
		} else if (Dev.supports('literalCollection') && node instanceof PARSER.ParseNodeTypeRecordLiteral__0__List) {
=======
		} else if (Dev.supportsAll('typingExplicit', 'literalCollection') && node instanceof PARSER.ParseNodeTypeRecordLiteral__0__List) {
>>>>>>> 5d176ed1
			return (node.children.length === 1)
				? [this.decorate(node.children[0])]
				: [
					...this.decorate(node.children[0]),
					this.decorate(node.children[2]),
				]
			;

		} else if (node instanceof PARSER.ParseNodeTypeUnit) {
			return (
				(node.children.length === 1) ? (node.children[0] instanceof ParseNode)
					? (node.children[0] instanceof PARSER.ParseNodePrimitiveLiteral)
						? new AST.ASTNodeTypeConstant(node.children[0].children[0] as TOKEN.TokenKeyword | TOKEN.TokenNumber | TOKEN.TokenString)
						: this.decorate(node.children[0])
					: new AST.ASTNodeTypeAlias(node.children[0] as TOKEN.TokenIdentifier)
				:
				(node.children.length === 2) ? new AST.ASTNodeTypeEmptyCollection(node) :
				this.decorate(node.children[1])
			);

		} else if (node instanceof PARSER.ParseNodeTypeUnarySymbol) {
			return (node.children.length === 1)
				? this.decorate(node.children[0])
				: new AST.ASTNodeTypeOperationUnary(node, this.TYPEOPERATORS_UNARY.get(node.children[1].source as Punctuator)!, [
					this.decorate(node.children[0]),
				])

		} else if (
			node instanceof PARSER.ParseNodeTypeIntersection ||
			node instanceof PARSER.ParseNodeTypeUnion
		) {
			return (node.children.length === 1)
				? this.decorate(node.children[0])
				: new AST.ASTNodeTypeOperationBinary(node, this.TYPEOPERATORS_BINARY.get(node.children[1].source as Punctuator)!, [
					this.decorate(node.children[0]),
					this.decorate(node.children[2]),
				])

		} else if (node instanceof PARSER.ParseNodeType) {
			return this.decorate(node.children[0])

		} else if (node instanceof PARSER.ParseNodeStringTemplate__0__List) {
			return (node.children as readonly (TOKEN.TokenTemplate | PARSER.ParseNodeExpression | PARSER.ParseNodeStringTemplate__0__List)[]).flatMap((c) =>
				c instanceof TOKEN.TokenTemplate ? [new AST.ASTNodeConstant(c)] :
				c instanceof PARSER.ParseNodeExpression ? [this.decorate(c)] :
				this.decorate(c)
			)

		} else if (node instanceof PARSER.ParseNodeStringTemplate) {
			return new AST.ASTNodeTemplate(node, (node.children as readonly (TOKEN.TokenTemplate | PARSER.ParseNodeExpression | PARSER.ParseNodeStringTemplate__0__List)[]).flatMap((c) =>
				c instanceof TOKEN.TokenTemplate ? [new AST.ASTNodeConstant(c)] :
				c instanceof PARSER.ParseNodeExpression ? [this.decorate(c)] :
				this.decorate(c)
			))

		} else if (Dev.supports('literalCollection') && node instanceof PARSER.ParseNodeProperty) {
			return new AST.ASTNodeProperty(node, [
				this.decorate(node.children[0]),
				this.decorate(node.children[2]),
			]);

		} else if (Dev.supports('literalCollection') && node instanceof PARSER.ParseNodeCase) {
			return new AST.ASTNodeCase(node, [
				this.decorate(node.children[0]),
				this.decorate(node.children[2]),
			]);

		} else if (Dev.supports('literalCollection') && node instanceof PARSER.ParseNodeListLiteral) {
			return new AST.ASTNodeList(node, this.decorate(
				node.children.find((c): c is PARSER.ParseNodeListLiteral__0__List => c instanceof PARSER.ParseNodeListLiteral__0__List)!
			));

		} else if (Dev.supports('literalCollection') && node instanceof PARSER.ParseNodeListLiteral__0__List) {
			return (node.children.length === 1)
				? [this.decorate(node.children[0])]
				: [
					...this.decorate(node.children[0]),
					this.decorate(node.children[2]),
				]
			;

		} else if (Dev.supports('literalCollection') && node instanceof PARSER.ParseNodeRecordLiteral) {
			return new AST.ASTNodeRecord(node, this.decorate(
				node.children.find((c): c is PARSER.ParseNodeRecordLiteral__0__List => c instanceof PARSER.ParseNodeRecordLiteral__0__List)!
			));

		} else if (Dev.supports('literalCollection') && node instanceof PARSER.ParseNodeRecordLiteral__0__List) {
			return (node.children.length === 1)
				? [this.decorate(node.children[0]) as unknown as AST.ASTNodeProperty]
				: [
					...this.decorate(node.children[0]),
					this.decorate(node.children[2]) as unknown as AST.ASTNodeProperty,
				]
			;

		} else if (Dev.supports('literalCollection') && node instanceof PARSER.ParseNodeMappingLiteral) {
			return new AST.ASTNodeMapping(node, this.decorate(
				node.children.find((c): c is PARSER.ParseNodeMappingLiteral__0__List => c instanceof PARSER.ParseNodeMappingLiteral__0__List)!
			));

		} else if (Dev.supports('literalCollection') && node instanceof PARSER.ParseNodeMappingLiteral__0__List) {
			return (node.children.length === 1)
				? [this.decorate(node.children[0])]
				: [
					...this.decorate(node.children[0]),
					this.decorate(node.children[2]),
				]
			;

		} else if (node instanceof PARSER.ParseNodeExpressionUnit) {
			return (
				(node.children.length === 1) ? (node.children[0] instanceof ParseNode)
					? this.decorate(node.children[0])
					: new AST.ASTNodeVariable(node.children[0] as TOKEN.TokenIdentifier)
				:
				(node.children.length === 2) ? new AST.ASTNodeEmptyCollection(node) :
				this.decorate(node.children[1])
			);

		} else if (node instanceof PARSER.ParseNodeExpressionUnarySymbol) {
			return (node.children.length === 1)
				? this.decorate(node.children[0])
				: (node.children[0].source === Punctuator.AFF) // `+a` is a no-op
					? this.decorate(node.children[1])
					: new AST.ASTNodeOperationUnary(node, this.OPERATORS_UNARY.get(node.children[0].source as Punctuator) as ValidOperatorUnary, [
						this.decorate(node.children[1]),
					])

		} else if (
			node instanceof PARSER.ParseNodeExpressionExponential    ||
			node instanceof PARSER.ParseNodeExpressionMultiplicative ||
			node instanceof PARSER.ParseNodeExpressionAdditive       ||
			node instanceof PARSER.ParseNodeExpressionComparative    ||
			node instanceof PARSER.ParseNodeExpressionEquality       ||
			node instanceof PARSER.ParseNodeExpressionConjunctive    ||
			node instanceof PARSER.ParseNodeExpressionDisjunctive
		) {
			if (node.children.length === 1) {
				return this.decorate(node.children[0])
			} else {
				const operator: Operator = this.OPERATORS_BINARY.get(node.children[1].source as Punctuator | Keyword)!;
				const operands: [AST.ASTNodeExpression, AST.ASTNodeExpression] = [
					this.decorate(node.children[0]),
					this.decorate(node.children[2]),
				];
				return (
					node instanceof PARSER.ParseNodeExpressionExponential    ||
					node instanceof PARSER.ParseNodeExpressionMultiplicative ||
					node instanceof PARSER.ParseNodeExpressionAdditive
				) ? (
					// `a - b` is syntax sugar for `a + -(b)`
					(operator === Operator.SUB) ? new AST.ASTNodeOperationBinaryArithmetic(node, Operator.ADD, [
						operands[0],
						new AST.ASTNodeOperationUnary(node.children[2], Operator.NEG, [
							operands[1],
						]),
					]) :
					new AST.ASTNodeOperationBinaryArithmetic(node, operator as ValidOperatorArithmetic, operands)

				) : (node instanceof PARSER.ParseNodeExpressionComparative) ? (
					// `a !< b` is syntax sugar for `!(a < b)`
					(operator === Operator.NLT) ? new AST.ASTNodeOperationUnary(node, Operator.NOT, [
						new AST.ASTNodeOperationBinaryComparative(node.children[0], Operator.LT, operands),
					]) :
					// `a !> b` is syntax sugar for `!(a > b)`
					(operator === Operator.NGT) ? new AST.ASTNodeOperationUnary(node, Operator.NOT, [
						new AST.ASTNodeOperationBinaryComparative(node.children[0], Operator.GT, operands),
					]) :
					new AST.ASTNodeOperationBinaryComparative(node, operator as ValidOperatorComparative, operands)

				) : (node instanceof PARSER.ParseNodeExpressionEquality) ? (
					// `a isnt b` is syntax sugar for `!(a is b)`
					(operator === Operator.ISNT) ? new AST.ASTNodeOperationUnary(node, Operator.NOT, [
						new AST.ASTNodeOperationBinaryEquality(node.children[0], Operator.IS, operands),
					]) :
					// `a != b` is syntax sugar for `!(a == b)`
					(operator === Operator.NEQ) ? new AST.ASTNodeOperationUnary(node, Operator.NOT, [
						new AST.ASTNodeOperationBinaryEquality(node.children[0], Operator.EQ, operands),
					]) :
					new AST.ASTNodeOperationBinaryEquality(node, operator as ValidOperatorEquality, operands)

				) : /* (
					node instanceof PARSER.ParseNodeExpressionConjunctive ||
					node instanceof PARSER.ParseNodeExpressionDisjunctive
				) ? */ (
					// `a !& b` is syntax sugar for `!(a && b)`
					(operator === Operator.NAND) ? new AST.ASTNodeOperationUnary(node, Operator.NOT, [
						new AST.ASTNodeOperationBinaryLogical(node.children[0], Operator.AND, operands),
					]) :
					// `a !| b` is syntax sugar for `!(a || b)`
					(operator === Operator.NOR) ? new AST.ASTNodeOperationUnary(node, Operator.NOT, [
						new AST.ASTNodeOperationBinaryLogical(node.children[0], Operator.OR, operands),
					]) :
					new AST.ASTNodeOperationBinaryLogical(node, operator as ValidOperatorLogical, operands)
				)
			}

		} else if (node instanceof PARSER.ParseNodeExpressionConditional) {
			return new AST.ASTNodeOperationTernary(node, Operator.COND, [
				this.decorate(node.children[1]),
				this.decorate(node.children[3]),
				this.decorate(node.children[5]),
			])

		} else if (node instanceof PARSER.ParseNodeExpression) {
			return this.decorate(node.children[0])

		} else if (node instanceof PARSER.ParseNodeDeclarationVariable) {
			return new AST.ASTNodeDeclarationVariable(node, node.children.length === 8, [
				new AST.ASTNodeVariable(((node.children.length === 7) ? node.children[1] : node.children[2]) as TOKEN.TokenIdentifier),
				this.decorate((node.children.length === 7) ? node.children[3] : node.children[4]),
				this.decorate((node.children.length === 7) ? node.children[5] : node.children[6]),
			])

		} else if (node instanceof PARSER.ParseNodeDeclarationType) {
			return new AST.ASTNodeDeclarationType(node, [
				new AST.ASTNodeTypeAlias(node.children[1] as TOKEN.TokenIdentifier),
				this.decorate(node.children[3]),
			]);

		} else if (node instanceof PARSER.ParseNodeDeclaration) {
			return this.decorate(node.children[0]);

		} else if (node instanceof PARSER.ParseNodeAssignee) {
			return new AST.ASTNodeVariable(node.children[0] as TOKEN.TokenIdentifier);

		} else if (node instanceof PARSER.ParseNodeStatementAssignment) {
			const assignee:   PARSER.ParseNodeAssignee   = node.children[0];
			const expression: PARSER.ParseNodeExpression = node.children[2]
			return new AST.ASTNodeAssignment(node, [
				this.decorate(assignee) as unknown as AST.ASTNodeVariable,
				this.decorate(expression),
			])

		} else if (node instanceof PARSER.ParseNodeStatement) {
			return (node.children.length === 1 && node.children[0] instanceof ParseNode)
				? this.decorate(node.children[0])
				: new AST.ASTNodeStatementExpression(node, (node.children.length === 1) ? [] : [
					this.decorate(node.children[0]),
				])

		} else if (node instanceof PARSER.ParseNodeGoal__0__List) {
			return (node.children.length === 1) ?
				[this.decorate(node.children[0])]
			: [
				...this.decorate(node.children[0]),
				this.decorate(node.children[1]),
			]

		} else if (node instanceof PARSER.ParseNodeGoal) {
			return new AST.ASTNodeGoal(node, (node.children.length === 2) ? [] : this.decorate(node.children[1]));

		} else {
			throw new ReferenceError(`Could not find type of parse node ${ node }.`)
		}
	}
}<|MERGE_RESOLUTION|>--- conflicted
+++ resolved
@@ -146,11 +146,7 @@
 				node.children.find((c): c is PARSER.ParseNodeTypeTupleLiteral__0__List => c instanceof PARSER.ParseNodeTypeTupleLiteral__0__List)!
 			));
 
-<<<<<<< HEAD
 		} else if (Dev.supports('literalCollection') && node instanceof PARSER.ParseNodeTypeTupleLiteral__0__List) {
-=======
-		} else if (Dev.supportsAll('typingExplicit', 'literalCollection') && node instanceof PARSER.ParseNodeTypeTupleLiteral__0__List) {
->>>>>>> 5d176ed1
 			return (node.children.length === 1)
 				? [this.decorate(node.children[0])]
 				: [
@@ -164,11 +160,7 @@
 				node.children.find((c): c is PARSER.ParseNodeTypeRecordLiteral__0__List => c instanceof PARSER.ParseNodeTypeRecordLiteral__0__List)!
 			));
 
-<<<<<<< HEAD
 		} else if (Dev.supports('literalCollection') && node instanceof PARSER.ParseNodeTypeRecordLiteral__0__List) {
-=======
-		} else if (Dev.supportsAll('typingExplicit', 'literalCollection') && node instanceof PARSER.ParseNodeTypeRecordLiteral__0__List) {
->>>>>>> 5d176ed1
 			return (node.children.length === 1)
 				? [this.decorate(node.children[0])]
 				: [
