import {
	NonemptyArray,
	Token,
	ParseNode,
} from '@chharvey/parser';

import {
	Dev,
} from '../core/index.js';
import {
	Punctuator,
	Keyword,
	TOKEN,
	PARSER,
} from '../parser/index.js';
import {
	Operator,
	ValidTypeOperator,
	ValidOperatorUnary,
	ValidOperatorArithmetic,
	ValidOperatorComparative,
	ValidOperatorEquality,
	ValidOperatorLogical,
} from './Operator.js';
import type {ASTNodeSolid} from './ASTNode.js';
import * as AST from './ASTNode.js';



type ParseList<T extends ParseNode> = ParseNode & {
	children:
		| readonly [T]
		| readonly [ParseList<T>, T]
};
type HashList<T extends ParseNode> = ParseNode & {
	children:
		| readonly [T]
		| readonly [HashList<T>, Token, T],
};



type TemplatePartialType = // FIXME spread types
	| [                        AST.ASTNodeConstant                       ]
	| [                        AST.ASTNodeConstant, AST.ASTNodeExpression]
	// | [...TemplatePartialType, AST.ASTNodeConstant                       ]
	// | [...TemplatePartialType, AST.ASTNodeConstant, AST.ASTNodeExpression]
	| AST.ASTNodeExpression[]
;



export class Decorator {
	private static readonly TYPEOPERATORS_UNARY: ReadonlyMap<Punctuator, ValidTypeOperator> = new Map<Punctuator, ValidTypeOperator>([
		[Punctuator.ORNULL, Operator.ORNULL],
		[Punctuator.OREXCP, Operator.OREXCP],
	])
	private static readonly TYPEOPERATORS_BINARY: ReadonlyMap<Punctuator, ValidTypeOperator> = new Map<Punctuator, ValidTypeOperator>([
		[Punctuator.INTER, Operator.AND],
		[Punctuator.UNION, Operator.OR],
	])
	private static readonly OPERATORS_UNARY: ReadonlyMap<Punctuator, Operator> = new Map<Punctuator, Operator>([
		[Punctuator.NOT, Operator.NOT],
		[Punctuator.EMP, Operator.EMP],
		[Punctuator.AFF, Operator.AFF],
		[Punctuator.NEG, Operator.NEG],
	])
	private static readonly OPERATORS_BINARY: ReadonlyMap<Punctuator | Keyword, Operator> = new Map<Punctuator | Keyword, Operator>([
		[Punctuator.EXP,  Operator.EXP],
		[Punctuator.MUL,  Operator.MUL],
		[Punctuator.DIV,  Operator.DIV],
		[Punctuator.ADD,  Operator.ADD],
		[Punctuator.SUB,  Operator.SUB],
		[Punctuator.LT,   Operator.LT],
		[Punctuator.GT,   Operator.GT],
		[Punctuator.LE,   Operator.LE],
		[Punctuator.GE,   Operator.GE],
		[Punctuator.NLT,  Operator.NLT],
		[Punctuator.NGT,  Operator.NGT],
		[Keyword   .IS,   Operator.IS],
		[Keyword   .ISNT, Operator.ISNT],
		[Punctuator.ID,   Operator.ID],
		[Punctuator.NID,  Operator.NID],
		[Punctuator.EQ,   Operator.EQ],
		[Punctuator.NEQ,  Operator.NEQ],
		[Punctuator.AND,  Operator.AND],
		[Punctuator.NAND, Operator.NAND],
		[Punctuator.OR,   Operator.OR],
		[Punctuator.NOR,  Operator.NOR],
	])

	/**
	 * Decorate a list.
	 * @typeParam T - the type of ParseNode in the list
	 * @typeParam A - the ASTNode that is returned by decoration
	 * @return a sequence of `A` nodes.
	 */
	private static parseList<T extends ParseNode, A extends ASTNodeSolid>(node: ParseList<T> | HashList<T>): NonemptyArray<A> {
		return (node.children.length === 1)
			? [this.decorate(node.children[0]) as A]
			: [
				...this.decorate(node.children[0]) as NonemptyArray<A>,
				this.decorate((node.children.length === 2) ? node.children[1] : node.children[2]) as A,
			];
	}

	/**
	 * Return whether a PropertyAccess parse node is an optional access or not.
	 * Optional access uses the operator `?.` whereas normal access uses `.`.
	 * @param node the parse node
	 * @return `true` if the access is optional
	 */
	private static isOptionalAccess(node: PARSER.ParseNodePropertyAccess): boolean {
		return node.children[0].source === Punctuator.OPTDOT;
	}

	/**
	 * Return an ASTNode corresponding to a ParseNode’s contents.
	 * @param node the parse node to decorate
	 * @returns an ASTNode
	 */
	static decorate(node: PARSER.ParseNodeWord):             AST.ASTNodeKey;
	static decorate(node: PARSER.ParseNodePrimitiveLiteral): AST.ASTNodeConstant;
	static decorate(node: PARSER.ParseNodeTypeKeyword):      AST.ASTNodeTypeConstant;
	static decorate(node:
		| PARSER.ParseNodeEntryType
		| PARSER.ParseNodeEntryType_Optional
	): AST.ASTNodeItemType;
	static decorate(node:
		| PARSER.ParseNodeEntryType_Named
		| PARSER.ParseNodeEntryType_Named_Optional
	): AST.ASTNodePropertyType;
	static decorate(node:
		| PARSER.ParseNodeItemsType
		| PARSER.ParseNodeItemsType__0__List
		| PARSER.ParseNodeItemsType__1__List
	): NonemptyArray<AST.ASTNodeItemType>;
	static decorate(node:
		| PARSER.ParseNodePropertiesType
		| PARSER.ParseNodePropertiesType__0__List
	): NonemptyArray<AST.ASTNodePropertyType>;
	static decorate(node: PARSER.ParseNodeTypeTupleLiteral):  AST.ASTNodeTypeTuple;
	static decorate(node: PARSER.ParseNodeTypeRecordLiteral): AST.ASTNodeTypeRecord;
	static decorate(node:
		| PARSER.ParseNodeTypeUnit
		| PARSER.ParseNodeTypeUnarySymbol
		| PARSER.ParseNodeTypeIntersection
		| PARSER.ParseNodeTypeUnion
		| PARSER.ParseNodeType
	): AST.ASTNodeType;
	static decorate(node: PARSER.ParseNodeStringTemplate):          AST.ASTNodeTemplate;
	static decorate(node: PARSER.ParseNodeStringTemplate__0__List): TemplatePartialType;
	static decorate(node: PARSER.ParseNodeProperty):                AST.ASTNodeProperty;
	static decorate(node: PARSER.ParseNodeCase):                    AST.ASTNodeCase;
	static decorate(node: PARSER.ParseNodeTupleLiteral):            AST.ASTNodeTuple;
	static decorate(node: PARSER.ParseNodeTupleLiteral__0__List):   AST.ASTNodeExpression[];
	static decorate(node: PARSER.ParseNodeRecordLiteral):           AST.ASTNodeRecord;
	static decorate(node: PARSER.ParseNodeRecordLiteral__0__List):  NonemptyArray<AST.ASTNodeProperty>;
	static decorate(node: PARSER.ParseNodeMappingLiteral):          AST.ASTNodeMapping;
	static decorate(node: PARSER.ParseNodeMappingLiteral__0__List): NonemptyArray<AST.ASTNodeCase>;
	static decorate(node: PARSER.ParseNodePropertyAccess):          AST.ASTNodeIndex | AST.ASTNodeKey | AST.ASTNodeExpression;
	static decorate(node:
		| PARSER.ParseNodeExpressionUnit
		| PARSER.ParseNodeExpressionCompound
		| PARSER.ParseNodeExpressionUnarySymbol
		| PARSER.ParseNodeExpressionExponential
		| PARSER.ParseNodeExpressionMultiplicative
		| PARSER.ParseNodeExpressionAdditive
		| PARSER.ParseNodeExpressionComparative
		| PARSER.ParseNodeExpressionEquality
		| PARSER.ParseNodeExpressionConjunctive
		| PARSER.ParseNodeExpressionDisjunctive
		| PARSER.ParseNodeExpression
	): AST.ASTNodeExpression;
	static decorate(node: PARSER.ParseNodeExpressionConditional): AST.ASTNodeOperationTernary;
	static decorate(node: PARSER.ParseNodeDeclarationType):       AST.ASTNodeDeclarationType;
	static decorate(node: PARSER.ParseNodeDeclarationVariable):   AST.ASTNodeDeclarationVariable;
	static decorate(node: PARSER.ParseNodeDeclaration):           AST.ASTNodeDeclaration;
	static decorate(node: PARSER.ParseNodeAssignee):              AST.ASTNodeVariable;
	static decorate(node: PARSER.ParseNodeStatementAssignment):   AST.ASTNodeAssignment;
	static decorate(node: PARSER.ParseNodeStatement):             AST.ASTNodeStatement;
	static decorate(node: PARSER.ParseNodeGoal__0__List):         AST.ASTNodeStatement[];
	static decorate(node: PARSER.ParseNodeGoal):                  AST.ASTNodeGoal;
	static decorate(node: ParseNode): ASTNodeSolid | ASTNodeSolid[];
	static decorate(node: ParseNode): ASTNodeSolid | ASTNodeSolid[] {
		if (Dev.supports('literalCollection') && node instanceof PARSER.ParseNodeWord) {
			return new AST.ASTNodeKey(node.children[0] as TOKEN.TokenKeyword | TOKEN.TokenIdentifier);

		} else if (node instanceof PARSER.ParseNodePrimitiveLiteral) {
			return new AST.ASTNodeConstant(node.children[0] as TOKEN.TokenKeyword | TOKEN.TokenNumber | TOKEN.TokenString);

		} else if (node instanceof PARSER.ParseNodeTypeKeyword) {
			return new AST.ASTNodeTypeConstant(node.children[0] as TOKEN.TokenKeyword | TOKEN.TokenNumber | TOKEN.TokenString);

		} else if (Dev.supports('literalCollection') && node instanceof PARSER.ParseNodeEntryType) {
			return new AST.ASTNodeItemType(
				node,
				false,
				this.decorate(node.children[0]),
			);

		} else if (Dev.supports('optionalAccess') && node instanceof PARSER.ParseNodeEntryType_Optional) {
			return new AST.ASTNodeItemType(
				node,
				true,
				this.decorate(node.children[1]),
			);

		} else if (Dev.supports('literalCollection') && node instanceof PARSER.ParseNodeEntryType_Named) {
			return new AST.ASTNodePropertyType(
				node,
				false,
				this.decorate(node.children[0]),
				this.decorate(node.children[2]),
			);

		} else if (Dev.supports('optionalAccess') && node instanceof PARSER.ParseNodeEntryType_Named_Optional) {
			return new AST.ASTNodePropertyType(
				node,
				true,
				this.decorate(node.children[0]),
				this.decorate(node.children[2]),
			);

		} else if (Dev.supports('literalCollection') && node instanceof PARSER.ParseNodeItemsType) {
			return (node.children.length <= 2)
				? this.decorate(node.children[0])
				: [
					...this.decorate(node.children[0]),
					...this.decorate(node.children[2]!),
				];

		} else if (Dev.supports('literalCollection') && (
			   node instanceof PARSER.ParseNodeItemsType__0__List
			|| node instanceof PARSER.ParseNodeItemsType__1__List
		)) {
			return this.parseList<PARSER.ParseNodeEntryType | PARSER.ParseNodeEntryType_Optional, AST.ASTNodeItemType>(node);

		} else if (Dev.supports('literalCollection') && node instanceof PARSER.ParseNodePropertiesType) {
			return this.decorate(node.children[0]);

		} else if (Dev.supports('literalCollection') && node instanceof PARSER.ParseNodePropertiesType__0__List) {
			return this.parseList<PARSER.ParseNodeEntryType_Named, AST.ASTNodePropertyType>(node);

		} else if (Dev.supports('literalCollection') && node instanceof PARSER.ParseNodeTypeTupleLiteral) {
			return new AST.ASTNodeTypeTuple(node, (node.children.length === 2) ? [] : this.decorate(
				node.children.find((c): c is PARSER.ParseNodeItemsType => c instanceof PARSER.ParseNodeItemsType)!
			));

		} else if (Dev.supports('literalCollection') && node instanceof PARSER.ParseNodeTypeRecordLiteral) {
			return new AST.ASTNodeTypeRecord(node, this.decorate(
				node.children.find((c): c is PARSER.ParseNodePropertiesType => c instanceof PARSER.ParseNodePropertiesType)!
			));

		} else if (node instanceof PARSER.ParseNodeTypeUnit) {
			return (node.children.length === 1)
				? (node.children[0] instanceof ParseNode)
					? (node.children[0] instanceof PARSER.ParseNodePrimitiveLiteral)
						? new AST.ASTNodeTypeConstant(node.children[0].children[0] as TOKEN.TokenKeyword | TOKEN.TokenNumber | TOKEN.TokenString)
						: this.decorate(node.children[0])
					: new AST.ASTNodeTypeAlias(node.children[0] as TOKEN.TokenIdentifier)
				: this.decorate(node.children[1]);

		} else if (node instanceof PARSER.ParseNodeTypeUnarySymbol) {
			return (node.children.length === 1)
				? this.decorate(node.children[0])
				: new AST.ASTNodeTypeOperationUnary(
					node,
					this.TYPEOPERATORS_UNARY.get(node.children[1].source as Punctuator)!,
					this.decorate(node.children[0]),
				);

		} else if (
			node instanceof PARSER.ParseNodeTypeIntersection ||
			node instanceof PARSER.ParseNodeTypeUnion
		) {
			return (node.children.length === 1)
				? this.decorate(node.children[0])
				: new AST.ASTNodeTypeOperationBinary(
					node,
					this.TYPEOPERATORS_BINARY.get(node.children[1].source as Punctuator)!,
					this.decorate(node.children[0]),
					this.decorate(node.children[2]),
				);

		} else if (node instanceof PARSER.ParseNodeType) {
			return this.decorate(node.children[0])

		} else if (node instanceof PARSER.ParseNodeStringTemplate) {
			return new AST.ASTNodeTemplate(node, [...node.children].flatMap((c) =>
				(c instanceof TOKEN.TokenTemplate) ? [new AST.ASTNodeConstant(c)] :
				(c instanceof PARSER.ParseNodeExpression) ? [this.decorate(c)] :
				this.decorate(c as PARSER.ParseNodeStringTemplate__0__List)
			));

		} else if (node instanceof PARSER.ParseNodeStringTemplate__0__List) {
			return [...node.children].flatMap((c) =>
				(c instanceof TOKEN.TokenTemplate) ? [new AST.ASTNodeConstant(c)] :
				(c instanceof PARSER.ParseNodeExpression) ? [this.decorate(c)] :
				this.decorate(c as PARSER.ParseNodeStringTemplate__0__List)
			);

		} else if (Dev.supports('literalCollection') && node instanceof PARSER.ParseNodeProperty) {
			return new AST.ASTNodeProperty(
				node,
				this.decorate(node.children[0]),
				this.decorate(node.children[2]),
			);

		} else if (Dev.supports('literalCollection') && node instanceof PARSER.ParseNodeCase) {
			return new AST.ASTNodeCase(
				node,
				this.decorate(node.children[0]),
				this.decorate(node.children[2]),
			);

		} else if (Dev.supports('literalCollection') && node instanceof PARSER.ParseNodeTupleLiteral) {
			return new AST.ASTNodeTuple(node, (node.children.length === 2) ? [] : this.decorate(
				node.children.find((c): c is PARSER.ParseNodeTupleLiteral__0__List => c instanceof PARSER.ParseNodeTupleLiteral__0__List)!
			));

		} else if (Dev.supports('literalCollection') && node instanceof PARSER.ParseNodeTupleLiteral__0__List) {
			return this.parseList<PARSER.ParseNodeExpression, AST.ASTNodeExpression>(node);

		} else if (Dev.supports('literalCollection') && node instanceof PARSER.ParseNodeRecordLiteral) {
			return new AST.ASTNodeRecord(node, this.decorate(
				node.children.find((c): c is PARSER.ParseNodeRecordLiteral__0__List => c instanceof PARSER.ParseNodeRecordLiteral__0__List)!
			));

		} else if (Dev.supports('literalCollection') && node instanceof PARSER.ParseNodeRecordLiteral__0__List) {
			return this.parseList<PARSER.ParseNodeProperty, AST.ASTNodeProperty>(node);

		} else if (Dev.supports('literalCollection') && node instanceof PARSER.ParseNodeMappingLiteral) {
			return new AST.ASTNodeMapping(node, this.decorate(
				node.children.find((c): c is PARSER.ParseNodeMappingLiteral__0__List => c instanceof PARSER.ParseNodeMappingLiteral__0__List)!
			));

		} else if (Dev.supports('literalCollection') && node instanceof PARSER.ParseNodeMappingLiteral__0__List) {
			return this.parseList<PARSER.ParseNodeCase, AST.ASTNodeCase>(node);

		} else if (node instanceof PARSER.ParseNodeExpressionUnit) {
			return (node.children.length === 1)
				? (node.children[0] instanceof ParseNode)
					? this.decorate(node.children[0])
					: new AST.ASTNodeVariable(node.children[0] as TOKEN.TokenIdentifier)
				: this.decorate(node.children[1]);

		} else if (Dev.supports('literalCollection') && node instanceof PARSER.ParseNodePropertyAccess) {
			return (
				(node.children[1] instanceof TOKEN.TokenNumber) ? new AST.ASTNodeIndex(node, new AST.ASTNodeConstant(node.children[1])) :
				(node.children[1] instanceof PARSER.ParseNodeWord) ? this.decorate(node.children[1]) :
				this.decorate(node.children[2]!)
			);

		} else if (Dev.supports('literalCollection') && node instanceof PARSER.ParseNodeExpressionCompound) {
			return (node.children.length === 1)
				? this.decorate(node.children[0])
<<<<<<< HEAD
				: new AST.ASTNodeAccess(node, Dev.supports('optionalAccess') && this.isOptionalAccess(node.children[1]), [
=======
				: new AST.ASTNodeAccess(
					node,
>>>>>>> 6caa2fdc
					this.decorate(node.children[0]),
					this.decorate(node.children[1]),
				);

		} else if (node instanceof PARSER.ParseNodeExpressionUnarySymbol) {
			return (node.children.length === 1)
				? this.decorate(node.children[0])
				: (node.children[0].source === Punctuator.AFF) // `+a` is a no-op
					? this.decorate(node.children[1])
					: new AST.ASTNodeOperationUnary(
						node,
						this.OPERATORS_UNARY.get(node.children[0].source as Punctuator) as ValidOperatorUnary,
						this.decorate(node.children[1]),
					);

		} else if (
			node instanceof PARSER.ParseNodeExpressionExponential    ||
			node instanceof PARSER.ParseNodeExpressionMultiplicative ||
			node instanceof PARSER.ParseNodeExpressionAdditive       ||
			node instanceof PARSER.ParseNodeExpressionComparative    ||
			node instanceof PARSER.ParseNodeExpressionEquality       ||
			node instanceof PARSER.ParseNodeExpressionConjunctive    ||
			node instanceof PARSER.ParseNodeExpressionDisjunctive
		) {
			if (node.children.length === 1) {
				return this.decorate(node.children[0])
			} else {
				const operator: Operator = this.OPERATORS_BINARY.get(node.children[1].source as Punctuator | Keyword)!;
				const operands: [AST.ASTNodeExpression, AST.ASTNodeExpression] = [
					this.decorate(node.children[0]),
					this.decorate(node.children[2]),
				];
				return (
					node instanceof PARSER.ParseNodeExpressionExponential    ||
					node instanceof PARSER.ParseNodeExpressionMultiplicative ||
					node instanceof PARSER.ParseNodeExpressionAdditive
				) ? (
					// `a - b` is syntax sugar for `a + -(b)`
					(operator === Operator.SUB) ? new AST.ASTNodeOperationBinaryArithmetic(
						node,
						Operator.ADD,
						operands[0],
						new AST.ASTNodeOperationUnary(
							node.children[2],
							Operator.NEG,
							operands[1],
						),
					) :
					new AST.ASTNodeOperationBinaryArithmetic(node, operator as ValidOperatorArithmetic, ...operands)

				) : (node instanceof PARSER.ParseNodeExpressionComparative) ? (
					// `a !< b` is syntax sugar for `!(a < b)`
					(operator === Operator.NLT) ? new AST.ASTNodeOperationUnary(
						node,
						Operator.NOT,
						new AST.ASTNodeOperationBinaryComparative(node.children[0], Operator.LT, ...operands),
					) :
					// `a !> b` is syntax sugar for `!(a > b)`
					(operator === Operator.NGT) ? new AST.ASTNodeOperationUnary(
						node,
						Operator.NOT,
						new AST.ASTNodeOperationBinaryComparative(node.children[0], Operator.GT, ...operands),
					) :
					// `a isnt b` is syntax sugar for `!(a is b)`
					(operator === Operator.ISNT) ? new AST.ASTNodeOperationUnary(
						node,
						Operator.NOT,
						new AST.ASTNodeOperationBinaryComparative(node.children[0], Operator.IS, ...operands),
					) :
					new AST.ASTNodeOperationBinaryComparative(node, operator as ValidOperatorComparative, ...operands)

				) : (node instanceof PARSER.ParseNodeExpressionEquality) ? (
					// `a !== b` is syntax sugar for `!(a === b)`
					(operator === Operator.NID) ? new AST.ASTNodeOperationUnary(
						node,
						Operator.NOT,
						new AST.ASTNodeOperationBinaryEquality(node.children[0], Operator.ID, ...operands),
					) :
					// `a != b` is syntax sugar for `!(a == b)`
					(operator === Operator.NEQ) ? new AST.ASTNodeOperationUnary(
						node,
						Operator.NOT,
						new AST.ASTNodeOperationBinaryEquality(node.children[0], Operator.EQ, ...operands),
					) :
					new AST.ASTNodeOperationBinaryEquality(node, operator as ValidOperatorEquality, ...operands)

				) : /* (
					node instanceof PARSER.ParseNodeExpressionConjunctive ||
					node instanceof PARSER.ParseNodeExpressionDisjunctive
				) ? */ (
					// `a !& b` is syntax sugar for `!(a && b)`
					(operator === Operator.NAND) ? new AST.ASTNodeOperationUnary(
						node,
						Operator.NOT,
						new AST.ASTNodeOperationBinaryLogical(node.children[0], Operator.AND, ...operands),
					) :
					// `a !| b` is syntax sugar for `!(a || b)`
					(operator === Operator.NOR) ? new AST.ASTNodeOperationUnary(
						node,
						Operator.NOT,
						new AST.ASTNodeOperationBinaryLogical(node.children[0], Operator.OR, ...operands),
					) :
					new AST.ASTNodeOperationBinaryLogical(node, operator as ValidOperatorLogical, ...operands)
				)
			}

		} else if (node instanceof PARSER.ParseNodeExpressionConditional) {
			return new AST.ASTNodeOperationTernary(
				node,
				Operator.COND,
				this.decorate(node.children[1]),
				this.decorate(node.children[3]),
				this.decorate(node.children[5]),
			);

		} else if (node instanceof PARSER.ParseNodeExpression) {
			return this.decorate(node.children[0])

		} else if (node instanceof PARSER.ParseNodeDeclarationType) {
			return new AST.ASTNodeDeclarationType(
				node,
				new AST.ASTNodeTypeAlias(node.children[1] as TOKEN.TokenIdentifier),
				this.decorate(node.children[3]),
			);

		} else if (node instanceof PARSER.ParseNodeDeclarationVariable) {
			return new AST.ASTNodeDeclarationVariable(
				node,
				node.children.length === 8,
				new AST.ASTNodeVariable(((node.children.length === 7) ? node.children[1] : node.children[2]) as TOKEN.TokenIdentifier),
				this.decorate((node.children.length === 7) ? node.children[3] : node.children[4]),
				this.decorate((node.children.length === 7) ? node.children[5] : node.children[6]),
			);

		} else if (node instanceof PARSER.ParseNodeDeclaration) {
			return this.decorate(node.children[0]);

		} else if (node instanceof PARSER.ParseNodeAssignee) {
			return new AST.ASTNodeVariable(node.children[0] as TOKEN.TokenIdentifier);

		} else if (node instanceof PARSER.ParseNodeStatementAssignment) {
			return new AST.ASTNodeAssignment(
				node,
				this.decorate(node.children[0]) as AST.ASTNodeVariable,
				this.decorate(node.children[2]),
			);

		} else if (node instanceof PARSER.ParseNodeStatement) {
			return (node.children.length === 1 && node.children[0] instanceof ParseNode)
				? this.decorate(node.children[0])
				: new AST.ASTNodeStatementExpression(node, (node.children.length === 2) ? this.decorate(node.children[0]) : void 0);

		} else if (node instanceof PARSER.ParseNodeGoal__0__List) {
			return this.parseList<PARSER.ParseNodeStatement, AST.ASTNodeStatement>(node);

		} else if (node instanceof PARSER.ParseNodeGoal) {
			return new AST.ASTNodeGoal(node, (node.children.length === 2) ? [] : this.decorate(node.children[1]));
		}
		throw new TypeError(`Could not find type of parse node \`${ node.constructor.name }\`.`);
	}
}<|MERGE_RESOLUTION|>--- conflicted
+++ resolved
@@ -355,12 +355,9 @@
 		} else if (Dev.supports('literalCollection') && node instanceof PARSER.ParseNodeExpressionCompound) {
 			return (node.children.length === 1)
 				? this.decorate(node.children[0])
-<<<<<<< HEAD
-				: new AST.ASTNodeAccess(node, Dev.supports('optionalAccess') && this.isOptionalAccess(node.children[1]), [
-=======
 				: new AST.ASTNodeAccess(
 					node,
->>>>>>> 6caa2fdc
+					Dev.supports('optionalAccess') && this.isOptionalAccess(node.children[1]),
 					this.decorate(node.children[0]),
 					this.decorate(node.children[1]),
 				);
