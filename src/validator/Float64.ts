--- conflicted
+++ resolved
@@ -28,24 +28,13 @@
 	override toString(): string {
 		return `${ this.value }`
 	}
-<<<<<<< HEAD
-	/** @override SolidObject */
 	@strictEqual
-	identical(value: SolidObject): boolean {
+	override identical(value: SolidObject): boolean {
 		return value instanceof Float64 && Object.is(this.value, value.value);
 	}
-	/** @override */
 	@SolidObject.equalsDeco
-	equal(value: SolidObject): boolean {
+	override equal(value: SolidObject): boolean {
 		return value instanceof SolidNumber && this.value === value.toFloat().value;
-=======
-	protected override identical_helper(value: SolidObject): boolean {
-		return value instanceof Float64 && this.is(value)
-	}
-	/** @final */
-	protected override equal_helper(value: SolidObject): boolean {
-		return value instanceof SolidNumber && this.eq(value.toFloat())
->>>>>>> 58d3fb92
 	}
 	/** @override */
 	toFloat(): this {
