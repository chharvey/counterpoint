import utf8 from 'utf8'; // need `tsconfig.json#compilerOptions.allowSyntheticDefaultImports = true`
import {LexError01} from '../index.js';
import type {CodeUnit} from '../lib/index.js';
import {
<<<<<<< HEAD
	LexError01,
	CodeUnit,
	throw_expression,
=======
>>>>>>> ae815ecc
	CPConfig,
	CONFIG_DEFAULT,
} from '../core/index.js';
import {
	Punctuator,
	PUNCTUATORS,
	Keyword,
	KEYWORDS,
	Serializable,
} from '../parser/index.js';
import type {SymbolStructure} from './index.js';
import {utf8Encode} from './utils-private.js';



type RadixType = 2n | 4n | 8n | 10n | 16n | 36n;



const RADIX_DEFAULT      = 10n;
const ESCAPER            = '\\';
const SEPARATOR          = '_';
const POINT              = '.';
const EXPONENT           = 'e';
const DELIM_STRING       = '\'';
const DELIM_TEMPLATE     = '\'\'\'';
const DELIM_INTERP_START = '{{';
const DELIM_INTERP_END   = '}}';
const COMMENTER_LINE     = '%';
const COMMENTER_MULTI    = '%%';



function tokenWorthInt(
	text: string,
	radix: RadixType = RADIX_DEFAULT,
	allow_separators: CPConfig['languageFeatures']['numericSeparators'] = CONFIG_DEFAULT.languageFeatures.numericSeparators,
): number {
	if (text.length === 0) {
		throw new Error('Cannot compute mathematical value of empty string.');
	}
	if (allow_separators && text[text.length - 1] === SEPARATOR) {
		text = text.slice(0, -1);
	}
	if (text.length === 1) {
		const digitvalue: number = parseInt(text, Number(radix));
		if (Number.isNaN(digitvalue)) {
			throw new Error(`Invalid number format: \`${ text }\``);
		}
		return digitvalue;
	}
	return Number(radix)
		* tokenWorthInt(text.slice(0, -1),     radix, allow_separators)
		+ tokenWorthInt(text[text.length - 1], radix, allow_separators);
}



function tokenWorthFloat(
	text: string,
	allow_separators: CPConfig['languageFeatures']['numericSeparators'] = CONFIG_DEFAULT.languageFeatures.numericSeparators,
): number {
	const base:       number = Number(RADIX_DEFAULT);
	const pointindex: number = text.indexOf(POINT);
	const expindex:   number = text.indexOf(EXPONENT);
	const wholepart:  string = text.slice(0, pointindex);
	const fracpart:   string = (expindex < 0) ? text.slice(pointindex + 1) : text.slice(pointindex + 1, expindex);
	const exppart:    string = (expindex < 0) ? '0'                        : text.slice(expindex   + 1);
	const wholevalue: number = tokenWorthInt(wholepart, RADIX_DEFAULT, allow_separators);
	const fracvalue:  number = tokenWorthInt(fracpart,  RADIX_DEFAULT, allow_separators) * base ** -fracpart.length;
	const expvalue:   number = parseFloat(( // HACK: `` parseFloat(`1e${ ... }`) `` is more accurate than `base ** tokenWorthInt(...)`
		(exppart[0] === Punctuator.AFF) ? `1e+${ tokenWorthInt(exppart.slice(1), RADIX_DEFAULT, allow_separators) }` :
		(exppart[0] === Punctuator.NEG) ? `1e-${ tokenWorthInt(exppart.slice(1), RADIX_DEFAULT, allow_separators) }` :
		                                  `1e${  tokenWorthInt(exppart,          RADIX_DEFAULT, allow_separators) }`
	));
	return (wholevalue + fracvalue) * expvalue;
}



function tokenWorthString(
	text: string,
	allow_comments:   CPConfig['languageFeatures']['comments']          = CONFIG_DEFAULT.languageFeatures.comments,
	allow_separators: CPConfig['languageFeatures']['numericSeparators'] = CONFIG_DEFAULT.languageFeatures.numericSeparators,
): CodeUnit[] {
	if (text.length === 0) {
		return [];
	}
	if (text[0] === ESCAPER) {
		/* possible escape or line continuation */
		if ([
			DELIM_STRING,
			ESCAPER,
			COMMENTER_LINE,
			's', 't', 'n', 'r', // eslint-disable-line array-element-newline
		].includes(text[1])) {
			/* an escaped character literal */
			return [
				...new Map([
					[DELIM_STRING,   utf8Encode(DELIM_STRING   .codePointAt(0)!)],
					[ESCAPER,        utf8Encode(ESCAPER        .codePointAt(0)!)],
					[COMMENTER_LINE, utf8Encode(COMMENTER_LINE .codePointAt(0)!)],
					['s',            utf8Encode(0x20)],
					['t',            utf8Encode(0x09)],
					['n',            utf8Encode(0x0a)],
					['r',            utf8Encode(0x0d)],
				]).get(text[1])!,
				...tokenWorthString(text.slice(2), allow_comments, allow_separators),
			];
		} else if (`${ text[1] }${ text[2] }` === 'u{') {
			/* an escape sequence */
			const sequence: RegExpMatchArray = text.match(/\\u{[0-9a-f_]*}/) !;
			return [
				...utf8Encode(tokenWorthInt(sequence[0].slice(3, -1) || '0', 16n, allow_separators)),
				...tokenWorthString(text.slice(sequence[0].length), allow_comments, allow_separators),
			];
		} else if (text[1] === '\n') {
			/* a line continuation (LF) */
			return [
				...utf8Encode(0x20),
				...tokenWorthString(text.slice(2), allow_comments, allow_separators),
			];
		} else {
			/* a backslash escapes the following character */
			return [
				...utf8Encode(text.codePointAt(1)!),
				...tokenWorthString([...text].slice(2).join('')/* UTF-16 */, allow_comments, allow_separators),
			];
		}
	} else if (allow_comments && `${ text[0] }${ text[1] }` === COMMENTER_MULTI) {
		/* an in-string multiline comment */
		const match: string = text.match(/%%(?:%?[^'%])*(?:%%)?/)![0];
		return tokenWorthString(text.slice(match.length), allow_comments, allow_separators);
	} else if (allow_comments && text[0] === COMMENTER_LINE) {
		/* an in-string line comment */
		const match: string = text.match(/%[^'\n]*\n?/)![0];
		const rest: CodeUnit[] = tokenWorthString(text.slice(match.length), allow_comments, allow_separators);
		return (match[match.length - 1] === '\n') // COMBAK `match.lastItem`
			? [...utf8Encode(0x0a), ...rest]
			: rest;
	} else {
		return [
			...utf8Encode(text.codePointAt(0)!),
			...tokenWorthString([...text].slice(1).join('')/* UTF-16 */, allow_comments, allow_separators),
		];
	}
}



/**
 * The Validator is responsible for semantically analyzing, type-checking, and validating source code.
 *
 * Part of semantic analysis is the Decorator, which transforms concrete parse nodes into abstract semantic nodes.
 * It prepares the nodes for the Validator by performing certian operations such as:
 * - removing unnecessary nested nodes, e.g. `(unary (unit (prim 2)))` becomes `(const 2)`
 * - replacing certain syntaxes with data, e.g.
 * 	from `(additive (additive (... 2)) (token '+') (multiplicative (... 3)))`
 * 	to `(sum (const 2) (const 3))`
 */
export class Validator {
	/** The minimum allowed cooked value of a punctuator token. */
	private static readonly MIN_VALUE_PUNCTUATOR = 0n;

	/** The minimum allowed cooked value of a keyword token. */
	private static readonly MIN_VALUE_KEYWORD = 0x80n;

	/** The minimum allowed cooked value of an identifier token. */
	private static readonly MIN_VALUE_IDENTIFIER = 0x100n;

	/**
	 * Give the unique integer identifier of a punctuator token.
	 * The id is determined by the language specification.
	 * @param source the token’s text
	 * @return       the unique id identifying the token
	 */
	public static cookTokenPunctuator(source: Punctuator): bigint {
		const index: number = PUNCTUATORS.indexOf(source);
		return (0 <= index && index < PUNCTUATORS.length)
			? BigInt(index) + Validator.MIN_VALUE_PUNCTUATOR
			: throw_expression(new RangeError(`Token \`${ source }\` is not a valid punctuator.`));
	}

	/**
	 * Give the unique integer identifier of a reserved keyword token.
	 * The id is determined by the language specification.
	 * @param source the token’s text
	 * @return       the unique id identifying the token
	 */
	public static cookTokenKeyword(source: Keyword): bigint {
		const index: number = KEYWORDS.indexOf(source);
		return (0 <= index && index < KEYWORDS.length)
			? BigInt(index) + Validator.MIN_VALUE_KEYWORD
			: throw_expression(new RangeError(`Token \`${ source }\` is not a valid keyword.`));
	}

	/**
	 * Give the numeric value of a number token.
	 * @param source the token’s text
	 * @param config configuration settings
	 * @return       the numeric value, cooked, along with whether the cooked value is a float
	 */
	public static cookTokenNumber(source: string, config: CPConfig): [number, boolean] {
		const is_float:   boolean   = source.indexOf(POINT) > 0;
		const has_unary:  boolean   = ([Punctuator.AFF, Punctuator.NEG] as string[]).includes(source[0]);
		const multiplier: number    = (has_unary && source[0] === Punctuator.NEG) ? -1 : 1;
		const has_radix:  boolean   = (has_unary) ? source[1] === ESCAPER : source[0] === ESCAPER;
		const radix:      RadixType = (has_radix) ? new Map<string, RadixType>([
			['b',  2n],
			['q',  4n],
			['o',  8n],
			['d', 10n],
			['x', 16n],
			['z', 36n],
		]).get((has_unary) ? source[2] : source[1])! : RADIX_DEFAULT;
		if (has_radix && !config.languageFeatures.integerRadices) {
			throw new LexError01({
				source,
				line_index: -1,
				col_index:  -1,
			} as Serializable);
		}
		/* eslint-disable curly */
		if (has_unary) source = source.slice(1); // cut off unary, if any
		if (has_radix) source = source.slice(2); // cut off radix, if any
		/* eslint-enable curly */
		return [
			multiplier * ((is_float)
				? tokenWorthFloat(source,        config.languageFeatures.numericSeparators)
				: tokenWorthInt  (source, radix, config.languageFeatures.numericSeparators)
			),
			is_float,
		];
	}

	/**
	 * Give the text value of a string token.
	 * @param source the token’s text
	 * @param config configuration settings
	 * @return       the text value, cooked
	 */
	public static cookTokenString(source: string, config: CPConfig): CodeUnit[] {
		return tokenWorthString(
			source.slice(DELIM_STRING.length, -DELIM_STRING.length),
			config.languageFeatures.comments,
			config.languageFeatures.numericSeparators,
		);
	}

	/**
	 * Give the text value of a template token.
	 * @param source the token’s text
	 * @return       the text value, cooked
	 */
	public static cookTokenTemplate(source: string): CodeUnit[] {
		const delim_start = (
			(source.slice(0, 3) === DELIM_TEMPLATE)   ? DELIM_TEMPLATE :
			(source.slice(0, 2) === DELIM_INTERP_END) ? DELIM_INTERP_END :
			''
		);
		const delim_end = (
			(source.slice(-3) === DELIM_TEMPLATE)     ? DELIM_TEMPLATE :
			(source.slice(-2) === DELIM_INTERP_START) ? DELIM_INTERP_START :
			''
		);
		return [...utf8.encode(source.slice(delim_start.length, -delim_end.length))].map((ch) => ch.codePointAt(0)!);
	}


	/** A symbol table, which keeps tracks of variables. */
	private readonly symbol_table = new Map<bigint, SymbolStructure>();

	/**
	 * A bank of unique identifier names.
	 * COMBAK: Note that this is only temporary, until we have identifiers bound to object and lexical environments.
	 */
	private readonly identifiers = new Set<string>();

	/**
	 * Construct a new Validator object.
	 * @param config - The configuration settings for an instance program.
	 */
	public constructor(public readonly config: CPConfig = CONFIG_DEFAULT) {
	}

	/**
	 * Add a symbol representing a value variable or type variable to this Validator’s symbol table.
	 * @param symbol the object encoding data of the symbol
	 * @returns this
	 */
	public addSymbol(symbol: SymbolStructure): this {
		this.symbol_table.set(symbol.id, symbol);
		return this;
	}

	/**
	 * Remove a symbol from this Validator’s symbol table.
	 * @param id the id of the symbol to remove
	 * @returns this
	 */
	public removeSymbol(id: bigint): this {
		this.symbol_table.delete(id);
		return this;
	}

	/**
	 * Check whether this Validator’s symbol table has the symbol.
	 * @param id the symbol id to check
	 * @returns Does the symbol table have a symbol with the given id?
	 */
	public hasSymbol(id: bigint): boolean {
		return this.symbol_table.has(id);
	}

	/**
	 * Return the information of a symbol in this Validator’s symbol table.
	 * @param id the symbol id to check
	 * @returns the symbol information of `id`, or `null` if there is no corresponding entry
	 */
	public getSymbolInfo(id: bigint): SymbolStructure | null {
		return this.symbol_table.get(id) || null;
	}

	/**
	 * Remove all symbols from this Validator’s symbol table.
	 * @returns this
	 */
	public clearSymbols(): this {
		this.symbol_table.clear();
		return this;
	}

	/**
	 * Give a uniquely-generated integer identifier of a custom identifier token.
	 * @param source the token’s text
	 * @return       the unique id identifying the token
	 */
	public cookTokenIdentifier(source: string): bigint {
		this.identifiers.add(source);
		return BigInt([...this.identifiers].indexOf(source)) + Validator.MIN_VALUE_IDENTIFIER;
	}
}<|MERGE_RESOLUTION|>--- conflicted
+++ resolved
@@ -1,13 +1,10 @@
 import utf8 from 'utf8'; // need `tsconfig.json#compilerOptions.allowSyntheticDefaultImports = true`
 import {LexError01} from '../index.js';
-import type {CodeUnit} from '../lib/index.js';
 import {
-<<<<<<< HEAD
-	LexError01,
 	CodeUnit,
 	throw_expression,
-=======
->>>>>>> ae815ecc
+} from '../lib/index.js';
+import {
 	CPConfig,
 	CONFIG_DEFAULT,
 } from '../core/index.js';
