--- conflicted
+++ resolved
@@ -46,12 +46,8 @@
 			c.val.type(validator),
 		])));
 	}
-<<<<<<< HEAD
 	@memoizeMethod
-	override assess(validator: Validator): SolidObject | null {
-=======
-	protected override fold_do(validator: Validator): SolidObject | null {
->>>>>>> 08ebc193
+	override fold(validator: Validator): SolidObject | null {
 		const properties: ReadonlyMap<bigint, SolidObject | null> = new Map(this.children.map((c) => [
 			c.key.id,
 			c.val.fold(validator),
