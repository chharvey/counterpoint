import type {ParseNode} from '@chharvey/parser';
import * as assert from 'assert';
import {
	SolidType,
	SolidObject,
	SolidString,
	INST,
	Builder,
	memoizeMethod,
	SolidConfig,
	CONFIG_DEFAULT,
	Validator,
} from './package.js';
import {ASTNodeExpression} from './ASTNodeExpression.js';
import type {ASTNodeConstant} from './ASTNodeConstant.js';



export class ASTNodeTemplate extends ASTNodeExpression {
	static override fromSource(src: string, config: SolidConfig = CONFIG_DEFAULT): ASTNodeTemplate {
		const expression: ASTNodeExpression = ASTNodeExpression.fromSource(src, config);
		assert.ok(expression instanceof ASTNodeTemplate);
		return expression;
	}
	constructor(
		start_node: ParseNode,
		override readonly children: // FIXME spread types
			| readonly [ASTNodeConstant]
			| readonly [ASTNodeConstant,                                                           ASTNodeConstant]
			| readonly [ASTNodeConstant, ASTNodeExpression,                                        ASTNodeConstant]
			// | readonly [ASTNodeConstant,                    ...ASTNodeTemplatePartialChildrenType, ASTNodeConstant]
			// | readonly [ASTNodeConstant, ASTNodeExpression, ...ASTNodeTemplatePartialChildrenType, ASTNodeConstant]
			| readonly ASTNodeExpression[]
		,
	) {
		super(start_node, {}, children)
	}
	override shouldFloat(_validator: Validator): boolean {
		throw new Error('ASTNodeTemplate#shouldFloat not yet supported.');
	}
	@memoizeMethod
	@ASTNodeExpression.buildDeco
	override build(_builder: Builder): INST.InstructionExpression {
		throw new Error('ASTNodeTemplate#build not yet supported.');
	}
	@memoizeMethod
	@ASTNodeExpression.typeDeco
	override type(_validator: Validator): SolidType {
		return SolidString
	}
<<<<<<< HEAD
	@memoizeMethod
	override assess(validator: Validator): SolidString | null {
		const assesses: (SolidObject | null)[] = [...this.children].map((expr) => expr.assess(validator));
		return (assesses.includes(null))
=======
	protected override fold_do(validator: Validator): SolidString | null {
		const values: (SolidObject | null)[] = [...this.children].map((expr) => expr.fold(validator));
		return (values.includes(null))
>>>>>>> 08ebc193
			? null
			: (values as SolidObject[])
				.map((value) => value.toSolidString())
				.reduce((a, b) => a.concatenate(b));
	}
}<|MERGE_RESOLUTION|>--- conflicted
+++ resolved
@@ -48,16 +48,10 @@
 	override type(_validator: Validator): SolidType {
 		return SolidString
 	}
-<<<<<<< HEAD
 	@memoizeMethod
-	override assess(validator: Validator): SolidString | null {
-		const assesses: (SolidObject | null)[] = [...this.children].map((expr) => expr.assess(validator));
-		return (assesses.includes(null))
-=======
-	protected override fold_do(validator: Validator): SolidString | null {
+	override fold(validator: Validator): SolidString | null {
 		const values: (SolidObject | null)[] = [...this.children].map((expr) => expr.fold(validator));
 		return (values.includes(null))
->>>>>>> 08ebc193
 			? null
 			: (values as SolidObject[])
 				.map((value) => value.toSolidString())
