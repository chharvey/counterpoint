--- conflicted
+++ resolved
@@ -43,15 +43,10 @@
 	override build(_builder: Builder): INST.InstructionExpression {
 		throw new Error('ASTNodeTemplate#build not yet supported.');
 	}
-<<<<<<< HEAD
 	@memoizeMethod
 	@ASTNodeExpression.typeDeco
 	override type(_validator: Validator): SolidType {
-		return SolidString
-=======
-	protected override type_do(_validator: Validator): SolidType {
 		return SolidType.STR;
->>>>>>> b1ab7309
 	}
 	@memoizeMethod
 	override fold(validator: Validator): SolidString | null {
