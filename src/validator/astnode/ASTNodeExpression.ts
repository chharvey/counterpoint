import {ErrorCode} from '@chharvey/parser';
import * as assert from 'assert';
import {
	SolidConfig,
	CONFIG_DEFAULT,
	SolidType,
	SolidTypeConstant,
	SolidObject,
	INST,
	Builder,
	Validator,
} from './package.js';
import {
	ASTNodeStatement,
	ASTNodeStatementExpression,
} from './index.js';
import type {Buildable} from './Buildable.js';
import {ASTNodeSolid} from './ASTNodeSolid.js';



/**
 * A sematic node representing an expression.
 * Known subclasses:
 * - ASTNodeConstant
 * - ASTNodeVariable
 * - ASTNodeTemplate
 * - ASTNodeTuple
 * - ASTNodeRecord
 * - ASTNodeSet
 * - ASTNodeMap
 * - ASTNodeAccess
 * - ASTNodeCall
 * - ASTNodeOperation
 */
export abstract class ASTNodeExpression extends ASTNodeSolid implements Buildable {
	/**
	 * Decorator for {@link ASTNodeExpression#type} method and any overrides.
	 * Type-checks and re-throws any type errors first,
	 * then computes assessed value (if applicable), and if successful,
	 * returns a constant type equal to that assessed value.
	 * @param   _prototype    the prototype that has the method to be decorated
	 * @param   _property_key the name of the method to be decorated
	 * @param   descriptor    the Property Descriptor of the prototype’s method
	 * @returns               `descriptor`, with a new value that is the decorated method
	 */
	protected static typeDeco(
		_prototype: ASTNodeExpression,
		_property_key: string,
		descriptor: TypedPropertyDescriptor<(this: ASTNodeExpression, validator: Validator) => SolidType>,
	): typeof descriptor {
		const method = descriptor.value!;
		descriptor.value = function (validator) {
			const typed: SolidType = method.call(this, validator); // type-check first, to re-throw any TypeErrors
			if (validator.config.compilerOptions.constantFolding) {
				let assessed: SolidObject | null;
				try {
					assessed = this.assess(validator);
				} catch (err) {
					if (err instanceof ErrorCode) {
						// ignore evaluation errors such as VoidError, NanError, etc.
						return SolidType.NEVER;
					} else {
						throw err;
					}
				}
				if (!!assessed) {
					return new SolidTypeConstant(assessed);
				};
			};
			return typed;
		};
		return descriptor;
	}
	/**
	 * Decorator for {@link ASTNodeExpression#build} method and any overrides.
	 * First tries to compute the assessed value, and if successful, builds the assessed value.
	 * Otherwise builds this node.
	 * @param   _prototype    the prototype that has the method to be decorated
	 * @param   _property_key the name of the method to be decorated
	 * @param   descriptor    the Property Descriptor of the prototype’s method
	 * @returns               `descriptor`, with a new value that is the decorated method
	 */
	protected static buildDeco<T extends INST.InstructionExpression>(
		_prototype: ASTNodeExpression,
		_property_key: string,
		descriptor: TypedPropertyDescriptor<(this: ASTNodeExpression, builder: Builder, to_float?: boolean) => INST.InstructionConst | T>,
	): typeof descriptor {
		const method = descriptor.value!;
		descriptor.value = function (builder, to_float = false) {
			const assessed: SolidObject | null = (builder.config.compilerOptions.constantFolding) ? this.assess(builder.validator) : null;
			return (!!assessed) ? INST.InstructionConst.fromAssessment(assessed, to_float) : method.call(this, builder, to_float);
		};
		return descriptor;
	}
	/**
	 * Construct a new ASTNodeExpression from a source text and optionally a configuration.
	 * The source text must parse successfully.
	 * @param src    the source text
	 * @param config the configuration
	 * @returns      a new ASTNodeExpression representing the given source
	 */
	static fromSource(src: string, config: SolidConfig = CONFIG_DEFAULT): ASTNodeExpression {
		const statement: ASTNodeStatement = ASTNodeStatement.fromSource(src, config);
		assert.ok(statement instanceof ASTNodeStatementExpression);
		assert.ok(statement.expr, 'semantic statement should have 1 child');
		return statement.expr;
	}
	/**
	 * Determine whether this expression should build to a float-type instruction.
	 * @return Should the built instruction be type-coerced into a floating-point number?
	 */
	abstract shouldFloat(validator: Validator): boolean;
	/**
	 * @final
	 */
	override typeCheck(validator: Validator): void {
		super.typeCheck(validator);
		this.type(validator); // assert does not throw
	}
	/**
	 * @param to_float Should the returned instruction be type-coerced into a floating-point number?
	 */
<<<<<<< HEAD
	abstract build(builder: Builder, to_float?: boolean): INST.InstructionExpression;
=======
	build(builder: Builder, to_float?: boolean): INST.InstructionExpression {
		if (!this.built) {
			const value: SolidObject | null = (builder.config.compilerOptions.constantFolding) ? this.fold(builder.validator) : null;
			this.built = (!!value) ? INST.InstructionConst.fromCPValue(value, to_float) : this.build_do(builder, to_float);
		}
		return this.built;
	}
	protected abstract build_do(builder: Builder, to_float?: boolean): INST.InstructionExpression;
>>>>>>> 08ebc193
	/**
	 * The Type of this expression.
	 * @param validator stores validation and configuration information
	 * @return the compile-time type of this node
	 */
<<<<<<< HEAD
	abstract type(validator: Validator): SolidType;
=======
	type(validator: Validator): SolidType {
		if (!this.typed) {
			this.typed = this.type_do(validator); // type-check first, to re-throw any TypeErrors
			if (validator.config.compilerOptions.constantFolding) {
				let value: SolidObject | null = null;
				try {
					value = this.fold(validator);
				} catch (err) {
					if (err instanceof ErrorCode) {
						// ignore evaluation errors such as VoidError, NanError, etc.
						return SolidType.NEVER;
					} else {
						throw err;
					}
				}
				if (!!value) {
					this.typed = new SolidTypeConstant(value);
				};
			};
		};
		return this.typed;
	}
	protected abstract type_do(validator: Validator): SolidType;
>>>>>>> 08ebc193
	/**
	 * Assess the value of this node at compile-time, if possible.
	 * If {@link SolidConfig|constant folding} is off, this should not be called.
	 * @param validator stores validation and configuration information
	 * @return the computed value of this node, or an abrupt completion if the value cannot be computed by the compiler
	 */
<<<<<<< HEAD
	abstract assess(validator: Validator): SolidObject | null;
=======
	fold(validator: Validator): SolidObject | null {
		return this.assessed ||= this.fold_do(validator);
	}
	protected abstract fold_do(validator: Validator): SolidObject | null;
>>>>>>> 08ebc193
}<|MERGE_RESOLUTION|>--- conflicted
+++ resolved
@@ -51,11 +51,11 @@
 	): typeof descriptor {
 		const method = descriptor.value!;
 		descriptor.value = function (validator) {
-			const typed: SolidType = method.call(this, validator); // type-check first, to re-throw any TypeErrors
+			const type: SolidType = method.call(this, validator); // type-check first, to re-throw any TypeErrors
 			if (validator.config.compilerOptions.constantFolding) {
-				let assessed: SolidObject | null;
+				let value: SolidObject | null;
 				try {
-					assessed = this.assess(validator);
+					value = this.fold(validator);
 				} catch (err) {
 					if (err instanceof ErrorCode) {
 						// ignore evaluation errors such as VoidError, NanError, etc.
@@ -64,11 +64,11 @@
 						throw err;
 					}
 				}
-				if (!!assessed) {
-					return new SolidTypeConstant(assessed);
+				if (!!value) {
+					return new SolidTypeConstant(value);
 				};
 			};
-			return typed;
+			return type;
 		};
 		return descriptor;
 	}
@@ -88,8 +88,8 @@
 	): typeof descriptor {
 		const method = descriptor.value!;
 		descriptor.value = function (builder, to_float = false) {
-			const assessed: SolidObject | null = (builder.config.compilerOptions.constantFolding) ? this.assess(builder.validator) : null;
-			return (!!assessed) ? INST.InstructionConst.fromAssessment(assessed, to_float) : method.call(this, builder, to_float);
+			const value: SolidObject | null = (builder.config.compilerOptions.constantFolding) ? this.fold(builder.validator) : null;
+			return (!!value) ? INST.InstructionConst.fromCPValue(value, to_float) : method.call(this, builder, to_float);
 		};
 		return descriptor;
 	}
@@ -121,62 +121,18 @@
 	/**
 	 * @param to_float Should the returned instruction be type-coerced into a floating-point number?
 	 */
-<<<<<<< HEAD
 	abstract build(builder: Builder, to_float?: boolean): INST.InstructionExpression;
-=======
-	build(builder: Builder, to_float?: boolean): INST.InstructionExpression {
-		if (!this.built) {
-			const value: SolidObject | null = (builder.config.compilerOptions.constantFolding) ? this.fold(builder.validator) : null;
-			this.built = (!!value) ? INST.InstructionConst.fromCPValue(value, to_float) : this.build_do(builder, to_float);
-		}
-		return this.built;
-	}
-	protected abstract build_do(builder: Builder, to_float?: boolean): INST.InstructionExpression;
->>>>>>> 08ebc193
 	/**
 	 * The Type of this expression.
 	 * @param validator stores validation and configuration information
 	 * @return the compile-time type of this node
 	 */
-<<<<<<< HEAD
 	abstract type(validator: Validator): SolidType;
-=======
-	type(validator: Validator): SolidType {
-		if (!this.typed) {
-			this.typed = this.type_do(validator); // type-check first, to re-throw any TypeErrors
-			if (validator.config.compilerOptions.constantFolding) {
-				let value: SolidObject | null = null;
-				try {
-					value = this.fold(validator);
-				} catch (err) {
-					if (err instanceof ErrorCode) {
-						// ignore evaluation errors such as VoidError, NanError, etc.
-						return SolidType.NEVER;
-					} else {
-						throw err;
-					}
-				}
-				if (!!value) {
-					this.typed = new SolidTypeConstant(value);
-				};
-			};
-		};
-		return this.typed;
-	}
-	protected abstract type_do(validator: Validator): SolidType;
->>>>>>> 08ebc193
 	/**
 	 * Assess the value of this node at compile-time, if possible.
 	 * If {@link SolidConfig|constant folding} is off, this should not be called.
 	 * @param validator stores validation and configuration information
 	 * @return the computed value of this node, or an abrupt completion if the value cannot be computed by the compiler
 	 */
-<<<<<<< HEAD
-	abstract assess(validator: Validator): SolidObject | null;
-=======
-	fold(validator: Validator): SolidObject | null {
-		return this.assessed ||= this.fold_do(validator);
-	}
-	protected abstract fold_do(validator: Validator): SolidObject | null;
->>>>>>> 08ebc193
+	abstract fold(validator: Validator): SolidObject | null;
 }