import * as assert from 'assert';
import {
	SolidType,
	SolidTypeSet,
	SolidObject,
	SolidSet,
	INST,
	Builder,
	memoizeMethod,
	SolidConfig,
	CONFIG_DEFAULT,
	PARSENODE,
	Validator,
} from './package.js';
import {ASTNodeExpression} from './ASTNodeExpression.js';



export class ASTNodeSet extends ASTNodeExpression {
	static override fromSource(src: string, config: SolidConfig = CONFIG_DEFAULT): ASTNodeSet {
		const expression: ASTNodeExpression = ASTNodeExpression.fromSource(src, config);
		assert.ok(expression instanceof ASTNodeSet);
		return expression;
	}
	constructor (
		start_node: PARSENODE.ParseNodeTupleLiteral,
		override readonly children: readonly ASTNodeExpression[],
	) {
		super(start_node, {}, children);
	}
	override shouldFloat(_validator: Validator): boolean {
		throw 'ASTNodeSet#shouldFloat not yet supported.';
	}
	@memoizeMethod
	@ASTNodeExpression.buildDeco
	override build(builder: Builder): INST.InstructionExpression {
		throw builder && 'ASTNodeSet#build_do not yet supported.';
	}
	@memoizeMethod
	@ASTNodeExpression.typeDeco
	override type(validator: Validator): SolidType {
		return new SolidTypeSet(
			(this.children.length)
				? SolidType.unionAll(this.children.map((c) => c.type(validator)))
				: SolidType.NEVER,
		);
	}
<<<<<<< HEAD
	@memoizeMethod
	override assess(validator: Validator): SolidObject | null {
		const elements: readonly (SolidObject | null)[] = this.children.map((c) => c.assess(validator));
=======
	protected override fold_do(validator: Validator): SolidObject | null {
		const elements: readonly (SolidObject | null)[] = this.children.map((c) => c.fold(validator));
>>>>>>> 08ebc193
		return (elements.includes(null))
			? null
			: new SolidSet(new Set(elements as SolidObject[]));
	}
}<|MERGE_RESOLUTION|>--- conflicted
+++ resolved
@@ -45,14 +45,9 @@
 				: SolidType.NEVER,
 		);
 	}
-<<<<<<< HEAD
 	@memoizeMethod
-	override assess(validator: Validator): SolidObject | null {
-		const elements: readonly (SolidObject | null)[] = this.children.map((c) => c.assess(validator));
-=======
-	protected override fold_do(validator: Validator): SolidObject | null {
+	override fold(validator: Validator): SolidObject | null {
 		const elements: readonly (SolidObject | null)[] = this.children.map((c) => c.fold(validator));
->>>>>>> 08ebc193
 		return (elements.includes(null))
 			? null
 			: new SolidSet(new Set(elements as SolidObject[]));
