--- conflicted
+++ resolved
@@ -41,14 +41,9 @@
 	override type(validator: Validator): SolidType {
 		return SolidTypeTuple.fromTypes(this.children.map((c) => c.type(validator)));
 	}
-<<<<<<< HEAD
 	@memoizeMethod
-	override assess(validator: Validator): SolidObject | null {
-		const items: readonly (SolidObject | null)[] = this.children.map((c) => c.assess(validator));
-=======
-	protected override fold_do(validator: Validator): SolidObject | null {
+	override fold(validator: Validator): SolidObject | null {
 		const items: readonly (SolidObject | null)[] = this.children.map((c) => c.fold(validator));
->>>>>>> 08ebc193
 		return (items.includes(null))
 			? null
 			: new SolidTuple(items as SolidObject[]);
