--- conflicted
+++ resolved
@@ -36,14 +36,9 @@
 	) {
 		super(start_node, {}, [base, accessor]);
 	}
-<<<<<<< HEAD
 	@memoizeMethod
-	override assess(validator: Validator): SolidType {
-		let base_type: SolidType = this.base.assess(validator);
-=======
-	protected override eval_do(validator: Validator): SolidType {
+	override eval(validator: Validator): SolidType {
 		let base_type: SolidType = this.base.eval(validator);
->>>>>>> 08ebc193
 		if (base_type instanceof SolidTypeIntersection || base_type instanceof SolidTypeUnion) {
 			base_type = base_type.combineTuplesOrRecords();
 		}
