import * as assert from 'assert';
import {
	SolidType,
	SolidTypeTuple,
	SolidTypeList,
	SolidTypeHash,
	SolidTypeSet,
	SolidTypeMap,
	SolidObject,
	SolidTuple,
	SolidRecord,
	SolidList,
	SolidHash,
	SolidSet,
	SolidMap,
	INST,
	Builder,
	TypeError05,
	TypeError06,
	memoizeMethod,
	SolidConfig,
	CONFIG_DEFAULT,
	PARSENODE,
	Validator,
} from './package.js';
import {forEachAggregated} from './utils-private.js';
import type {ASTNodeType} from './ASTNodeType.js';
import {ASTNodeExpression} from './ASTNodeExpression.js';
import {ASTNodeVariable} from './ASTNodeVariable.js';



export class ASTNodeCall extends ASTNodeExpression {
	static override fromSource(src: string, config: SolidConfig = CONFIG_DEFAULT): ASTNodeCall {
		const expression: ASTNodeExpression = ASTNodeExpression.fromSource(src, config);
		assert.ok(expression instanceof ASTNodeCall);
		return expression;
	}
	constructor (
		start_node: PARSENODE.ParseNodeExpressionCompound,
		readonly base: ASTNodeExpression,
		readonly typeargs: readonly ASTNodeType[],
		readonly exprargs: readonly ASTNodeExpression[],
	) {
		super(start_node, {}, [base, ...typeargs, ...exprargs]);
	}
	override varCheck(validator: Validator): void {
		// NOTE: ignore var-checking `this.base` for now, as we are using syntax to determine semantics.
		// (`this.base.source` must be `List | Hash | Set | Map`)
		return forEachAggregated([
			...this.typeargs,
			...this.exprargs,
		], (arg) => arg.varCheck(validator));
	}
	override shouldFloat(_validator: Validator): boolean {
		return false;
	}
	@memoizeMethod
	@ASTNodeExpression.buildDeco
	override build(builder: Builder): INST.InstructionExpression {
		throw builder && '`ASTNodeCall#build` not yet supported.'
	}
	@memoizeMethod
	@ASTNodeExpression.typeDeco
	override type(validator: Validator): SolidType {
		if (!(this.base instanceof ASTNodeVariable)) {
			throw new TypeError05(this.base.type(validator), this.base);
		}
		return (new Map<string, () => SolidType>([
			['List', () => {
				this.countArgs(1n, [0n, 2n]);
				const returntype: SolidType = new SolidTypeList(this.typeargs[0].eval(validator));
				this.exprargs.length && this.typeCheckAssignment(returntype, this.exprargs[0].type(validator), validator);
				return returntype;
			}],
			['Hash', () => {
				this.countArgs(1n, [0n, 2n]);
				const returntype: SolidType = new SolidTypeHash(this.typeargs[0].eval(validator));
				this.exprargs.length && this.typeCheckAssignment(returntype, this.exprargs[0].type(validator), validator);
				return returntype;
			}],
			['Set', () => {
				this.countArgs(1n, [0n, 2n]);
				const eltype:     SolidType = this.typeargs[0].eval(validator);
				const returntype: SolidType = new SolidTypeSet(eltype);
				this.exprargs.length && this.typeCheckAssignment(new SolidTypeList(eltype), this.exprargs[0].type(validator), validator);
				return returntype;
			}],
			['Map', () => {
				this.countArgs([1n, 3n], [0n, 2n]);
				const anttype:    SolidType = this.typeargs[0].eval(validator);
				const contype:    SolidType = this.typeargs[1]?.eval(validator) || anttype;
				const returntype: SolidType = new SolidTypeMap(anttype, contype);
				this.exprargs.length && this.typeCheckAssignment(new SolidTypeList(SolidTypeTuple.fromTypes([anttype, contype])), this.exprargs[0].type(validator), validator);
				return returntype;
			}],
		]).get(this.base.source) || (() => {
			throw new SyntaxError(`Unexpected token: ${ this.base.source }; expected \`List | Hash | Set | Map\`.`);
		}))();
	}
<<<<<<< HEAD
	@memoizeMethod
	override assess(validator: Validator): SolidObject | null {
		const argvalue: SolidObject | null | undefined = (this.exprargs.length) // TODO #assess should not return native `null` if it cannot assess
			? this.exprargs[0].assess(validator)
=======
	protected override fold_do(validator: Validator): SolidObject | null {
		const argvalue: SolidObject | null | undefined = (this.exprargs.length) // TODO #fold should not return native `null` if it cannot assess
			? this.exprargs[0].fold(validator)
>>>>>>> 08ebc193
			: undefined;
		if (argvalue === null) {
			return null;
		}
		return new Map<string, (argument: SolidObject | undefined) => SolidObject | null>([
			['List', (tuple)  => (tuple === undefined)  ? new SolidList() : new SolidList((tuple as SolidTuple).items)],
			['Hash', (record) => (record === undefined) ? new SolidHash() : new SolidHash((record as SolidRecord).properties)],
			['Set',  (tuple)  => (tuple === undefined)  ? new SolidSet()  : new SolidSet(new Set<SolidObject>((tuple as SolidTuple).items))],
			['Map',  (tuple)  => (tuple === undefined)  ? new SolidMap()  : new SolidMap(new Map<SolidObject, SolidObject>((tuple as SolidTuple).items.map((pair) => (pair as SolidTuple).items as [SolidObject, SolidObject])))],
		]).get(this.base.source)!(argvalue);
	}
	/**
	 * Count this call’s number of actual arguments and compare it to the number of expected arguments,
	 * and throw if the number is incorrect.
	 * Each given argument may be a single value or a 2-tuple of values representing a range.
	 * If a 2-tuple, the first item represents the minimum (inclusive),
	 * and the second item represents the maximum (exclusive).
	 * E.g., `countArgs([2n, 5n])` expects 2, 3, or 4 arguments, but not 5.
	 * @param expected_generic  - the number of expected generic arguments, or a half-open range
	 * @param expected_function - the number of expected function arguments, or a half-open range
	 * @throws if this call’s number of actual arguments does not satisfy the expected number
	 */
	private countArgs(expected_generic: bigint | [bigint, bigint], expected_function: bigint | [bigint, bigint]): void {
		const actual_generic:  bigint = BigInt(this.typeargs.length);
		const actual_function: bigint = BigInt(this.exprargs.length);
		if (typeof expected_generic === 'bigint') {
			expected_generic = [expected_generic, expected_generic + 1n];
		}
		if (typeof expected_function === 'bigint') {
			expected_function = [expected_function, expected_function + 1n];
		}
		if (actual_generic < expected_generic[0]) {
			throw new TypeError06(actual_generic, expected_generic[0], true, this);
		}
		if (expected_generic[1] <= actual_generic) {
			throw new TypeError06(actual_generic, expected_generic[1] - 1n, true, this);
		}
		if (actual_function < expected_function[0]) {
			throw new TypeError06(actual_function, expected_function[0], false, this);
		}
		if (expected_function[1] <= actual_function) {
			throw new TypeError06(actual_function, expected_function[1] - 1n, false, this);
		}
	}
}<|MERGE_RESOLUTION|>--- conflicted
+++ resolved
@@ -98,16 +98,10 @@
 			throw new SyntaxError(`Unexpected token: ${ this.base.source }; expected \`List | Hash | Set | Map\`.`);
 		}))();
 	}
-<<<<<<< HEAD
 	@memoizeMethod
-	override assess(validator: Validator): SolidObject | null {
-		const argvalue: SolidObject | null | undefined = (this.exprargs.length) // TODO #assess should not return native `null` if it cannot assess
-			? this.exprargs[0].assess(validator)
-=======
-	protected override fold_do(validator: Validator): SolidObject | null {
+	override fold(validator: Validator): SolidObject | null {
 		const argvalue: SolidObject | null | undefined = (this.exprargs.length) // TODO #fold should not return native `null` if it cannot assess
 			? this.exprargs[0].fold(validator)
->>>>>>> 08ebc193
 			: undefined;
 		if (argvalue === null) {
 			return null;
