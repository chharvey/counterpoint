--- conflicted
+++ resolved
@@ -58,18 +58,11 @@
 					? t0.subtract(falsytypes).union(t1)
 					: t0
 	}
-<<<<<<< HEAD
 	@memoizeMethod
-	override assess(validator: Validator): SolidObject | null {
-		const assess0: SolidObject | null = this.operand0.assess(validator);
-		if (!assess0) {
-			return assess0
-=======
-	protected override fold_do(validator: Validator): SolidObject | null {
+	override fold(validator: Validator): SolidObject | null {
 		const v0: SolidObject | null = this.operand0.fold(validator);
 		if (!v0) {
 			return v0;
->>>>>>> 08ebc193
 		}
 		if (
 			   this.operator === Operator.AND && !v0.isTruthy
