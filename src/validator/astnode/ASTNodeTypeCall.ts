import type {
	NonemptyArray,
} from '@chharvey/parser';
import * as assert from 'assert';
import {
	SolidType,
	SolidTypeList,
	SolidTypeHash,
	SolidTypeSet,
	SolidTypeMap,
	TypeError05,
	TypeError06,
	memoizeMethod,
	SolidConfig,
	CONFIG_DEFAULT,
	PARSENODE,
	Validator,
} from './package.js';
import {forEachAggregated} from './utils-private.js';
import {ASTNodeType} from './ASTNodeType.js';
import {ASTNodeTypeAlias} from './ASTNodeTypeAlias.js';



export class ASTNodeTypeCall extends ASTNodeType {
	static override fromSource(src: string, config: SolidConfig = CONFIG_DEFAULT): ASTNodeTypeCall {
		const typ: ASTNodeType = ASTNodeType.fromSource(src, config);
		assert.ok(typ instanceof ASTNodeTypeCall);
		return typ;
	}
	constructor (
		start_node: PARSENODE.ParseNodeTypeCompound,
		readonly base: ASTNodeType,
		readonly args: Readonly<NonemptyArray<ASTNodeType>>,
	) {
		super(start_node, {}, [base, ...args]);
	}
	override varCheck(validator: Validator): void {
		// NOTE: ignore var-checking `this.base` for now, as we are using syntax to determine semantics.
		// (`this.base.source` must be `List | Hash | Set | Map`)
		return forEachAggregated(this.args, (arg) => arg.varCheck(validator));
	}
<<<<<<< HEAD
	@memoizeMethod
	override assess(validator: Validator): SolidType {
=======
	protected override eval_do(validator: Validator): SolidType {
>>>>>>> 08ebc193
		if (!(this.base instanceof ASTNodeTypeAlias)) {
			throw new TypeError05(this.base.eval(validator), this.base);
		}
		return (new Map<string, () => SolidType>([
			['List', () => (this.countArgs(1n), new SolidTypeList(this.args[0].eval(validator)))],
			['Hash', () => (this.countArgs(1n), new SolidTypeHash(this.args[0].eval(validator)))],
			['Set',  () => (this.countArgs(1n), new SolidTypeSet (this.args[0].eval(validator)))],
			['Map',  () => {
				this.countArgs([1n, 3n]);
				const anttype: SolidType = this.args[0].eval(validator);
				const contype: SolidType = this.args[1]?.eval(validator) || anttype;
				return new SolidTypeMap(anttype, contype);
			}],
		]).get(this.base.source) || (() => {
			throw new SyntaxError(`Unexpected token: ${ this.base.source }; expected \`List | Hash | Set | Map\`.`);
		}))();
	}
	/**
	 * Count this call’s number of actual arguments and compare it to the number of expected arguments,
	 * and throw if the number is incorrect.
	 * The given argument may be a single value or a 2-tuple of values representing a range.
	 * If a 2-tuple, the first item represents the minimum (inclusive),
	 * and the second item represents the maximum (exclusive).
	 * E.g., `countArgs([2n, 5n])` expects 2, 3, or 4 arguments, but not 5.
	 * @param expected - the number of expected arguments, or a half-open range
	 * @throws if this call’s number of actual arguments does not satisfy the expected number
	 */
	private countArgs(expected: bigint | [bigint, bigint]): void {
		const actual: bigint = BigInt(this.args.length);
		if (typeof expected === 'bigint') {
			expected = [expected, expected + 1n];
		}
		if (actual < expected[0]) {
			throw new TypeError06(actual, expected[0], true, this);
		}
		if (expected[1] <= actual) {
			throw new TypeError06(actual, expected[1] - 1n, true, this);
		}
	}
}<|MERGE_RESOLUTION|>--- conflicted
+++ resolved
@@ -40,12 +40,8 @@
 		// (`this.base.source` must be `List | Hash | Set | Map`)
 		return forEachAggregated(this.args, (arg) => arg.varCheck(validator));
 	}
-<<<<<<< HEAD
 	@memoizeMethod
-	override assess(validator: Validator): SolidType {
-=======
-	protected override eval_do(validator: Validator): SolidType {
->>>>>>> 08ebc193
+	override eval(validator: Validator): SolidType {
 		if (!(this.base instanceof ASTNodeTypeAlias)) {
 			throw new TypeError05(this.base.eval(validator), this.base);
 		}
