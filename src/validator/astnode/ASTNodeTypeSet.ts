import * as assert from 'assert';
import {
	SolidType,
	SolidTypeSet,
	memoizeMethod,
	SolidConfig,
	CONFIG_DEFAULT,
	PARSENODE,
	Validator,
} from './package.js';
import {ASTNodeType} from './ASTNodeType.js';



export class ASTNodeTypeSet extends ASTNodeType {
	static override fromSource(src: string, config: SolidConfig = CONFIG_DEFAULT): ASTNodeTypeSet {
		const typ: ASTNodeType = ASTNodeType.fromSource(src, config);
		assert.ok(typ instanceof ASTNodeTypeSet);
		return typ;
	}
	constructor (
		start_node: PARSENODE.ParseNodeTypeUnarySymbol,
		readonly type: ASTNodeType,
	) {
		super(start_node, {}, [type]);
	}
<<<<<<< HEAD
	@memoizeMethod
	override assess(validator: Validator): SolidType {
		return new SolidTypeSet(this.type.assess(validator));
=======
	protected override eval_do(validator: Validator): SolidType {
		return new SolidTypeSet(this.type.eval(validator));
>>>>>>> 08ebc193
	}
}<|MERGE_RESOLUTION|>--- conflicted
+++ resolved
@@ -24,13 +24,8 @@
 	) {
 		super(start_node, {}, [type]);
 	}
-<<<<<<< HEAD
 	@memoizeMethod
-	override assess(validator: Validator): SolidType {
-		return new SolidTypeSet(this.type.assess(validator));
-=======
-	protected override eval_do(validator: Validator): SolidType {
+	override eval(validator: Validator): SolidType {
 		return new SolidTypeSet(this.type.eval(validator));
->>>>>>> 08ebc193
 	}
 }