import * as assert from 'assert';
import {
	SolidType,
	SolidTypeMap,
	memoizeMethod,
	SolidConfig,
	CONFIG_DEFAULT,
	PARSENODE,
	Validator,
} from './package.js';
import {ASTNodeType} from './ASTNodeType.js';



export class ASTNodeTypeMap extends ASTNodeType {
	static override fromSource(src: string, config: SolidConfig = CONFIG_DEFAULT): ASTNodeTypeMap {
		const typ: ASTNodeType = ASTNodeType.fromSource(src, config);
		assert.ok(typ instanceof ASTNodeTypeMap);
		return typ;
	}
	constructor (
		start_node: PARSENODE.ParseNodeTypeMapLiteral,
		readonly antecedenttype: ASTNodeType,
		readonly consequenttype: ASTNodeType,
	) {
		super(start_node, {}, [antecedenttype, consequenttype]);
	}
<<<<<<< HEAD
	@memoizeMethod
	override assess(validator: Validator): SolidType {
		return new SolidTypeMap(this.antecedenttype.assess(validator), this.consequenttype.assess(validator));
=======
	protected override eval_do(validator: Validator): SolidType {
		return new SolidTypeMap(this.antecedenttype.eval(validator), this.consequenttype.eval(validator));
>>>>>>> 08ebc193
	}
}<|MERGE_RESOLUTION|>--- conflicted
+++ resolved
@@ -25,13 +25,8 @@
 	) {
 		super(start_node, {}, [antecedenttype, consequenttype]);
 	}
-<<<<<<< HEAD
 	@memoizeMethod
-	override assess(validator: Validator): SolidType {
-		return new SolidTypeMap(this.antecedenttype.assess(validator), this.consequenttype.assess(validator));
-=======
-	protected override eval_do(validator: Validator): SolidType {
+	override eval(validator: Validator): SolidType {
 		return new SolidTypeMap(this.antecedenttype.eval(validator), this.consequenttype.eval(validator));
->>>>>>> 08ebc193
 	}
 }