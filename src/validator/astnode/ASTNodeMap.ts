import type {
	NonemptyArray,
} from '@chharvey/parser';
import * as assert from 'assert';
import {
	SolidType,
	SolidTypeMap,
	SolidObject,
	SolidMap,
	INST,
	Builder,
	memoizeMethod,
	SolidConfig,
	CONFIG_DEFAULT,
	PARSENODE,
	Validator,
} from './package.js';
import type {ASTNodeCase} from './ASTNodeCase.js';
import {ASTNodeExpression} from './ASTNodeExpression.js';



export class ASTNodeMap extends ASTNodeExpression {
	static override fromSource(src: string, config: SolidConfig = CONFIG_DEFAULT): ASTNodeMap {
		const expression: ASTNodeExpression = ASTNodeExpression.fromSource(src, config);
		assert.ok(expression instanceof ASTNodeMap);
		return expression;
	}
	constructor (
		start_node: PARSENODE.ParseNodeMapLiteral,
		override readonly children: Readonly<NonemptyArray<ASTNodeCase>>,
	) {
		super(start_node, {}, children);
	}
	override shouldFloat(_validator: Validator): boolean {
		throw 'ASTNodeMap#shouldFloat not yet supported.';
	}
	@memoizeMethod
	@ASTNodeExpression.buildDeco
	override build(builder: Builder): INST.InstructionExpression {
		throw builder && 'ASTNodeMap#build not yet supported.';
	}
	@memoizeMethod
	@ASTNodeExpression.typeDeco
	override type(validator: Validator): SolidType {
		return new SolidTypeMap(
			SolidType.unionAll(this.children.map((c) => c.antecedent.type(validator))),
			SolidType.unionAll(this.children.map((c) => c.consequent.type(validator))),
		);
	}
<<<<<<< HEAD
	@memoizeMethod
	override assess(validator: Validator): SolidObject | null {
=======
	protected override fold_do(validator: Validator): SolidObject | null {
>>>>>>> 08ebc193
		const cases: ReadonlyMap<SolidObject | null, SolidObject | null> = new Map(this.children.map((c) => [
			c.antecedent.fold(validator),
			c.consequent.fold(validator),
		]));
		return ([...cases].some((c) => c[0] === null || c[1] === null))
			? null
			: new SolidMap(cases as ReadonlyMap<SolidObject, SolidObject>);
	}
}<|MERGE_RESOLUTION|>--- conflicted
+++ resolved
@@ -48,12 +48,8 @@
 			SolidType.unionAll(this.children.map((c) => c.consequent.type(validator))),
 		);
 	}
-<<<<<<< HEAD
 	@memoizeMethod
-	override assess(validator: Validator): SolidObject | null {
-=======
-	protected override fold_do(validator: Validator): SolidObject | null {
->>>>>>> 08ebc193
+	override fold(validator: Validator): SolidObject | null {
 		const cases: ReadonlyMap<SolidObject | null, SolidObject | null> = new Map(this.children.map((c) => [
 			c.antecedent.fold(validator),
 			c.consequent.fold(validator),
