--- conflicted
+++ resolved
@@ -51,13 +51,8 @@
 		super(start_node, {value});
 		this.type = value;
 	}
-<<<<<<< HEAD
 	@memoizeMethod
-	override assess(_validator: Validator): SolidType {
-		return this.value
-=======
-	protected override eval_do(_validator: Validator): SolidType {
-		return this.type;
->>>>>>> 08ebc193
+	override eval(_validator: Validator): SolidType {
+		return this.type
 	}
 }