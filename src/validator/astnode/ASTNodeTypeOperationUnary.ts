--- conflicted
+++ resolved
@@ -31,12 +31,8 @@
 			throw new TypeError(`Operator ${ this.operator } not yet supported.`);
 		}
 	}
-<<<<<<< HEAD
 	@memoizeMethod
-	override assess(validator: Validator): SolidType {
-=======
-	protected override eval_do(validator: Validator): SolidType {
->>>>>>> 08ebc193
+	override eval(validator: Validator): SolidType {
 		return (this.operator === Operator.ORNULL)
 			? this.operand.eval(validator).union(SolidNull)
 			: (() => { throw new Error(`Operator ${ Operator[this.operator] } not found.`) })()
