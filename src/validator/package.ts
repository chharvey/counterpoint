--- conflicted
+++ resolved
@@ -30,12 +30,9 @@
 export {
 	NonemptyArray,
 	CodeUnit,
-<<<<<<< HEAD
+	throw_expression,
 	memoizeMethod,
 	memoizeGetter,
-=======
-	throw_expression,
->>>>>>> 6d8da1ff
 } from '../lib/index.js';
 export {
 	stringifyAttributes,
