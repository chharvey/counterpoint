--- conflicted
+++ resolved
@@ -9,16 +9,12 @@
 
 
 export class SolidString extends SolidObject {
-<<<<<<< HEAD
-	/** @overrides SolidObject */
-	static values: SolidLanguageType['values'] = new Set([new SolidString('')]);
-
-
-=======
+	static override values: SolidLanguageType['values'] = new Set([new SolidString('')]);
 	static override toString(): string {
 		return 'str';
 	}
->>>>>>> 7228fce1
+
+
 	private readonly codeunits: readonly CodeUnit[];
 	constructor (data: string | readonly CodeUnit[]) {
 		super();
