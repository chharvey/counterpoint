--- conflicted
+++ resolved
@@ -12,17 +12,14 @@
 
 
 export class SolidString extends SolidObject {
-<<<<<<< HEAD
+	/** @implements Object */
+	static toString(): string {
+		return 'str';
+	}
 	/** @overrides SolidObject */
 	static values: SolidLanguageType['values'] = new Set([new SolidString('')]);
 
 
-=======
-	/** @implements Object */
-	static toString(): string {
-		return 'str';
-	}
->>>>>>> 43889aa9
 	private readonly codeunits: readonly CodeUnit[];
 	constructor (data: string | readonly CodeUnit[]) {
 		super();
