--- conflicted
+++ resolved
@@ -14,15 +14,11 @@
 	Util,
 } from '../core/';
 
-<<<<<<< HEAD
-import Util, {
+import type {
 	CodePoint,
 	CodeUnit,
 	EncodedChar,
-} from '../class/Util.class'
-import Dev from '../class/Dev.class'
-=======
->>>>>>> b2b79d0c
+} from '../core/Util';
 import type {
 	LexerSolid,
 } from './Lexer';
