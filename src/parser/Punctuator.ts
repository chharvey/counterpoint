--- conflicted
+++ resolved
@@ -9,12 +9,8 @@
 		COMMA    = ',',   // Dev.supports('literalCollection')
 		MAPTO    = '|->', // Dev.supports('literalCollection')
 	// compound
-<<<<<<< HEAD
 		DOT    = '.',  // Dev.supports('literalCollection')
 		OPTDOT = '?.', // Dev.supports('optionalAccess')
-=======
-		DOT = '.', // Dev.supports('literalCollection')
->>>>>>> 285f3787
 	// unary
 		NOT = '!',
 		EMP = '?',
@@ -47,10 +43,6 @@
 	// statement
 		ENDSTAT = ';',
 		ISTYPE  = ':',
-<<<<<<< HEAD
 		OPT     = '?:', // Dev.supports('optionalEntries')
-=======
-		OPT     = '?:', // Dev.supportsAll('literalCollection', 'optionalAccess')
->>>>>>> 285f3787
 		ASSIGN  = '=', // Dev.supports('literalCollection')
 }