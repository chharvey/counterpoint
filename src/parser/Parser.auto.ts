
		/*----------------------------------------------------------------/
		| WARNING: Do not manually update this file!
		| It is auto-generated via <@chharvey/parser>.
		| If you need to make updates, make them there.
		/----------------------------------------------------------------*/
		import SolidConfig, {CONFIG_DEFAULT} from '../SolidConfig';
		
		import {
			NonemptyArray,
			Token,
			ParseNode,
			Parser,
			Production,
			Grammar,
			GrammarSymbol,
		} from '@chharvey/parser';
		import {LexerSolid} from './Lexer';
		import * as TERMINAL from './Terminal';
		
			export class ProductionPrimitiveLiteral extends Production {
				static readonly instance: ProductionPrimitiveLiteral = new ProductionPrimitiveLiteral();
				/** @implements Production */
				get sequences(): NonemptyArray<NonemptyArray<GrammarSymbol>> {
					return [
						['null'],['false'],['true'],[TERMINAL.TerminalInteger.instance],[TERMINAL.TerminalFloat.instance],[TERMINAL.TerminalString.instance],
					];
				}
			}
		
			export class ProductionTypeKeyword extends Production {
				static readonly instance: ProductionTypeKeyword = new ProductionTypeKeyword();
				/** @implements Production */
				get sequences(): NonemptyArray<NonemptyArray<GrammarSymbol>> {
					return [
						['bool'],['int'],['float'],['obj'],
					];
				}
			}
		
			export class ProductionTypeUnit extends Production {
				static readonly instance: ProductionTypeUnit = new ProductionTypeUnit();
				/** @implements Production */
				get sequences(): NonemptyArray<NonemptyArray<GrammarSymbol>> {
					return [
						[ProductionPrimitiveLiteral.instance],[ProductionTypeKeyword.instance],['(',ProductionType.instance,')'],
					];
				}
			}
		
			export class ProductionTypeUnarySymbol extends Production {
				static readonly instance: ProductionTypeUnarySymbol = new ProductionTypeUnarySymbol();
				/** @implements Production */
				get sequences(): NonemptyArray<NonemptyArray<GrammarSymbol>> {
					return [
						[ProductionTypeUnit.instance],[ProductionTypeUnarySymbol.instance,'!'],
					];
				}
			}
		
			export class ProductionTypeIntersection extends Production {
				static readonly instance: ProductionTypeIntersection = new ProductionTypeIntersection();
				/** @implements Production */
				get sequences(): NonemptyArray<NonemptyArray<GrammarSymbol>> {
					return [
						[ProductionTypeUnarySymbol.instance],[ProductionTypeIntersection.instance,'&',ProductionTypeUnarySymbol.instance],
					];
				}
			}
		
			export class ProductionTypeUnion extends Production {
				static readonly instance: ProductionTypeUnion = new ProductionTypeUnion();
				/** @implements Production */
				get sequences(): NonemptyArray<NonemptyArray<GrammarSymbol>> {
					return [
						[ProductionTypeIntersection.instance],[ProductionTypeUnion.instance,'|',ProductionTypeIntersection.instance],
					];
				}
			}
		
			export class ProductionType extends Production {
				static readonly instance: ProductionType = new ProductionType();
				/** @implements Production */
				get sequences(): NonemptyArray<NonemptyArray<GrammarSymbol>> {
					return [
						[ProductionTypeUnion.instance],
					];
				}
			}
		
			export class ProductionStringTemplate__1__List extends Production {
				static readonly instance: ProductionStringTemplate__1__List = new ProductionStringTemplate__1__List();
				/** @implements Production */
				get sequences(): NonemptyArray<NonemptyArray<GrammarSymbol>> {
					return [
						[TERMINAL.TerminalTemplateMiddle.instance],[ProductionStringTemplate__1__List.instance,TERMINAL.TerminalTemplateMiddle.instance],[TERMINAL.TerminalTemplateMiddle.instance,ProductionExpression.instance],[ProductionStringTemplate__1__List.instance,TERMINAL.TerminalTemplateMiddle.instance,ProductionExpression.instance],
					];
				}
			}
		
			export class ProductionStringTemplate_Dynamic__1__List extends Production {
				static readonly instance: ProductionStringTemplate_Dynamic__1__List = new ProductionStringTemplate_Dynamic__1__List();
				/** @implements Production */
				get sequences(): NonemptyArray<NonemptyArray<GrammarSymbol>> {
					return [
						[TERMINAL.TerminalTemplateMiddle.instance],[ProductionStringTemplate_Dynamic__1__List.instance,TERMINAL.TerminalTemplateMiddle.instance],[TERMINAL.TerminalTemplateMiddle.instance,ProductionExpression_Dynamic.instance],[ProductionStringTemplate_Dynamic__1__List.instance,TERMINAL.TerminalTemplateMiddle.instance,ProductionExpression_Dynamic.instance],
					];
				}
			}
		
			export class ProductionStringTemplate extends Production {
				static readonly instance: ProductionStringTemplate = new ProductionStringTemplate();
				/** @implements Production */
				get sequences(): NonemptyArray<NonemptyArray<GrammarSymbol>> {
					return [
						[TERMINAL.TerminalTemplateFull.instance],[TERMINAL.TerminalTemplateHead.instance,TERMINAL.TerminalTemplateTail.instance],[TERMINAL.TerminalTemplateHead.instance,ProductionStringTemplate__1__List.instance,TERMINAL.TerminalTemplateTail.instance],[TERMINAL.TerminalTemplateHead.instance,ProductionExpression.instance,TERMINAL.TerminalTemplateTail.instance],[TERMINAL.TerminalTemplateHead.instance,ProductionExpression.instance,ProductionStringTemplate__1__List.instance,TERMINAL.TerminalTemplateTail.instance],
					];
				}
			}
		
			export class ProductionStringTemplate_Dynamic extends Production {
				static readonly instance: ProductionStringTemplate_Dynamic = new ProductionStringTemplate_Dynamic();
				/** @implements Production */
				get sequences(): NonemptyArray<NonemptyArray<GrammarSymbol>> {
					return [
						[TERMINAL.TerminalTemplateFull.instance],[TERMINAL.TerminalTemplateHead.instance,TERMINAL.TerminalTemplateTail.instance],[TERMINAL.TerminalTemplateHead.instance,ProductionStringTemplate_Dynamic__1__List.instance,TERMINAL.TerminalTemplateTail.instance],[TERMINAL.TerminalTemplateHead.instance,ProductionExpression_Dynamic.instance,TERMINAL.TerminalTemplateTail.instance],[TERMINAL.TerminalTemplateHead.instance,ProductionExpression_Dynamic.instance,ProductionStringTemplate_Dynamic__1__List.instance,TERMINAL.TerminalTemplateTail.instance],
					];
				}
			}
		
			export class ProductionExpressionUnit extends Production {
				static readonly instance: ProductionExpressionUnit = new ProductionExpressionUnit();
				/** @implements Production */
				get sequences(): NonemptyArray<NonemptyArray<GrammarSymbol>> {
					return [
						[ProductionPrimitiveLiteral.instance],[ProductionStringTemplate.instance],['(',ProductionExpression.instance,')'],
					];
				}
			}
		
			export class ProductionExpressionUnit_Dynamic extends Production {
				static readonly instance: ProductionExpressionUnit_Dynamic = new ProductionExpressionUnit_Dynamic();
				/** @implements Production */
				get sequences(): NonemptyArray<NonemptyArray<GrammarSymbol>> {
					return [
						[TERMINAL.TerminalIdentifier.instance],[ProductionPrimitiveLiteral.instance],[ProductionStringTemplate_Dynamic.instance],['(',ProductionExpression_Dynamic.instance,')'],
					];
				}
			}
		
			export class ProductionExpressionUnarySymbol extends Production {
				static readonly instance: ProductionExpressionUnarySymbol = new ProductionExpressionUnarySymbol();
				/** @implements Production */
				get sequences(): NonemptyArray<NonemptyArray<GrammarSymbol>> {
					return [
						[ProductionExpressionUnit.instance],['!',ProductionExpressionUnarySymbol.instance],['?',ProductionExpressionUnarySymbol.instance],['+',ProductionExpressionUnarySymbol.instance],['-',ProductionExpressionUnarySymbol.instance],
					];
				}
			}
		
			export class ProductionExpressionUnarySymbol_Dynamic extends Production {
				static readonly instance: ProductionExpressionUnarySymbol_Dynamic = new ProductionExpressionUnarySymbol_Dynamic();
				/** @implements Production */
				get sequences(): NonemptyArray<NonemptyArray<GrammarSymbol>> {
					return [
						[ProductionExpressionUnit_Dynamic.instance],['!',ProductionExpressionUnarySymbol_Dynamic.instance],['?',ProductionExpressionUnarySymbol_Dynamic.instance],['+',ProductionExpressionUnarySymbol_Dynamic.instance],['-',ProductionExpressionUnarySymbol_Dynamic.instance],
					];
				}
			}
		
			export class ProductionExpressionExponential extends Production {
				static readonly instance: ProductionExpressionExponential = new ProductionExpressionExponential();
				/** @implements Production */
				get sequences(): NonemptyArray<NonemptyArray<GrammarSymbol>> {
					return [
						[ProductionExpressionUnarySymbol.instance],[ProductionExpressionUnarySymbol.instance,'^',ProductionExpressionExponential.instance],
					];
				}
			}
		
			export class ProductionExpressionExponential_Dynamic extends Production {
				static readonly instance: ProductionExpressionExponential_Dynamic = new ProductionExpressionExponential_Dynamic();
				/** @implements Production */
				get sequences(): NonemptyArray<NonemptyArray<GrammarSymbol>> {
					return [
						[ProductionExpressionUnarySymbol_Dynamic.instance],[ProductionExpressionUnarySymbol_Dynamic.instance,'^',ProductionExpressionExponential_Dynamic.instance],
					];
				}
			}
		
			export class ProductionExpressionMultiplicative extends Production {
				static readonly instance: ProductionExpressionMultiplicative = new ProductionExpressionMultiplicative();
				/** @implements Production */
				get sequences(): NonemptyArray<NonemptyArray<GrammarSymbol>> {
					return [
						[ProductionExpressionExponential.instance],[ProductionExpressionMultiplicative.instance,'*',ProductionExpressionExponential.instance],[ProductionExpressionMultiplicative.instance,'/',ProductionExpressionExponential.instance],
					];
				}
			}
		
			export class ProductionExpressionMultiplicative_Dynamic extends Production {
				static readonly instance: ProductionExpressionMultiplicative_Dynamic = new ProductionExpressionMultiplicative_Dynamic();
				/** @implements Production */
				get sequences(): NonemptyArray<NonemptyArray<GrammarSymbol>> {
					return [
						[ProductionExpressionExponential_Dynamic.instance],[ProductionExpressionMultiplicative_Dynamic.instance,'*',ProductionExpressionExponential_Dynamic.instance],[ProductionExpressionMultiplicative_Dynamic.instance,'/',ProductionExpressionExponential_Dynamic.instance],
					];
				}
			}
		
			export class ProductionExpressionAdditive extends Production {
				static readonly instance: ProductionExpressionAdditive = new ProductionExpressionAdditive();
				/** @implements Production */
				get sequences(): NonemptyArray<NonemptyArray<GrammarSymbol>> {
					return [
						[ProductionExpressionMultiplicative.instance],[ProductionExpressionAdditive.instance,'+',ProductionExpressionMultiplicative.instance],[ProductionExpressionAdditive.instance,'-',ProductionExpressionMultiplicative.instance],
					];
				}
			}
		
			export class ProductionExpressionAdditive_Dynamic extends Production {
				static readonly instance: ProductionExpressionAdditive_Dynamic = new ProductionExpressionAdditive_Dynamic();
				/** @implements Production */
				get sequences(): NonemptyArray<NonemptyArray<GrammarSymbol>> {
					return [
						[ProductionExpressionMultiplicative_Dynamic.instance],[ProductionExpressionAdditive_Dynamic.instance,'+',ProductionExpressionMultiplicative_Dynamic.instance],[ProductionExpressionAdditive_Dynamic.instance,'-',ProductionExpressionMultiplicative_Dynamic.instance],
					];
				}
			}
		
			export class ProductionExpressionComparative extends Production {
				static readonly instance: ProductionExpressionComparative = new ProductionExpressionComparative();
				/** @implements Production */
				get sequences(): NonemptyArray<NonemptyArray<GrammarSymbol>> {
					return [
						[ProductionExpressionAdditive.instance],[ProductionExpressionComparative.instance,'<',ProductionExpressionAdditive.instance],[ProductionExpressionComparative.instance,'>',ProductionExpressionAdditive.instance],[ProductionExpressionComparative.instance,'<=',ProductionExpressionAdditive.instance],[ProductionExpressionComparative.instance,'>=',ProductionExpressionAdditive.instance],[ProductionExpressionComparative.instance,'!<',ProductionExpressionAdditive.instance],[ProductionExpressionComparative.instance,'!>',ProductionExpressionAdditive.instance],
					];
				}
			}
		
			export class ProductionExpressionComparative_Dynamic extends Production {
				static readonly instance: ProductionExpressionComparative_Dynamic = new ProductionExpressionComparative_Dynamic();
				/** @implements Production */
				get sequences(): NonemptyArray<NonemptyArray<GrammarSymbol>> {
					return [
						[ProductionExpressionAdditive_Dynamic.instance],[ProductionExpressionComparative_Dynamic.instance,'<',ProductionExpressionAdditive_Dynamic.instance],[ProductionExpressionComparative_Dynamic.instance,'>',ProductionExpressionAdditive_Dynamic.instance],[ProductionExpressionComparative_Dynamic.instance,'<=',ProductionExpressionAdditive_Dynamic.instance],[ProductionExpressionComparative_Dynamic.instance,'>=',ProductionExpressionAdditive_Dynamic.instance],[ProductionExpressionComparative_Dynamic.instance,'!<',ProductionExpressionAdditive_Dynamic.instance],[ProductionExpressionComparative_Dynamic.instance,'!>',ProductionExpressionAdditive_Dynamic.instance],
					];
				}
			}
		
			export class ProductionExpressionEquality extends Production {
				static readonly instance: ProductionExpressionEquality = new ProductionExpressionEquality();
				/** @implements Production */
				get sequences(): NonemptyArray<NonemptyArray<GrammarSymbol>> {
					return [
						[ProductionExpressionComparative.instance],[ProductionExpressionEquality.instance,'is',ProductionExpressionComparative.instance],[ProductionExpressionEquality.instance,'isnt',ProductionExpressionComparative.instance],[ProductionExpressionEquality.instance,'==',ProductionExpressionComparative.instance],[ProductionExpressionEquality.instance,'!=',ProductionExpressionComparative.instance],
					];
				}
			}
		
			export class ProductionExpressionEquality_Dynamic extends Production {
				static readonly instance: ProductionExpressionEquality_Dynamic = new ProductionExpressionEquality_Dynamic();
				/** @implements Production */
				get sequences(): NonemptyArray<NonemptyArray<GrammarSymbol>> {
					return [
						[ProductionExpressionComparative_Dynamic.instance],[ProductionExpressionEquality_Dynamic.instance,'is',ProductionExpressionComparative_Dynamic.instance],[ProductionExpressionEquality_Dynamic.instance,'isnt',ProductionExpressionComparative_Dynamic.instance],[ProductionExpressionEquality_Dynamic.instance,'==',ProductionExpressionComparative_Dynamic.instance],[ProductionExpressionEquality_Dynamic.instance,'!=',ProductionExpressionComparative_Dynamic.instance],
					];
				}
			}
		
			export class ProductionExpressionConjunctive extends Production {
				static readonly instance: ProductionExpressionConjunctive = new ProductionExpressionConjunctive();
				/** @implements Production */
				get sequences(): NonemptyArray<NonemptyArray<GrammarSymbol>> {
					return [
						[ProductionExpressionEquality.instance],[ProductionExpressionConjunctive.instance,'&&',ProductionExpressionEquality.instance],[ProductionExpressionConjunctive.instance,'!&',ProductionExpressionEquality.instance],
					];
				}
			}
		
			export class ProductionExpressionConjunctive_Dynamic extends Production {
				static readonly instance: ProductionExpressionConjunctive_Dynamic = new ProductionExpressionConjunctive_Dynamic();
				/** @implements Production */
				get sequences(): NonemptyArray<NonemptyArray<GrammarSymbol>> {
					return [
						[ProductionExpressionEquality_Dynamic.instance],[ProductionExpressionConjunctive_Dynamic.instance,'&&',ProductionExpressionEquality_Dynamic.instance],[ProductionExpressionConjunctive_Dynamic.instance,'!&',ProductionExpressionEquality_Dynamic.instance],
					];
				}
			}
		
			export class ProductionExpressionDisjunctive extends Production {
				static readonly instance: ProductionExpressionDisjunctive = new ProductionExpressionDisjunctive();
				/** @implements Production */
				get sequences(): NonemptyArray<NonemptyArray<GrammarSymbol>> {
					return [
						[ProductionExpressionConjunctive.instance],[ProductionExpressionDisjunctive.instance,'||',ProductionExpressionConjunctive.instance],[ProductionExpressionDisjunctive.instance,'!|',ProductionExpressionConjunctive.instance],
					];
				}
			}
		
			export class ProductionExpressionDisjunctive_Dynamic extends Production {
				static readonly instance: ProductionExpressionDisjunctive_Dynamic = new ProductionExpressionDisjunctive_Dynamic();
				/** @implements Production */
				get sequences(): NonemptyArray<NonemptyArray<GrammarSymbol>> {
					return [
						[ProductionExpressionConjunctive_Dynamic.instance],[ProductionExpressionDisjunctive_Dynamic.instance,'||',ProductionExpressionConjunctive_Dynamic.instance],[ProductionExpressionDisjunctive_Dynamic.instance,'!|',ProductionExpressionConjunctive_Dynamic.instance],
					];
				}
			}
		
			export class ProductionExpressionConditional extends Production {
				static readonly instance: ProductionExpressionConditional = new ProductionExpressionConditional();
				/** @implements Production */
				get sequences(): NonemptyArray<NonemptyArray<GrammarSymbol>> {
					return [
						['if',ProductionExpression.instance,'then',ProductionExpression.instance,'else',ProductionExpression.instance],
					];
				}
			}
		
			export class ProductionExpressionConditional_Dynamic extends Production {
				static readonly instance: ProductionExpressionConditional_Dynamic = new ProductionExpressionConditional_Dynamic();
				/** @implements Production */
				get sequences(): NonemptyArray<NonemptyArray<GrammarSymbol>> {
					return [
						['if',ProductionExpression_Dynamic.instance,'then',ProductionExpression_Dynamic.instance,'else',ProductionExpression_Dynamic.instance],
					];
				}
			}
		
			export class ProductionExpression extends Production {
				static readonly instance: ProductionExpression = new ProductionExpression();
				/** @implements Production */
				get sequences(): NonemptyArray<NonemptyArray<GrammarSymbol>> {
					return [
						[ProductionExpressionDisjunctive.instance],[ProductionExpressionConditional.instance],
					];
				}
			}
		
			export class ProductionExpression_Dynamic extends Production {
				static readonly instance: ProductionExpression_Dynamic = new ProductionExpression_Dynamic();
				/** @implements Production */
				get sequences(): NonemptyArray<NonemptyArray<GrammarSymbol>> {
					return [
						[ProductionExpressionDisjunctive_Dynamic.instance],[ProductionExpressionConditional_Dynamic.instance],
					];
				}
			}
		
			export class ProductionDeclarationVariable extends Production {
				static readonly instance: ProductionDeclarationVariable = new ProductionDeclarationVariable();
				/** @implements Production */
				get sequences(): NonemptyArray<NonemptyArray<GrammarSymbol>> {
					return [
						['let',TERMINAL.TerminalIdentifier.instance,':',ProductionType.instance,'=',ProductionExpression_Dynamic.instance,';'],['let','unfixed',TERMINAL.TerminalIdentifier.instance,':',ProductionType.instance,'=',ProductionExpression_Dynamic.instance,';'],
					];
				}
			}
		
			export class ProductionStatementAssignment extends Production {
				static readonly instance: ProductionStatementAssignment = new ProductionStatementAssignment();
				/** @implements Production */
				get sequences(): NonemptyArray<NonemptyArray<GrammarSymbol>> {
					return [
						[TERMINAL.TerminalIdentifier.instance,'=',ProductionExpression_Dynamic.instance,';'],
					];
				}
			}
		
			export class ProductionStatement extends Production {
				static readonly instance: ProductionStatement = new ProductionStatement();
				/** @implements Production */
				get sequences(): NonemptyArray<NonemptyArray<GrammarSymbol>> {
					return [
						[';'],[ProductionExpression_Dynamic.instance,';'],[ProductionDeclarationVariable.instance],[ProductionStatementAssignment.instance],
					];
				}
			}
		
			export class ProductionGoal__0__List extends Production {
				static readonly instance: ProductionGoal__0__List = new ProductionGoal__0__List();
				/** @implements Production */
				get sequences(): NonemptyArray<NonemptyArray<GrammarSymbol>> {
					return [
						[ProductionStatement.instance],[ProductionGoal__0__List.instance,ProductionStatement.instance],
					];
				}
			}
		
			export class ProductionGoal extends Production {
				static readonly instance: ProductionGoal = new ProductionGoal();
				/** @implements Production */
				get sequences(): NonemptyArray<NonemptyArray<GrammarSymbol>> {
					return [
						['\u0002','\u0003'],['\u0002',ProductionGoal__0__List.instance,'\u0003'],
					];
				}
			}
		
		
			export class ParseNodePrimitiveLiteral extends ParseNode {
				declare readonly children:
					readonly [Token] | readonly [Token] | readonly [Token] | readonly [Token] | readonly [Token] | readonly [Token]
				;
			}
		
			export class ParseNodeTypeKeyword extends ParseNode {
				declare readonly children:
					readonly [Token] | readonly [Token] | readonly [Token] | readonly [Token]
				;
			}
		
			export class ParseNodeTypeUnit extends ParseNode {
				declare readonly children:
					readonly [ParseNodePrimitiveLiteral] | readonly [ParseNodeTypeKeyword] | readonly [Token,ParseNodeType,Token]
				;
			}
		
			export class ParseNodeTypeUnarySymbol extends ParseNode {
				declare readonly children:
					readonly [ParseNodeTypeUnit] | readonly [ParseNodeTypeUnarySymbol,Token]
				;
			}
		
			export class ParseNodeTypeIntersection extends ParseNode {
				declare readonly children:
					readonly [ParseNodeTypeUnarySymbol] | readonly [ParseNodeTypeIntersection,Token,ParseNodeTypeUnarySymbol]
				;
			}
		
			export class ParseNodeTypeUnion extends ParseNode {
				declare readonly children:
					readonly [ParseNodeTypeIntersection] | readonly [ParseNodeTypeUnion,Token,ParseNodeTypeIntersection]
				;
			}
		
			export class ParseNodeType extends ParseNode {
				declare readonly children:
					readonly [ParseNodeTypeUnion]
				;
			}
		
<<<<<<< HEAD
			export abstract class ParseNodeStringTemplate$__1__List extends ParseNode {
				declare readonly children:
					| readonly [Token] | readonly [ParseNodeStringTemplate__1__List,Token] | readonly [Token,ParseNodeExpression] | readonly [ParseNodeStringTemplate__1__List,Token,ParseNodeExpression]
					| readonly [Token] | readonly [ParseNodeStringTemplate_Dynamic__1__List,Token] | readonly [Token,ParseNodeExpression_Dynamic] | readonly [ParseNodeStringTemplate_Dynamic__1__List,Token,ParseNodeExpression_Dynamic]
				;
			}

			export class ParseNodeStringTemplate__1__List extends ParseNodeStringTemplate$__1__List {
=======
			export class ParseNodeStringTemplate__1__List extends ParseNode {
>>>>>>> 6cbe9a66
				declare readonly children:
					readonly [Token] | readonly [ParseNodeStringTemplate__1__List,Token] | readonly [Token,ParseNodeExpression] | readonly [ParseNodeStringTemplate__1__List,Token,ParseNodeExpression]
				;
			}
		
<<<<<<< HEAD
			export class ParseNodeStringTemplate_Dynamic__1__List extends ParseNodeStringTemplate$__1__List {
				declare readonly children:
					readonly [Token] | readonly [ParseNodeStringTemplate_Dynamic__1__List,Token] | readonly [Token,ParseNodeExpression_Dynamic] | readonly [ParseNodeStringTemplate_Dynamic__1__List,Token,ParseNodeExpression_Dynamic]
				;
			}
		
			export abstract class ParseNodeStringTemplate$ extends ParseNode {
				declare readonly children:
					readonly [Token] | readonly [Token,Token] | readonly [Token,ParseNodeStringTemplate__1__List,Token] | readonly [Token,ParseNodeExpression,Token] | readonly [Token,ParseNodeExpression,ParseNodeStringTemplate__1__List,Token] | readonly [Token] | readonly [Token,Token] | readonly [Token,ParseNodeStringTemplate_Dynamic__1__List,Token] | readonly [Token,ParseNodeExpression_Dynamic,Token] | readonly [Token,ParseNodeExpression_Dynamic,ParseNodeStringTemplate_Dynamic__1__List,Token]
				;
			}
		
			export class ParseNodeStringTemplate extends ParseNodeStringTemplate$ {
=======
			export class ParseNodeStringTemplate extends ParseNode {
>>>>>>> 6cbe9a66
				declare readonly children:
					readonly [Token] | readonly [Token,Token] | readonly [Token,ParseNodeStringTemplate__1__List,Token] | readonly [Token,ParseNodeExpression,Token] | readonly [Token,ParseNodeExpression,ParseNodeStringTemplate__1__List,Token]
				;
			}
		
<<<<<<< HEAD
			export class ParseNodeStringTemplate_Dynamic extends ParseNodeStringTemplate$ {
				declare readonly children:
					readonly [Token] | readonly [Token,Token] | readonly [Token,ParseNodeStringTemplate_Dynamic__1__List,Token] | readonly [Token,ParseNodeExpression_Dynamic,Token] | readonly [Token,ParseNodeExpression_Dynamic,ParseNodeStringTemplate_Dynamic__1__List,Token]
				;
			}
		
			export abstract class ParseNodeExpressionUnit$ extends ParseNode {
				declare readonly children:
					readonly [ParseNodePrimitiveLiteral] | readonly [ParseNodeStringTemplate] | readonly [Token,ParseNodeExpression,Token] | readonly [Token] | readonly [ParseNodePrimitiveLiteral] | readonly [ParseNodeStringTemplate_Dynamic] | readonly [Token,ParseNodeExpression_Dynamic,Token]
				;
			}
		
			export class ParseNodeExpressionUnit extends ParseNodeExpressionUnit$ {
				declare readonly children:
					readonly [ParseNodePrimitiveLiteral] | readonly [ParseNodeStringTemplate] | readonly [Token,ParseNodeExpression,Token]
				;
			}
		
			export class ParseNodeExpressionUnit_Dynamic extends ParseNodeExpressionUnit$ {
				declare readonly children:
					readonly [Token] | readonly [ParseNodePrimitiveLiteral] | readonly [ParseNodeStringTemplate_Dynamic] | readonly [Token,ParseNodeExpression_Dynamic,Token]
				;
			}
		
			export abstract class ParseNodeExpressionUnarySymbol$ extends ParseNode {
				declare readonly children:
					readonly [ParseNodeExpressionUnit] | readonly [Token,ParseNodeExpressionUnarySymbol] | readonly [Token,ParseNodeExpressionUnarySymbol] | readonly [Token,ParseNodeExpressionUnarySymbol] | readonly [Token,ParseNodeExpressionUnarySymbol] | readonly [ParseNodeExpressionUnit_Dynamic] | readonly [Token,ParseNodeExpressionUnarySymbol_Dynamic] | readonly [Token,ParseNodeExpressionUnarySymbol_Dynamic] | readonly [Token,ParseNodeExpressionUnarySymbol_Dynamic] | readonly [Token,ParseNodeExpressionUnarySymbol_Dynamic]
				;
			}
		
			export class ParseNodeExpressionUnarySymbol extends ParseNodeExpressionUnarySymbol$ {
=======
			export class ParseNodeExpressionUnit extends ParseNode {
				declare readonly children:
					readonly [Token] | readonly [ParseNodePrimitiveLiteral] | readonly [ParseNodeStringTemplate] | readonly [Token,ParseNodeExpression,Token]
				;
			}
		
			export class ParseNodeExpressionUnarySymbol extends ParseNode {
>>>>>>> 6cbe9a66
				declare readonly children:
					readonly [ParseNodeExpressionUnit] | readonly [Token,ParseNodeExpressionUnarySymbol] | readonly [Token,ParseNodeExpressionUnarySymbol] | readonly [Token,ParseNodeExpressionUnarySymbol] | readonly [Token,ParseNodeExpressionUnarySymbol]
				;
			}
		
<<<<<<< HEAD
			export class ParseNodeExpressionUnarySymbol_Dynamic extends ParseNodeExpressionUnarySymbol$ {
				declare readonly children:
					readonly [ParseNodeExpressionUnit_Dynamic] | readonly [Token,ParseNodeExpressionUnarySymbol_Dynamic] | readonly [Token,ParseNodeExpressionUnarySymbol_Dynamic] | readonly [Token,ParseNodeExpressionUnarySymbol_Dynamic] | readonly [Token,ParseNodeExpressionUnarySymbol_Dynamic]
				;
			}
		
			export abstract class ParseNodeExpressionExponential$ extends ParseNode {
				declare readonly children:
					readonly [ParseNodeExpressionUnarySymbol] | readonly [ParseNodeExpressionUnarySymbol,Token,ParseNodeExpressionExponential] | readonly [ParseNodeExpressionUnarySymbol_Dynamic] | readonly [ParseNodeExpressionUnarySymbol_Dynamic,Token,ParseNodeExpressionExponential_Dynamic]
				;
			}
		
			export class ParseNodeExpressionExponential extends ParseNodeExpressionExponential$ {
=======
			export class ParseNodeExpressionExponential extends ParseNode {
>>>>>>> 6cbe9a66
				declare readonly children:
					readonly [ParseNodeExpressionUnarySymbol] | readonly [ParseNodeExpressionUnarySymbol,Token,ParseNodeExpressionExponential]
				;
			}
		
<<<<<<< HEAD
			export class ParseNodeExpressionExponential_Dynamic extends ParseNodeExpressionExponential$ {
				declare readonly children:
					readonly [ParseNodeExpressionUnarySymbol_Dynamic] | readonly [ParseNodeExpressionUnarySymbol_Dynamic,Token,ParseNodeExpressionExponential_Dynamic]
				;
			}
		
			export abstract class ParseNodeExpressionMultiplicative$ extends ParseNode {
				declare readonly children:
					readonly [ParseNodeExpressionExponential] | readonly [ParseNodeExpressionMultiplicative,Token,ParseNodeExpressionExponential] | readonly [ParseNodeExpressionMultiplicative,Token,ParseNodeExpressionExponential] | readonly [ParseNodeExpressionExponential_Dynamic] | readonly [ParseNodeExpressionMultiplicative_Dynamic,Token,ParseNodeExpressionExponential_Dynamic] | readonly [ParseNodeExpressionMultiplicative_Dynamic,Token,ParseNodeExpressionExponential_Dynamic]
				;
			}
		
			export class ParseNodeExpressionMultiplicative extends ParseNodeExpressionMultiplicative$ {
=======
			export class ParseNodeExpressionMultiplicative extends ParseNode {
>>>>>>> 6cbe9a66
				declare readonly children:
					readonly [ParseNodeExpressionExponential] | readonly [ParseNodeExpressionMultiplicative,Token,ParseNodeExpressionExponential] | readonly [ParseNodeExpressionMultiplicative,Token,ParseNodeExpressionExponential]
				;
			}
		
<<<<<<< HEAD
			export class ParseNodeExpressionMultiplicative_Dynamic extends ParseNodeExpressionMultiplicative$ {
				declare readonly children:
					readonly [ParseNodeExpressionExponential_Dynamic] | readonly [ParseNodeExpressionMultiplicative_Dynamic,Token,ParseNodeExpressionExponential_Dynamic] | readonly [ParseNodeExpressionMultiplicative_Dynamic,Token,ParseNodeExpressionExponential_Dynamic]
				;
			}
		
			export abstract class ParseNodeExpressionAdditive$ extends ParseNode {
				declare readonly children:
					readonly [ParseNodeExpressionMultiplicative] | readonly [ParseNodeExpressionAdditive,Token,ParseNodeExpressionMultiplicative] | readonly [ParseNodeExpressionAdditive,Token,ParseNodeExpressionMultiplicative] | readonly [ParseNodeExpressionMultiplicative_Dynamic] | readonly [ParseNodeExpressionAdditive_Dynamic,Token,ParseNodeExpressionMultiplicative_Dynamic] | readonly [ParseNodeExpressionAdditive_Dynamic,Token,ParseNodeExpressionMultiplicative_Dynamic]
				;
			}
		
			export class ParseNodeExpressionAdditive extends ParseNodeExpressionAdditive$ {
=======
			export class ParseNodeExpressionAdditive extends ParseNode {
>>>>>>> 6cbe9a66
				declare readonly children:
					readonly [ParseNodeExpressionMultiplicative] | readonly [ParseNodeExpressionAdditive,Token,ParseNodeExpressionMultiplicative] | readonly [ParseNodeExpressionAdditive,Token,ParseNodeExpressionMultiplicative]
				;
			}
		
<<<<<<< HEAD
			export class ParseNodeExpressionAdditive_Dynamic extends ParseNodeExpressionAdditive$ {
				declare readonly children:
					readonly [ParseNodeExpressionMultiplicative_Dynamic] | readonly [ParseNodeExpressionAdditive_Dynamic,Token,ParseNodeExpressionMultiplicative_Dynamic] | readonly [ParseNodeExpressionAdditive_Dynamic,Token,ParseNodeExpressionMultiplicative_Dynamic]
				;
			}
		
			export abstract class ParseNodeExpressionComparative$ extends ParseNode {
				declare readonly children:
					readonly [ParseNodeExpressionAdditive] | readonly [ParseNodeExpressionComparative,Token,ParseNodeExpressionAdditive] | readonly [ParseNodeExpressionComparative,Token,ParseNodeExpressionAdditive] | readonly [ParseNodeExpressionComparative,Token,ParseNodeExpressionAdditive] | readonly [ParseNodeExpressionComparative,Token,ParseNodeExpressionAdditive] | readonly [ParseNodeExpressionComparative,Token,ParseNodeExpressionAdditive] | readonly [ParseNodeExpressionComparative,Token,ParseNodeExpressionAdditive] | readonly [ParseNodeExpressionAdditive_Dynamic] | readonly [ParseNodeExpressionComparative_Dynamic,Token,ParseNodeExpressionAdditive_Dynamic] | readonly [ParseNodeExpressionComparative_Dynamic,Token,ParseNodeExpressionAdditive_Dynamic] | readonly [ParseNodeExpressionComparative_Dynamic,Token,ParseNodeExpressionAdditive_Dynamic] | readonly [ParseNodeExpressionComparative_Dynamic,Token,ParseNodeExpressionAdditive_Dynamic] | readonly [ParseNodeExpressionComparative_Dynamic,Token,ParseNodeExpressionAdditive_Dynamic] | readonly [ParseNodeExpressionComparative_Dynamic,Token,ParseNodeExpressionAdditive_Dynamic]
				;
			}
		
			export class ParseNodeExpressionComparative extends ParseNodeExpressionComparative$ {
=======
			export class ParseNodeExpressionComparative extends ParseNode {
>>>>>>> 6cbe9a66
				declare readonly children:
					readonly [ParseNodeExpressionAdditive] | readonly [ParseNodeExpressionComparative,Token,ParseNodeExpressionAdditive] | readonly [ParseNodeExpressionComparative,Token,ParseNodeExpressionAdditive] | readonly [ParseNodeExpressionComparative,Token,ParseNodeExpressionAdditive] | readonly [ParseNodeExpressionComparative,Token,ParseNodeExpressionAdditive] | readonly [ParseNodeExpressionComparative,Token,ParseNodeExpressionAdditive] | readonly [ParseNodeExpressionComparative,Token,ParseNodeExpressionAdditive]
				;
			}
		
<<<<<<< HEAD
			export class ParseNodeExpressionComparative_Dynamic extends ParseNodeExpressionComparative$ {
				declare readonly children:
					readonly [ParseNodeExpressionAdditive_Dynamic] | readonly [ParseNodeExpressionComparative_Dynamic,Token,ParseNodeExpressionAdditive_Dynamic] | readonly [ParseNodeExpressionComparative_Dynamic,Token,ParseNodeExpressionAdditive_Dynamic] | readonly [ParseNodeExpressionComparative_Dynamic,Token,ParseNodeExpressionAdditive_Dynamic] | readonly [ParseNodeExpressionComparative_Dynamic,Token,ParseNodeExpressionAdditive_Dynamic] | readonly [ParseNodeExpressionComparative_Dynamic,Token,ParseNodeExpressionAdditive_Dynamic] | readonly [ParseNodeExpressionComparative_Dynamic,Token,ParseNodeExpressionAdditive_Dynamic]
				;
			}
		
			export abstract class ParseNodeExpressionEquality$ extends ParseNode {
				declare readonly children:
					readonly [ParseNodeExpressionComparative] | readonly [ParseNodeExpressionEquality,Token,ParseNodeExpressionComparative] | readonly [ParseNodeExpressionEquality,Token,ParseNodeExpressionComparative] | readonly [ParseNodeExpressionEquality,Token,ParseNodeExpressionComparative] | readonly [ParseNodeExpressionEquality,Token,ParseNodeExpressionComparative] | readonly [ParseNodeExpressionComparative_Dynamic] | readonly [ParseNodeExpressionEquality_Dynamic,Token,ParseNodeExpressionComparative_Dynamic] | readonly [ParseNodeExpressionEquality_Dynamic,Token,ParseNodeExpressionComparative_Dynamic] | readonly [ParseNodeExpressionEquality_Dynamic,Token,ParseNodeExpressionComparative_Dynamic] | readonly [ParseNodeExpressionEquality_Dynamic,Token,ParseNodeExpressionComparative_Dynamic]
				;
			}
		
			export class ParseNodeExpressionEquality extends ParseNodeExpressionEquality$ {
=======
			export class ParseNodeExpressionEquality extends ParseNode {
>>>>>>> 6cbe9a66
				declare readonly children:
					readonly [ParseNodeExpressionComparative] | readonly [ParseNodeExpressionEquality,Token,ParseNodeExpressionComparative] | readonly [ParseNodeExpressionEquality,Token,ParseNodeExpressionComparative] | readonly [ParseNodeExpressionEquality,Token,ParseNodeExpressionComparative] | readonly [ParseNodeExpressionEquality,Token,ParseNodeExpressionComparative]
				;
			}
		
<<<<<<< HEAD
			export class ParseNodeExpressionEquality_Dynamic extends ParseNodeExpressionEquality$ {
				declare readonly children:
					readonly [ParseNodeExpressionComparative_Dynamic] | readonly [ParseNodeExpressionEquality_Dynamic,Token,ParseNodeExpressionComparative_Dynamic] | readonly [ParseNodeExpressionEquality_Dynamic,Token,ParseNodeExpressionComparative_Dynamic] | readonly [ParseNodeExpressionEquality_Dynamic,Token,ParseNodeExpressionComparative_Dynamic] | readonly [ParseNodeExpressionEquality_Dynamic,Token,ParseNodeExpressionComparative_Dynamic]
				;
			}
		
			export abstract class ParseNodeExpressionConjunctive$ extends ParseNode {
				declare readonly children:
					readonly [ParseNodeExpressionEquality] | readonly [ParseNodeExpressionConjunctive,Token,ParseNodeExpressionEquality] | readonly [ParseNodeExpressionConjunctive,Token,ParseNodeExpressionEquality] | readonly [ParseNodeExpressionEquality_Dynamic] | readonly [ParseNodeExpressionConjunctive_Dynamic,Token,ParseNodeExpressionEquality_Dynamic] | readonly [ParseNodeExpressionConjunctive_Dynamic,Token,ParseNodeExpressionEquality_Dynamic]
				;
			}
		
			export class ParseNodeExpressionConjunctive extends ParseNodeExpressionConjunctive$ {
=======
			export class ParseNodeExpressionConjunctive extends ParseNode {
>>>>>>> 6cbe9a66
				declare readonly children:
					readonly [ParseNodeExpressionEquality] | readonly [ParseNodeExpressionConjunctive,Token,ParseNodeExpressionEquality] | readonly [ParseNodeExpressionConjunctive,Token,ParseNodeExpressionEquality]
				;
			}
		
<<<<<<< HEAD
			export class ParseNodeExpressionConjunctive_Dynamic extends ParseNodeExpressionConjunctive$ {
				declare readonly children:
					readonly [ParseNodeExpressionEquality_Dynamic] | readonly [ParseNodeExpressionConjunctive_Dynamic,Token,ParseNodeExpressionEquality_Dynamic] | readonly [ParseNodeExpressionConjunctive_Dynamic,Token,ParseNodeExpressionEquality_Dynamic]
				;
			}
		
			export abstract class ParseNodeExpressionDisjunctive$ extends ParseNode {
				declare readonly children:
					readonly [ParseNodeExpressionConjunctive] | readonly [ParseNodeExpressionDisjunctive,Token,ParseNodeExpressionConjunctive] | readonly [ParseNodeExpressionDisjunctive,Token,ParseNodeExpressionConjunctive] | readonly [ParseNodeExpressionConjunctive_Dynamic] | readonly [ParseNodeExpressionDisjunctive_Dynamic,Token,ParseNodeExpressionConjunctive_Dynamic] | readonly [ParseNodeExpressionDisjunctive_Dynamic,Token,ParseNodeExpressionConjunctive_Dynamic]
				;
			}
		
			export class ParseNodeExpressionDisjunctive extends ParseNodeExpressionDisjunctive$ {
=======
			export class ParseNodeExpressionDisjunctive extends ParseNode {
>>>>>>> 6cbe9a66
				declare readonly children:
					readonly [ParseNodeExpressionConjunctive] | readonly [ParseNodeExpressionDisjunctive,Token,ParseNodeExpressionConjunctive] | readonly [ParseNodeExpressionDisjunctive,Token,ParseNodeExpressionConjunctive]
				;
			}
		
<<<<<<< HEAD
			export class ParseNodeExpressionDisjunctive_Dynamic extends ParseNodeExpressionDisjunctive$ {
				declare readonly children:
					readonly [ParseNodeExpressionConjunctive_Dynamic] | readonly [ParseNodeExpressionDisjunctive_Dynamic,Token,ParseNodeExpressionConjunctive_Dynamic] | readonly [ParseNodeExpressionDisjunctive_Dynamic,Token,ParseNodeExpressionConjunctive_Dynamic]
				;
			}
		
			export abstract class ParseNodeExpressionConditional$ extends ParseNode {
				declare readonly children:
					readonly [Token,ParseNodeExpression,Token,ParseNodeExpression,Token,ParseNodeExpression] | readonly [Token,ParseNodeExpression_Dynamic,Token,ParseNodeExpression_Dynamic,Token,ParseNodeExpression_Dynamic]
				;
			}
		
			export class ParseNodeExpressionConditional extends ParseNodeExpressionConditional$ {
=======
			export class ParseNodeExpressionConditional extends ParseNode {
>>>>>>> 6cbe9a66
				declare readonly children:
					readonly [Token,ParseNodeExpression,Token,ParseNodeExpression,Token,ParseNodeExpression]
				;
			}
		
<<<<<<< HEAD
			export class ParseNodeExpressionConditional_Dynamic extends ParseNodeExpressionConditional$ {
				declare readonly children:
					readonly [Token,ParseNodeExpression_Dynamic,Token,ParseNodeExpression_Dynamic,Token,ParseNodeExpression_Dynamic]
				;
			}
		
			export abstract class ParseNodeExpression$ extends ParseNode {
				declare readonly children:
					readonly [ParseNodeExpressionDisjunctive] | readonly [ParseNodeExpressionConditional] | readonly [ParseNodeExpressionDisjunctive_Dynamic] | readonly [ParseNodeExpressionConditional_Dynamic]
				;
			}
		
			export class ParseNodeExpression extends ParseNodeExpression$ {
=======
			export class ParseNodeExpression extends ParseNode {
>>>>>>> 6cbe9a66
				declare readonly children:
					readonly [ParseNodeExpressionDisjunctive] | readonly [ParseNodeExpressionConditional]
				;
			}
		
			export class ParseNodeExpression_Dynamic extends ParseNodeExpression$ {
				declare readonly children:
					readonly [ParseNodeExpressionDisjunctive_Dynamic] | readonly [ParseNodeExpressionConditional_Dynamic]
				;
			}
		
			export class ParseNodeDeclarationVariable extends ParseNode {
				declare readonly children:
<<<<<<< HEAD
					readonly [Token,Token,Token,ParseNodeType,Token,ParseNodeExpression_Dynamic,Token] | readonly [Token,Token,Token,Token,ParseNodeType,Token,ParseNodeExpression_Dynamic,Token]
=======
					readonly [Token,Token,Token,ParseNodeType,Token,ParseNodeExpression,Token] | readonly [Token,Token,Token,Token,ParseNodeType,Token,ParseNodeExpression,Token]
>>>>>>> 6cbe9a66
				;
			}
		
			export class ParseNodeStatementAssignment extends ParseNode {
				declare readonly children:
<<<<<<< HEAD
					readonly [Token,Token,ParseNodeExpression_Dynamic,Token]
=======
					readonly [Token,Token,ParseNodeExpression,Token]
>>>>>>> 6cbe9a66
				;
			}
		
			export class ParseNodeStatement extends ParseNode {
				declare readonly children:
<<<<<<< HEAD
					readonly [Token] | readonly [ParseNodeExpression_Dynamic,Token] | readonly [ParseNodeDeclarationVariable] | readonly [ParseNodeStatementAssignment]
=======
					readonly [Token] | readonly [ParseNodeExpression,Token] | readonly [ParseNodeDeclarationVariable] | readonly [ParseNodeStatementAssignment]
>>>>>>> 6cbe9a66
				;
			}
		
			export class ParseNodeGoal__0__List extends ParseNode {
				declare readonly children:
					readonly [ParseNodeStatement] | readonly [ParseNodeGoal__0__List,ParseNodeStatement]
				;
			}
		
			export class ParseNodeGoal extends ParseNode {
				declare readonly children:
					readonly [Token,Token] | readonly [Token,ParseNodeGoal__0__List,Token]
				;
			}
		
		export class ParserSolid extends Parser {
			/**
			 * Construct a new ParserSolid object.
			 * @param source the source text to parse
			 */
			constructor (source: string, config: SolidConfig = CONFIG_DEFAULT) {
				super(new LexerSolid(source, config), new Grammar([
					ProductionPrimitiveLiteral.instance,ProductionTypeKeyword.instance,ProductionTypeUnit.instance,ProductionTypeUnarySymbol.instance,ProductionTypeIntersection.instance,ProductionTypeUnion.instance,ProductionType.instance,ProductionStringTemplate__1__List.instance,ProductionStringTemplate_Dynamic__1__List.instance,ProductionStringTemplate.instance,ProductionStringTemplate_Dynamic.instance,ProductionExpressionUnit.instance,ProductionExpressionUnit_Dynamic.instance,ProductionExpressionUnarySymbol.instance,ProductionExpressionUnarySymbol_Dynamic.instance,ProductionExpressionExponential.instance,ProductionExpressionExponential_Dynamic.instance,ProductionExpressionMultiplicative.instance,ProductionExpressionMultiplicative_Dynamic.instance,ProductionExpressionAdditive.instance,ProductionExpressionAdditive_Dynamic.instance,ProductionExpressionComparative.instance,ProductionExpressionComparative_Dynamic.instance,ProductionExpressionEquality.instance,ProductionExpressionEquality_Dynamic.instance,ProductionExpressionConjunctive.instance,ProductionExpressionConjunctive_Dynamic.instance,ProductionExpressionDisjunctive.instance,ProductionExpressionDisjunctive_Dynamic.instance,ProductionExpressionConditional.instance,ProductionExpressionConditional_Dynamic.instance,ProductionExpression.instance,ProductionExpression_Dynamic.instance,ProductionDeclarationVariable.instance,ProductionStatementAssignment.instance,ProductionStatement.instance,ProductionGoal__0__List.instance,ProductionGoal.instance,
				], ProductionGoal.instance), new Map<Production, typeof ParseNode>([
					[ProductionPrimitiveLiteral.instance, ParseNodePrimitiveLiteral],[ProductionTypeKeyword.instance, ParseNodeTypeKeyword],[ProductionTypeUnit.instance, ParseNodeTypeUnit],[ProductionTypeUnarySymbol.instance, ParseNodeTypeUnarySymbol],[ProductionTypeIntersection.instance, ParseNodeTypeIntersection],[ProductionTypeUnion.instance, ParseNodeTypeUnion],[ProductionType.instance, ParseNodeType],[ProductionStringTemplate__1__List.instance, ParseNodeStringTemplate__1__List],[ProductionStringTemplate_Dynamic__1__List.instance, ParseNodeStringTemplate_Dynamic__1__List],[ProductionStringTemplate.instance, ParseNodeStringTemplate],[ProductionStringTemplate_Dynamic.instance, ParseNodeStringTemplate_Dynamic],[ProductionExpressionUnit.instance, ParseNodeExpressionUnit],[ProductionExpressionUnit_Dynamic.instance, ParseNodeExpressionUnit_Dynamic],[ProductionExpressionUnarySymbol.instance, ParseNodeExpressionUnarySymbol],[ProductionExpressionUnarySymbol_Dynamic.instance, ParseNodeExpressionUnarySymbol_Dynamic],[ProductionExpressionExponential.instance, ParseNodeExpressionExponential],[ProductionExpressionExponential_Dynamic.instance, ParseNodeExpressionExponential_Dynamic],[ProductionExpressionMultiplicative.instance, ParseNodeExpressionMultiplicative],[ProductionExpressionMultiplicative_Dynamic.instance, ParseNodeExpressionMultiplicative_Dynamic],[ProductionExpressionAdditive.instance, ParseNodeExpressionAdditive],[ProductionExpressionAdditive_Dynamic.instance, ParseNodeExpressionAdditive_Dynamic],[ProductionExpressionComparative.instance, ParseNodeExpressionComparative],[ProductionExpressionComparative_Dynamic.instance, ParseNodeExpressionComparative_Dynamic],[ProductionExpressionEquality.instance, ParseNodeExpressionEquality],[ProductionExpressionEquality_Dynamic.instance, ParseNodeExpressionEquality_Dynamic],[ProductionExpressionConjunctive.instance, ParseNodeExpressionConjunctive],[ProductionExpressionConjunctive_Dynamic.instance, ParseNodeExpressionConjunctive_Dynamic],[ProductionExpressionDisjunctive.instance, ParseNodeExpressionDisjunctive],[ProductionExpressionDisjunctive_Dynamic.instance, ParseNodeExpressionDisjunctive_Dynamic],[ProductionExpressionConditional.instance, ParseNodeExpressionConditional],[ProductionExpressionConditional_Dynamic.instance, ParseNodeExpressionConditional_Dynamic],[ProductionExpression.instance, ParseNodeExpression],[ProductionExpression_Dynamic.instance, ParseNodeExpression_Dynamic],[ProductionDeclarationVariable.instance, ParseNodeDeclarationVariable],[ProductionStatementAssignment.instance, ParseNodeStatementAssignment],[ProductionStatement.instance, ParseNodeStatement],[ProductionGoal__0__List.instance, ParseNodeGoal__0__List],[ProductionGoal.instance, ParseNodeGoal],
				]));
			}
			// @ts-expect-error
			declare parse(): ParseNodeGoal;
		}
	
	<|MERGE_RESOLUTION|>--- conflicted
+++ resolved
@@ -441,7 +441,7 @@
 				;
 			}
 		
-<<<<<<< HEAD
+			// WARNING: Manual code. Do not delete!
 			export abstract class ParseNodeStringTemplate$__1__List extends ParseNode {
 				declare readonly children:
 					| readonly [Token] | readonly [ParseNodeStringTemplate__1__List,Token] | readonly [Token,ParseNodeExpression] | readonly [ParseNodeStringTemplate__1__List,Token,ParseNodeExpression]
@@ -450,15 +450,11 @@
 			}
 
 			export class ParseNodeStringTemplate__1__List extends ParseNodeStringTemplate$__1__List {
-=======
-			export class ParseNodeStringTemplate__1__List extends ParseNode {
->>>>>>> 6cbe9a66
 				declare readonly children:
 					readonly [Token] | readonly [ParseNodeStringTemplate__1__List,Token] | readonly [Token,ParseNodeExpression] | readonly [ParseNodeStringTemplate__1__List,Token,ParseNodeExpression]
 				;
 			}
 		
-<<<<<<< HEAD
 			export class ParseNodeStringTemplate_Dynamic__1__List extends ParseNodeStringTemplate$__1__List {
 				declare readonly children:
 					readonly [Token] | readonly [ParseNodeStringTemplate_Dynamic__1__List,Token] | readonly [Token,ParseNodeExpression_Dynamic] | readonly [ParseNodeStringTemplate_Dynamic__1__List,Token,ParseNodeExpression_Dynamic]
@@ -472,15 +468,11 @@
 			}
 		
 			export class ParseNodeStringTemplate extends ParseNodeStringTemplate$ {
-=======
-			export class ParseNodeStringTemplate extends ParseNode {
->>>>>>> 6cbe9a66
 				declare readonly children:
 					readonly [Token] | readonly [Token,Token] | readonly [Token,ParseNodeStringTemplate__1__List,Token] | readonly [Token,ParseNodeExpression,Token] | readonly [Token,ParseNodeExpression,ParseNodeStringTemplate__1__List,Token]
 				;
 			}
 		
-<<<<<<< HEAD
 			export class ParseNodeStringTemplate_Dynamic extends ParseNodeStringTemplate$ {
 				declare readonly children:
 					readonly [Token] | readonly [Token,Token] | readonly [Token,ParseNodeStringTemplate_Dynamic__1__List,Token] | readonly [Token,ParseNodeExpression_Dynamic,Token] | readonly [Token,ParseNodeExpression_Dynamic,ParseNodeStringTemplate_Dynamic__1__List,Token]
@@ -512,21 +504,11 @@
 			}
 		
 			export class ParseNodeExpressionUnarySymbol extends ParseNodeExpressionUnarySymbol$ {
-=======
-			export class ParseNodeExpressionUnit extends ParseNode {
-				declare readonly children:
-					readonly [Token] | readonly [ParseNodePrimitiveLiteral] | readonly [ParseNodeStringTemplate] | readonly [Token,ParseNodeExpression,Token]
-				;
-			}
-		
-			export class ParseNodeExpressionUnarySymbol extends ParseNode {
->>>>>>> 6cbe9a66
 				declare readonly children:
 					readonly [ParseNodeExpressionUnit] | readonly [Token,ParseNodeExpressionUnarySymbol] | readonly [Token,ParseNodeExpressionUnarySymbol] | readonly [Token,ParseNodeExpressionUnarySymbol] | readonly [Token,ParseNodeExpressionUnarySymbol]
 				;
 			}
 		
-<<<<<<< HEAD
 			export class ParseNodeExpressionUnarySymbol_Dynamic extends ParseNodeExpressionUnarySymbol$ {
 				declare readonly children:
 					readonly [ParseNodeExpressionUnit_Dynamic] | readonly [Token,ParseNodeExpressionUnarySymbol_Dynamic] | readonly [Token,ParseNodeExpressionUnarySymbol_Dynamic] | readonly [Token,ParseNodeExpressionUnarySymbol_Dynamic] | readonly [Token,ParseNodeExpressionUnarySymbol_Dynamic]
@@ -540,15 +522,11 @@
 			}
 		
 			export class ParseNodeExpressionExponential extends ParseNodeExpressionExponential$ {
-=======
-			export class ParseNodeExpressionExponential extends ParseNode {
->>>>>>> 6cbe9a66
 				declare readonly children:
 					readonly [ParseNodeExpressionUnarySymbol] | readonly [ParseNodeExpressionUnarySymbol,Token,ParseNodeExpressionExponential]
 				;
 			}
 		
-<<<<<<< HEAD
 			export class ParseNodeExpressionExponential_Dynamic extends ParseNodeExpressionExponential$ {
 				declare readonly children:
 					readonly [ParseNodeExpressionUnarySymbol_Dynamic] | readonly [ParseNodeExpressionUnarySymbol_Dynamic,Token,ParseNodeExpressionExponential_Dynamic]
@@ -562,15 +540,11 @@
 			}
 		
 			export class ParseNodeExpressionMultiplicative extends ParseNodeExpressionMultiplicative$ {
-=======
-			export class ParseNodeExpressionMultiplicative extends ParseNode {
->>>>>>> 6cbe9a66
 				declare readonly children:
 					readonly [ParseNodeExpressionExponential] | readonly [ParseNodeExpressionMultiplicative,Token,ParseNodeExpressionExponential] | readonly [ParseNodeExpressionMultiplicative,Token,ParseNodeExpressionExponential]
 				;
 			}
 		
-<<<<<<< HEAD
 			export class ParseNodeExpressionMultiplicative_Dynamic extends ParseNodeExpressionMultiplicative$ {
 				declare readonly children:
 					readonly [ParseNodeExpressionExponential_Dynamic] | readonly [ParseNodeExpressionMultiplicative_Dynamic,Token,ParseNodeExpressionExponential_Dynamic] | readonly [ParseNodeExpressionMultiplicative_Dynamic,Token,ParseNodeExpressionExponential_Dynamic]
@@ -584,15 +558,11 @@
 			}
 		
 			export class ParseNodeExpressionAdditive extends ParseNodeExpressionAdditive$ {
-=======
-			export class ParseNodeExpressionAdditive extends ParseNode {
->>>>>>> 6cbe9a66
 				declare readonly children:
 					readonly [ParseNodeExpressionMultiplicative] | readonly [ParseNodeExpressionAdditive,Token,ParseNodeExpressionMultiplicative] | readonly [ParseNodeExpressionAdditive,Token,ParseNodeExpressionMultiplicative]
 				;
 			}
 		
-<<<<<<< HEAD
 			export class ParseNodeExpressionAdditive_Dynamic extends ParseNodeExpressionAdditive$ {
 				declare readonly children:
 					readonly [ParseNodeExpressionMultiplicative_Dynamic] | readonly [ParseNodeExpressionAdditive_Dynamic,Token,ParseNodeExpressionMultiplicative_Dynamic] | readonly [ParseNodeExpressionAdditive_Dynamic,Token,ParseNodeExpressionMultiplicative_Dynamic]
@@ -606,15 +576,11 @@
 			}
 		
 			export class ParseNodeExpressionComparative extends ParseNodeExpressionComparative$ {
-=======
-			export class ParseNodeExpressionComparative extends ParseNode {
->>>>>>> 6cbe9a66
 				declare readonly children:
 					readonly [ParseNodeExpressionAdditive] | readonly [ParseNodeExpressionComparative,Token,ParseNodeExpressionAdditive] | readonly [ParseNodeExpressionComparative,Token,ParseNodeExpressionAdditive] | readonly [ParseNodeExpressionComparative,Token,ParseNodeExpressionAdditive] | readonly [ParseNodeExpressionComparative,Token,ParseNodeExpressionAdditive] | readonly [ParseNodeExpressionComparative,Token,ParseNodeExpressionAdditive] | readonly [ParseNodeExpressionComparative,Token,ParseNodeExpressionAdditive]
 				;
 			}
 		
-<<<<<<< HEAD
 			export class ParseNodeExpressionComparative_Dynamic extends ParseNodeExpressionComparative$ {
 				declare readonly children:
 					readonly [ParseNodeExpressionAdditive_Dynamic] | readonly [ParseNodeExpressionComparative_Dynamic,Token,ParseNodeExpressionAdditive_Dynamic] | readonly [ParseNodeExpressionComparative_Dynamic,Token,ParseNodeExpressionAdditive_Dynamic] | readonly [ParseNodeExpressionComparative_Dynamic,Token,ParseNodeExpressionAdditive_Dynamic] | readonly [ParseNodeExpressionComparative_Dynamic,Token,ParseNodeExpressionAdditive_Dynamic] | readonly [ParseNodeExpressionComparative_Dynamic,Token,ParseNodeExpressionAdditive_Dynamic] | readonly [ParseNodeExpressionComparative_Dynamic,Token,ParseNodeExpressionAdditive_Dynamic]
@@ -628,15 +594,11 @@
 			}
 		
 			export class ParseNodeExpressionEquality extends ParseNodeExpressionEquality$ {
-=======
-			export class ParseNodeExpressionEquality extends ParseNode {
->>>>>>> 6cbe9a66
 				declare readonly children:
 					readonly [ParseNodeExpressionComparative] | readonly [ParseNodeExpressionEquality,Token,ParseNodeExpressionComparative] | readonly [ParseNodeExpressionEquality,Token,ParseNodeExpressionComparative] | readonly [ParseNodeExpressionEquality,Token,ParseNodeExpressionComparative] | readonly [ParseNodeExpressionEquality,Token,ParseNodeExpressionComparative]
 				;
 			}
 		
-<<<<<<< HEAD
 			export class ParseNodeExpressionEquality_Dynamic extends ParseNodeExpressionEquality$ {
 				declare readonly children:
 					readonly [ParseNodeExpressionComparative_Dynamic] | readonly [ParseNodeExpressionEquality_Dynamic,Token,ParseNodeExpressionComparative_Dynamic] | readonly [ParseNodeExpressionEquality_Dynamic,Token,ParseNodeExpressionComparative_Dynamic] | readonly [ParseNodeExpressionEquality_Dynamic,Token,ParseNodeExpressionComparative_Dynamic] | readonly [ParseNodeExpressionEquality_Dynamic,Token,ParseNodeExpressionComparative_Dynamic]
@@ -650,15 +612,11 @@
 			}
 		
 			export class ParseNodeExpressionConjunctive extends ParseNodeExpressionConjunctive$ {
-=======
-			export class ParseNodeExpressionConjunctive extends ParseNode {
->>>>>>> 6cbe9a66
 				declare readonly children:
 					readonly [ParseNodeExpressionEquality] | readonly [ParseNodeExpressionConjunctive,Token,ParseNodeExpressionEquality] | readonly [ParseNodeExpressionConjunctive,Token,ParseNodeExpressionEquality]
 				;
 			}
 		
-<<<<<<< HEAD
 			export class ParseNodeExpressionConjunctive_Dynamic extends ParseNodeExpressionConjunctive$ {
 				declare readonly children:
 					readonly [ParseNodeExpressionEquality_Dynamic] | readonly [ParseNodeExpressionConjunctive_Dynamic,Token,ParseNodeExpressionEquality_Dynamic] | readonly [ParseNodeExpressionConjunctive_Dynamic,Token,ParseNodeExpressionEquality_Dynamic]
@@ -672,15 +630,11 @@
 			}
 		
 			export class ParseNodeExpressionDisjunctive extends ParseNodeExpressionDisjunctive$ {
-=======
-			export class ParseNodeExpressionDisjunctive extends ParseNode {
->>>>>>> 6cbe9a66
 				declare readonly children:
 					readonly [ParseNodeExpressionConjunctive] | readonly [ParseNodeExpressionDisjunctive,Token,ParseNodeExpressionConjunctive] | readonly [ParseNodeExpressionDisjunctive,Token,ParseNodeExpressionConjunctive]
 				;
 			}
 		
-<<<<<<< HEAD
 			export class ParseNodeExpressionDisjunctive_Dynamic extends ParseNodeExpressionDisjunctive$ {
 				declare readonly children:
 					readonly [ParseNodeExpressionConjunctive_Dynamic] | readonly [ParseNodeExpressionDisjunctive_Dynamic,Token,ParseNodeExpressionConjunctive_Dynamic] | readonly [ParseNodeExpressionDisjunctive_Dynamic,Token,ParseNodeExpressionConjunctive_Dynamic]
@@ -694,15 +648,11 @@
 			}
 		
 			export class ParseNodeExpressionConditional extends ParseNodeExpressionConditional$ {
-=======
-			export class ParseNodeExpressionConditional extends ParseNode {
->>>>>>> 6cbe9a66
 				declare readonly children:
 					readonly [Token,ParseNodeExpression,Token,ParseNodeExpression,Token,ParseNodeExpression]
 				;
 			}
 		
-<<<<<<< HEAD
 			export class ParseNodeExpressionConditional_Dynamic extends ParseNodeExpressionConditional$ {
 				declare readonly children:
 					readonly [Token,ParseNodeExpression_Dynamic,Token,ParseNodeExpression_Dynamic,Token,ParseNodeExpression_Dynamic]
@@ -716,9 +666,6 @@
 			}
 		
 			export class ParseNodeExpression extends ParseNodeExpression$ {
-=======
-			export class ParseNodeExpression extends ParseNode {
->>>>>>> 6cbe9a66
 				declare readonly children:
 					readonly [ParseNodeExpressionDisjunctive] | readonly [ParseNodeExpressionConditional]
 				;
@@ -732,31 +679,19 @@
 		
 			export class ParseNodeDeclarationVariable extends ParseNode {
 				declare readonly children:
-<<<<<<< HEAD
 					readonly [Token,Token,Token,ParseNodeType,Token,ParseNodeExpression_Dynamic,Token] | readonly [Token,Token,Token,Token,ParseNodeType,Token,ParseNodeExpression_Dynamic,Token]
-=======
-					readonly [Token,Token,Token,ParseNodeType,Token,ParseNodeExpression,Token] | readonly [Token,Token,Token,Token,ParseNodeType,Token,ParseNodeExpression,Token]
->>>>>>> 6cbe9a66
 				;
 			}
 		
 			export class ParseNodeStatementAssignment extends ParseNode {
 				declare readonly children:
-<<<<<<< HEAD
 					readonly [Token,Token,ParseNodeExpression_Dynamic,Token]
-=======
-					readonly [Token,Token,ParseNodeExpression,Token]
->>>>>>> 6cbe9a66
 				;
 			}
 		
 			export class ParseNodeStatement extends ParseNode {
 				declare readonly children:
-<<<<<<< HEAD
 					readonly [Token] | readonly [ParseNodeExpression_Dynamic,Token] | readonly [ParseNodeDeclarationVariable] | readonly [ParseNodeStatementAssignment]
-=======
-					readonly [Token] | readonly [ParseNodeExpression,Token] | readonly [ParseNodeDeclarationVariable] | readonly [ParseNodeStatementAssignment]
->>>>>>> 6cbe9a66
 				;
 			}
 		
