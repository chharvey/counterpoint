--- conflicted
+++ resolved
@@ -3,9 +3,5 @@
 
 
 
-<<<<<<< HEAD
-export const TS_PARSER: Parser = new Parser();
-=======
 export const TS_PARSER = new Parser();
->>>>>>> 6a1304c2
 TS_PARSER.setLanguage(Counterpoint);