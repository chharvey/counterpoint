--- conflicted
+++ resolved
@@ -223,10 +223,7 @@
 			[TERMINAL.TerminalKeywordType.instance],
 			[TERMINAL.TerminalIdentifier.instance],
 			[ProductionPrimitiveLiteral.instance],
-<<<<<<< HEAD
 			[ProductionTypeGrouped.instance],
-=======
->>>>>>> 9919af5e
 			[ProductionTypeTupleLiteral.instance],
 			[ProductionTypeRecordLiteral.instance],
 			[ProductionTypeHashLiteral.instance],
@@ -715,7 +712,6 @@
 
 class ProductionStatementExpression extends Production {
 	static readonly instance: ProductionStatementExpression = new ProductionStatementExpression();
-<<<<<<< HEAD
 	override get sequences(): NonemptyArray<NonemptyArray<GrammarSymbol>> {
 		return [
 			[';'],
@@ -724,28 +720,12 @@
 	}
 }
 
-class ProductionStatementAssignment extends Production {
-	static readonly instance: ProductionStatementAssignment = new ProductionStatementAssignment();
-=======
->>>>>>> 9919af5e
-	override get sequences(): NonemptyArray<NonemptyArray<GrammarSymbol>> {
-		return [
-			[';'],
-			[ProductionExpression.instance, ';'],
-		];
-	}
-}
-
 class ProductionStatement extends Production {
 	static readonly instance: ProductionStatement = new ProductionStatement();
 	override get sequences(): NonemptyArray<NonemptyArray<GrammarSymbol>> {
 		return [
 			[ProductionDeclaration.instance],
 			[ProductionStatementExpression.instance],
-<<<<<<< HEAD
-			[ProductionStatementAssignment.instance],
-=======
->>>>>>> 9919af5e
 		];
 	}
 }
@@ -934,10 +914,7 @@
 		| readonly [Token]
 		| readonly [Token]
 		| readonly [ParseNodePrimitiveLiteral]
-<<<<<<< HEAD
 		| readonly [ParseNodeTypeGrouped]
-=======
->>>>>>> 9919af5e
 		| readonly [ParseNodeTypeTupleLiteral]
 		| readonly [ParseNodeTypeRecordLiteral]
 		| readonly [ParseNodeTypeHashLiteral]
@@ -1295,16 +1272,6 @@
 }
 
 export class ParseNodeStatementExpression extends ParseNode {
-<<<<<<< HEAD
-	declare readonly children:
-		| readonly [Token]
-		| readonly [ParseNodeExpression, Token]
-	;
-}
-
-export class ParseNodeStatementAssignment extends ParseNode {
-=======
->>>>>>> 9919af5e
 	declare readonly children:
 		| readonly [Token]
 		| readonly [ParseNodeExpression, Token]
@@ -1315,10 +1282,6 @@
 	declare readonly children:
 		| readonly [ParseNodeDeclaration]
 		| readonly [ParseNodeStatementExpression]
-<<<<<<< HEAD
-		| readonly [ParseNodeStatementAssignment]
-=======
->>>>>>> 9919af5e
 	;
 }
 
@@ -1407,10 +1370,6 @@
 	ProductionDeclarationReassignment.instance,
 	ProductionDeclaration.instance,
 	ProductionStatementExpression.instance,
-<<<<<<< HEAD
-	ProductionStatementAssignment.instance,
-=======
->>>>>>> 9919af5e
 	ProductionStatement.instance,
 	ProductionBlock__0__List.instance,
 	ProductionBlock.instance,
@@ -1488,10 +1447,6 @@
 		[ProductionDeclarationReassignment.instance, ParseNodeDeclarationReassignment],
 		[ProductionDeclaration.instance, ParseNodeDeclaration],
 		[ProductionStatementExpression.instance, ParseNodeStatementExpression],
-<<<<<<< HEAD
-		[ProductionStatementAssignment.instance, ParseNodeStatementAssignment],
-=======
->>>>>>> 9919af5e
 		[ProductionStatement.instance, ParseNodeStatement],
 		[ProductionBlock__0__List.instance, ParseNodeBlock__0__List],
 		[ProductionBlock.instance, ParseNodeBlock],
