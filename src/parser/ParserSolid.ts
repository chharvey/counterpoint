--- conflicted
+++ resolved
@@ -223,10 +223,7 @@
 			[TERMINAL.TerminalKeywordType.instance],
 			[TERMINAL.TerminalIdentifier.instance],
 			[ProductionPrimitiveLiteral.instance],
-<<<<<<< HEAD
 			[ProductionTypeGrouped.instance],
-=======
->>>>>>> 748892a1
 			[ProductionTypeTupleLiteral.instance],
 			[ProductionTypeRecordLiteral.instance],
 			[ProductionTypeHashLiteral.instance],
@@ -898,10 +895,7 @@
 		| readonly [Token]
 		| readonly [Token]
 		| readonly [ParseNodePrimitiveLiteral]
-<<<<<<< HEAD
 		| readonly [ParseNodeTypeGrouped]
-=======
->>>>>>> 748892a1
 		| readonly [ParseNodeTypeTupleLiteral]
 		| readonly [ParseNodeTypeRecordLiteral]
 		| readonly [ParseNodeTypeHashLiteral]
