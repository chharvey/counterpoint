--- conflicted
+++ resolved
@@ -1,19 +1,5 @@
-<<<<<<< HEAD
-import * as xjs from 'extrajs';
-import type {Keys} from '../types';
-import {
-	strictEqual,
-} from '../decorators.js';
-import type {AST} from '../validator/index.js';
-import {VoidError01} from '../error/index.js';
-import {
-	SolidType,
-	SolidTypeConstant,
-} from './SolidType.js';
-=======
 import type {SolidType} from './SolidType.js';
 import {SolidTypeConstant} from './SolidTypeConstant.js';
->>>>>>> dfcc3f33
 import {SolidTypeRecord} from './SolidTypeRecord.js';
 import type {SolidObject} from './SolidObject.js';
 import {CollectionKeyed} from './CollectionKeyed.js';
@@ -26,41 +12,7 @@
 	}
 	static override values: SolidType['values'] = new Set([new SolidRecord()]);
 
-<<<<<<< HEAD
-
-	constructor (
-		private readonly properties: ReadonlyMap<bigint, T> = new Map(),
-	) {
-		super();
-	}
-	override toString(): string {
-		return `[${ [...this.properties].map(([key, value]) => `${ key.toString() }n= ${ value.toString() }`).join(', ') }]`;
-	}
-	override get isEmpty(): boolean {
-		return this.properties.size === 0;
-	}
-	/** @final */
-	@strictEqual
-	@SolidObject.equalsDeco
-	override equal(value: SolidObject): boolean {
-		if (value instanceof SolidRecord && this.properties.size === value.properties.size) {
-			const memokey: Keys<typeof SolidRecord.EQ_MEMO> = [this, value];
-			if (!SolidRecord.EQ_MEMO.has(memokey)) {
-				SolidRecord.EQ_MEMO.set(memokey, false); // use this assumption in the next step
-				SolidRecord.EQ_MEMO.set(memokey, [...(value as SolidRecord).properties].every(
-					([thatkey, thatvalue]) => this.properties.has(thatkey) && this.properties.get(thatkey)!.equal(thatvalue),
-				));
-			}
-			return SolidRecord.EQ_MEMO.get(memokey)!;
-		} else {
-			return false;
-		}
-	}
-
-	toType(): SolidTypeRecord {
-=======
 	override toType(): SolidTypeRecord {
->>>>>>> dfcc3f33
 		return SolidTypeRecord.fromTypes(new Map([...this.properties].map(([key, value]) => [key, new SolidTypeConstant(value)])));
 	}
 }