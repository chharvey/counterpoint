--- conflicted
+++ resolved
@@ -32,15 +32,10 @@
 		}
 		return Map_getEq(Collection.EQ_MEMO, memokey, Collection.EQ_MEMO_COMPARATOR)!;
 	}
-<<<<<<< HEAD
 
 
 	public override build(mod: binaryen.Module): binaryen.ExpressionRef {
 		mod;
 		throw new Error('`Collection#build` not yet supported.');
 	}
-
-	abstract toType(): SolidType;
-=======
->>>>>>> c101d8f8
 }