<<<<<<< HEAD
import * as xjs from 'extrajs';
import {SetEq} from '../core/index.js';
import type {Keys} from '../types';
import {
	strictEqual,
} from '../decorators.js';
import type {AST} from '../validator/index.js';
import {VoidError01} from '../error/index.js';
=======
>>>>>>> dfcc3f33
import {
	VoidError01,
	Set_hasEq,
	Set_addEq,
	AST,
} from './package.js';
import {solidObjectsIdentical} from './utils-private.js';
import {SolidType} from './SolidType.js';
import {SolidTypeConstant} from './SolidTypeConstant.js';
import {SolidTypeSet} from './SolidTypeSet.js';
import type {SolidObject} from './SolidObject.js';
import {SolidNull} from './SolidNull.js';
import {Collection} from './Collection.js';



export class SolidSet<T extends SolidObject = SolidObject> extends Collection {
	static override toString(): string {
		return 'Set';
	}
	static override values: SolidType['values'] = new Set([new SolidSet()]);


	constructor (
		private readonly elements: ReadonlySet<T> = new Set(),
	) {
		super();
		const uniques: Set<T> = new Set();
		[...elements].forEach((el) => {
			Set_addEq(uniques, el, solidObjectsIdentical);
		});
		this.elements = uniques;
	}
	override toString(): string {
		return `{${ [...this.elements].map((el) => el.toString()).join(', ') }}`;
	}
	override get isEmpty(): boolean {
		return this.elements.size === 0;
	}
	/** @final */
<<<<<<< HEAD
	@strictEqual
	@SolidObject.equalsDeco
	override equal(value: SolidObject): boolean {
		if (value instanceof SolidSet && this.elements.size === value.elements.size) {
			const memokey: Keys<typeof SolidSet.EQ_MEMO> = [this, value];
			if (!SolidSet.EQ_MEMO.has(memokey)) {
				SolidSet.EQ_MEMO.set(memokey, false); // use this assumption in the next step
				SolidSet.EQ_MEMO.set(memokey, [...(value as SolidSet).elements].every(
					(thatelement) => !![...this.elements].find((el) => el.equal(thatelement)),
				));
			}
			return SolidSet.EQ_MEMO.get(memokey)!;
		} else {
			return false;
		}
=======
	protected override equal_helper(value: SolidObject): boolean {
		return (
			value instanceof SolidSet
			&& this.elements.size === value.elements.size
			&& Collection.do_Equal<SolidSet>(this, value, () => [...(value as SolidSet).elements].every(
				(thatelement) => !![...this.elements].find((el) => el.equal(thatelement)),
			))
		);
>>>>>>> dfcc3f33
	}

	override toType(): SolidTypeSet {
		return new SolidTypeSet(
			(this.elements.size)
				? SolidType.unionAll([...this.elements].map<SolidType>((el) => new SolidTypeConstant(el)))
				: SolidType.NEVER,
		);
	}

	get(el: T, access_optional: boolean, accessor: AST.ASTNodeExpression): T | SolidNull {
		return (Set_hasEq(this.elements, el, solidObjectsIdentical))
			? el
			: (access_optional)
				? SolidNull.NULL
				: (() => { throw new VoidError01(accessor); })();
	}
}<|MERGE_RESOLUTION|>--- conflicted
+++ resolved
@@ -1,14 +1,6 @@
-<<<<<<< HEAD
-import * as xjs from 'extrajs';
-import {SetEq} from '../core/index.js';
-import type {Keys} from '../types';
 import {
 	strictEqual,
 } from '../decorators.js';
-import type {AST} from '../validator/index.js';
-import {VoidError01} from '../error/index.js';
-=======
->>>>>>> dfcc3f33
 import {
 	VoidError01,
 	Set_hasEq,
@@ -19,7 +11,7 @@
 import {SolidType} from './SolidType.js';
 import {SolidTypeConstant} from './SolidTypeConstant.js';
 import {SolidTypeSet} from './SolidTypeSet.js';
-import type {SolidObject} from './SolidObject.js';
+import {SolidObject} from './SolidObject.js';
 import {SolidNull} from './SolidNull.js';
 import {Collection} from './Collection.js';
 
@@ -49,24 +41,9 @@
 		return this.elements.size === 0;
 	}
 	/** @final */
-<<<<<<< HEAD
 	@strictEqual
 	@SolidObject.equalsDeco
 	override equal(value: SolidObject): boolean {
-		if (value instanceof SolidSet && this.elements.size === value.elements.size) {
-			const memokey: Keys<typeof SolidSet.EQ_MEMO> = [this, value];
-			if (!SolidSet.EQ_MEMO.has(memokey)) {
-				SolidSet.EQ_MEMO.set(memokey, false); // use this assumption in the next step
-				SolidSet.EQ_MEMO.set(memokey, [...(value as SolidSet).elements].every(
-					(thatelement) => !![...this.elements].find((el) => el.equal(thatelement)),
-				));
-			}
-			return SolidSet.EQ_MEMO.get(memokey)!;
-		} else {
-			return false;
-		}
-=======
-	protected override equal_helper(value: SolidObject): boolean {
 		return (
 			value instanceof SolidSet
 			&& this.elements.size === value.elements.size
@@ -74,7 +51,6 @@
 				(thatelement) => !![...this.elements].find((el) => el.equal(thatelement)),
 			))
 		);
->>>>>>> dfcc3f33
 	}
 
 	override toType(): SolidTypeSet {
