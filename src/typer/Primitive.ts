--- conflicted
+++ resolved
@@ -1,14 +1,4 @@
-<<<<<<< HEAD
-import {
-	INST,
-} from './package.js';
-import type {
-	SolidNull,
-	SolidNumber,
-} from './index.js';
-=======
 import {SolidTypeUnit} from './SolidTypeUnit.js';
->>>>>>> e6916917
 import {SolidObject} from './SolidObject.js';
 
 
@@ -22,15 +12,7 @@
  * - SolidString
  */
 export abstract class Primitive extends SolidObject {
-<<<<<<< HEAD
-	protected abstract get builtValue(): SolidNull | SolidNumber;
-
-	/** @final */
-	public override build(): INST.InstructionConst {
-		return new INST.InstructionConst(this.builtValue);
-=======
 	/** @final */ public override toType(): SolidTypeUnit<this> {
 		return new SolidTypeUnit<this>(this);
->>>>>>> e6916917
 	}
 }