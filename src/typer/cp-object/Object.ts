<<<<<<< HEAD
import {
	INST,
	strictEqual,
} from './package.js';
=======
import type binaryen from 'binaryen';
>>>>>>> 6edffd2f
import {String as CPString} from './index.js';



/**
 * Parent class for all Counterpoint Language Values.
 * Known subclasses:
 * - Primitive
 * - Collection
 */
abstract class CPObject {
	/**
	 * Decorator for {@link CPObject#equal} method and any overrides.
	 * Performs the Equality algorithm — returns whether two CPObjects (Counterpoint Language Values)
	 * are equal by some definition.
	 * @param   _prototype    the prototype that has the method to be decorated
	 * @param   _property_key the name of the method to be decorated
	 * @param   descriptor    the Property Descriptor of the prototype’s method
	 * @returns               `descriptor`, with a new value that is the decorated method
	 */
	protected static equalsDeco(
		_prototype: CPObject,
		_property_key: string,
		descriptor: TypedPropertyDescriptor<(this: CPObject, value: CPObject) => boolean>,
	): typeof descriptor {
		const method = descriptor.value!;
		descriptor.value = function (value) {
			return this.identical(value) || method.call(this, value);
		};
		return descriptor;
	}


	/**
	 * Return the “logical value” of this value.
	 * @returns the associated Boolean value of this value
	 */
	public get isTruthy(): boolean {
		return true;
	}

	/**
	 * Return whether this value is “empty”, that is,
	 * it is either falsy, a zero number, an empty string, or an empty collection.
	 */
	public get isEmpty(): boolean {
		return !this.isTruthy;
	}

	/**
	 * Is this value the same exact object as the argument?
	 * @param value the object to compare
	 * @returns are the objects identically the same?
	 */
	@strictEqual
	public identical(_value: CPObject): boolean {
		return false;
	}

	/**
	 * Are the values considered equal?
	 * If {@link this.identical} returns `true`, this method will return `true`.
	 * @param value the object to compare
	 * @returns are the objects equal?
	 */
	@strictEqual
	@CPObject.equalsDeco
	public equal(_value: CPObject): boolean {
		return false;
	}

	/**
	 * Return a Counterpoint string representation of this Object.
	 * (Not a native String — see {@link #toString}.)
	 * @returns a string representation of this Object
	 */
	public toCPString(): CPString {
		return new CPString(this.toString());
	}

	/**
	 * Create an ExpressionRef that implements this object.
	 * @param mod the module to build from
	 * @return the directions to print
	 */
	public abstract build(mod: binaryen.Module): binaryen.ExpressionRef;
}
export {CPObject as Object};<|MERGE_RESOLUTION|>--- conflicted
+++ resolved
@@ -1,11 +1,5 @@
-<<<<<<< HEAD
-import {
-	INST,
-	strictEqual,
-} from './package.js';
-=======
 import type binaryen from 'binaryen';
->>>>>>> 6edffd2f
+import {strictEqual} from './package.js';
 import {String as CPString} from './index.js';
 
 
