import * as xjs from 'extrajs';
import {
	type Keys,
	strictEqual,
} from '../../lib/index.js';
import type {TYPE} from '../index.js';
import {String as CPString} from './index.js';



/**
 * Parent class for all Counterpoint Language Values.
 * Known subclasses:
 * - Primitive
 * - Collection
 */
abstract class CPObject {
	/** Memoizer for comparing `CPObject`s by identity (`===`). */
	private static readonly ID_MEMO = new Map<readonly [CPObject, CPObject], boolean>();
	/** Memoizer for comparing `CPObject`s by equality (`==`). */
	private static readonly EQ_MEMO = new Map<readonly [CPObject, CPObject], boolean>();

	/**
	 * Decorator for {@link CPObject#equal} method and any overrides.
	 * Performs the Equality algorithm — returns whether two CPObjects (Counterpoint Language Values)
	 * are equal by some definition.
	 * @implements MethodDecorator<CPObject, CPObject['equal']>
	 */
	protected static equalsDeco(
		method:   CPObject['equal'],
		_context: ClassMethodDecoratorContext<CPObject, typeof method>,
	): typeof method {
		return function (this: CPObject, value) {
			return this.identical(value) || method.call(this, value);
		};
	}


	/**
	 * Return the “logical value” of this value.
	 * @returns the associated Boolean value of this value
	 */
	public get isTruthy(): boolean {
		return true;
	}

	/**
	 * Return whether this value is “empty”, that is,
	 * it is either falsy, a zero number, an empty string, or an empty collection.
	 */
	public get isEmpty(): boolean {
		return !this.isTruthy;
	}

	/**
	 * Is this value the same exact object as the argument?
	 * @param value the object to compare
	 * @returns are the objects identically the same?
	 */
	@strictEqual
	public identical(_value: CPObject): boolean {
		return false;
	}

	/**
	 * Are the values considered equal?
	 * If {@link CPObject#identical} returns `true`, this method will return `true`.
	 * @param value the object to compare
	 * @returns are the objects equal?
	 */
	@strictEqual
	@CPObject.equalsDeco
	public equal(_value: CPObject): boolean {
		return false;
	}

	/**
	 * Utility method for checking and memoizing a boolean binary operation.
	 * When the compiler performs `o1 ‹op› o2` (where ‹op› is some binary operation that returns a boolean result),
	 * it will memoize the result and refer to it later,
	 * in the case of recursive nesting (say `o1.prop ‹op› o2` and `o2.prop ‹op› o1`),
	 * or when evaluating a similar expression (such as `o2 ‹op› o1`).
	 * @param  that       the object to compare to this object
	 * @param  memo       the memoizer, using `[this, that]` as keys and the result of the operation as values
	 * @param  definition the definition of equality for this type; a function taking 2 objects (`this` and `that`) and returning a boolean
	 * @return            the result of evaluating the Counterpoint code `this ‹op› that`
	 */
	private memoBinop(that: this, memo: Map<readonly [CPObject, CPObject], boolean>, definition: (this_: this, that_: this) => boolean): boolean {
		type K = Keys<typeof memo>;
		const memo_key: readonly [this, this] = [this, that];
		const memo_comparator = (
			memokey1: K,
			memokey2: K,
		): boolean => xjs.Set.is<CPObject>( // cannot test `.identical()` for value objects without resulting in infinite recursion, so we must use the stricter native `===`
			new Set<CPObject>(memokey1),
			new Set<CPObject>(memokey2),
		);
		if (!xjs.Map.has<K, boolean>(memo, memo_key, memo_comparator)) {
			xjs.Map.set<K, boolean>(memo, memo_key, false,                             memo_comparator); // use this assumption in the next step
			xjs.Map.set<K, boolean>(memo, memo_key, definition.call(null, this, that), memo_comparator);
		}
		return xjs.Map.get<K, boolean>(memo, memo_key, memo_comparator)!;
	}

	/**
	 * Utility method for checking and memoizing identity.
	 * @param  that       the object to compare to this object
	 * @param  definition the definition of identity for this type; a function taking 2 objects (`this` and `that`) and returning a boolean
	 * @return            the result of evaluating the Counterpoint code `this === that`
	 * @final
	 */
	protected isIdenticalTo(that: this, definition: (this_: this, that_: this) => boolean): boolean {
		return this.memoBinop(that, CPObject.ID_MEMO, definition);
	}

	/**
	 * Utility method for checking and memoizing equality.
	 * @param  that       the object to compare to this object
	 * @param  definition the definition of equality for this type; a function taking 2 objects (`this` and `that`) and returning a boolean
	 * @return            the result of evaluating the Counterpoint code `this == that`
	 * @final
	 */
	protected isEqualTo(that: this, definition: (this_: this, that_: this) => boolean): boolean {
<<<<<<< HEAD
		return this.memoBinop(that, CPObject.EQ_MEMO, definition);
=======
		const memokey: readonly [this, this] = [this, that];
		if (!xjs.Map.has<Keys<typeof eq_memo>, boolean>(eq_memo, memokey, eq_memo_comparator)) {
			xjs.Map.set<Keys<typeof eq_memo>, boolean>(eq_memo, memokey, true, eq_memo_comparator); // use this assumption in the next step
			xjs.Map.set<Keys<typeof eq_memo>, boolean>(eq_memo, memokey, definition.call(null, this, that), eq_memo_comparator);
		}
		return xjs.Map.get<Keys<typeof eq_memo>, boolean>(eq_memo, memokey, eq_memo_comparator)!;
>>>>>>> 54169a9f
	}

	/**
	 * Return a Counterpoint string representation of this Object.
	 * (Not a native String — see {@link #toString}.)
	 * @returns a string representation of this Object
	 */
	public toCPString(): CPString {
		return new CPString(this.toString());
	}

	/**
	 * Return the canonical type of this Object.
	 * The returned type is as reasonably narrow as possible.
	 * @return a Type that contains this Object
	 */
	public abstract toType(): TYPE.Type;
}
export {CPObject as Object};<|MERGE_RESOLUTION|>--- conflicted
+++ resolved
@@ -96,7 +96,7 @@
 			new Set<CPObject>(memokey2),
 		);
 		if (!xjs.Map.has<K, boolean>(memo, memo_key, memo_comparator)) {
-			xjs.Map.set<K, boolean>(memo, memo_key, false,                             memo_comparator); // use this assumption in the next step
+			xjs.Map.set<K, boolean>(memo, memo_key, true,                              memo_comparator); // use this assumption in the next step
 			xjs.Map.set<K, boolean>(memo, memo_key, definition.call(null, this, that), memo_comparator);
 		}
 		return xjs.Map.get<K, boolean>(memo, memo_key, memo_comparator)!;
@@ -121,16 +121,7 @@
 	 * @final
 	 */
 	protected isEqualTo(that: this, definition: (this_: this, that_: this) => boolean): boolean {
-<<<<<<< HEAD
 		return this.memoBinop(that, CPObject.EQ_MEMO, definition);
-=======
-		const memokey: readonly [this, this] = [this, that];
-		if (!xjs.Map.has<Keys<typeof eq_memo>, boolean>(eq_memo, memokey, eq_memo_comparator)) {
-			xjs.Map.set<Keys<typeof eq_memo>, boolean>(eq_memo, memokey, true, eq_memo_comparator); // use this assumption in the next step
-			xjs.Map.set<Keys<typeof eq_memo>, boolean>(eq_memo, memokey, definition.call(null, this, that), eq_memo_comparator);
-		}
-		return xjs.Map.get<Keys<typeof eq_memo>, boolean>(eq_memo, memokey, eq_memo_comparator)!;
->>>>>>> 54169a9f
 	}
 
 	/**
