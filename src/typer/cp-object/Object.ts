--- conflicted
+++ resolved
@@ -1,10 +1,6 @@
-<<<<<<< HEAD
 import type binaryen from 'binaryen';
-import {strictEqual} from './package.js';
-=======
 import {strictEqual} from '../../lib/index.js';
 import type {TYPE} from '../index.js';
->>>>>>> 340d95d0
 import {String as CPString} from './index.js';
 
 
@@ -86,18 +82,17 @@
 	}
 
 	/**
-<<<<<<< HEAD
+	 * Return the canonical type of this Object.
+	 * The returned type is as reasonably narrow as possible.
+	 * @return a Type that contains this Object
+	 */
+	public abstract toType(): TYPE.Type;
+
+	/**
 	 * Create an ExpressionRef that implements this object.
 	 * @param mod the module to build from
 	 * @return the directions to print
 	 */
 	public abstract build(mod: binaryen.Module): binaryen.ExpressionRef;
-=======
-	 * Return the canonical type of this Object.
-	 * The returned type is as reasonably narrow as possible.
-	 * @return a Type that contains this Object
-	 */
-	public abstract toType(): TYPE.Type;
->>>>>>> 340d95d0
 }
 export {CPObject as Object};