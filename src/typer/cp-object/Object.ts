<<<<<<< HEAD
import {strictEqual} from '../../lib/index.js';
=======
import * as xjs from 'extrajs';
import type {Keys} from '../../lib/index.js';
>>>>>>> b714177d
import type {TYPE} from '../index.js';
import {String as CPString} from './index.js';



/* eslint-disable @typescript-eslint/no-use-before-define */
const eq_memo = new Map<readonly [CPObject, CPObject], boolean>();
const eq_memo_comparator = (memokey1: Keys<typeof eq_memo>, memokey2: Keys<typeof eq_memo>): boolean => xjs.Set.is<CPObject>(new Set<CPObject>(memokey1), new Set<CPObject>(memokey2)); // cannot test `.identical()` for value objects without resulting in infinite recursion, so we must use the stricter native `===`
/* eslint-enable @typescript-eslint/no-use-before-define */



/**
 * Parent class for all Counterpoint Language Values.
 * Known subclasses:
 * - Primitive
 * - Collection
 */
abstract class CPObject {
	/**
	 * Decorator for {@link CPObject#equal} method and any overrides.
	 * Performs the Equality algorithm — returns whether two CPObjects (Counterpoint Language Values)
	 * are equal by some definition.
	 * @param   _prototype    the prototype that has the method to be decorated
	 * @param   _property_key the name of the method to be decorated
	 * @param   descriptor    the Property Descriptor of the prototype’s method
	 * @returns               `descriptor`, with a new value that is the decorated method
	 */
	protected static equalsDeco(
		_prototype: CPObject,
		_property_key: string,
		descriptor: TypedPropertyDescriptor<(this: CPObject, value: CPObject) => boolean>,
	): typeof descriptor {
		const method = descriptor.value!;
		descriptor.value = function (value) {
			return this.identical(value) || method.call(this, value);
		};
		return descriptor;
	}


	/**
	 * Return the “logical value” of this value.
	 * @returns the associated Boolean value of this value
	 */
	public get isTruthy(): boolean {
		return true;
	}

	/**
	 * Return whether this value is “empty”, that is,
	 * it is either falsy, a zero number, an empty string, or an empty collection.
	 */
	public get isEmpty(): boolean {
		return !this.isTruthy;
	}

	/**
	 * Is this value the same exact object as the argument?
	 * @param value the object to compare
	 * @returns are the objects identically the same?
	 */
<<<<<<< HEAD
	@strictEqual
	public identical(_value: CPObject): boolean {
=======
	public identical(value: CPObject): boolean {
		return this === value || this.identical_helper(value);
	}

	/**
	 * Helper method for {@link CPObject#identical}. Override as needed.
	 * @param _value the object to compare
	 * @returns are the objects identically the same?
	 */
	protected identical_helper(_value: CPObject): boolean {
>>>>>>> b714177d
		return false;
	}

	/**
	 * Are the values considered equal?
	 * If {@link CPObject#identical} returns `true`, this method will return `true`.
	 * @param value the object to compare
	 * @returns are the objects equal?
<<<<<<< HEAD
=======
	 * @final
	 */
	public equal(value: CPObject): boolean {
		return this.identical(value) || this.equal_helper(value);
	}

	/**
	 * Helper method for {@link CPObject#equal}. Override as needed.
	 * @param _value the object to compare
	 * @returns are the objects equal?
>>>>>>> b714177d
	 */
	@strictEqual
	@CPObject.equalsDeco
	public equal(_value: CPObject): boolean {
		return false;
	}

	/**
	 * Utility method for checking and memoizing equality.
	 * When the compiler performs `o1 == o2`, it will memoize the result and refer to it later,
	 * in the case of recursive nesting (say `o1.prop == o2` and `o2.prop == o1`),
	 * or when evaluating a similar expression (such as `o2 == o1`).
	 * @param  that       the object to compare to this object
	 * @param  definition the definition of equality for this type; a function taking 2 objects (`this` and `that`) and returning a boolean
	 * @return            the result of evaluating the Counterpoint code `this == that`
	 * @final
	 */
	protected isEqualTo(that: this, definition: (this_: this, that_: this) => boolean): boolean {
		const memokey: readonly [this, this] = [this, that];
		if (!xjs.Map.has<Keys<typeof eq_memo>, boolean>(eq_memo, memokey, eq_memo_comparator)) {
			xjs.Map.set<Keys<typeof eq_memo>, boolean>(eq_memo, memokey, false, eq_memo_comparator); // use this assumption in the next step
			xjs.Map.set<Keys<typeof eq_memo>, boolean>(eq_memo, memokey, definition.call(null, this, that), eq_memo_comparator);
		}
		return xjs.Map.get<Keys<typeof eq_memo>, boolean>(eq_memo, memokey, eq_memo_comparator)!;
	}

	/**
	 * Return a Counterpoint string representation of this Object.
	 * (Not a native String — see {@link #toString}.)
	 * @returns a string representation of this Object
	 */
	public toCPString(): CPString {
		return new CPString(this.toString());
	}

	/**
	 * Return the canonical type of this Object.
	 * The returned type is as reasonably narrow as possible.
	 * @return a Type that contains this Object
	 */
	public abstract toType(): TYPE.Type;
}
export {CPObject as Object};<|MERGE_RESOLUTION|>--- conflicted
+++ resolved
@@ -1,9 +1,8 @@
-<<<<<<< HEAD
-import {strictEqual} from '../../lib/index.js';
-=======
 import * as xjs from 'extrajs';
-import type {Keys} from '../../lib/index.js';
->>>>>>> b714177d
+import {
+	Keys,
+	strictEqual,
+} from '../../lib/index.js';
 import type {TYPE} from '../index.js';
 import {String as CPString} from './index.js';
 
@@ -66,21 +65,8 @@
 	 * @param value the object to compare
 	 * @returns are the objects identically the same?
 	 */
-<<<<<<< HEAD
 	@strictEqual
 	public identical(_value: CPObject): boolean {
-=======
-	public identical(value: CPObject): boolean {
-		return this === value || this.identical_helper(value);
-	}
-
-	/**
-	 * Helper method for {@link CPObject#identical}. Override as needed.
-	 * @param _value the object to compare
-	 * @returns are the objects identically the same?
-	 */
-	protected identical_helper(_value: CPObject): boolean {
->>>>>>> b714177d
 		return false;
 	}
 
@@ -89,19 +75,6 @@
 	 * If {@link CPObject#identical} returns `true`, this method will return `true`.
 	 * @param value the object to compare
 	 * @returns are the objects equal?
-<<<<<<< HEAD
-=======
-	 * @final
-	 */
-	public equal(value: CPObject): boolean {
-		return this.identical(value) || this.equal_helper(value);
-	}
-
-	/**
-	 * Helper method for {@link CPObject#equal}. Override as needed.
-	 * @param _value the object to compare
-	 * @returns are the objects equal?
->>>>>>> b714177d
 	 */
 	@strictEqual
 	@CPObject.equalsDeco
