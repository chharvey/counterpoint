--- conflicted
+++ resolved
@@ -8,11 +8,8 @@
 	VoidError01,
 	CodeUnit,
 	Keys,
-<<<<<<< HEAD
+	throw_expression,
 	strictEqual,
-=======
-	throw_expression,
->>>>>>> 6d8da1ff
 	AST,
 } from '../package.js';
 export {languageValuesIdentical} from '../utils-private.js';
