--- conflicted
+++ resolved
@@ -3,13 +3,8 @@
 	strictEqual,
 	AST,
 } from './package.js';
-<<<<<<< HEAD
-import {SolidObject} from './SolidObject.js';
-import {SolidNull} from './SolidNull.js';
-=======
-import type {Object} from './Object.js';
+import {Object} from './Object.js';
 import {Null} from './Null.js';
->>>>>>> 783bbe53
 import {Collection} from './Collection.js';
 
 
@@ -36,13 +31,9 @@
 	}
 
 	/** @final */
-<<<<<<< HEAD
 	@strictEqual
-	@SolidObject.equalsDeco
-	override equal(value: SolidObject): boolean {
-=======
-	protected override equal_helper(value: Object): boolean {
->>>>>>> 783bbe53
+	@Object.equalsDeco
+	override equal(value: Object): boolean {
 		return (
 			value instanceof CollectionKeyed
 			&& this.properties.size === value.properties.size
