import {VoidError01} from '../../index.js';
import {
	throw_expression,
	strictEqual,
} from '../../lib/index.js';
import type {AST} from '../../validator/index.js';
import {Object as CPObject} from './Object.js';
import {Null} from './Null.js';
import {Collection} from './Collection.js';



/**
 * Known subclasses:
 * - Record
 * - Dict
 */
export abstract class CollectionKeyed<T extends CPObject = CPObject> extends Collection {
	public constructor(public readonly properties: ReadonlyMap<bigint, T> = new Map()) {
		super();
	}

	/** @final */
	public override get isEmpty(): boolean {
		return this.properties.size === 0;
	}

	public override toString(): string {
		return `[${ [...this.properties].map(([key, value]) => `${ key }n= ${ value }`).join(', ') }]`;
	}

	/** @final */
<<<<<<< HEAD
	@strictEqual
	@CPObject.equalsDeco
	public override equal(value: CPObject): boolean {
=======
	protected override equal_helper(value: CPObject): boolean {
		return this.equalSubsteps(value);
	}

	/**
	 * Substeps extracted from Equal algorithm for keyed collections.
	 * This extraction is needed to prevent infinite recursion when performing Identical on Structs.
	 * @param value the object to compare
	 * @returns are the objects equal?
	 * @final
	 */
	protected equalSubsteps(value: CPObject): boolean {
>>>>>>> ddbe687a
		return (
			   value instanceof CollectionKeyed
			&& this.properties.size === value.properties.size
			&& this.isEqualTo(value as this, (this_, that_) => (
				[...that_.properties].every(([thatkey, thatvalue]) => !!this_.properties.get(thatkey)?.equal(thatvalue))
			))
		);
	}

	/** @final */
	public get(key: bigint, access_optional: boolean, accessor: AST.ASTNodeKey): T | Null {
		return (this.properties.has(key))
			? this.properties.get(key)!
			: (access_optional)
				? Null.NULL
				: throw_expression(new VoidError01(accessor));
	}
}<|MERGE_RESOLUTION|>--- conflicted
+++ resolved
@@ -30,12 +30,9 @@
 	}
 
 	/** @final */
-<<<<<<< HEAD
 	@strictEqual
 	@CPObject.equalsDeco
 	public override equal(value: CPObject): boolean {
-=======
-	protected override equal_helper(value: CPObject): boolean {
 		return this.equalSubsteps(value);
 	}
 
@@ -47,7 +44,6 @@
 	 * @final
 	 */
 	protected equalSubsteps(value: CPObject): boolean {
->>>>>>> ddbe687a
 		return (
 			   value instanceof CollectionKeyed
 			&& this.properties.size === value.properties.size
