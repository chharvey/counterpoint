import * as xjs from 'extrajs';
import {strictEqual} from '../../lib/index.js';
import {TYPE} from '../index.js';
<<<<<<< HEAD
import {languageValuesIdentical} from '../utils-private.js';
import {Object as CPObject} from './Object.js';
=======
import {
	languageValuesIdentical,
	language_values_equal,
} from '../utils-private.js';
import type {Object as CPObject} from './Object.js';
>>>>>>> b714177d
import {Boolean as CPBoolean} from './Boolean.js';
import {Collection} from './Collection.js';



class CPSet<T extends CPObject = CPObject> extends Collection {
	public constructor(private readonly elements: ReadonlySet<T> = new Set()) {
		super();
		const uniques = new Set<T>();
		[...elements].forEach((el) => {
			xjs.Set.add(uniques, el, languageValuesIdentical);
		});
		this.elements = uniques;
	}

	public override toString(): string {
		return `{${ [...this.elements].map((el) => el.toString()).join(', ') }}`;
	}

	public override get isEmpty(): boolean {
		return this.elements.size === 0;
	}

	/** @final */
<<<<<<< HEAD
	@strictEqual
	@CPObject.equalsDeco
	public override equal(value: CPObject): boolean {
		return (
			value instanceof CPSet
			&& this.elements.size === value.elements.size
			&& Collection.do_Equal<CPSet>(this, value, () => (
				[...value.elements].every((thatelement) => (
					!![...this.elements].find((el) => el.equal(thatelement))
				))
			))
		);
=======
	protected override equal_helper(value: CPObject): boolean {
		return value instanceof CPSet && this.isEqualTo(value as this, (this_, that_) => (
			xjs.Set.is<T>(this_.elements, that_.elements, language_values_equal)
		));
>>>>>>> b714177d
	}

	/**
	 * @inheritdoc
	 * Returns a TypeSet whose invariant is the union of the types of this Set’s elements.
	 */
	public override toType(): TYPE.TypeSet {
		return new TYPE.TypeSet(TYPE.Type.unionAll([...this.elements].map<TYPE.Type>((el) => el.toType())));
	}

	public get(el: T): CPBoolean {
		return (xjs.Set.has(this.elements, el, languageValuesIdentical))
			? CPBoolean.TRUE
			: CPBoolean.FALSE;
	}
}
export {CPSet as Set};<|MERGE_RESOLUTION|>--- conflicted
+++ resolved
@@ -1,16 +1,11 @@
 import * as xjs from 'extrajs';
 import {strictEqual} from '../../lib/index.js';
 import {TYPE} from '../index.js';
-<<<<<<< HEAD
-import {languageValuesIdentical} from '../utils-private.js';
-import {Object as CPObject} from './Object.js';
-=======
 import {
 	languageValuesIdentical,
 	language_values_equal,
 } from '../utils-private.js';
-import type {Object as CPObject} from './Object.js';
->>>>>>> b714177d
+import {Object as CPObject} from './Object.js';
 import {Boolean as CPBoolean} from './Boolean.js';
 import {Collection} from './Collection.js';
 
@@ -35,25 +30,12 @@
 	}
 
 	/** @final */
-<<<<<<< HEAD
 	@strictEqual
 	@CPObject.equalsDeco
 	public override equal(value: CPObject): boolean {
-		return (
-			value instanceof CPSet
-			&& this.elements.size === value.elements.size
-			&& Collection.do_Equal<CPSet>(this, value, () => (
-				[...value.elements].every((thatelement) => (
-					!![...this.elements].find((el) => el.equal(thatelement))
-				))
-			))
-		);
-=======
-	protected override equal_helper(value: CPObject): boolean {
 		return value instanceof CPSet && this.isEqualTo(value as this, (this_, that_) => (
 			xjs.Set.is<T>(this_.elements, that_.elements, language_values_equal)
 		));
->>>>>>> b714177d
 	}
 
 	/**
