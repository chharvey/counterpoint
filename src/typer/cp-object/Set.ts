--- conflicted
+++ resolved
@@ -1,23 +1,13 @@
 import * as xjs from 'extrajs';
 import {
-<<<<<<< HEAD
-	VoidError01,
 	strictEqual,
-	AST,
-=======
->>>>>>> ed62d0a3
 	languageValuesIdentical,
 	Type,
 	TypeUnit,
 	TypeSet,
 } from './package.js';
-<<<<<<< HEAD
 import {Object as CPObject} from './Object.js';
-import {Null} from './Null.js';
-=======
-import type {Object} from './Object.js';
 import {Boolean} from './Boolean.js';
->>>>>>> ed62d0a3
 import {Collection} from './Collection.js';
 
 
