--- conflicted
+++ resolved
@@ -4,25 +4,14 @@
 	languageValuesIdentical,
 	TYPE,
 } from './package.js';
-<<<<<<< HEAD
 import {Object as CPObject} from './Object.js';
-import {Boolean} from './Boolean.js';
-=======
-import type {Object as CPObject} from './Object.js';
 import {Boolean as CPBoolean} from './Boolean.js';
->>>>>>> 6d8da1ff
 import {Collection} from './Collection.js';
 
 
 
 class CPSet<T extends CPObject = CPObject> extends Collection {
-<<<<<<< HEAD
-	constructor (
-		private readonly elements: ReadonlySet<T> = new Set(),
-	) {
-=======
 	public constructor(private readonly elements: ReadonlySet<T> = new Set()) {
->>>>>>> 6d8da1ff
 		super();
 		const uniques = new Set<T>();
 		[...elements].forEach((el) => {
@@ -40,13 +29,9 @@
 	}
 
 	/** @final */
-<<<<<<< HEAD
 	@strictEqual
 	@CPObject.equalsDeco
-	override equal(value: CPObject): boolean {
-=======
-	protected override equal_helper(value: CPObject): boolean {
->>>>>>> 6d8da1ff
+	public override equal(value: CPObject): boolean {
 		return (
 			value instanceof CPSet
 			&& this.elements.size === value.elements.size
