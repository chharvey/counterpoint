--- conflicted
+++ resolved
@@ -1,16 +1,8 @@
 import * as xjs from 'extrajs';
-<<<<<<< HEAD
-import {
-	strictEqual,
-	languageValuesIdentical,
-	TYPE,
-} from './package.js';
-import {Object as CPObject} from './Object.js';
-=======
+import {strictEqual} from '../../lib/index.js';
 import {TYPE} from '../index.js';
 import {languageValuesIdentical} from '../utils-private.js';
-import type {Object as CPObject} from './Object.js';
->>>>>>> ae815ecc
+import {Object as CPObject} from './Object.js';
 import {Boolean as CPBoolean} from './Boolean.js';
 import {Collection} from './Collection.js';
 
