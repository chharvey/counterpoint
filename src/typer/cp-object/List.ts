<<<<<<< HEAD
import {
	Type,
	TypeUnit,
	TypeList,
} from './package.js';
import type {Object as CPObject} from './Object.js';
=======
import {TYPE} from './package.js';
import type {Object} from './Object.js';
>>>>>>> 36e310ae
import {CollectionIndexed} from './CollectionIndexed.js';



export class List<T extends CPObject = CPObject> extends CollectionIndexed<T> {
	public override toString(): string {
		return `List.(${ super.toString() })`;
	}
<<<<<<< HEAD

	public override toType(): TypeList {
		return new TypeList(Type.unionAll(this.items.map<Type>((el) => new TypeUnit<T>(el))));
=======
	override toType(): TYPE.TypeList {
		return new TYPE.TypeList(
			(this.items.length)
				? TYPE.Type.unionAll(this.items.map<TYPE.Type>((el) => new TYPE.TypeUnit<T>(el)))
				: TYPE.NEVER,
		);
>>>>>>> 36e310ae
	}
}<|MERGE_RESOLUTION|>--- conflicted
+++ resolved
@@ -1,14 +1,5 @@
-<<<<<<< HEAD
-import {
-	Type,
-	TypeUnit,
-	TypeList,
-} from './package.js';
+import {TYPE} from './package.js';
 import type {Object as CPObject} from './Object.js';
-=======
-import {TYPE} from './package.js';
-import type {Object} from './Object.js';
->>>>>>> 36e310ae
 import {CollectionIndexed} from './CollectionIndexed.js';
 
 
@@ -17,17 +8,8 @@
 	public override toString(): string {
 		return `List.(${ super.toString() })`;
 	}
-<<<<<<< HEAD
 
-	public override toType(): TypeList {
-		return new TypeList(Type.unionAll(this.items.map<Type>((el) => new TypeUnit<T>(el))));
-=======
-	override toType(): TYPE.TypeList {
-		return new TYPE.TypeList(
-			(this.items.length)
-				? TYPE.Type.unionAll(this.items.map<TYPE.Type>((el) => new TYPE.TypeUnit<T>(el)))
-				: TYPE.NEVER,
-		);
->>>>>>> 36e310ae
+	public override toType(): TYPE.TypeList {
+		return new TYPE.TypeList(TYPE.Type.unionAll(this.items.map<TYPE.Type>((el) => new TYPE.TypeUnit<T>(el))));
 	}
 }