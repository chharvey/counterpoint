--- conflicted
+++ resolved
@@ -1,11 +1,5 @@
-<<<<<<< HEAD
-import {
-	strictEqual,
-	TYPE,
-} from './package.js';
-=======
+import {strictEqual} from '../../lib/index.js';
 import type {TYPE} from '../index.js';
->>>>>>> ae815ecc
 import type {Object as CPObject} from './Object.js';
 import {Primitive} from './Primitive.js';
 
