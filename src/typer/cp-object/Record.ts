<<<<<<< HEAD
import {
	TypeUnit,
	TypeRecord,
} from './package.js';
import type {Object as CPObject} from './Object.js';
=======
import {TYPE} from './package.js';
import type {Object} from './Object.js';
>>>>>>> 36e310ae
import {CollectionKeyed} from './CollectionKeyed.js';



<<<<<<< HEAD
export class Record<T extends CPObject = CPObject> extends CollectionKeyed<T> {
	public override toType(): TypeRecord {
		return TypeRecord.fromTypes(new Map([...this.properties].map(([key, value]) => [key, new TypeUnit<T>(value)])));
=======
export class Record<T extends Object = Object> extends CollectionKeyed<T> {
	override toType(): TYPE.TypeRecord {
		return TYPE.TypeRecord.fromTypes(new Map([...this.properties].map(([key, value]) => [key, new TYPE.TypeUnit<T>(value)])));
>>>>>>> 36e310ae
	}
}<|MERGE_RESOLUTION|>--- conflicted
+++ resolved
@@ -1,25 +1,11 @@
-<<<<<<< HEAD
-import {
-	TypeUnit,
-	TypeRecord,
-} from './package.js';
+import {TYPE} from './package.js';
 import type {Object as CPObject} from './Object.js';
-=======
-import {TYPE} from './package.js';
-import type {Object} from './Object.js';
->>>>>>> 36e310ae
 import {CollectionKeyed} from './CollectionKeyed.js';
 
 
 
-<<<<<<< HEAD
 export class Record<T extends CPObject = CPObject> extends CollectionKeyed<T> {
-	public override toType(): TypeRecord {
-		return TypeRecord.fromTypes(new Map([...this.properties].map(([key, value]) => [key, new TypeUnit<T>(value)])));
-=======
-export class Record<T extends Object = Object> extends CollectionKeyed<T> {
-	override toType(): TYPE.TypeRecord {
+	public override toType(): TYPE.TypeRecord {
 		return TYPE.TypeRecord.fromTypes(new Map([...this.properties].map(([key, value]) => [key, new TYPE.TypeUnit<T>(value)])));
->>>>>>> 36e310ae
 	}
 }