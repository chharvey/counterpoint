--- conflicted
+++ resolved
@@ -7,14 +7,8 @@
 
 
 
-<<<<<<< HEAD
 export class Record<T extends CPObject = CPObject> extends CollectionKeyed<T> {
 	public override toType(): TypeRecord {
-		return TypeRecord.fromTypes(new Map([...this.properties].map(([key, value]) => [key, new TypeUnit(value)])));
-=======
-export class Record<T extends Object = Object> extends CollectionKeyed<T> {
-	override toType(): TypeRecord {
 		return TypeRecord.fromTypes(new Map([...this.properties].map(([key, value]) => [key, new TypeUnit<T>(value)])));
->>>>>>> ed62d0a3
 	}
 }