--- conflicted
+++ resolved
@@ -1,14 +1,5 @@
-<<<<<<< HEAD
-import {
-	Type,
-	TypeUnit,
-	TypeDict,
-} from './package.js';
+import {TYPE} from './package.js';
 import type {Object as CPObject} from './Object.js';
-=======
-import {TYPE} from './package.js';
-import type {Object} from './Object.js';
->>>>>>> 36e310ae
 import {CollectionKeyed} from './CollectionKeyed.js';
 
 
@@ -17,17 +8,8 @@
 	public override toString(): string {
 		return `Dict.(${ super.toString() })`;
 	}
-<<<<<<< HEAD
 
-	public override toType(): TypeDict {
-		return new TypeDict(Type.unionAll([...this.properties.values()].map<Type>((value) => new TypeUnit<T>(value))));
-=======
-	override toType(): TYPE.TypeDict {
-		return new TYPE.TypeDict(
-			(this.properties.size)
-				? TYPE.Type.unionAll([...this.properties.values()].map<TYPE.Type>((value) => new TYPE.TypeUnit<T>(value)))
-				: TYPE.NEVER,
-		);
->>>>>>> 36e310ae
+	public override toType(): TYPE.TypeDict {
+		return new TYPE.TypeDict(TYPE.Type.unionAll([...this.properties.values()].map<TYPE.Type>((value) => new TYPE.TypeUnit<T>(value))));
 	}
 }