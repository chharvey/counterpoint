--- conflicted
+++ resolved
@@ -1,12 +1,8 @@
-<<<<<<< HEAD
+import * as xjs from 'extrajs';
 import {
 	throw_expression,
 	strictEqual,
 } from '../../lib/index.js';
-=======
-import * as xjs from 'extrajs';
-import {throw_expression} from '../../lib/index.js';
->>>>>>> b714177d
 import {Float} from './index.js';
 import {Object as CPObject} from './Object.js';
 import {Number as CPNumber} from './Number.js';
@@ -51,16 +47,11 @@
 		return `${ this.toNumeric() }`;
 	}
 
-<<<<<<< HEAD
 	@strictEqual
 	public override identical(value: CPObject): boolean {
-		return value instanceof Integer && this.internal.every((bit, i) => bit === value.internal[i]);
-=======
-	protected override identical_helper(value: CPObject): boolean {
 		return value instanceof Integer && this.isEqualTo(value as this, (this_, that_) => (
 			xjs.Array.is<boolean>(this_.internal, that_.internal)
 		));
->>>>>>> b714177d
 	}
 
 	@CPObject.equalsDeco
