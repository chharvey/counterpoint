--- conflicted
+++ resolved
@@ -1,14 +1,9 @@
-<<<<<<< HEAD
+import type binaryen from 'binaryen';
 import {
 	throw_expression,
 	strictEqual,
 } from './package.js';
 import {Object as CPObject} from './Object.js';
-=======
-import type binaryen from 'binaryen';
-import {throw_expression} from './package.js';
-import type {Object as CPObject} from './Object.js';
->>>>>>> 6edffd2f
 import {Number as CPNumber} from './Number.js';
 import {Float} from './index.js';
 
