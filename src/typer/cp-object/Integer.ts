--- conflicted
+++ resolved
@@ -1,13 +1,10 @@
-<<<<<<< HEAD
-import {strictEqual} from './package.js';
-=======
-import {throw_expression} from './package.js';
-import type {Object as CPObject} from './Object.js';
-import {Number as CPNumber} from './Number.js';
->>>>>>> 6d8da1ff
-import {Float} from './index.js';
+import {
+	throw_expression,
+	strictEqual,
+} from './package.js';
 import {Object as CPObject} from './Object.js';
 import {Number as CPNumber} from './Number.js';
+import {Float} from './index.js';
 
 
 
@@ -48,21 +45,14 @@
 	public override toString(): string {
 		return `${ this.toNumeric() }`;
 	}
-<<<<<<< HEAD
+
 	@strictEqual
-	override identical(value: CPObject): boolean {
+	public override identical(value: CPObject): boolean {
 		return value instanceof Integer && this.internal.every((bit, i) => bit === value.internal[i]);
 	}
+
 	@CPObject.equalsDeco
-	override equal(value: CPObject): boolean {
-=======
-
-	protected override identical_helper(value: CPObject): boolean {
-		return value instanceof Integer && this.internal.every((bit, i) => bit === value.internal[i]);
-	}
-
-	protected override equal_helper(value: CPObject): boolean {
->>>>>>> 6d8da1ff
+	public override equal(value: CPObject): boolean {
 		return value instanceof Float && this.toFloat().equal(value);
 	}
 
