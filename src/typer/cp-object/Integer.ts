--- conflicted
+++ resolved
@@ -1,12 +1,8 @@
 import type binaryen from 'binaryen';
-<<<<<<< HEAD
 import {
 	throw_expression,
 	strictEqual,
 } from '../../lib/index.js';
-=======
-import {throw_expression} from '../../lib/index.js';
->>>>>>> d01f6177
 import {Float} from './index.js';
 import {Object as CPObject} from './Object.js';
 import {Number as CPNumber} from './Number.js';
@@ -48,14 +44,9 @@
 		return `${ this.toNumber() }`;
 	}
 
-<<<<<<< HEAD
 	@strictEqual
 	public override identical(value: CPObject): boolean {
-		return value instanceof Integer && this.internal.every((bit, i) => bit === value.internal[i]);
-=======
-	protected override identical_helper(value: CPObject): boolean {
 		return value instanceof Integer && this.data === value.data;
->>>>>>> d01f6177
 	}
 
 	@CPObject.equalsDeco
@@ -64,11 +55,7 @@
 	}
 
 	public override build(mod: binaryen.Module): binaryen.ExpressionRef {
-<<<<<<< HEAD
-		return mod.i32.const(Number(this.toNumeric()));
-=======
 		return mod.i32.const(this.toNumber());
->>>>>>> d01f6177
 	}
 
 	public override toFloat(): Float {
