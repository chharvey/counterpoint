--- conflicted
+++ resolved
@@ -1,8 +1,4 @@
-<<<<<<< HEAD
-import * as xjs from 'extrajs';
-=======
 import type binaryen from 'binaryen';
->>>>>>> 261bbe04
 import {
 	throw_expression,
 	strictEqual,
@@ -25,12 +21,6 @@
 	public static readonly ZERO = new Integer(0n);
 	public static readonly UNIT = new Integer(1n);
 
-<<<<<<< HEAD
-	public  static readonly ZERO  = new Integer(0n);
-	public  static readonly UNIT  = new Integer(1n);
-	private static readonly RADIX = new Integer(2n);
-=======
->>>>>>> 261bbe04
 
 	/**
 	 * Internal implementation of this Int16.
@@ -56,13 +46,7 @@
 
 	@strictEqual
 	public override identical(value: CPObject): boolean {
-<<<<<<< HEAD
-		return value instanceof Integer && this.isEqualTo(value as this, (this_, that_) => (
-			xjs.Array.is<boolean>(this_.internal, that_.internal)
-		));
-=======
 		return value instanceof Integer && this.data === value.data;
->>>>>>> 261bbe04
 	}
 
 	@CPObject.equalsDeco
@@ -175,36 +159,9 @@
 	 * ```
 	 */
 	public override divide(divisor: Integer): Integer {
-<<<<<<< HEAD
-		return (
-			(divisor.eq0()) ? throw_expression(new RangeError('Division by zero.')) :
-			(this   .eq0()) ? Integer.ZERO                     :
-			(divisor.lt0()) ? this.divide(divisor.neg()).neg() :
-			(this   .lt0()) ? this.neg().divide(divisor).neg() :
-			(divisor.eq1()) ? this       :
-			(divisor.eq2()) ? this.bsr() :
-			((): Integer => {
-				const quotient:  DatatypeMutable = [...new Array(Integer.BITCOUNT).fill(false)] as DatatypeMutable;
-				let   remainder: DatatypeMutable = [...new Array(Integer.BITCOUNT).fill(false)] as DatatypeMutable;
-				for (let i: number = 0; i < Integer.BITCOUNT; i++) {
-					remainder = [
-						...remainder.slice(1),
-						this.internal[i],
-					] as DatatypeMutable;
-					const diff: Integer = new Integer(remainder).minus(divisor);
-					if (!diff.lt0()) {
-						remainder = diff.internal as DatatypeMutable;
-						quotient[i] = true;
-					}
-				}
-				return new Integer(quotient);
-			})()
-		);
-=======
 		return (divisor.eq0())
 			? throw_expression(new RangeError('Division by zero.'))
 			: new Integer(BigInt(Math.trunc(this.data / divisor.data)));
->>>>>>> 261bbe04
 	}
 
 	/**
