--- conflicted
+++ resolved
@@ -1,9 +1,5 @@
-<<<<<<< HEAD
 import type binaryen from 'binaryen';
-import type {TYPE} from './package.js';
-=======
 import type {TYPE} from '../index.js';
->>>>>>> 78a170f9
 import type {Object as CPObject} from './Object.js';
 import {Primitive} from './Primitive.js';
 
