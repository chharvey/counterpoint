--- conflicted
+++ resolved
@@ -1,12 +1,8 @@
-<<<<<<< HEAD
+import type binaryen from 'binaryen';
 import {
 	strictEqual,
 	TYPE,
 } from './package.js';
-=======
-import type binaryen from 'binaryen';
-import {TYPE} from './package.js';
->>>>>>> 6edffd2f
 import type {Object as CPObject} from './Object.js';
 import {Primitive} from './Primitive.js';
 
@@ -58,16 +54,8 @@
 		return this.data;
 	}
 
-<<<<<<< HEAD
-	protected override get builtValue(): Integer {
-		return (this.isTruthy) ? Integer.UNIT : Integer.ZERO;
-	}
-
 	@strictEqual
 	public override identical(value: CPObject): boolean {
-=======
-	protected override identical_helper(value: CPObject): boolean {
->>>>>>> 6edffd2f
 		return value instanceof CPBoolean && this.data === value.data;
 	}
 
