import type binaryen from 'binaryen';
import * as xjs from 'extrajs';
import type {Keys} from '../../lib/index.js';
import {Object as CPObject} from './Object.js';



/**
 * Known subclasses:
 * - CollectionIndexed
 * - CollectionKeyed
 * - Set
 * - Map
 */
export abstract class Collection extends CPObject {
	private static readonly EQ_MEMO_COMPARATOR: (
		a: Keys<typeof Collection.EQ_MEMO>,
		b: Keys<typeof Collection.EQ_MEMO>,
	) => boolean = (a, b) => a[0].identical(b[0]) && a[1].identical(b[1]);

	private static readonly EQ_MEMO = new Map<readonly [CPObject, CPObject], boolean>();

	protected static do_Equal<T extends Collection>(o1: T, o2: T, definition: () => boolean): boolean {
		const memokey: Keys<typeof Collection.EQ_MEMO> = [o1, o2];
		if (!xjs.Map.has(Collection.EQ_MEMO, memokey, Collection.EQ_MEMO_COMPARATOR)) {
			xjs.Map.set(Collection.EQ_MEMO, memokey, false, Collection.EQ_MEMO_COMPARATOR); // use this assumption in the next step
			xjs.Map.set(Collection.EQ_MEMO, memokey, definition.call(null), Collection.EQ_MEMO_COMPARATOR);
		}
		return xjs.Map.get(Collection.EQ_MEMO, memokey, Collection.EQ_MEMO_COMPARATOR)!;
	}
<<<<<<< HEAD


	public override build(mod: binaryen.Module): binaryen.ExpressionRef {
		mod;
		throw new Error('`Collection#build` not yet supported.');
	}

	/**
	 * Convert this Collection to a type.
	 * See method implementations for details.
	 * @return a compound type representing this CPObject
	 */
	public abstract toType(): TYPE.Type;
=======
>>>>>>> 340d95d0
}<|MERGE_RESOLUTION|>--- conflicted
+++ resolved
@@ -28,20 +28,10 @@
 		}
 		return xjs.Map.get(Collection.EQ_MEMO, memokey, Collection.EQ_MEMO_COMPARATOR)!;
 	}
-<<<<<<< HEAD
 
 
 	public override build(mod: binaryen.Module): binaryen.ExpressionRef {
 		mod;
 		throw new Error('`Collection#build` not yet supported.');
 	}
-
-	/**
-	 * Convert this Collection to a type.
-	 * See method implementations for details.
-	 * @return a compound type representing this CPObject
-	 */
-	public abstract toType(): TYPE.Type;
-=======
->>>>>>> 340d95d0
 }