import {Object as CPObject} from './Object.js';



/**
 * Known subclasses:
 * - CollectionIndexed
 * - CollectionKeyed
 * - Set
 * - Map
 */
export abstract class Collection extends CPObject {
<<<<<<< HEAD
	private static readonly EQ_MEMO_COMPARATOR: (
		a: Keys<typeof Collection.EQ_MEMO>,
		b: Keys<typeof Collection.EQ_MEMO>,
	) => boolean = (a, b) => a[0] === b[0] && a[1] === b[1]; // cannot test `.identical` for value objects without resulting in infinite recursion

	private static readonly EQ_MEMO = new Map<readonly [CPObject, CPObject], boolean>();

	protected static do_Equal<T extends Collection>(o1: T, o2: T, definition: () => boolean): boolean {
		const memokey: Keys<typeof Collection.EQ_MEMO> = [o1, o2];
		if (!xjs.Map.has(Collection.EQ_MEMO, memokey, Collection.EQ_MEMO_COMPARATOR)) {
			xjs.Map.set(Collection.EQ_MEMO, memokey, false, Collection.EQ_MEMO_COMPARATOR); // use this assumption in the next step
			xjs.Map.set(Collection.EQ_MEMO, memokey, definition.call(null), Collection.EQ_MEMO_COMPARATOR);
		}
		return xjs.Map.get(Collection.EQ_MEMO, memokey, Collection.EQ_MEMO_COMPARATOR)!;
	}
=======
>>>>>>> 060693e3
}<|MERGE_RESOLUTION|>--- conflicted
+++ resolved
@@ -10,22 +10,4 @@
  * - Map
  */
 export abstract class Collection extends CPObject {
-<<<<<<< HEAD
-	private static readonly EQ_MEMO_COMPARATOR: (
-		a: Keys<typeof Collection.EQ_MEMO>,
-		b: Keys<typeof Collection.EQ_MEMO>,
-	) => boolean = (a, b) => a[0] === b[0] && a[1] === b[1]; // cannot test `.identical` for value objects without resulting in infinite recursion
-
-	private static readonly EQ_MEMO = new Map<readonly [CPObject, CPObject], boolean>();
-
-	protected static do_Equal<T extends Collection>(o1: T, o2: T, definition: () => boolean): boolean {
-		const memokey: Keys<typeof Collection.EQ_MEMO> = [o1, o2];
-		if (!xjs.Map.has(Collection.EQ_MEMO, memokey, Collection.EQ_MEMO_COMPARATOR)) {
-			xjs.Map.set(Collection.EQ_MEMO, memokey, false, Collection.EQ_MEMO_COMPARATOR); // use this assumption in the next step
-			xjs.Map.set(Collection.EQ_MEMO, memokey, definition.call(null), Collection.EQ_MEMO_COMPARATOR);
-		}
-		return xjs.Map.get(Collection.EQ_MEMO, memokey, Collection.EQ_MEMO_COMPARATOR)!;
-	}
-=======
->>>>>>> 060693e3
 }