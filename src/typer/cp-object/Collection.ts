--- conflicted
+++ resolved
@@ -32,9 +32,5 @@
 	}
 
 
-<<<<<<< HEAD
-	public abstract toType(): Type;
-=======
-	abstract toType(): TYPE.Type;
->>>>>>> 36e310ae
+	public abstract toType(): TYPE.Type;
 }