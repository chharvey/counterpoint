import * as xjs from 'extrajs';
import {
	VoidError01,
	throw_expression,
	AST,
	languageValuesIdentical,
	TYPE,
} from './package.js';
import type {Object as CPObject} from './Object.js';
import {Null} from './Null.js';
import {Collection} from './Collection.js';



class CPMap<K extends CPObject = CPObject, V extends CPObject = CPObject> extends Collection {
	public constructor(private readonly cases: ReadonlyMap<K, V> = new Map()) {
		super();
		const uniques = new Map<K, V>();
		[...cases].forEach(([ant, con]) => {
			xjs.Map.set(uniques, ant, con, languageValuesIdentical);
		});
		this.cases = uniques;
	}

	public override toString(): string {
		return `{${ [...this.cases].map(([ant, con]) => `${ ant } -> ${ con }`).join(', ') }}`;
	}

	public override get isEmpty(): boolean {
		return this.cases.size === 0;
	}

	/** @final */
	protected override equal_helper(value: CPObject): boolean {
		return (
			value instanceof CPMap
			&& this.cases.size === value.cases.size
			&& Collection.do_Equal<CPMap>(this, value, () => (
				[...value.cases].every(([thatant, thatcon]) => (
					!![...this.cases].find(([thisant, _]) => thisant.equal(thatant))?.[1].equal(thatcon)
				))
			))
		);
	}

<<<<<<< HEAD
	public override toType(): TypeMap {
		return new TypeMap(
			Type.unionAll([...this.cases.keys()]  .map<Type>((ant) => new TypeUnit<K>(ant))),
			Type.unionAll([...this.cases.values()].map<Type>((con) => new TypeUnit<V>(con))),
		);
=======
	override toType(): TYPE.TypeMap {
		return (this.cases.size) ? new TYPE.TypeMap(
			TYPE.Type.unionAll([...this.cases.keys()]  .map<TYPE.Type>((ant) => new TYPE.TypeUnit<K>(ant))),
			TYPE.Type.unionAll([...this.cases.values()].map<TYPE.Type>((con) => new TYPE.TypeUnit<V>(con))),
		) : new TYPE.TypeMap(TYPE.NEVER, TYPE.NEVER);
>>>>>>> 36e310ae
	}

	public get(ant: K, access_optional: boolean, accessor: AST.ASTNodeExpression): V | Null {
		return (xjs.Map.has(this.cases, ant, languageValuesIdentical))
			? xjs.Map.get(this.cases, ant, languageValuesIdentical)!
			: (access_optional)
				? Null.NULL
				: throw_expression(new VoidError01(accessor));
	}
}
export {CPMap as Map};<|MERGE_RESOLUTION|>--- conflicted
+++ resolved
@@ -43,19 +43,11 @@
 		);
 	}
 
-<<<<<<< HEAD
-	public override toType(): TypeMap {
-		return new TypeMap(
-			Type.unionAll([...this.cases.keys()]  .map<Type>((ant) => new TypeUnit<K>(ant))),
-			Type.unionAll([...this.cases.values()].map<Type>((con) => new TypeUnit<V>(con))),
-		);
-=======
-	override toType(): TYPE.TypeMap {
-		return (this.cases.size) ? new TYPE.TypeMap(
+	public override toType(): TYPE.TypeMap {
+		return new TYPE.TypeMap(
 			TYPE.Type.unionAll([...this.cases.keys()]  .map<TYPE.Type>((ant) => new TYPE.TypeUnit<K>(ant))),
 			TYPE.Type.unionAll([...this.cases.values()].map<TYPE.Type>((con) => new TYPE.TypeUnit<V>(con))),
-		) : new TYPE.TypeMap(TYPE.NEVER, TYPE.NEVER);
->>>>>>> 36e310ae
+		);
 	}
 
 	public get(ant: K, access_optional: boolean, accessor: AST.ASTNodeExpression): V | Null {
