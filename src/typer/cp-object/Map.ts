--- conflicted
+++ resolved
@@ -1,22 +1,13 @@
 import * as xjs from 'extrajs';
-<<<<<<< HEAD
+import {VoidError01} from '../../index.js';
 import {
-	VoidError01,
+	throw_expression,
 	strictEqual,
-	throw_expression,
-	AST,
-	languageValuesIdentical,
-	TYPE,
-} from './package.js';
-import {Object as CPObject} from './Object.js';
-=======
-import {VoidError01} from '../../index.js';
-import {throw_expression} from '../../lib/index.js';
+} from '../../lib/index.js';
 import type {AST} from '../../validator/index.js';
 import {TYPE} from '../index.js';
 import {languageValuesIdentical} from '../utils-private.js';
-import type {Object as CPObject} from './Object.js';
->>>>>>> ae815ecc
+import {Object as CPObject} from './Object.js';
 import {Null} from './Null.js';
 import {Collection} from './Collection.js';
 
