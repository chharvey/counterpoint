import * as xjs from 'extrajs';
import {
	VoidError01,
<<<<<<< HEAD
	strictEqual,
=======
	throw_expression,
>>>>>>> 6d8da1ff
	AST,
	languageValuesIdentical,
	TYPE,
} from './package.js';
<<<<<<< HEAD
import {Object as CPObject} from './Object.js';
=======
import type {Object as CPObject} from './Object.js';
>>>>>>> 6d8da1ff
import {Null} from './Null.js';
import {Collection} from './Collection.js';



class CPMap<K extends CPObject = CPObject, V extends CPObject = CPObject> extends Collection {
<<<<<<< HEAD
	constructor (
		private readonly cases: ReadonlyMap<K, V> = new Map(),
	) {
=======
	public constructor(private readonly cases: ReadonlyMap<K, V> = new Map()) {
>>>>>>> 6d8da1ff
		super();
		const uniques = new Map<K, V>();
		[...cases].forEach(([ant, con]) => {
			xjs.Map.set(uniques, ant, con, languageValuesIdentical);
		});
		this.cases = uniques;
	}

	public override toString(): string {
		return `{${ [...this.cases].map(([ant, con]) => `${ ant } -> ${ con }`).join(', ') }}`;
	}

	public override get isEmpty(): boolean {
		return this.cases.size === 0;
	}

	/** @final */
<<<<<<< HEAD
	@strictEqual
	@CPObject.equalsDeco
	override equal(value: CPObject): boolean {
=======
	protected override equal_helper(value: CPObject): boolean {
>>>>>>> 6d8da1ff
		return (
			value instanceof CPMap
			&& this.cases.size === value.cases.size
			&& Collection.do_Equal<CPMap>(this, value, () => (
				[...value.cases].every(([thatant, thatcon]) => (
					!![...this.cases].find(([thisant, _]) => thisant.equal(thatant))?.[1].equal(thatcon)
				))
			))
		);
	}

	public override toType(): TYPE.TypeMap {
		return new TYPE.TypeMap(
			TYPE.Type.unionAll([...this.cases.keys()]  .map<TYPE.Type>((ant) => new TYPE.TypeUnit<K>(ant))),
			TYPE.Type.unionAll([...this.cases.values()].map<TYPE.Type>((con) => new TYPE.TypeUnit<V>(con))),
		);
	}

	public get(ant: K, access_optional: boolean, accessor: AST.ASTNodeExpression): V | Null {
		return (xjs.Map.has(this.cases, ant, languageValuesIdentical))
			? xjs.Map.get(this.cases, ant, languageValuesIdentical)!
			: (access_optional)
				? Null.NULL
				: throw_expression(new VoidError01(accessor));
	}
}
export {CPMap as Map};<|MERGE_RESOLUTION|>--- conflicted
+++ resolved
@@ -1,33 +1,20 @@
 import * as xjs from 'extrajs';
 import {
 	VoidError01,
-<<<<<<< HEAD
 	strictEqual,
-=======
 	throw_expression,
->>>>>>> 6d8da1ff
 	AST,
 	languageValuesIdentical,
 	TYPE,
 } from './package.js';
-<<<<<<< HEAD
 import {Object as CPObject} from './Object.js';
-=======
-import type {Object as CPObject} from './Object.js';
->>>>>>> 6d8da1ff
 import {Null} from './Null.js';
 import {Collection} from './Collection.js';
 
 
 
 class CPMap<K extends CPObject = CPObject, V extends CPObject = CPObject> extends Collection {
-<<<<<<< HEAD
-	constructor (
-		private readonly cases: ReadonlyMap<K, V> = new Map(),
-	) {
-=======
 	public constructor(private readonly cases: ReadonlyMap<K, V> = new Map()) {
->>>>>>> 6d8da1ff
 		super();
 		const uniques = new Map<K, V>();
 		[...cases].forEach(([ant, con]) => {
@@ -45,13 +32,9 @@
 	}
 
 	/** @final */
-<<<<<<< HEAD
 	@strictEqual
 	@CPObject.equalsDeco
-	override equal(value: CPObject): boolean {
-=======
-	protected override equal_helper(value: CPObject): boolean {
->>>>>>> 6d8da1ff
+	public override equal(value: CPObject): boolean {
 		return (
 			value instanceof CPMap
 			&& this.cases.size === value.cases.size
