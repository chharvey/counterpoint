--- conflicted
+++ resolved
@@ -1,25 +1,11 @@
-<<<<<<< HEAD
-import {
-	TypeUnit,
-	TypeTuple,
-} from './package.js';
+import {TYPE} from './package.js';
 import type {Object as CPObject} from './Object.js';
-=======
-import {TYPE} from './package.js';
-import type {Object} from './Object.js';
->>>>>>> 36e310ae
 import {CollectionIndexed} from './CollectionIndexed.js';
 
 
 
-<<<<<<< HEAD
 export class Tuple<T extends CPObject = CPObject> extends CollectionIndexed<T> {
-	public override toType(): TypeTuple {
-		return TypeTuple.fromTypes(this.items.map((it) => new TypeUnit<T>(it)));
-=======
-export class Tuple<T extends Object = Object> extends CollectionIndexed<T> {
-	override toType(): TYPE.TypeTuple {
+	public override toType(): TYPE.TypeTuple {
 		return TYPE.TypeTuple.fromTypes(this.items.map((it) => new TYPE.TypeUnit<T>(it)));
->>>>>>> 36e310ae
 	}
 }