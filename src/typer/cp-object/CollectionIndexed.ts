--- conflicted
+++ resolved
@@ -1,8 +1,5 @@
-<<<<<<< HEAD
 import type binaryen from 'binaryen';
-=======
 import {VoidError01} from '../../index.js';
->>>>>>> 340d95d0
 import {
 	throw_expression,
 	strictEqual,
