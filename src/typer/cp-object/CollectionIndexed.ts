import type binaryen from 'binaryen';
import * as xjs from 'extrajs';
import {VoidError01} from '../../index.js';
import {
	throw_expression,
	strictEqual,
} from '../../lib/index.js';
import type {AST} from '../../validator/index.js';
import {language_values_equal} from '../utils-private.js';
import {Object as CPObject} from './Object.js';
import {Null} from './Null.js';
import type {Integer} from './Integer.js';
import {Collection} from './Collection.js';



/**
 * Known subclasses:
 * - Tuple
 * - List
 */
export abstract class CollectionIndexed<T extends CPObject = CPObject> extends Collection {
	public constructor(public readonly items: readonly T[] = []) {
		super();
	}

	/** @final */
	public override get isEmpty(): boolean {
		return this.items.length === 0;
	}

	public override toString(): string {
		return `[${ this.items.map((it) => it.toString()).join(', ') }]`;
	}

	/** @final */
<<<<<<< HEAD
	protected override equal_helper(value: CPObject): boolean {
		return this.equalSubsteps(value);
	}

	/**
	 * Substeps extracted from Equal algorithm for indexed collections.
	 * This extraction is needed to prevent infinite recursion when performing Identical on Vects.
	 * @param value the object to compare
	 * @returns are the objects equal?
	 * @final
	 */
	protected equalSubsteps(value: CPObject): boolean {
=======
	@strictEqual
	@CPObject.equalsDeco
	public override equal(value: CPObject): boolean {
>>>>>>> 4313b006
		return value instanceof CollectionIndexed && this.isEqualTo(value as this, (this_, that_) => (
			xjs.Array.is<T>(this_.items, that_.items, language_values_equal)
		));
	}

	public override build(mod: binaryen.Module): binaryen.ExpressionRef {
		return mod.tuple.make(this.items.map((item) => item.build(mod)));
	}

	/** @final */
	public get(index: Integer, access_optional: boolean, accessor: AST.ASTNodeIndex | AST.ASTNodeExpression): T | Null {
		const n: number = this.items.length;
		const i: number = index.toNumber();
		return (
			(-n <= i && i < 0) ? this.items[i + n] :
			(0  <= i && i < n) ? this.items[i] :
			(access_optional) ? Null.NULL :
			throw_expression(new VoidError01(accessor))
		);
	}
}<|MERGE_RESOLUTION|>--- conflicted
+++ resolved
@@ -34,8 +34,9 @@
 	}
 
 	/** @final */
-<<<<<<< HEAD
-	protected override equal_helper(value: CPObject): boolean {
+	@strictEqual
+	@CPObject.equalsDeco
+	public override equal(value: CPObject): boolean {
 		return this.equalSubsteps(value);
 	}
 
@@ -47,11 +48,6 @@
 	 * @final
 	 */
 	protected equalSubsteps(value: CPObject): boolean {
-=======
-	@strictEqual
-	@CPObject.equalsDeco
-	public override equal(value: CPObject): boolean {
->>>>>>> 4313b006
 		return value instanceof CollectionIndexed && this.isEqualTo(value as this, (this_, that_) => (
 			xjs.Array.is<T>(this_.items, that_.items, language_values_equal)
 		));
