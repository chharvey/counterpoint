--- conflicted
+++ resolved
@@ -1,16 +1,10 @@
 import {
 	VoidError01,
-<<<<<<< HEAD
+	throw_expression,
 	strictEqual,
 	AST,
 } from './package.js';
 import {Object as CPObject} from './Object.js';
-=======
-	throw_expression,
-	AST,
-} from './package.js';
-import type {Object as CPObject} from './Object.js';
->>>>>>> 6d8da1ff
 import {Null} from './Null.js';
 import type {Integer} from './Integer.js';
 import {Collection} from './Collection.js';
@@ -23,13 +17,7 @@
  * - List
  */
 export abstract class CollectionIndexed<T extends CPObject = CPObject> extends Collection {
-<<<<<<< HEAD
-	constructor (
-		readonly items: readonly T[] = [],
-	) {
-=======
 	public constructor(public readonly items: readonly T[] = []) {
->>>>>>> 6d8da1ff
 		super();
 	}
 
@@ -43,13 +31,9 @@
 	}
 
 	/** @final */
-<<<<<<< HEAD
 	@strictEqual
 	@CPObject.equalsDeco
-	override equal(value: CPObject): boolean {
-=======
-	protected override equal_helper(value: CPObject): boolean {
->>>>>>> 6d8da1ff
+	public override equal(value: CPObject): boolean {
 		return (
 			value instanceof CollectionIndexed
 			&& this.items.length === value.items.length
