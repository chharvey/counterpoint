--- conflicted
+++ resolved
@@ -1,15 +1,7 @@
-<<<<<<< HEAD
 import type binaryen from 'binaryen';
-import {
-	VoidError01,
-	throw_expression,
-	AST,
-} from './package.js';
-=======
 import {VoidError01} from '../../index.js';
 import {throw_expression} from '../../lib/index.js';
 import type {AST} from '../../validator/index.js';
->>>>>>> 78a170f9
 import type {Object as CPObject} from './Object.js';
 import {Null} from './Null.js';
 import type {Integer} from './Integer.js';
