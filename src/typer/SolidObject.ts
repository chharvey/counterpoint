<<<<<<< HEAD
import {
	strictEqual,
} from '../decorators';
import {SolidType} from './SolidType';
import type {SolidBoolean} from './SolidBoolean'; // TODO circular imports
=======
import {SolidBoolean} from './index.js'; // avoids circular imports
import {SolidType} from './SolidType.js';
>>>>>>> 2964820f



/**
 * Parent class for all Solid Language Values.
 * Known subclasses:
 * - SolidNull
 * - SolidBoolean
 * - Int16
 * - Float64
 * - SolidString
 */
export abstract class SolidObject {
	/** @implements Object */
	static toString(): string {
		return 'obj';
	}
	/** @implements SolidType */
	static isEmpty: SolidType['isEmpty'] = false;
	/** @implements SolidType */
	static isUniverse: SolidType['isUniverse'] = false;
	/** @implements SolidType */
	static values: SolidType['values'] = new Set();
	/** @implements SolidType */
	static includes(v: SolidObject): boolean {
		return v instanceof this/*static*/
	}
	/** @implements SolidType */
	static intersect: SolidType['intersect'] = SolidType.prototype.intersect;
	/** @implements SolidType */
	static union: SolidType['union'] = SolidType.prototype.union;
	/** @implements SolidType */
	@SolidType.subtypeDeco
	static isSubtypeOf(t: SolidType): boolean {
		return (t instanceof Function)
			? this/*static*/.prototype instanceof t
			: SolidType.prototype.isSubtypeOf.call(this, t)
	}
	/** @implements SolidType */
	static equals: SolidType['equals'] = SolidType.prototype.equals;

	/**
	 * Decorator for {@link SolidObject#equal} method and any overrides.
	 * Performs the Equality algorithm — returns whether two Objects (Solid Language Values)
	 * are equal by some definition.
	 * @param   _prototype    the prototype that has the method to be decorated
	 * @param   _property_key the name of the method to be decorated
	 * @param   descriptor    the Property Descriptor of the prototype’s method
	 * @returns               `descriptor`, with a new value that is the decorated method
	 */
	protected static equalsDeco(
		_prototype: SolidObject,
		_property_key: string,
		descriptor: TypedPropertyDescriptor<(this: SolidObject, value: SolidObject) => boolean>,
	): typeof descriptor {
		const method = descriptor.value!;
		descriptor.value = function (value) {
			return this.identical(value) || method.call(this, value);
		};
		return descriptor;
	}


	/**
	 * Return the “logical value” of this value.
	 * @returns the associated Boolean value of this value
	 */
	get isTruthy(): SolidBoolean {
		return SolidBoolean.TRUE;
	}
	/**
	 * Return whether this value is “empty”, that is,
	 * it is either falsy, a zero number, an empty string, or an empty collection.
	 */
	get isEmpty(): SolidBoolean {
		return this.isTruthy.not;
	}
	/**
	 * Is this value the same exact object as the argument?
	 * @param value the object to compare
	 * @returns are the objects identically the same?
	 */
	@strictEqual
	identical(_value: SolidObject): boolean {
		return false
	}
	/**
	 * Are the values considered equal?
	 * If {@link this.identical} returns `true`, this method will return `true`.
	 * @param value the object to compare
	 * @returns are the objects equal?
	 */
	@strictEqual
	@SolidObject.equalsDeco
	equal(_value: SolidObject): boolean {
		return false
	}
}<|MERGE_RESOLUTION|>--- conflicted
+++ resolved
@@ -1,13 +1,8 @@
-<<<<<<< HEAD
 import {
 	strictEqual,
-} from '../decorators';
-import {SolidType} from './SolidType';
-import type {SolidBoolean} from './SolidBoolean'; // TODO circular imports
-=======
+} from '../decorators.js';
 import {SolidBoolean} from './index.js'; // avoids circular imports
 import {SolidType} from './SolidType.js';
->>>>>>> 2964820f
 
 
 
