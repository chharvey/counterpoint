--- conflicted
+++ resolved
@@ -1,13 +1,10 @@
 import {
-<<<<<<< HEAD
 	strictEqual,
 } from '../decorators.js';
-import {SolidBoolean} from './index.js'; // avoids circular imports
-=======
+import {
 	SolidBoolean,
 	SolidString,
 } from './index.js'; // avoids circular imports
->>>>>>> 164fee91
 import {SolidType} from './SolidType.js';
 
 
@@ -41,6 +38,7 @@
 	/** @implements SolidType */
 	static union: SolidType['union'] = SolidType.prototype.union;
 	/** @implements SolidType */
+	@strictEqual
 	@SolidType.subtypeDeco
 	static isSubtypeOf(t: SolidType): boolean {
 		return (t instanceof Function)
