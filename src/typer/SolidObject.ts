--- conflicted
+++ resolved
@@ -1,11 +1,7 @@
 import {
-<<<<<<< HEAD
 	strictEqual,
 } from '../decorators.js';
 import {
-	SolidBoolean,
-=======
->>>>>>> 802502c8
 	SolidString,
 } from './index.js'; // avoids circular imports
 import {SolidType} from './SolidType.js';
