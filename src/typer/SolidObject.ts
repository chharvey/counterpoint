--- conflicted
+++ resolved
@@ -38,21 +38,13 @@
 	/** @implements SolidType */
 	static union: SolidType['union'] = SolidType.prototype.union;
 	/** @implements SolidType */
-<<<<<<< HEAD
-	@strictEqual
-	@SolidType.subtypeDeco
-	static isSubtypeOf(t: SolidType): boolean {
-=======
-	static union_do: SolidType['union_do'] = SolidType.prototype.union_do;
-	/** @implements SolidType */
 	static subtract: SolidType['subtract'] = SolidType.prototype.subtract;
 	/** @implements SolidType */
 	static subtract_do: SolidType['subtract_do'] = SolidType.prototype.subtract_do;
 	/** @implements SolidType */
-	static isSubtypeOf: SolidType['isSubtypeOf'] = SolidType.prototype.isSubtypeOf;
-	/** @implements SolidType */
-	static isSubtypeOf_do(t: SolidType): boolean {
->>>>>>> 5ed90309
+	@strictEqual
+	@SolidType.subtypeDeco
+	static isSubtypeOf(t: SolidType): boolean {
 		return (t instanceof Function)
 			? this/*static*/.prototype instanceof t
 			: SolidType.prototype.isSubtypeOf.call(this, t)
