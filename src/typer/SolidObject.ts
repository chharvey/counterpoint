--- conflicted
+++ resolved
@@ -10,38 +10,6 @@
  * - Collection
  */
 export abstract class SolidObject {
-<<<<<<< HEAD
-	/** @implements Object */
-	static toString(): string {
-		return 'obj';
-	}
-	/** @implements SolidType */
-	static isBottomType: SolidType['isBottomType'] = false;
-	/** @implements SolidType */
-	static isTopType: SolidType['isTopType'] = false;
-	/** @implements SolidType */
-	static values: SolidType['values'] = new Set();
-	/** @implements SolidType */
-	static includes(v: SolidObject): boolean {
-		return v instanceof this/*static*/
-	}
-	/** @implements SolidType */
-	static intersect: SolidType['intersect'] = SolidType.prototype.intersect;
-	/** @implements SolidType */
-	static union: SolidType['union'] = SolidType.prototype.union;
-	/** @implements SolidType */
-	static subtract: SolidType['subtract'] = SolidType.prototype.subtract;
-	/** @implements SolidType */
-	@strictEqual
-	@SolidType.subtypeDeco
-	static isSubtypeOf(t: SolidType): boolean {
-		return (t instanceof Function)
-			? this/*static*/.prototype instanceof t
-			: SolidType.prototype.isSubtypeOf.call(this, t)
-	}
-	/** @implements SolidType */
-	static equals: SolidType['equals'] = SolidType.prototype.equals;
-
 	/**
 	 * Decorator for {@link SolidObject#equal} method and any overrides.
 	 * Performs the Equality algorithm — returns whether two Objects (Solid Language Values)
@@ -64,8 +32,6 @@
 	}
 
 
-=======
->>>>>>> b1ab7309
 	/**
 	 * Return the “logical value” of this value.
 	 * @returns the associated Boolean value of this value
