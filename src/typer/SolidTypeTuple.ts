--- conflicted
+++ resolved
@@ -1,10 +1,6 @@
-<<<<<<< HEAD
-import {SolidLanguageType} from '../validator/SolidLanguageType'; // TODO circular imports
-import {SolidObject} from '../validator/SolidObject';
+import {SolidType} from './SolidType';
+import {SolidObject} from './SolidObject';
 import {SolidTuple} from './SolidTuple';
-=======
-import {SolidType} from './SolidType';
->>>>>>> fbf8476f
 
 
 
@@ -25,23 +21,11 @@
 		return `[${ this.types.map((t) => t.toString()).join(', ') }]`;
 	}
 
-<<<<<<< HEAD
-	override isSubtypeOf_do(t: SolidLanguageType): boolean {
+	override isSubtypeOf_do(t: SolidType): boolean {
 		return t.equals(SolidObject) || (
 			t instanceof SolidTypeTuple
 			&& this.types.length >= t.types.length
 			&& t.types.every((thattype, i) => this.types[i].isSubtypeOf(thattype))
 		);
-=======
-	override isSubtypeOf_do(t: SolidType): boolean {
-		if (t instanceof SolidTypeTuple) {
-			if (this.types.length < t.types.length) {
-				return false;
-			};
-			return t.types.every((thattype, i) => this.types[i].isSubtypeOf(thattype));
-		} else {
-			return false;
-		};
->>>>>>> fbf8476f
 	}
 }