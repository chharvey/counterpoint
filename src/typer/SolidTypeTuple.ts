import {
	strictEqual,
} from '../decorators';
import {SolidLanguageType} from '../validator/SolidLanguageType'; // TODO circular imports
import {SolidObject} from '../validator/SolidObject';
import {SolidTuple} from './SolidTuple';



export class SolidTypeTuple extends SolidLanguageType {
	override readonly isEmpty: boolean = false;

	/**
	 * Construct a new SolidTypeTuple object.
	 * @param types this type’s item types
	 */
	constructor (
		private readonly types: readonly SolidLanguageType[] = [],
	) {
		super(new Set([new SolidTuple()]));
	}

	override toString(): string {
		return `[${ this.types.map((t) => t.toString()).join(', ') }]`;
	}

<<<<<<< HEAD
	/** @overrides SolidLanguageType */
	@strictEqual
	@SolidLanguageType.subtypeDeco
	isSubtypeOf(t: SolidLanguageType): boolean {
		return (
			(t.equals(SolidObject)) ? true :
			(t instanceof SolidTypeTuple) ? ((this.types.length < t.types.length)
				? false
				: t.types.every((thattype, i) => this.types[i].isSubtypeOf(thattype))
			) :
			false
		);
=======
	override isSubtypeOf_do(t: SolidLanguageType): boolean {
		if (t instanceof SolidTypeTuple) {
			if (this.types.length < t.types.length) {
				return false;
			};
			return t.types.every((thattype, i) => this.types[i].isSubtypeOf(thattype));
		} else {
			return false;
		};
>>>>>>> 58d3fb92
	}
}<|MERGE_RESOLUTION|>--- conflicted
+++ resolved
@@ -24,11 +24,9 @@
 		return `[${ this.types.map((t) => t.toString()).join(', ') }]`;
 	}
 
-<<<<<<< HEAD
-	/** @overrides SolidLanguageType */
 	@strictEqual
 	@SolidLanguageType.subtypeDeco
-	isSubtypeOf(t: SolidLanguageType): boolean {
+	override isSubtypeOf(t: SolidLanguageType): boolean {
 		return (
 			(t.equals(SolidObject)) ? true :
 			(t instanceof SolidTypeTuple) ? ((this.types.length < t.types.length)
@@ -37,16 +35,5 @@
 			) :
 			false
 		);
-=======
-	override isSubtypeOf_do(t: SolidLanguageType): boolean {
-		if (t instanceof SolidTypeTuple) {
-			if (this.types.length < t.types.length) {
-				return false;
-			};
-			return t.types.every((thattype, i) => this.types[i].isSubtypeOf(thattype));
-		} else {
-			return false;
-		};
->>>>>>> 58d3fb92
 	}
 }