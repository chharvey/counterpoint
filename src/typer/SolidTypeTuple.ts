--- conflicted
+++ resolved
@@ -1,13 +1,9 @@
-<<<<<<< HEAD
 import {
 	strictEqual,
 } from '../decorators';
-import {SolidLanguageType} from '../validator/SolidLanguageType'; // TODO circular imports
-import {SolidObject} from '../validator/SolidObject';
+import {SolidType} from './SolidType';
+import {SolidObject} from './SolidObject';
 import {SolidTuple} from './SolidTuple';
-=======
-import {SolidType} from './SolidType';
->>>>>>> 78af3ef1
 
 
 
@@ -28,10 +24,9 @@
 		return `[${ this.types.map((t) => t.toString()).join(', ') }]`;
 	}
 
-<<<<<<< HEAD
 	@strictEqual
-	@SolidLanguageType.subtypeDeco
-	override isSubtypeOf(t: SolidLanguageType): boolean {
+	@SolidType.subtypeDeco
+	override isSubtypeOf(t: SolidType): boolean {
 		return (
 			(t.equals(SolidObject)) ? true :
 			(t instanceof SolidTypeTuple) ? ((this.types.length < t.types.length)
@@ -40,16 +35,5 @@
 			) :
 			false
 		);
-=======
-	override isSubtypeOf_do(t: SolidType): boolean {
-		if (t instanceof SolidTypeTuple) {
-			if (this.types.length < t.types.length) {
-				return false;
-			};
-			return t.types.every((thattype, i) => this.types[i].isSubtypeOf(thattype));
-		} else {
-			return false;
-		};
->>>>>>> 78af3ef1
 	}
 }