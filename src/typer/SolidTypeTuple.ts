--- conflicted
+++ resolved
@@ -82,13 +82,9 @@
 	}
 
 	itemTypes(): SolidType {
-<<<<<<< HEAD
-		return SolidType.unionAll(this.types.map((t) => t.type));
-=======
 		return (this.types.length)
-			? this.types.map((t) => t.type).reduce((a, b) => a.union(b))
+			? SolidType.unionAll(this.types.map((t) => t.type))
 			: SolidType.NEVER;
->>>>>>> da553df9
 	}
 
 	/**
