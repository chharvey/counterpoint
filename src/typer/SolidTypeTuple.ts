--- conflicted
+++ resolved
@@ -1,12 +1,6 @@
-<<<<<<< HEAD
-import {SolidType} from './SolidType';
-import {SolidObject} from './SolidObject';
-import {SolidTuple} from './SolidTuple';
-=======
 import {SolidType} from './SolidType.js';
 import {SolidObject} from './SolidObject.js';
 import {SolidTuple} from './SolidTuple.js';
->>>>>>> 5fea211c
 
 
 
