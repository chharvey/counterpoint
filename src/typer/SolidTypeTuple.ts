--- conflicted
+++ resolved
@@ -24,24 +24,13 @@
 		return `[${ this.types.map((t) => t.toString()).join(', ') }]`;
 	}
 
-<<<<<<< HEAD
 	@strictEqual
 	@SolidType.subtypeDeco
 	override isSubtypeOf(t: SolidType): boolean {
-		return (
-			(t.equals(SolidObject)) ? true :
-			(t instanceof SolidTypeTuple) ? ((this.types.length < t.types.length)
-				? false
-				: t.types.every((thattype, i) => this.types[i].isSubtypeOf(thattype))
-			) :
-			false
-=======
-	override isSubtypeOf_do(t: SolidType): boolean {
 		return t.equals(SolidObject) || (
 			t instanceof SolidTypeTuple
 			&& this.types.length >= t.types.length
 			&& t.types.every((thattype, i) => this.types[i].isSubtypeOf(thattype))
->>>>>>> 164fee91
 		);
 	}
 }