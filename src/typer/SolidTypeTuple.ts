--- conflicted
+++ resolved
@@ -65,15 +65,10 @@
 		return v instanceof SolidTuple && v.toType().isSubtypeOf(this);
 	}
 
-<<<<<<< HEAD
 	@strictEqual
 	@SolidType.subtypeDeco
 	override isSubtypeOf(t: SolidType): boolean {
-		return t.equals(SolidObject) || (
-=======
-	override isSubtypeOf_do(t: SolidType): boolean {
 		return t.equals(SolidType.OBJ) || (
->>>>>>> b1ab7309
 			t instanceof SolidTypeTuple
 			&& this.count[0] >= t.count[0]
 			&& (!t.isMutable || this.isMutable)
