<<<<<<< HEAD
import {SolidType} from './SolidType.js';
=======
import {SolidType} from './SolidType';
import {SolidObject} from './SolidObject';
import {SolidTuple} from './SolidTuple';
>>>>>>> f916d50f



export class SolidTypeTuple extends SolidType {
	override readonly isEmpty: boolean = false;

	/**
	 * Construct a new SolidTypeTuple object.
	 * @param types this type’s item types
	 */
	constructor (
		private readonly types: readonly SolidType[] = [],
	) {
		super(new Set([new SolidTuple()]));
	}

	override toString(): string {
		return `[${ this.types.map((t) => t.toString()).join(', ') }]`;
	}

	override isSubtypeOf_do(t: SolidType): boolean {
		return t.equals(SolidObject) || (
			t instanceof SolidTypeTuple
			&& this.types.length >= t.types.length
			&& t.types.every((thattype, i) => this.types[i].isSubtypeOf(thattype))
		);
	}
}<|MERGE_RESOLUTION|>--- conflicted
+++ resolved
@@ -1,10 +1,6 @@
-<<<<<<< HEAD
 import {SolidType} from './SolidType.js';
-=======
-import {SolidType} from './SolidType';
-import {SolidObject} from './SolidObject';
-import {SolidTuple} from './SolidTuple';
->>>>>>> f916d50f
+import {SolidObject} from './SolidObject.js';
+import {SolidTuple} from './SolidTuple.js';
 
 
 
