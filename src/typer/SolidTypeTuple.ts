import type {AST} from '../validator/index.js';
import {TypeError04} from '../error/index.js';
<<<<<<< HEAD
import {
	SolidObject,
	Int16,
	SolidTuple,
} from '../index.js'; // avoids circular imports
import {
	TypeEntry,
	IntRange,
	SolidType,
} from './SolidType.js';
=======
import {SolidType} from './SolidType.js';
import {SolidObject} from './SolidObject.js';
import type {Int16} from './Int16.js';
import {SolidTuple} from './SolidTuple.js';
>>>>>>> f15c2dd4



export class SolidTypeTuple extends SolidType {
	override readonly isEmpty: boolean = false;

	/**
	 * Construct a new SolidTypeTuple from type items, assuming each item is required.
	 * @param types the types of the tuple
	 * @return a new tuple type with the provided items
	 */
	static fromTypes(types: readonly SolidType[] = []): SolidTypeTuple {
		return new SolidTypeTuple(types.map((t) => ({
			type:     t,
			optional: false,
		})));
	}


	/**
	 * Construct a new SolidTypeTuple object.
	 * @param types this type’s item types
	 */
	constructor (
		private readonly types: readonly TypeEntry[] = [],
	) {
		super(SolidTuple.values);
	}

	/** The possible number of items in this tuple type. */
	private get count(): IntRange {
		return [
			this.types.filter((it) => !it.optional).length,
			this.types.length + 1,
		];
	}

	override toString(): string {
		return `[${ this.types.map((t) => t.toString()).join(', ') }]`;
	}

	override includes(v: SolidObject): boolean {
		return v instanceof SolidTuple && v.toType().isSubtypeOf(this);
	}

<<<<<<< HEAD
=======
	/**
	 * The *intersection* of types `S` and `T` is the *union* of the set of items on `S` with the set of items on `T`.
	 * For any overlapping items, their type intersection is taken.
	 */
	override intersect_do(t: SolidType): SolidType {
		if (t instanceof SolidTypeTuple) {
			const items: SolidType[] = [...this.types];
			[...t.types].forEach((typ, i) => {
				items[i] = typ.intersect(this.types[i] || SolidType.UNKNOWN);
			});
			return new SolidTypeTuple(items);
		} else {
			return super.intersect_do(t);
		}
	}

	/**
	 * The *union* of types `S` and `T` is the *intersection* of the set of items on `S` with the set of items on `T`.
	 * For any overlapping items, their type union is taken.
	 */
	override union_do(t: SolidType): SolidType {
		if (t instanceof SolidTypeTuple) {
			const items: SolidType[] = [];
			[...t.types].forEach((typ, i) => {
				if (this.types[i]) {
					items[i] = typ.union(this.types[i]);
				}
			})
			return new SolidTypeTuple(items);
		} else {
			return super.union_do(t);
		}
	}

>>>>>>> f15c2dd4
	override isSubtypeOf_do(t: SolidType): boolean {
		return t.equals(SolidObject) || (
			t instanceof SolidTypeTuple
			&& this.count[0] >= t.count[0]
			&& t.types.every((thattype, i) => !this.types[i] || this.types[i].type.isSubtypeOf(thattype.type))
		);
	}

	get(index: Int16, accessor: AST.ASTNodeIndex | AST.ASTNodeKey | AST.ASTNodeExpression): SolidType {
		const n: number = this.types.length;
		const i: number = Number(index.toNumeric());
		return (
<<<<<<< HEAD
			(-n <= i && i < 0) ? this.types[i + n].type :
			(0  <= i && i < n) ? this.types[i].type :
=======
			(-n <= i && i < 0) ? this.types[i + n] :
			(0  <= i && i < n) ? this.types[i] :
>>>>>>> f15c2dd4
			(() => { throw new TypeError04('index', this, accessor); })()
		);
	}

	itemTypes(): SolidType {
<<<<<<< HEAD
		return this.types.map((t) => t.type).reduce((a, b) => a.union(b));
=======
		return this.types.reduce((a, b) => a.union(b));
>>>>>>> f15c2dd4
	}
}<|MERGE_RESOLUTION|>--- conflicted
+++ resolved
@@ -1,6 +1,5 @@
 import type {AST} from '../validator/index.js';
 import {TypeError04} from '../error/index.js';
-<<<<<<< HEAD
 import {
 	SolidObject,
 	Int16,
@@ -11,12 +10,6 @@
 	IntRange,
 	SolidType,
 } from './SolidType.js';
-=======
-import {SolidType} from './SolidType.js';
-import {SolidObject} from './SolidObject.js';
-import type {Int16} from './Int16.js';
-import {SolidTuple} from './SolidTuple.js';
->>>>>>> f15c2dd4
 
 
 
@@ -62,19 +55,19 @@
 		return v instanceof SolidTuple && v.toType().isSubtypeOf(this);
 	}
 
-<<<<<<< HEAD
-=======
 	/**
 	 * The *intersection* of types `S` and `T` is the *union* of the set of items on `S` with the set of items on `T`.
 	 * For any overlapping items, their type intersection is taken.
 	 */
 	override intersect_do(t: SolidType): SolidType {
 		if (t instanceof SolidTypeTuple) {
-			const items: SolidType[] = [...this.types];
-			[...t.types].forEach((typ, i) => {
-				items[i] = typ.intersect(this.types[i] || SolidType.UNKNOWN);
+			const thistypes = [...this.types].map((t) => t.type);
+			const thattypes = [...t.types].map((t) => t.type);
+			const items: SolidType[] = thistypes;
+			thattypes.forEach((typ, i) => {
+				items[i] = typ.intersect(thistypes[i] || SolidType.UNKNOWN);
 			});
-			return new SolidTypeTuple(items);
+			return SolidTypeTuple.fromTypes(items);
 		} else {
 			return super.intersect_do(t);
 		}
@@ -86,19 +79,20 @@
 	 */
 	override union_do(t: SolidType): SolidType {
 		if (t instanceof SolidTypeTuple) {
+			const thistypes = [...this.types].map((t) => t.type);
+			const thattypes = [...t.types].map((t) => t.type);
 			const items: SolidType[] = [];
-			[...t.types].forEach((typ, i) => {
+			thattypes.forEach((typ, i) => {
 				if (this.types[i]) {
-					items[i] = typ.union(this.types[i]);
+					items[i] = typ.union(thistypes[i]);
 				}
 			})
-			return new SolidTypeTuple(items);
+			return SolidTypeTuple.fromTypes(items);
 		} else {
 			return super.union_do(t);
 		}
 	}
 
->>>>>>> f15c2dd4
 	override isSubtypeOf_do(t: SolidType): boolean {
 		return t.equals(SolidObject) || (
 			t instanceof SolidTypeTuple
@@ -111,22 +105,13 @@
 		const n: number = this.types.length;
 		const i: number = Number(index.toNumeric());
 		return (
-<<<<<<< HEAD
 			(-n <= i && i < 0) ? this.types[i + n].type :
 			(0  <= i && i < n) ? this.types[i].type :
-=======
-			(-n <= i && i < 0) ? this.types[i + n] :
-			(0  <= i && i < n) ? this.types[i] :
->>>>>>> f15c2dd4
 			(() => { throw new TypeError04('index', this, accessor); })()
 		);
 	}
 
 	itemTypes(): SolidType {
-<<<<<<< HEAD
 		return this.types.map((t) => t.type).reduce((a, b) => a.union(b));
-=======
-		return this.types.reduce((a, b) => a.union(b));
->>>>>>> f15c2dd4
 	}
 }