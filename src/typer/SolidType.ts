--- conflicted
+++ resolved
@@ -246,22 +246,6 @@
 	 */
 	@SolidType.intersectDeco
 	intersect(t: SolidType): SolidType {
-<<<<<<< HEAD
-=======
-		/** 1-5 | `T  & never   == never` */
-		if (t.isBottomType) { return SolidType.NEVER; }
-		if (this.isBottomType) { return this }
-		/** 1-6 | `T  & unknown == T` */
-		if (t.isTopType) { return this; }
-		if (this.isTopType) { return t; }
-		/** 3-3 | `A <: B  <->  A  & B == A` */
-		if (this.isSubtypeOf(t)) { return this }
-		if (t.isSubtypeOf(this)) { return t }
-
-		return this.intersect_do(t)
-	}
-	public intersect_do(t: SolidType): SolidType { // NOTE: should be protected, but needs to be public because need to implement in SolidObject
->>>>>>> b1ab7309
 		/** 2-2 | `A \| B == B \| A` */
 		if (t instanceof SolidTypeUnion) { return t.intersect(this); }
 
@@ -274,22 +258,6 @@
 	 */
 	@SolidType.unionDeco
 	union(t: SolidType): SolidType {
-<<<<<<< HEAD
-=======
-		/** 1-7 | `T \| never   == T` */
-		if (t.isBottomType) { return this; }
-		if (this.isBottomType) { return t; }
-		/** 1-8 | `T \| unknown == unknown` */
-		if (t.isTopType) { return t; }
-		if (this.isTopType) { return SolidType.UNKNOWN; }
-		/** 3-4 | `A <: B  <->  A \| B == B` */
-		if (this.isSubtypeOf(t)) { return t }
-		if (t.isSubtypeOf(this)) { return this }
-
-		return this.union_do(t)
-	}
-	public union_do(t: SolidType): SolidType { // NOTE: should be protected, but needs to be public because need to implement in SolidObject
->>>>>>> b1ab7309
 		/** 2-1 | `A  & B == B  & A` */
 		if (t instanceof SolidTypeIntersection) { return t.union(this); }
 
@@ -302,22 +270,6 @@
 	 */
 	@SolidType.subtractDeco
 	subtract(t: SolidType): SolidType {
-<<<<<<< HEAD
-=======
-		/** 4-1 | `A - B == A  <->  A & B == never` */
-		if (this.intersect(t).isBottomType) { return this; }
-
-		/** 4-2 | `A - B == never  <->  A <: B` */
-		if (this.isSubtypeOf(t)) { return SolidType.NEVER; }
-
-		if (t instanceof SolidTypeUnion) {
-			return t.subtractedFrom(this);
-		}
-
-		return this.subtract_do(t);
-	}
-	public subtract_do(t: SolidType): SolidType { // NOTE: should be protected, but needs to be public because need to implement in SolidObject
->>>>>>> b1ab7309
 		return new SolidTypeDifference(this, t);
 	}
 	/**
@@ -328,35 +280,7 @@
 	@strictEqual
 	@SolidType.subtypeDeco
 	isSubtypeOf(t: SolidType): boolean {
-<<<<<<< HEAD
 		return !this.isBottomType && !!this.values.size // these checks are needed because this is called by `SolidObject.isSubtypeOf`
-=======
-		/** 2-7 | `A <: A` */
-		if (this === t) { return true }
-		/** 1-1 | `never <: T` */
-		if (this.isBottomType) { return true; };
-		/** 1-3 | `T       <: never  <->  T == never` */
-		if (t.isBottomType) { return this.isBottomType; }
-		/** 1-4 | `unknown <: T      <->  T == unknown` */
-		if (this.isTopType) { return t.isTopType; };
-		/** 1-2 | `T     <: unknown` */
-		if (t.isTopType) { return true; }
-
-		if (t instanceof SolidTypeIntersection) {
-			return t.isSupertypeOf(this);
-		}
-		if (t instanceof SolidTypeUnion) {
-			if (t.isNecessarilySupertypeOf(this)) { return true; }
-		}
-		if (t instanceof SolidTypeDifference) {
-			return t.isSupertypeOf(this);
-		}
-
-		return this.isSubtypeOf_do(t)
-	}
-	public isSubtypeOf_do(t: SolidType): boolean { // NOTE: should be protected, but needs to be public because need to implement in SolidObject
-		return !this.isBottomType && !!this.values.size // these checks are needed because this is called by `SolidObject.isSubtypeOf_do`
->>>>>>> b1ab7309
 			&& [...this.values].every((v) => t.includes(v));
 	}
 	/**
@@ -371,19 +295,8 @@
 	equals(t: SolidType): boolean {
 		return this.isMutable === t.isMutable && this.isSubtypeOf(t) && t.isSubtypeOf(this);
 	}
-<<<<<<< HEAD
-
-	override includes(v: SolidObject): boolean {
-		return this.left.includes(v) && !this.right.includes(v);
-	}
-	@strictEqual
-	@SolidType.subtypeDeco
-	override isSubtypeOf(t: SolidType): boolean {
-		return this.left.isSubtypeOf(t) || super.isSubtypeOf(t);
-=======
 	mutableOf(): SolidType {
 		return this;
->>>>>>> b1ab7309
 	}
 	immutableOf(): SolidType {
 		return this;
