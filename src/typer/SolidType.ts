import * as xjs from 'extrajs'
import {SetEq} from '../core/index.js'
import {
	SolidTypeTuple,
	SolidTypeRecord,
} from './index.js'; // avoids circular imports
import type {SolidObject} from './SolidObject.js';



/**
 * Internal representation of an entry of a tuple or mapping type.
 * @property type     - the type value, a Solid Language Type
 * @property optional - is the entry optional on the collection?
 */
export type TypeEntry = {
	type:     SolidType,
	optional: boolean,
};



/**
 * A half-closed range of integers from min (inclusive) to max (exclusive).
 * @example
 * type T = [3, 7]; % a range of integers including 3, 4, 5, and 6.
 * @index 0 the minimum, inclusive
 * @index 1 the maximum, exclusive
 */
export type IntRange = [number, number];



/**
 * Parent class for all Solid Language Types.
 * Known subclasses:
 * - SolidTypeIntersection
 * - SolidTypeUnion
 * - SolidTypeInterface
 * - SolidTypeNever
 * - SolidTypeVoid
 * - SolidTypeConstant
 * - SolidTypeUnknown
 * - SolidTypeTuple
 * - SolidTypeRecord
 * - SolidTypeMapping
 */
export abstract class SolidType {
	/** The Bottom Type, containing no values. */
	static get NEVER(): SolidTypeNever { return SolidTypeNever.INSTANCE }
	/** The Top Type, containing all values. */
	static get UNKNOWN(): SolidTypeUnknown { return SolidTypeUnknown.INSTANCE }
	/** The Void Type, representing a completion but not a value. */
	static get VOID(): SolidTypeVoid { return SolidTypeVoid.INSTANCE; }
	/** Comparator function for `SolidType#values` set. */
	private static VALUE_COMPARATOR(a: SolidObject, b: SolidObject): boolean {
		return a.identical(b);
	}


	/**
	 * Whether this type has no values assignable to it,
	 * i.e., it is equal to the Bottom Type (`never`).
	 * Used internally for special cases of computations.
	 */
	readonly isEmpty: boolean;
	/**
	 * Whether this type has all values assignable to it,
	 * i.e., it is equal to the Top Type (`unknown`).
	 * Used internally for special cases of computations.
	 */
	readonly isUniverse: boolean;
	/** An enumerated set of values that are assignable to this type. */
	readonly values: ReadonlySet<SolidObject>;

	/**
	 * Construct a new SolidType object.
	 * @param values an enumerated set of values that are assignable to this type
	 */
	constructor (values: ReadonlySet<SolidObject> = new Set()) {
		this.values = new SetEq(SolidType.VALUE_COMPARATOR, values);
		this.isEmpty = this.values.size === 0;
		this.isUniverse = false;
	}

	/**
	 * Return whether this type “includes” the value, i.e.,
	 * whether the value is assignable to this type.
	 * @param v the value to check
	 * @returns Is `v` assignable to this type?
	 */
	includes(v: SolidObject): boolean {
		return this.values.has(v)
	}
	/**
	 * Return the type intersection of this type with another.
	 * @param t the other type
	 * @returns the type intersection
	 * @final
	 */
	intersect(t: SolidType): SolidType {
		/** 1-5 | `T  & never   == never` */
		if (t.isEmpty) { return SolidType.NEVER; }
		if (this.isEmpty) { return this }
		/** 1-6 | `T  & unknown == T` */
		if (t.isUniverse) { return this }
		if (this.isUniverse) { return t }
		/** 3-3 | `A <: B  <->  A  & B == A` */
		if (this.isSubtypeOf(t)) { return this }
		if (t.isSubtypeOf(this)) { return t }

		return this.intersect_do(t)
	}
	intersect_do(t: SolidType): SolidType { // NOTE: should be protected, but needs to be public because need to implement in SolidObject
		/** 2-2 | `A \| B == B \| A` */
		if (t instanceof SolidTypeUnion) { return t.intersect(this); }

		return new SolidTypeIntersection(this, t)
	}
	/**
	 * Return the type union of this type with another.
	 * @param t the other type
	 * @returns the type union
	 * @final
	 */
	union(t: SolidType): SolidType {
		/** 1-7 | `T \| never   == T` */
		if (t.isEmpty) { return this }
		if (this.isEmpty) { return t }
		/** 1-8 | `T \| unknown == unknown` */
		if (t.isUniverse) { return t }
		if (this.isUniverse) { return SolidType.UNKNOWN; }
		/** 3-4 | `A <: B  <->  A \| B == B` */
		if (this.isSubtypeOf(t)) { return t }
		if (t.isSubtypeOf(this)) { return this }

		return this.union_do(t)
	}
	union_do(t: SolidType): SolidType { // NOTE: should be protected, but needs to be public because need to implement in SolidObject
		/** 2-1 | `A  & B == B  & A` */
		if (t instanceof SolidTypeIntersection) { return t.union(this); }

		return new SolidTypeUnion(this, t)
	}
	/**
	 * Return whether this type is a structural subtype of the given type.
	 * @param t the type to compare
	 * @returns Is this type a subtype of the argument?
	 * @final
	 */
	isSubtypeOf(t: SolidType): boolean {
		/** 2-7 | `A <: A` */
		if (this === t) { return true }
		/** 1-1 | `never <: T` */
		if (this.isEmpty) { return true; };
		/** 1-3 | `T       <: never  <->  T == never` */
		if (t.isEmpty) { return this.isEmpty }
		/** 1-4 | `unknown <: T      <->  T == unknown` */
		if (this.isUniverse) { return t.isUniverse; };
		/** 1-2 | `T     <: unknown` */
		if (t.isUniverse) { return true }

		if (t instanceof SolidTypeIntersection) {
			return t.isSupertypeOf(this);
		}
		if (t instanceof SolidTypeUnion) {
			if (t.isNecessarilySupertypeOf(this)) { return true; }
		}

		return this.isSubtypeOf_do(t)
	}
	isSubtypeOf_do(t: SolidType): boolean { // NOTE: should be protected, but needs to be public because need to implement in SolidObject
		return !this.isEmpty && !!this.values.size // these checks are needed because this is called by `SolidObject.isSubtypeOf_do`
			&& [...this.values].every((v) => t.includes(v));
	}
	/**
	 * Return whether this type is structurally equal to the given type.
	 * Two types are structurally equal if they are subtypes of each other.
	 *
	 * 2-8 | `A <: B  &&  B <: A  -->  A == B`
	 * @param t the type to compare
	 * @returns Is this type equal to the argument?
	 */
	equals(t: SolidType): boolean {
		return this.isSubtypeOf(t) && t.isSubtypeOf(this)
	}
}



/**
 * A type intersection of two types `T` and `U` is the type
 * that contains values either assignable to `T` *or* assignable to `U`.
 */
<<<<<<< HEAD
export class SolidTypeIntersection extends SolidType {
=======
class SolidTypeIntersection extends SolidType {
	declare readonly isEmpty: boolean;

>>>>>>> 0952f98c
	/**
	 * Construct a new SolidTypeIntersection object.
	 * @param left the first type
	 * @param right the second type
	 */
	constructor (
		private readonly left:  SolidType,
		private readonly right: SolidType,
	) {
		super(xjs.Set.intersection(left.values, right.values))
		this.isEmpty = this.left.isEmpty || this.right.isEmpty || this.isEmpty;
	}

	override toString(): string {
		return `${ this.left } & ${ this.right }`;
	}
	override includes(v: SolidObject): boolean {
		return this.left.includes(v) && this.right.includes(v)
	}
	/**
	 * 2-6 | `A \| (B  & C) == (A \| B)  & (A \| C)`
	 *     |  (B  & C) \| A == (B \| A)  & (C \| A)
	 */
	override union_do(t: SolidType): SolidType {
		return (this.left.equals(SolidType.VOID) || this.right.equals(SolidType.VOID))
			? this.left.union(t).intersect(this.right.union(t))
			: new SolidTypeUnion(this, t);
	}
	override isSubtypeOf_do(t: SolidType): boolean {
		/** 3-8 | `A <: C  \|\|  B <: C  -->  A  & B <: C` */
		if (this.left.isSubtypeOf(t) || this.right.isSubtypeOf(t)) { return true }
		/** 3-1 | `A  & B <: A  &&  A  & B <: B` */
		if (t.equals(this.left) || t.equals(this.right)) { return true }
		return super.isSubtypeOf_do(t)
	}
<<<<<<< HEAD
	combineTuplesOrRecords(): SolidType {
		return (
			(this.left instanceof SolidTypeTuple  && this.right instanceof SolidTypeTuple)  ? this.left.intersectWithTuple(this.right)  :
			(this.left instanceof SolidTypeRecord && this.right instanceof SolidTypeRecord) ? this.left.intersectWithRecord(this.right) :
			this
		);
=======
	isSupertypeOf(t: SolidType): boolean {
		/** 3-5 | `A <: C    &&  A <: D  <->  A <: C  & D` */
		return t.isSubtypeOf(this.left) && t.isSubtypeOf(this.right);
>>>>>>> 0952f98c
	}
}



/**
 * A type union of two types `T` and `U` is the type
 * that contains values both assignable to `T` *and* assignable to `U`.
 */
<<<<<<< HEAD
export class SolidTypeUnion extends SolidType {
=======
class SolidTypeUnion extends SolidType {
	declare readonly isEmpty: boolean;

>>>>>>> 0952f98c
	/**
	 * Construct a new SolidTypeUnion object.
	 * @param left the first type
	 * @param right the second type
	 */
	constructor (
		private readonly left:  SolidType,
		private readonly right: SolidType,
	) {
		super(xjs.Set.union(left.values, right.values))
		this.isEmpty = this.left.isEmpty && this.right.isEmpty;
	}

	override toString(): string {
		return `${ this.left } | ${ this.right }`;
	}
	override includes(v: SolidObject): boolean {
		return this.left.includes(v) || this.right.includes(v)
	}
	/**
	 * 2-5 | `A  & (B \| C) == (A  & B) \| (A  & C)`
	 *     |  (B \| C)  & A == (B  & A) \| (C  & A)
	 */
	override intersect_do(t: SolidType): SolidType {
		return (this.left.equals(SolidType.VOID) || this.right.equals(SolidType.VOID))
			? this.left.intersect(t).union(this.right.intersect(t))
			: new SolidTypeIntersection(this, t);
	}
	override isSubtypeOf_do(t: SolidType): boolean {
		/** 3-7 | `A <: C    &&  B <: C  <->  A \| B <: C` */
		return this.left.isSubtypeOf(t) && this.right.isSubtypeOf(t)
	}
<<<<<<< HEAD
	combineTuplesOrRecords(): SolidType {
		return (
			(this.left instanceof SolidTypeTuple  && this.right instanceof SolidTypeTuple)  ? this.left.unionWithTuple(this.right)  :
			(this.left instanceof SolidTypeRecord && this.right instanceof SolidTypeRecord) ? this.left.unionWithRecord(this.right) :
			this
		);
=======
	isNecessarilySupertypeOf(t: SolidType): boolean {
		/** 3-6 | `A <: C  \|\|  A <: D  -->  A <: C \| D` */
		if (t.isSubtypeOf(this.left) || t.isSubtypeOf(this.right)) { return true; }
		/** 3-2 | `A <: A \| B  &&  B <: A \| B` */
		if (t.equals(this.left) || t.equals(this.right)) { return true; }
		return false;
>>>>>>> 0952f98c
	}
}



/**
 * An Interface Type is a set of properties that a value must have.
 */
export class SolidTypeInterface extends SolidType {
	override readonly isEmpty: boolean = [...this.properties.values()].some((value) => value.isEmpty)
	override readonly isUniverse: boolean = this.properties.size === 0

	/**
	 * Construct a new SolidInterface object.
	 * @param properties a map of this type’s members’ names along with their associated types
	 */
	constructor (private readonly properties: ReadonlyMap<string, SolidType>) {
		super()
	}

	override includes(v: SolidObject): boolean {
		return [...this.properties.keys()].every((key) => key in v)
	}
	/**
	 * The *intersection* of types `S` and `T` is the *union* of the set of properties on `T` with the set of properties on `S`.
	 * If any properties disagree on type, their type intersection is taken.
	 */
	override intersect_do(t: SolidTypeInterface): SolidTypeInterface {
		const props: Map<string, SolidType> = new Map([...this.properties]);
		;[...t.properties].forEach(([name, type_]) => {
			props.set(name, (props.has(name)) ? props.get(name)!.intersect(type_) : type_)
		})
		return new SolidTypeInterface(props)
	}
	/**
	 * The *union* of types `S` and `T` is the *intersection* of the set of properties on `T` with the set of properties on `S`.
	 * If any properties disagree on type, their type union is taken.
	 */
	override union_do(t: SolidTypeInterface): SolidTypeInterface {
		const props: Map<string, SolidType> = new Map();
		;[...this.properties].forEach(([name, type_]) => {
			if (t.properties.has(name)) {
				props.set(name, type_.union(t.properties.get(name)!))
			}
		})
		return new SolidTypeInterface(props)
	}
	/**
	 * In the general case, `S` is a subtype of `T` if every property of `T` exists in `S`,
	 * and for each of those properties `#prop`, the type of `S#prop` is a subtype of `T#prop`.
	 * In other words, `S` is a subtype of `T` if the set of properties on `T` is a subset of the set of properties on `S`.
	 */
	override isSubtypeOf_do(t: SolidTypeInterface) {
		return [...t.properties].every(([name, type_]) =>
			this.properties.has(name) && this.properties.get(name)!.isSubtypeOf(type_)
		)
	}
}



/**
 * Class for constructing the Bottom Type, the type containing no values.
 */
class SolidTypeNever extends SolidType {
	static readonly INSTANCE: SolidTypeNever = new SolidTypeNever()

	override readonly isEmpty: boolean = true
	override readonly isUniverse: boolean = false

	private constructor () {
		super()
	}

	override toString(): string {
		return 'never';
	}
	override includes(_v: SolidObject): boolean {
		return false
	}
	override equals(t: SolidType): boolean {
		return t.isEmpty
	}
}



/**
 * Class for constructing the `void` type.
 * @final
 */
class SolidTypeVoid extends SolidType {
	static readonly INSTANCE: SolidTypeVoid = new SolidTypeVoid();

	override readonly isEmpty: boolean = false;
	override readonly isUniverse: boolean = false;

	private constructor () {
		super();
	}

	override toString(): string {
		return 'void';
	}
	override includes(_v: SolidObject): boolean {
		return false;
	}
	override intersect_do(_t: SolidType): SolidType {
		return SolidType.NEVER;
	}
	override isSubtypeOf_do(_t: SolidType): boolean {
		return false;
	}
	override equals(t: SolidType): boolean {
		return t === SolidTypeVoid.INSTANCE || super.equals(t);
	}
}



/**
 * Class for constructing constant types / unit types, types that contain one value.
 */
export class SolidTypeConstant extends SolidType {
	override readonly isEmpty: boolean = false
	override readonly isUniverse: boolean = false

	constructor (readonly value: SolidObject) {
		super(new Set([value]))
	}

	override toString(): string {
		return this.value.toString();
	}
	override includes(v: SolidObject): boolean {
		return this.value.equal(v);
	}
	override isSubtypeOf_do(t: SolidType): boolean {
		return t instanceof Function && this.value instanceof t || t.includes(this.value)
	}
}



/**
 * Class for constructing the Top Type, the type containing all values.
 */
class SolidTypeUnknown extends SolidType {
	static readonly INSTANCE: SolidTypeUnknown = new SolidTypeUnknown()

	override readonly isEmpty: boolean = false
	override readonly isUniverse: boolean = true

	private constructor () {
		super()
	}

	override toString(): string {
		return 'unknown';
	}
	override includes(_v: SolidObject): boolean {
		return true
	}
	override equals(t: SolidType): boolean {
		return t.isUniverse
	}
}<|MERGE_RESOLUTION|>--- conflicted
+++ resolved
@@ -192,13 +192,9 @@
  * A type intersection of two types `T` and `U` is the type
  * that contains values either assignable to `T` *or* assignable to `U`.
  */
-<<<<<<< HEAD
 export class SolidTypeIntersection extends SolidType {
-=======
-class SolidTypeIntersection extends SolidType {
 	declare readonly isEmpty: boolean;
 
->>>>>>> 0952f98c
 	/**
 	 * Construct a new SolidTypeIntersection object.
 	 * @param left the first type
@@ -234,18 +230,16 @@
 		if (t.equals(this.left) || t.equals(this.right)) { return true }
 		return super.isSubtypeOf_do(t)
 	}
-<<<<<<< HEAD
+	isSupertypeOf(t: SolidType): boolean {
+		/** 3-5 | `A <: C    &&  A <: D  <->  A <: C  & D` */
+		return t.isSubtypeOf(this.left) && t.isSubtypeOf(this.right);
+	}
 	combineTuplesOrRecords(): SolidType {
 		return (
 			(this.left instanceof SolidTypeTuple  && this.right instanceof SolidTypeTuple)  ? this.left.intersectWithTuple(this.right)  :
 			(this.left instanceof SolidTypeRecord && this.right instanceof SolidTypeRecord) ? this.left.intersectWithRecord(this.right) :
 			this
 		);
-=======
-	isSupertypeOf(t: SolidType): boolean {
-		/** 3-5 | `A <: C    &&  A <: D  <->  A <: C  & D` */
-		return t.isSubtypeOf(this.left) && t.isSubtypeOf(this.right);
->>>>>>> 0952f98c
 	}
 }
 
@@ -255,13 +249,9 @@
  * A type union of two types `T` and `U` is the type
  * that contains values both assignable to `T` *and* assignable to `U`.
  */
-<<<<<<< HEAD
 export class SolidTypeUnion extends SolidType {
-=======
-class SolidTypeUnion extends SolidType {
 	declare readonly isEmpty: boolean;
 
->>>>>>> 0952f98c
 	/**
 	 * Construct a new SolidTypeUnion object.
 	 * @param left the first type
@@ -294,21 +284,19 @@
 		/** 3-7 | `A <: C    &&  B <: C  <->  A \| B <: C` */
 		return this.left.isSubtypeOf(t) && this.right.isSubtypeOf(t)
 	}
-<<<<<<< HEAD
+	isNecessarilySupertypeOf(t: SolidType): boolean {
+		/** 3-6 | `A <: C  \|\|  A <: D  -->  A <: C \| D` */
+		if (t.isSubtypeOf(this.left) || t.isSubtypeOf(this.right)) { return true; }
+		/** 3-2 | `A <: A \| B  &&  B <: A \| B` */
+		if (t.equals(this.left) || t.equals(this.right)) { return true; }
+		return false;
+	}
 	combineTuplesOrRecords(): SolidType {
 		return (
 			(this.left instanceof SolidTypeTuple  && this.right instanceof SolidTypeTuple)  ? this.left.unionWithTuple(this.right)  :
 			(this.left instanceof SolidTypeRecord && this.right instanceof SolidTypeRecord) ? this.left.unionWithRecord(this.right) :
 			this
 		);
-=======
-	isNecessarilySupertypeOf(t: SolidType): boolean {
-		/** 3-6 | `A <: C  \|\|  A <: D  -->  A <: C \| D` */
-		if (t.isSubtypeOf(this.left) || t.isSubtypeOf(this.right)) { return true; }
-		/** 3-2 | `A <: A \| B  &&  B <: A \| B` */
-		if (t.equals(this.left) || t.equals(this.right)) { return true; }
-		return false;
->>>>>>> 0952f98c
 	}
 }
 
