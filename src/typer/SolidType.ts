--- conflicted
+++ resolved
@@ -1,11 +1,6 @@
-<<<<<<< HEAD
-import * as xjs from 'extrajs'
 import {
 	strictEqual,
 } from '../decorators.js';
-import {SetEq} from '../core/index.js'
-=======
->>>>>>> dfcc3f33
 import {
 	Set_hasEq,
 	Set_differenceEq,
@@ -282,126 +277,6 @@
 
 
 /**
-<<<<<<< HEAD
- * A type intersection of two types `T` and `U` is the type
- * that contains values either assignable to `T` *or* assignable to `U`.
- */
-export class SolidTypeIntersection extends SolidType {
-	declare readonly isBottomType: boolean;
-
-	/**
-	 * Construct a new SolidTypeIntersection object.
-	 * @param left the first type
-	 * @param right the second type
-	 */
-	constructor (
-		private readonly left:  SolidType,
-		private readonly right: SolidType,
-	) {
-		super(xjs.Set.intersection(left.values, right.values))
-		this.isBottomType = this.left.isBottomType || this.right.isBottomType || this.isBottomType;
-	}
-
-	override toString(): string {
-		return `${ this.left } & ${ this.right }`;
-	}
-	override includes(v: SolidObject): boolean {
-		return this.left.includes(v) && this.right.includes(v)
-	}
-	@strictEqual
-	@SolidType.subtypeDeco
-	override isSubtypeOf(t: SolidType): boolean {
-		/** 3-8 | `A <: C  \|\|  B <: C  -->  A  & B <: C` */
-		if (this.left.isSubtypeOf(t) || this.right.isSubtypeOf(t)) { return true }
-		/** 3-1 | `A  & B <: A  &&  A  & B <: B` */
-		if (t.equals(this.left) || t.equals(this.right)) { return true }
-		return super.isSubtypeOf(t);
-	}
-	isSupertypeOf(t: SolidType): boolean {
-		/** 3-5 | `A <: C    &&  A <: D  <->  A <: C  & D` */
-		return t.isSubtypeOf(this.left) && t.isSubtypeOf(this.right);
-	}
-	combineTuplesOrRecords(): SolidType {
-		return (
-			(this.left instanceof SolidTypeTuple  && this.right instanceof SolidTypeTuple)  ? this.left.intersectWithTuple(this.right)  :
-			(this.left instanceof SolidTypeRecord && this.right instanceof SolidTypeRecord) ? this.left.intersectWithRecord(this.right) :
-			this
-		);
-	}
-}
-
-
-
-/**
- * A type union of two types `T` and `U` is the type
- * that contains values both assignable to `T` *and* assignable to `U`.
- */
-export class SolidTypeUnion extends SolidType {
-	declare readonly isBottomType: boolean;
-
-	/**
-	 * Construct a new SolidTypeUnion object.
-	 * @param left the first type
-	 * @param right the second type
-	 */
-	constructor (
-		private readonly left:  SolidType,
-		private readonly right: SolidType,
-	) {
-		super(xjs.Set.union(left.values, right.values))
-		this.isBottomType = this.left.isBottomType && this.right.isBottomType;
-	}
-
-	override toString(): string {
-		return `${ this.left } | ${ this.right }`;
-	}
-	override includes(v: SolidObject): boolean {
-		return this.left.includes(v) || this.right.includes(v)
-	}
-	/**
-	 * 2-5 | `A  & (B \| C) == (A  & B) \| (A  & C)`
-	 *     |  (B \| C)  & A == (B  & A) \| (C  & A)
-	 */
-	@SolidType.intersectDeco
-	override intersect(t: SolidType): SolidType {
-		return this.left.intersect(t).union(this.right.intersect(t));
-	}
-	@SolidType.subtractDeco
-	override subtract(t: SolidType): SolidType {
-		/** 4-4 | `(A \| B) - C == (A - C) \| (B - C)` */
-		return this.left.subtract(t).union(this.right.subtract(t));
-	}
-	@strictEqual
-	@SolidType.subtypeDeco
-	override isSubtypeOf(t: SolidType): boolean {
-		/** 3-7 | `A <: C    &&  B <: C  <->  A \| B <: C` */
-		return this.left.isSubtypeOf(t) && this.right.isSubtypeOf(t)
-	}
-	subtractedFrom(t: SolidType): SolidType {
-		/** 4-5 | `A - (B \| C) == (A - B)  & (A - C)` */
-		return t.subtract(this.left).intersect(t.subtract(this.right));
-	}
-	isNecessarilySupertypeOf(t: SolidType): boolean {
-		/** 3-6 | `A <: C  \|\|  A <: D  -->  A <: C \| D` */
-		if (t.isSubtypeOf(this.left) || t.isSubtypeOf(this.right)) { return true; }
-		/** 3-2 | `A <: A \| B  &&  B <: A \| B` */
-		if (t.equals(this.left) || t.equals(this.right)) { return true; }
-		return false;
-	}
-	combineTuplesOrRecords(): SolidType {
-		return (
-			(this.left instanceof SolidTypeTuple  && this.right instanceof SolidTypeTuple)  ? this.left.unionWithTuple(this.right)  :
-			(this.left instanceof SolidTypeRecord && this.right instanceof SolidTypeRecord) ? this.left.unionWithRecord(this.right) :
-			this
-		);
-	}
-}
-
-
-
-/**
-=======
->>>>>>> dfcc3f33
  * A type difference of two types `T` and `U` is the type
  * that contains values assignable to `T` but *not* assignable to `U`.
  */
@@ -581,35 +456,6 @@
 
 
 /**
-<<<<<<< HEAD
- * Class for constructing constant types / unit types, types that contain one value.
- */
-export class SolidTypeConstant extends SolidType {
-	override readonly isBottomType: boolean = false;
-	override readonly isTopType: boolean = false;
-
-	constructor (readonly value: SolidObject) {
-		super(new Set([value]))
-	}
-
-	override toString(): string {
-		return this.value.toString();
-	}
-	override includes(v: SolidObject): boolean {
-		return this.value.identical(v);
-	}
-	@strictEqual
-	@SolidType.subtypeDeco
-	override isSubtypeOf(t: SolidType): boolean {
-		return t instanceof Function && this.value instanceof t || t.includes(this.value)
-	}
-}
-
-
-
-/**
-=======
->>>>>>> dfcc3f33
  * Class for constructing the Top Type, the type containing all values.
  */
 class SolidTypeUnknown extends SolidType {
