--- conflicted
+++ resolved
@@ -61,7 +61,6 @@
 		return a.identical(b);
 	}
 	/**
-<<<<<<< HEAD
 	 * Decorator for {@link SolidLanguageType#intersect} method and any overrides.
 	 * Contains shortcuts for constructing type intersections.
 	 * @param   _prototype    the prototype that has the method to be decorated
@@ -77,11 +76,11 @@
 		const method = descriptor.value!;
 		descriptor.value = function (t) {
 			/** 1-5 | `T  & never   == never` */
-			if (t.isEmpty) { return SolidType.NEVER }
-			if (this.isEmpty) { return this }
+			if (t.isBottomType) { return SolidType.NEVER; }
+			if (this.isBottomType) { return this; }
 			/** 1-6 | `T  & unknown == T` */
-			if (t.isUniverse) { return this }
-			if (this.isUniverse) { return t }
+			if (t.isTopType) { return this; }
+			if (this.isTopType) { return t; }
 
 			/** 3-3 | `A <: B  <->  A  & B == A` */
 			if (this.isSubtypeOf(t)) { return this }
@@ -107,11 +106,11 @@
 		const method = descriptor.value!;
 		descriptor.value = function (t) {
 			/** 1-7 | `T \| never   == T` */
-			if (t.isEmpty) { return this }
-			if (this.isEmpty) { return t }
+			if (t.isBottomType) { return this; }
+			if (this.isBottomType) { return t; }
 			/** 1-8 | `T \| unknown == unknown` */
-			if (t.isUniverse) { return t }
-			if (this.isUniverse) { return this }
+			if (t.isTopType) { return t; }
+			if (this.isTopType) { return SolidType.UNKNOWN; }
 
 			/** 3-4 | `A <: B  <->  A \| B == B` */
 			if (this.isSubtypeOf(t)) { return t }
@@ -137,7 +136,7 @@
 		const method = descriptor.value!;
 		descriptor.value = function (t) {
 			/** 4-1 | `A - B == A  <->  A & B == never` */
-			if (this.intersect(t).isEmpty) { return this; }
+			if (this.intersect(t).isBottomType) { return this; }
 
 			/** 4-2 | `A - B == never  <->  A <: B` */
 			if (this.isSubtypeOf(t)) { return SolidType.NEVER; }
@@ -168,13 +167,13 @@
 			/** 2-7 | `A <: A` */
 			if (this === t) { return true };
 			/** 1-1 | `never <: T` */
-			if (this.isEmpty) { return true; };
+			if (this.isBottomType) { return true; }
 			/** 1-3 | `T       <: never  <->  T == never` */
-			if (t.isEmpty) { return this.isEmpty }
+			if (t.isBottomType) { return this.isBottomType; }
 			/** 1-4 | `unknown <: T      <->  T == unknown` */
-			if (this.isUniverse) { return t.isUniverse; };
+			if (this.isTopType) { return t.isTopType; }
 			/** 1-2 | `T     <: unknown` */
-			if (t.isUniverse) { return true };
+			if (t.isTopType) { return true; }
 
 			if (t instanceof SolidTypeIntersection) {
 				return t.isSupertypeOf(this);
@@ -190,7 +189,7 @@
 		};
 		return descriptor;
 	}
-=======
+	/**
 	 * Intersect all the given types.
 	 * @param types the types to intersect
 	 * @returns the intersection
@@ -206,7 +205,6 @@
 	static unionAll(types: SolidType[]): SolidType {
 		return types.reduce((a, b) => a.union(b));
 	};
->>>>>>> 802502c8
 
 
 	/**
@@ -250,22 +248,6 @@
 	 */
 	@SolidType.intersectDeco
 	intersect(t: SolidType): SolidType {
-<<<<<<< HEAD
-=======
-		/** 1-5 | `T  & never   == never` */
-		if (t.isBottomType) { return SolidType.NEVER; }
-		if (this.isBottomType) { return this }
-		/** 1-6 | `T  & unknown == T` */
-		if (t.isTopType) { return this; }
-		if (this.isTopType) { return t; }
-		/** 3-3 | `A <: B  <->  A  & B == A` */
-		if (this.isSubtypeOf(t)) { return this }
-		if (t.isSubtypeOf(this)) { return t }
-
-		return this.intersect_do(t)
-	}
-	intersect_do(t: SolidType): SolidType { // NOTE: should be protected, but needs to be public because need to implement in SolidObject
->>>>>>> 802502c8
 		/** 2-2 | `A \| B == B \| A` */
 		if (t instanceof SolidTypeUnion) { return t.intersect(this); }
 
@@ -278,22 +260,6 @@
 	 */
 	@SolidType.unionDeco
 	union(t: SolidType): SolidType {
-<<<<<<< HEAD
-=======
-		/** 1-7 | `T \| never   == T` */
-		if (t.isBottomType) { return this; }
-		if (this.isBottomType) { return t; }
-		/** 1-8 | `T \| unknown == unknown` */
-		if (t.isTopType) { return t; }
-		if (this.isTopType) { return SolidType.UNKNOWN; }
-		/** 3-4 | `A <: B  <->  A \| B == B` */
-		if (this.isSubtypeOf(t)) { return t }
-		if (t.isSubtypeOf(this)) { return this }
-
-		return this.union_do(t)
-	}
-	union_do(t: SolidType): SolidType { // NOTE: should be protected, but needs to be public because need to implement in SolidObject
->>>>>>> 802502c8
 		/** 2-1 | `A  & B == B  & A` */
 		if (t instanceof SolidTypeIntersection) { return t.union(this); }
 
@@ -306,22 +272,6 @@
 	 */
 	@SolidType.subtractDeco
 	subtract(t: SolidType): SolidType {
-<<<<<<< HEAD
-=======
-		/** 4-1 | `A - B == A  <->  A & B == never` */
-		if (this.intersect(t).isBottomType) { return this; }
-
-		/** 4-2 | `A - B == never  <->  A <: B` */
-		if (this.isSubtypeOf(t)) { return SolidType.NEVER; }
-
-		if (t instanceof SolidTypeUnion) {
-			return t.subtractedFrom(this);
-		}
-
-		return this.subtract_do(t);
-	}
-	subtract_do(t: SolidType): SolidType { // NOTE: should be protected, but needs to be public because need to implement in SolidObject
->>>>>>> 802502c8
 		return new SolidTypeDifference(this, t);
 	}
 	/**
@@ -332,35 +282,7 @@
 	@strictEqual
 	@SolidType.subtypeDeco
 	isSubtypeOf(t: SolidType): boolean {
-<<<<<<< HEAD
-		return !this.isEmpty && !!this.values.size // these checks are needed because this is called by `SolidObject.isSubtypeOf`
-=======
-		/** 2-7 | `A <: A` */
-		if (this === t) { return true }
-		/** 1-1 | `never <: T` */
-		if (this.isBottomType) { return true; };
-		/** 1-3 | `T       <: never  <->  T == never` */
-		if (t.isBottomType) { return this.isBottomType; }
-		/** 1-4 | `unknown <: T      <->  T == unknown` */
-		if (this.isTopType) { return t.isTopType; };
-		/** 1-2 | `T     <: unknown` */
-		if (t.isTopType) { return true; }
-
-		if (t instanceof SolidTypeIntersection) {
-			return t.isSupertypeOf(this);
-		}
-		if (t instanceof SolidTypeUnion) {
-			if (t.isNecessarilySupertypeOf(this)) { return true; }
-		}
-		if (t instanceof SolidTypeDifference) {
-			return t.isSupertypeOf(this);
-		}
-
-		return this.isSubtypeOf_do(t)
-	}
-	isSubtypeOf_do(t: SolidType): boolean { // NOTE: should be protected, but needs to be public because need to implement in SolidObject
-		return !this.isBottomType && !!this.values.size // these checks are needed because this is called by `SolidObject.isSubtypeOf_do`
->>>>>>> 802502c8
+		return !this.isBottomType && !!this.values.size // these checks are needed because this is called by `SolidObject.isSubtypeOf`
 			&& [...this.values].every((v) => t.includes(v));
 	}
 	/**
@@ -526,8 +448,10 @@
 	override includes(v: SolidObject): boolean {
 		return this.left.includes(v) && !this.right.includes(v);
 	}
-	override isSubtypeOf_do(t: SolidType): boolean {
-		return this.left.isSubtypeOf(t) || super.isSubtypeOf_do(t);
+	@strictEqual
+	@SolidType.subtypeDeco
+	override isSubtypeOf(t: SolidType): boolean {
+		return this.left.isSubtypeOf(t) || super.isSubtypeOf(t);
 	}
 	isSupertypeOf(t: SolidType): boolean {
 		/** 4-3 | `A <: B - C  <->  A <: B  &&  A & C == never` */
