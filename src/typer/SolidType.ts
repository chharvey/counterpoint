--- conflicted
+++ resolved
@@ -1,13 +1,8 @@
 import * as xjs from 'extrajs'
-<<<<<<< HEAD
-
 import {
 	strictEqual,
-} from '../decorators';
-import type {SolidObject} from './SolidObject';
-=======
+} from '../decorators.js';
 import type {SolidObject} from './SolidObject.js';
->>>>>>> 2964820f
 
 
 
