--- conflicted
+++ resolved
@@ -1,11 +1,8 @@
 import * as xjs from 'extrajs'
-<<<<<<< HEAD
 import {
 	strictEqual,
 } from '../decorators.js';
-=======
 import {SetEq} from '../core/index.js'
->>>>>>> 164fee91
 import type {SolidObject} from './SolidObject.js';
 
 
@@ -28,7 +25,12 @@
 	static get NEVER(): SolidTypeNever { return SolidTypeNever.INSTANCE }
 	/** The Top Type, containing all values. */
 	static get UNKNOWN(): SolidTypeUnknown { return SolidTypeUnknown.INSTANCE }
-<<<<<<< HEAD
+	/** The Void Type, representing a completion but not a value. */
+	static get VOID(): SolidTypeVoid { return SolidTypeVoid.INSTANCE; }
+	/** Comparator function for `SolidType#values` set. */
+	private static VALUE_COMPARATOR(a: SolidObject, b: SolidObject): boolean {
+		return a.identical(b);
+	}
 	/**
 	 * Decorator for {@link SolidLanguageType#intersect} method and any overrides.
 	 * Contains shortcuts for constructing type intersections.
@@ -116,26 +118,15 @@
 			if (t.isUniverse) { return true };
 
 			if (t instanceof SolidTypeIntersection) {
-				/** 3-5 | `A <: C    &&  A <: D  <->  A <: C  & D` */
-				return this.isSubtypeOf(t.left) && this.isSubtypeOf(t.right)
+				return t.isSupertypeOf(this);
 			}
 			if (t instanceof SolidTypeUnion) {
-				/** 3-6 | `A <: C  \|\|  A <: D  -->  A <: C \| D` */
-				if (this.isSubtypeOf(t.left) || this.isSubtypeOf(t.right)) { return true }
-				/** 3-2 | `A <: A \| B  &&  B <: A \| B` */
-				if (this.equals(t.left) || this.equals(t.right)) { return true }
+				if (t.isNecessarilySupertypeOf(this)) { return true; }
 			}
 
 			return method.call(this, t);
 		};
 		return descriptor;
-=======
-	/** The Void Type, representing a completion but not a value. */
-	static get VOID(): SolidTypeVoid { return SolidTypeVoid.INSTANCE; }
-	/** Comparator function for `SolidType#values` set. */
-	private static VALUE_COMPARATOR(a: SolidObject, b: SolidObject): boolean {
-		return a.identical(b);
->>>>>>> 164fee91
 	}
 
 
@@ -180,26 +171,9 @@
 	 */
 	@SolidType.intersectDeco
 	intersect(t: SolidType): SolidType {
-<<<<<<< HEAD
-=======
-		/** 1-5 | `T  & never   == never` */
-		if (t.isEmpty) { return SolidType.NEVER; }
-		if (this.isEmpty) { return this }
-		/** 1-6 | `T  & unknown == T` */
-		if (t.isUniverse) { return this }
-		if (this.isUniverse) { return t }
-
-		/** 3-3 | `A <: B  <->  A  & B == A` */
-		if (this.isSubtypeOf(t)) { return this }
-		if (t.isSubtypeOf(this)) { return t }
-
-		return this.intersect_do(t)
-	}
-	intersect_do(t: SolidType): SolidType { // NOTE: should be protected, but needs to be public because need to implement in SolidObject
 		/** 2-2 | `A \| B == B \| A` */
 		if (t instanceof SolidTypeUnion) { return t.intersect(this); }
 
->>>>>>> 164fee91
 		return new SolidTypeIntersection(this, t)
 	}
 	/**
@@ -209,26 +183,9 @@
 	 */
 	@SolidType.unionDeco
 	union(t: SolidType): SolidType {
-<<<<<<< HEAD
-=======
-		/** 1-7 | `T \| never   == T` */
-		if (t.isEmpty) { return this }
-		if (this.isEmpty) { return t }
-		/** 1-8 | `T \| unknown == unknown` */
-		if (t.isUniverse) { return t }
-		if (this.isUniverse) { return this }
-
-		/** 3-4 | `A <: B  <->  A \| B == B` */
-		if (this.isSubtypeOf(t)) { return t }
-		if (t.isSubtypeOf(this)) { return this }
-
-		return this.union_do(t)
-	}
-	union_do(t: SolidType): SolidType { // NOTE: should be protected, but needs to be public because need to implement in SolidObject
 		/** 2-1 | `A  & B == B  & A` */
 		if (t instanceof SolidTypeIntersection) { return t.union(this); }
 
->>>>>>> 164fee91
 		return new SolidTypeUnion(this, t)
 	}
 	/**
@@ -239,33 +196,8 @@
 	@strictEqual
 	@SolidType.subtypeDeco
 	isSubtypeOf(t: SolidType): boolean {
-<<<<<<< HEAD
-		return !this.isEmpty && !!this.values.size && [...this.values].every((v) => t.includes(v));
-=======
-		/** 2-7 | `A <: A` */
-		if (this === t) { return true }
-		/** 1-1 | `never <: T` */
-		if (this.isEmpty) { return true; };
-		/** 1-3 | `T       <: never  <->  T == never` */
-		if (t.isEmpty) { return this.isEmpty }
-		/** 1-4 | `unknown <: T      <->  T == unknown` */
-		if (this.isUniverse) { return t.isUniverse; };
-		/** 1-2 | `T     <: unknown` */
-		if (t.isUniverse) { return true }
-
-		if (t instanceof SolidTypeIntersection) {
-			return t.isSupertypeOf(this);
-		}
-		if (t instanceof SolidTypeUnion) {
-			if (t.isNecessarilySupertypeOf(this)) { return true; }
-		}
-
-		return this.isSubtypeOf_do(t)
-	}
-	isSubtypeOf_do(t: SolidType): boolean { // NOTE: should be protected, but needs to be public because need to implement in SolidObject
-		return !this.isEmpty && !!this.values.size // these checks are needed because this is called by `SolidObject.isSubtypeOf_do`
+		return !this.isEmpty && !!this.values.size // these checks are needed because this is called by `SolidObject.isSubtypeOf`
 			&& [...this.values].every((v) => t.includes(v));
->>>>>>> 164fee91
 	}
 	/**
 	 * Return whether this type is structurally equal to the given type.
@@ -309,22 +241,19 @@
 	override includes(v: SolidObject): boolean {
 		return this.left.includes(v) && this.right.includes(v)
 	}
-<<<<<<< HEAD
-	@strictEqual
-	@SolidType.subtypeDeco
-	override isSubtypeOf(t: SolidType): boolean {
-=======
 	/**
 	 * 2-6 | `A \| (B  & C) == (A \| B)  & (A \| C)`
 	 *     |  (B  & C) \| A == (B \| A)  & (C \| A)
 	 */
-	override union_do(t: SolidType): SolidType {
+	@SolidType.unionDeco
+	override union(t: SolidType): SolidType {
 		return (this.left.equals(SolidType.VOID) || this.right.equals(SolidType.VOID))
 			? this.left.union(t).intersect(this.right.union(t))
 			: new SolidTypeUnion(this, t);
 	}
-	override isSubtypeOf_do(t: SolidType): boolean {
->>>>>>> 164fee91
+	@strictEqual
+	@SolidType.subtypeDeco
+	override isSubtypeOf(t: SolidType): boolean {
 		/** 3-8 | `A <: C  \|\|  B <: C  -->  A  & B <: C` */
 		if (this.left.isSubtypeOf(t) || this.right.isSubtypeOf(t)) { return true }
 		/** 3-1 | `A  & B <: A  &&  A  & B <: B` */
@@ -365,22 +294,19 @@
 	override includes(v: SolidObject): boolean {
 		return this.left.includes(v) || this.right.includes(v)
 	}
-<<<<<<< HEAD
-	@strictEqual
-	@SolidType.subtypeDeco
-	override isSubtypeOf(t: SolidType): boolean {
-=======
 	/**
 	 * 2-5 | `A  & (B \| C) == (A  & B) \| (A  & C)`
 	 *     |  (B \| C)  & A == (B  & A) \| (C  & A)
 	 */
-	override intersect_do(t: SolidType): SolidType {
+	@SolidType.intersectDeco
+	override intersect(t: SolidType): SolidType {
 		return (this.left.equals(SolidType.VOID) || this.right.equals(SolidType.VOID))
 			? this.left.intersect(t).union(this.right.intersect(t))
 			: new SolidTypeIntersection(this, t);
 	}
-	override isSubtypeOf_do(t: SolidType): boolean {
->>>>>>> 164fee91
+	@strictEqual
+	@SolidType.subtypeDeco
+	override isSubtypeOf(t: SolidType): boolean {
 		/** 3-7 | `A <: C    &&  B <: C  <->  A \| B <: C` */
 		return this.left.isSubtypeOf(t) && this.right.isSubtypeOf(t)
 	}
@@ -486,10 +412,7 @@
 	override includes(_v: SolidObject): boolean {
 		return false
 	}
-<<<<<<< HEAD
-	@strictEqual
-=======
->>>>>>> 164fee91
+	@strictEqual
 	override equals(t: SolidType): boolean {
 		return t.isEmpty
 	}
@@ -517,12 +440,16 @@
 	override includes(_v: SolidObject): boolean {
 		return false;
 	}
-	override intersect_do(_t: SolidType): SolidType {
+	@SolidType.intersectDeco
+	override intersect(_t: SolidType): SolidType {
 		return SolidType.NEVER;
 	}
-	override isSubtypeOf_do(_t: SolidType): boolean {
+	@strictEqual
+	@SolidType.subtypeDeco
+	override isSubtypeOf(_t: SolidType): boolean {
 		return false;
 	}
+	@strictEqual
 	override equals(t: SolidType): boolean {
 		return t === SolidTypeVoid.INSTANCE || super.equals(t);
 	}
@@ -575,10 +502,7 @@
 	override includes(_v: SolidObject): boolean {
 		return true
 	}
-<<<<<<< HEAD
-	@strictEqual
-=======
->>>>>>> 164fee91
+	@strictEqual
 	override equals(t: SolidType): boolean {
 		return t.isUniverse
 	}
