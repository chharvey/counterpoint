--- conflicted
+++ resolved
@@ -22,15 +22,12 @@
 	static get NEVER(): SolidTypeNever { return SolidTypeNever.INSTANCE }
 	/** The Top Type, containing all values. */
 	static get UNKNOWN(): SolidTypeUnknown { return SolidTypeUnknown.INSTANCE }
-<<<<<<< HEAD
+	/** The Void Type, representing a completion but not a value. */
+	static get VOID(): SolidTypeVoid { return SolidTypeVoid.INSTANCE; }
 	/** Comparator function for `SolidType#values` set. */
 	private static VALUE_COMPARATOR(a: SolidObject, b: SolidObject): boolean {
 		return a.identical(b);
 	}
-=======
-	/** The Void Type, representing a completion but not a value. */
-	static get VOID(): SolidTypeVoid { return SolidTypeVoid.INSTANCE; }
->>>>>>> 82f8bbe4
 
 
 	/**
