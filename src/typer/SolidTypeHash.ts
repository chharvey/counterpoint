import {strictEqual} from './package.js';
import {
	SolidObject,
	SolidRecord,
	SolidHash,
} from './index.js';
import {SolidType} from './SolidType.js';



export class SolidTypeHash extends SolidType {
	override readonly isBottomType: boolean = false;

	/**
	 * Construct a new SolidTypeHash object.
	 * @param types a union of types in this hash type
	 * @param is_mutable is this type mutable?
	 */
	constructor (
		readonly types: SolidType,
		is_mutable: boolean = false,
	) {
		super(is_mutable, new Set([new SolidHash()]));
	}

	override get hasMutable(): boolean {
		return super.hasMutable || this.types.hasMutable;
	}

	override toString(): string {
		return `${ (this.isMutable) ? 'mutable ' : '' }Hash.<${ this.types }>`;
	}

	override includes(v: SolidObject): boolean {
		return (
			   v instanceof SolidHash   && v.toType().isSubtypeOf(this)
			|| v instanceof SolidRecord && v.toType().isSubtypeOf(this)
		);
	}

<<<<<<< HEAD
	@strictEqual
	@SolidType.subtypeDeco
	override isSubtypeOf(t: SolidType): boolean {
		return t.equals(SolidObject) || (
=======
	override isSubtypeOf_do(t: SolidType): boolean {
		return t.equals(SolidType.OBJ) || (
>>>>>>> b1ab7309
			t instanceof SolidTypeHash
			&& ((t.isMutable)
				? this.isMutable && this.types.equals(t.types)
				: this.types.isSubtypeOf(t.types)
			)
		);
	}

	override mutableOf(): SolidTypeHash {
		return new SolidTypeHash(this.types, true);
	}

	override immutableOf(): SolidTypeHash {
		return new SolidTypeHash(this.types, false);
	}
}<|MERGE_RESOLUTION|>--- conflicted
+++ resolved
@@ -38,15 +38,10 @@
 		);
 	}
 
-<<<<<<< HEAD
 	@strictEqual
 	@SolidType.subtypeDeco
 	override isSubtypeOf(t: SolidType): boolean {
-		return t.equals(SolidObject) || (
-=======
-	override isSubtypeOf_do(t: SolidType): boolean {
 		return t.equals(SolidType.OBJ) || (
->>>>>>> b1ab7309
 			t instanceof SolidTypeHash
 			&& ((t.isMutable)
 				? this.isMutable && this.types.equals(t.types)
