<<<<<<< HEAD
import type binaryen from 'binaryen';
import {SolidTypeUnit} from './SolidTypeUnit.js';
=======
>>>>>>> c101d8f8
import type {SolidObject} from './SolidObject.js';
import {Primitive} from './Primitive.js';



/**
 * The Solid Language Type `Boolean` has two values: `true` and `false`.
 * These values are constant and the only two instances of this class.
 *
 * @final
 */
export class SolidBoolean extends Primitive {
	/** The Solid Language Value `false`. */
	static readonly FALSE: SolidBoolean = new SolidBoolean(false);
	/** The Solid Language Value `true`. */
	static readonly TRUE: SolidBoolean = new SolidBoolean(true);
	/** A Unit Type containing only the Solid Language Value `false`. */
	public static readonly FALSETYPE = SolidBoolean.FALSE.toType();
	/** A Unit Type containing only the Solid Language Value `true`. */
	public static readonly TRUETYPE = SolidBoolean.TRUE.toType();

	/**
	 * Return the Solid Language Value `true` or `false` based on the argument.
	 * @param b a native boolean value
	 * @returns the argument converted into a SolidBoolean
	 */
	static fromBoolean(b: boolean): SolidBoolean {
		return (b) ? SolidBoolean.TRUE : SolidBoolean.FALSE
	}
	/**
	 * Construct a new SolidBoolean object.
	 * @param data The native boolean value of this object.
	 */
	private constructor (private readonly data: boolean) {
		super()
	}

	override toString(): string {
		return `${ this.data }`;
	}
	override get isTruthy(): boolean {
		return this.data;
	}
	protected override identical_helper(value: SolidObject): boolean {
		return value instanceof SolidBoolean && this.data === value.data;
	}

	public override build(mod: binaryen.Module): binaryen.ExpressionRef {
		return mod.i32.const((this.isTruthy) ? 1 : 0);
	}
}<|MERGE_RESOLUTION|>--- conflicted
+++ resolved
@@ -1,8 +1,4 @@
-<<<<<<< HEAD
 import type binaryen from 'binaryen';
-import {SolidTypeUnit} from './SolidTypeUnit.js';
-=======
->>>>>>> c101d8f8
 import type {SolidObject} from './SolidObject.js';
 import {Primitive} from './Primitive.js';
 
