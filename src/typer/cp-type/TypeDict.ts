<<<<<<< HEAD
import {
	strictEqual,
	OBJ as VALUE,
} from './package.js';
=======
import * as OBJ from '../cp-object/index.js';
import {OBJ as TYPE_OBJ} from './index.js';
>>>>>>> ae815ecc
import {Type} from './Type.js';
import {TypeUnit} from './TypeUnit.js';



export class TypeDict extends Type {
	/**
	 * Is the argument a unit dict type?
	 * @return whether the argument is a `TypeUnit` and its value is a `Dict`
	 */
	public static isUnitType(type: Type): type is TypeUnit<OBJ.Dict> {
		return type instanceof TypeUnit && type.value instanceof OBJ.Dict;
	}


	public override readonly isBottomType: boolean = false;

	/**
	 * Construct a new TypeDict object.
	 * @param invariant a union of types in this dict type
	 * @param is_mutable is this type mutable?
	 */
	public constructor(
		public readonly invariant: Type,
		is_mutable: boolean = false,
	) {
		super(is_mutable, new Set([new OBJ.Dict()]));
	}

	public override get hasMutable(): boolean {
		return super.hasMutable || this.invariant.hasMutable;
	}

	public override toString(): string {
		return `${ (this.isMutable) ? 'mutable ' : '' }Dict.<${ this.invariant }>`;
	}

	public override includes(v: OBJ.Object): boolean {
		return v instanceof OBJ.Dict && v.toType().isSubtypeOf(this);
	}

<<<<<<< HEAD
	@strictEqual
	@Type.subtypeDeco
	public override isSubtypeOf(t: Type): boolean {
		return t.equals(OBJ) || (
=======
	protected override isSubtypeOf_do(t: Type): boolean {
		return t.equals(TYPE_OBJ) || (
>>>>>>> ae815ecc
			t instanceof TypeDict
			&& ((t.isMutable)
				? this.isMutable && this.invariant.equals(t.invariant)
				: this.invariant.isSubtypeOf(t.invariant)
			)
		);
	}

	public override mutableOf(): TypeDict {
		return new TypeDict(this.invariant, true);
	}

	public override immutableOf(): TypeDict {
		return new TypeDict(this.invariant, false);
	}
}<|MERGE_RESOLUTION|>--- conflicted
+++ resolved
@@ -1,12 +1,6 @@
-<<<<<<< HEAD
-import {
-	strictEqual,
-	OBJ as VALUE,
-} from './package.js';
-=======
+import {strictEqual} from '../../lib/index.js';
 import * as OBJ from '../cp-object/index.js';
 import {OBJ as TYPE_OBJ} from './index.js';
->>>>>>> ae815ecc
 import {Type} from './Type.js';
 import {TypeUnit} from './TypeUnit.js';
 
@@ -48,15 +42,10 @@
 		return v instanceof OBJ.Dict && v.toType().isSubtypeOf(this);
 	}
 
-<<<<<<< HEAD
 	@strictEqual
 	@Type.subtypeDeco
 	public override isSubtypeOf(t: Type): boolean {
-		return t.equals(OBJ) || (
-=======
-	protected override isSubtypeOf_do(t: Type): boolean {
 		return t.equals(TYPE_OBJ) || (
->>>>>>> ae815ecc
 			t instanceof TypeDict
 			&& ((t.isMutable)
 				? this.isMutable && this.invariant.equals(t.invariant)
