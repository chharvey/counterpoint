import {OBJ} from './package.js';
import {Type} from './Type.js';



/**
 * Class for constructing the `int` type.
 * @final
 */
export class TypeInteger extends Type {
<<<<<<< HEAD
	public static get INSTANCE(): TypeInteger {
		return new TypeInteger();
	}

	public override readonly isBottomType: boolean = false;
	public override readonly isTopType:    boolean = false;
	private constructor() {
=======
	static readonly INSTANCE = new TypeInteger();
	override readonly isBottomType: boolean = false;
	override readonly isTopType:    boolean = false;
	private constructor () {
>>>>>>> 36e310ae
		super(false, new Set([OBJ.Integer.ZERO]));
	}

	public override toString(): string {
		return 'int';
	}

	public override includes(v: OBJ.Object): boolean {
		return v instanceof OBJ.Integer;
	}
}<|MERGE_RESOLUTION|>--- conflicted
+++ resolved
@@ -8,20 +8,10 @@
  * @final
  */
 export class TypeInteger extends Type {
-<<<<<<< HEAD
-	public static get INSTANCE(): TypeInteger {
-		return new TypeInteger();
-	}
-
+	public static readonly INSTANCE = new TypeInteger();
 	public override readonly isBottomType: boolean = false;
 	public override readonly isTopType:    boolean = false;
 	private constructor() {
-=======
-	static readonly INSTANCE = new TypeInteger();
-	override readonly isBottomType: boolean = false;
-	override readonly isTopType:    boolean = false;
-	private constructor () {
->>>>>>> 36e310ae
 		super(false, new Set([OBJ.Integer.ZERO]));
 	}
 
