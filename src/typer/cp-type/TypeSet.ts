--- conflicted
+++ resolved
@@ -1,11 +1,7 @@
-<<<<<<< HEAD
 import {
 	strictEqual,
-	OBJ,
+	OBJ as VALUE,
 } from './package.js';
-=======
-import {OBJ as VALUE} from './package.js';
->>>>>>> 6d8da1ff
 import {Type} from './Type.js';
 import {TypeUnit} from './TypeUnit.js';
 import {OBJ} from './index.js';
@@ -48,15 +44,10 @@
 		return v instanceof VALUE.Set && v.toType().isSubtypeOf(this);
 	}
 
-<<<<<<< HEAD
 	@strictEqual
 	@Type.subtypeDeco
-	override isSubtypeOf(t: Type): boolean {
-		return t.equals(Type.OBJ) || (
-=======
-	protected override isSubtypeOf_do(t: Type): boolean {
+	public override isSubtypeOf(t: Type): boolean {
 		return t.equals(OBJ) || (
->>>>>>> 6d8da1ff
 			t instanceof TypeSet
 			&& ((t.isMutable)
 				? this.isMutable && this.types.equals(t.types)
