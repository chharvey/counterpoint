--- conflicted
+++ resolved
@@ -49,27 +49,19 @@
 	 *     |  (B \| C)  & A == (B  & A) \| (C  & A)
 	 */
 	@Type.intersectDeco
-	override intersect(t: Type): Type {
+	public override intersect(t: Type): Type {
 		return this.left.intersect(t).union(this.right.intersect(t));
 	}
-<<<<<<< HEAD
+
 	@Type.subtractDeco
-	override subtract(t: Type): Type {
-		/** 4-4 | `(A \| B) - C == (A - C) \| (B - C)` */
-		return this.left.subtract(t).union(this.right.subtract(t));
-	}
-	@strictEqual
-	@Type.subtypeDeco
-	override isSubtypeOf(t: Type): boolean {
-=======
-
-	protected override subtract_do(t: Type): Type {
+	public override subtract(t: Type): Type {
 		/** 4-4 | `(A \| B) - C == (A - C) \| (B - C)` */
 		return this.left.subtract(t).union(this.right.subtract(t));
 	}
 
-	protected override isSubtypeOf_do(t: Type): boolean {
->>>>>>> 6d8da1ff
+	@strictEqual
+	@Type.subtypeDeco
+	public override isSubtypeOf(t: Type): boolean {
 		/** 3-7 | `A <: C    &&  B <: C  <->  A \| B <: C` */
 		return this.left.isSubtypeOf(t) && this.right.isSubtypeOf(t);
 	}
