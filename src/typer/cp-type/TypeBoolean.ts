import * as OBJ from '../cp-object/index.js';
import {Type} from './Type.js';



/**
 * Class for constructing the `bool` type.
 * @final
 */
export class TypeBoolean extends Type {
	public static readonly INSTANCE = new TypeBoolean();


	public override readonly isBottomType: boolean = false;
	public override readonly isTopType:    boolean = false;
<<<<<<< HEAD
=======

>>>>>>> b714177d
	private constructor() {
		super(false, new Set([OBJ.Boolean.FALSE, OBJ.Boolean.TRUE]));
	}

	public override toString(): string {
		return 'bool';
	}

	public override includes(v: OBJ.Object): boolean {
		return v instanceof OBJ.Boolean;
	}
}<|MERGE_RESOLUTION|>--- conflicted
+++ resolved
@@ -13,10 +13,7 @@
 
 	public override readonly isBottomType: boolean = false;
 	public override readonly isTopType:    boolean = false;
-<<<<<<< HEAD
-=======
 
->>>>>>> b714177d
 	private constructor() {
 		super(false, new Set([OBJ.Boolean.FALSE, OBJ.Boolean.TRUE]));
 	}
