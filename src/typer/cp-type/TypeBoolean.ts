import {OBJ} from './package.js';
import {Type} from './Type.js';



/**
 * Class for constructing the `bool` type.
 * @final
 */
export class TypeBoolean extends Type {
<<<<<<< HEAD
	public static get INSTANCE(): TypeBoolean {
		return new TypeBoolean();
	}

	public override readonly isBottomType: boolean = false;
	public override readonly isTopType:    boolean = false;
	private constructor() {
=======
	static readonly INSTANCE = new TypeBoolean();
	override readonly isBottomType: boolean = false;
	override readonly isTopType:    boolean = false;
	private constructor () {
>>>>>>> 36e310ae
		super(false, new Set([OBJ.Boolean.FALSE, OBJ.Boolean.TRUE]));
	}

	public override toString(): string {
		return 'bool';
	}

	public override includes(v: OBJ.Object): boolean {
		return v instanceof OBJ.Boolean;
	}
}<|MERGE_RESOLUTION|>--- conflicted
+++ resolved
@@ -8,20 +8,10 @@
  * @final
  */
 export class TypeBoolean extends Type {
-<<<<<<< HEAD
-	public static get INSTANCE(): TypeBoolean {
-		return new TypeBoolean();
-	}
-
+	public static readonly INSTANCE = new TypeBoolean();
 	public override readonly isBottomType: boolean = false;
 	public override readonly isTopType:    boolean = false;
-	private constructor() {
-=======
-	static readonly INSTANCE = new TypeBoolean();
-	override readonly isBottomType: boolean = false;
-	override readonly isTopType:    boolean = false;
 	private constructor () {
->>>>>>> 36e310ae
 		super(false, new Set([OBJ.Boolean.FALSE, OBJ.Boolean.TRUE]));
 	}
 
