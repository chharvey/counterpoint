import {
	TypeError04,
	IntRange,
	throw_expression,
	ValidAccessOperator,
	AST,
	TypeEntry,
	OBJ,
} from './package.js';
import {updateAccessedStaticType} from './utils-private.js';
import {Type} from './Type.js';
import {TypeUnit} from './TypeUnit.js';



export class TypeTuple extends Type {
<<<<<<< HEAD
	public override readonly isBottomType: boolean = false;
=======
	/**
	 * Is the argument a unit tuple type?
	 * @return whether the argument is a `TypeUnit` and its value is a `Tuple`
	 */
	static isUnitType(type: Type): type is TypeUnit<OBJ.Tuple> {
		return type instanceof TypeUnit && type.value instanceof OBJ.Tuple;
	}


	override readonly isBottomType: boolean = false;
>>>>>>> ed62d0a3

	/**
	 * Construct a new TypeTuple from type items, assuming each item is required.
	 * @param types the types of the tuple
	 * @param is_mutable is the tuple type mutable?
	 * @return a new tuple type with the provided items
	 */
	public static fromTypes(types: readonly Type[] = [], is_mutable: boolean = false): TypeTuple {
		return new TypeTuple(types.map((t) => ({
			type:     t,
			optional: false,
		})), is_mutable);
	}


	/**
	 * Construct a new TypeTuple object.
	 * @param types this type’s item types
	 * @param is_mutable is this type mutable?
	 */
<<<<<<< HEAD
	public constructor(
		private readonly types: readonly TypeEntry[] = [],
=======
	constructor (
		public readonly types: readonly TypeEntry[] = [],
>>>>>>> ed62d0a3
		is_mutable: boolean = false,
	) {
		super(is_mutable, new Set([new OBJ.Tuple()]));
	}

	public override get hasMutable(): boolean {
		return super.hasMutable || this.types.some((t) => t.type.hasMutable);
	}

	/** The possible number of items in this tuple type. */
	public get count(): IntRange {
		return [
			BigInt(this.types.filter((it) => !it.optional).length),
			BigInt(this.types.length) + 1n,
		];
	}

	public override toString(): string {
		return `${ (this.isMutable) ? 'mutable ' : '' }[${ this.types.map((it) => `${ it.optional ? '?: ' : '' }${ it.type }`).join(', ') }]`;
	}

	public override includes(v: OBJ.Object): boolean {
		return v instanceof OBJ.Tuple && v.toType().isSubtypeOf(this);
	}

	protected override isSubtypeOf_do(t: Type): boolean {
		return t.equals(Type.OBJ) || (
			t instanceof TypeTuple
			&& this.count[0] >= t.count[0]
			&& (!t.isMutable || this.isMutable)
			&& t.types.every((thattype, i) => !this.types[i] || ((t.isMutable)
				? this.types[i].type.equals(thattype.type)
				: this.types[i].type.isSubtypeOf(thattype.type)
			))
		);
	}

	public override mutableOf(): TypeTuple {
		return new TypeTuple(this.types, true);
	}

	public override immutableOf(): TypeTuple {
		return new TypeTuple(this.types, false);
	}

	public get(index: OBJ.Integer, access_kind: ValidAccessOperator, accessor: AST.ASTNodeIndexType | AST.ASTNodeIndex | AST.ASTNodeExpression): Type {
		const n: number = this.types.length;
		const i: number = Number(index.toNumeric());
		return updateAccessedStaticType(
			(
				(-n <= i && i < 0) ? this.types[i + n] :
				(0  <= i && i < n) ? this.types[i] :
				throw_expression(new TypeError04('index', this, accessor))
			),
			access_kind,
		);
	}

	public itemTypes(): Type {
		return Type.unionAll(this.types.map((t) => t.type));
	}

	/**
	 * The *intersection* of types `S` and `T` is the *union* of the set of items on `S` with the set of items on `T`.
	 * For any overlapping items, their type intersection is taken.
	 */
	public intersectWithTuple(t: TypeTuple): TypeTuple {
		const items: TypeEntry[] = [...this.types];
		[...t.types].forEach((typ, i) => {
			items[i] = this.types[i] ? {
				type:     this.types[i].type.intersect(typ.type),
				optional: this.types[i].optional && typ.optional,
			} : typ;
		});
		return new TypeTuple(items);
	}

	/**
	 * The *union* of types `S` and `T` is the *intersection* of the set of items on `S` with the set of items on `T`.
	 * For any overlapping items, their type union is taken.
	 */
	public unionWithTuple(t: TypeTuple): TypeTuple {
		const items: TypeEntry[] = [];
		t.types.forEach((typ, i) => {
			if (this.types[i]) {
				items[i] = {
					type:     this.types[i].type.union(typ.type),
					optional: this.types[i].optional || typ.optional,
				};
			}
		});
		return new TypeTuple(items);
	}
}<|MERGE_RESOLUTION|>--- conflicted
+++ resolved
@@ -14,20 +14,16 @@
 
 
 export class TypeTuple extends Type {
-<<<<<<< HEAD
-	public override readonly isBottomType: boolean = false;
-=======
 	/**
 	 * Is the argument a unit tuple type?
 	 * @return whether the argument is a `TypeUnit` and its value is a `Tuple`
 	 */
-	static isUnitType(type: Type): type is TypeUnit<OBJ.Tuple> {
+	public static isUnitType(type: Type): type is TypeUnit<OBJ.Tuple> {
 		return type instanceof TypeUnit && type.value instanceof OBJ.Tuple;
 	}
 
 
-	override readonly isBottomType: boolean = false;
->>>>>>> ed62d0a3
+	public override readonly isBottomType: boolean = false;
 
 	/**
 	 * Construct a new TypeTuple from type items, assuming each item is required.
@@ -48,13 +44,8 @@
 	 * @param types this type’s item types
 	 * @param is_mutable is this type mutable?
 	 */
-<<<<<<< HEAD
 	public constructor(
-		private readonly types: readonly TypeEntry[] = [],
-=======
-	constructor (
 		public readonly types: readonly TypeEntry[] = [],
->>>>>>> ed62d0a3
 		is_mutable: boolean = false,
 	) {
 		super(is_mutable, new Set([new OBJ.Tuple()]));
