--- conflicted
+++ resolved
@@ -2,12 +2,9 @@
 import {
 	IntRange,
 	throw_expression,
-<<<<<<< HEAD
 	strictEqual,
-=======
 } from '../../lib/index.js';
 import type {
->>>>>>> ae815ecc
 	ValidAccessOperator,
 	AST,
 } from '../../validator/index.js';
@@ -78,15 +75,10 @@
 		return v instanceof OBJ.Tuple && v.toType().isSubtypeOf(this);
 	}
 
-<<<<<<< HEAD
 	@strictEqual
 	@Type.subtypeDeco
 	public override isSubtypeOf(t: Type): boolean {
-		return t.equals(OBJ) || (
-=======
-	protected override isSubtypeOf_do(t: Type): boolean {
 		return t.equals(TYPE_OBJ) || (
->>>>>>> ae815ecc
 			t instanceof TypeTuple
 			&& this.count[0] >= t.count[0]
 			&& (!t.isMutable || this.isMutable)
