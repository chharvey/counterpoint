--- conflicted
+++ resolved
@@ -10,10 +10,7 @@
 import {updateAccessedStaticType} from './utils-private.js';
 import {Type} from './Type.js';
 import {TypeUnit} from './TypeUnit.js';
-import {
-	NEVER,
-	OBJ,
-} from './index.js';
+import {OBJ} from './index.js';
 
 
 
@@ -22,13 +19,8 @@
 	 * Is the argument a unit tuple type?
 	 * @return whether the argument is a `TypeUnit` and its value is a `Tuple`
 	 */
-<<<<<<< HEAD
-	public static isUnitType(type: Type): type is TypeUnit<OBJ.Tuple> {
-		return type instanceof TypeUnit && type.value instanceof OBJ.Tuple;
-=======
-	static isUnitType(type: Type): type is TypeUnit<VALUE.Tuple> {
+	public static isUnitType(type: Type): type is TypeUnit<VALUE.Tuple> {
 		return type instanceof TypeUnit && type.value instanceof VALUE.Tuple;
->>>>>>> 36e310ae
 	}
 
 
@@ -76,13 +68,8 @@
 		return `${ (this.isMutable) ? 'mutable ' : '' }[${ this.types.map((it) => `${ it.optional ? '?: ' : '' }${ it.type }`).join(', ') }]`;
 	}
 
-<<<<<<< HEAD
-	public override includes(v: OBJ.Object): boolean {
-		return v instanceof OBJ.Tuple && v.toType().isSubtypeOf(this);
-=======
-	override includes(v: VALUE.Object): boolean {
+	public override includes(v: VALUE.Object): boolean {
 		return v instanceof VALUE.Tuple && v.toType().isSubtypeOf(this);
->>>>>>> 36e310ae
 	}
 
 	protected override isSubtypeOf_do(t: Type): boolean {
@@ -105,11 +92,7 @@
 		return new TypeTuple(this.types, false);
 	}
 
-<<<<<<< HEAD
-	public get(index: OBJ.Integer, access_kind: ValidAccessOperator, accessor: AST.ASTNodeIndexType | AST.ASTNodeIndex | AST.ASTNodeExpression): Type {
-=======
-	get(index: VALUE.Integer, access_kind: ValidAccessOperator, accessor: AST.ASTNodeIndexType | AST.ASTNodeIndex | AST.ASTNodeExpression): Type {
->>>>>>> 36e310ae
+	public get(index: VALUE.Integer, access_kind: ValidAccessOperator, accessor: AST.ASTNodeIndexType | AST.ASTNodeIndex | AST.ASTNodeExpression): Type {
 		const n: number = this.types.length;
 		const i: number = Number(index.toNumeric());
 		return updateAccessedStaticType(
@@ -122,15 +105,8 @@
 		);
 	}
 
-<<<<<<< HEAD
 	public itemTypes(): Type {
 		return Type.unionAll(this.types.map((t) => t.type));
-=======
-	itemTypes(): Type {
-		return (this.types.length)
-			? Type.unionAll(this.types.map((t) => t.type))
-			: NEVER;
->>>>>>> 36e310ae
 	}
 
 	/**
