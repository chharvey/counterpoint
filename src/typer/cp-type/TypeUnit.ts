import type {OBJ} from './package.js';
import {Type} from './Type.js';



/**
 * Class for constructing unit types, types that contain exactly one value.
 * @typeparam Value the type of value this unit type holds
 */
<<<<<<< HEAD
export class TypeUnit extends Type {
	public override readonly isBottomType: boolean = false;
	public override readonly isTopType:    boolean = false;
=======
export class TypeUnit<Value extends OBJ.Object = OBJ.Object> extends Type {
	override readonly isBottomType: boolean = false;
	override readonly isTopType:    boolean = false;
>>>>>>> ed62d0a3

	/**
	 * Construct a new TypeUnit object.
	 * @param value the Counterpoint Language Value contained in this Type
	 */
<<<<<<< HEAD
	public constructor(public readonly value: OBJ.Object) {
=======
	constructor (
		readonly value: Value,
	) {
>>>>>>> ed62d0a3
		super(false, new Set([value]));
	}

	public override toString(): string {
		return this.value.toString();
	}

	public override includes(v: OBJ.Object): boolean {
		return this.value.identical(v);
	}

	protected override isSubtypeOf_do(t: Type): boolean {
		return t.includes(this.value);
	}
}<|MERGE_RESOLUTION|>--- conflicted
+++ resolved
@@ -7,27 +7,15 @@
  * Class for constructing unit types, types that contain exactly one value.
  * @typeparam Value the type of value this unit type holds
  */
-<<<<<<< HEAD
-export class TypeUnit extends Type {
+export class TypeUnit<Value extends OBJ.Object = OBJ.Object> extends Type {
 	public override readonly isBottomType: boolean = false;
 	public override readonly isTopType:    boolean = false;
-=======
-export class TypeUnit<Value extends OBJ.Object = OBJ.Object> extends Type {
-	override readonly isBottomType: boolean = false;
-	override readonly isTopType:    boolean = false;
->>>>>>> ed62d0a3
 
 	/**
 	 * Construct a new TypeUnit object.
 	 * @param value the Counterpoint Language Value contained in this Type
 	 */
-<<<<<<< HEAD
-	public constructor(public readonly value: OBJ.Object) {
-=======
-	constructor (
-		readonly value: Value,
-	) {
->>>>>>> ed62d0a3
+	public constructor(public readonly value: Value) {
 		super(false, new Set([value]));
 	}
 
