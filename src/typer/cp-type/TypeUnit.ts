import {
	strictEqual,
	OBJ,
} from './package.js';
import {Type} from './Type.js';



/**
 * Class for constructing unit types, types that contain exactly one value.
 * @typeparam Value the type of value this unit type holds
 */
export class TypeUnit<Value extends OBJ.Object = OBJ.Object> extends Type {
	public override readonly isBottomType: boolean = false;
	public override readonly isTopType:    boolean = false;

	/**
	 * Construct a new TypeUnit object.
	 * @param value the Counterpoint Language Value contained in this Type
	 */
	public constructor(public readonly value: Value) {
		super(false, new Set([value]));
	}

	public override toString(): string {
		return this.value.toString();
	}

	public override includes(v: OBJ.Object): boolean {
		return this.value.identical(v);
	}
<<<<<<< HEAD
	@strictEqual
	@Type.subtypeDeco
	override isSubtypeOf(t: Type): boolean {
=======

	protected override isSubtypeOf_do(t: Type): boolean {
>>>>>>> 6d8da1ff
		return t.includes(this.value);
	}
}<|MERGE_RESOLUTION|>--- conflicted
+++ resolved
@@ -29,14 +29,10 @@
 	public override includes(v: OBJ.Object): boolean {
 		return this.value.identical(v);
 	}
-<<<<<<< HEAD
+
 	@strictEqual
 	@Type.subtypeDeco
-	override isSubtypeOf(t: Type): boolean {
-=======
-
-	protected override isSubtypeOf_do(t: Type): boolean {
->>>>>>> 6d8da1ff
+	public override isSubtypeOf(t: Type): boolean {
 		return t.includes(this.value);
 	}
 }