import {
	TypeError04,
	IntRange,
<<<<<<< HEAD
	strictEqual,
=======
	throw_expression,
>>>>>>> 6d8da1ff
	ValidAccessOperator,
	AST,
	TypeEntry,
	OBJ as VALUE,
} from './package.js';
import {updateAccessedStaticType} from './utils-private.js';
import {Type} from './Type.js';
import {TypeUnit} from './TypeUnit.js';
import {OBJ} from './index.js';



export class TypeRecord extends Type {
	/**
	 * Is the argument a unit record type?
	 * @return whether the argument is a `TypeUnit` and its value is a `Record`
	 */
	public static isUnitType(type: Type): type is TypeUnit<VALUE.Record> {
		return type instanceof TypeUnit && type.value instanceof VALUE.Record;
	}


	public override readonly isBottomType: boolean = false;

	/**
	 * Construct a new TypeRecord from type properties, assuming each properties is required.
	 * @param propertytypes the types of the record
	 * @param is_mutable is the record type mutable?
	 * @return a new record type with the provided properties
	 */
	public static fromTypes(propertytypes: ReadonlyMap<bigint, Type> = new Map(), is_mutable: boolean = false): TypeRecord {
		return new TypeRecord(new Map<bigint, TypeEntry>([...propertytypes].map(([id, t]) => [id, {
			type:     t,
			optional: false,
		}])), is_mutable);
	}


	/**
	 * Construct a new TypeRecord object.
	 * @param propertytypes a map of this type’s property ids along with their associated types
	 * @param is_mutable is this type mutable?
	 */
	public constructor(
		public readonly propertytypes: ReadonlyMap<bigint, TypeEntry> = new Map(),
		is_mutable: boolean = false,
	) {
		super(is_mutable, new Set([new VALUE.Record()]));
	}

	public override get hasMutable(): boolean {
		return super.hasMutable || [...this.propertytypes.values()].some((t) => t.type.hasMutable);
	}

	/** The possible number of values in this record type. */
	public get count(): IntRange {
		return [
			BigInt([...this.propertytypes.values()].filter((val) => !val.optional).length),
			BigInt(this.propertytypes.size) + 1n,
		];
	}

	public override toString(): string {
		return `${ (this.isMutable) ? 'mutable ' : '' }[${ [...this.propertytypes].map(([key, value]) => `${ key }${ value.optional ? '?:' : ':' } ${ value.type }`).join(', ') }]`;
	}

	public override includes(v: VALUE.Object): boolean {
		return v instanceof VALUE.Record && v.toType().isSubtypeOf(this);
	}

<<<<<<< HEAD
	@strictEqual
	@Type.subtypeDeco
	override isSubtypeOf(t: Type): boolean {
		return t.equals(Type.OBJ) || (
=======
	protected override isSubtypeOf_do(t: Type): boolean {
		return t.equals(OBJ) || (
>>>>>>> 6d8da1ff
			t instanceof TypeRecord
			&& this.count[0] >= t.count[0]
			&& (!t.isMutable || this.isMutable)
			&& [...t.propertytypes].every(([id, thattype]) => {
				const thistype: TypeEntry | null = this.propertytypes.get(id) || null;
				return (
					(thattype.optional || thistype && !thistype.optional)
					&& (!thistype || ((t.isMutable)
						? thistype.type.equals(thattype.type)
						: thistype.type.isSubtypeOf(thattype.type)
					))
				);
			})
		);
	}

	public override mutableOf(): TypeRecord {
		return new TypeRecord(this.propertytypes, true);
	}

	public override immutableOf(): TypeRecord {
		return new TypeRecord(this.propertytypes, false);
	}

	public get(key: bigint, access_kind: ValidAccessOperator, accessor: AST.ASTNodeKey): Type {
		return updateAccessedStaticType(
			((this.propertytypes.has(key))
				? this.propertytypes.get(key)!
				: throw_expression(new TypeError04('property', this, accessor))
			),
			access_kind,
		);
	}

	public valueTypes(): Type {
		return Type.unionAll([...this.propertytypes.values()].map((t) => t.type));
	}

	/**
	 * The *intersection* of types `S` and `T` is the *union* of the set of properties on `S` with the set of properties on `T`.
	 * For any overlapping properties, their type intersection is taken.
	 */
	public intersectWithRecord(t: TypeRecord): TypeRecord {
		const props = new Map<bigint, TypeEntry>([...this.propertytypes]);
		[...t.propertytypes].forEach(([id, typ]) => {
			props.set(id, this.propertytypes.has(id) ? {
				type:     this.propertytypes.get(id)!.type.intersect(typ.type),
				optional: this.propertytypes.get(id)!.optional && typ.optional,
			} : typ);
		});
		return new TypeRecord(props);
	}

	/**
	 * The *union* of types `S` and `T` is the *intersection* of the set of properties on `S` with the set of properties on `T`.
	 * For any overlapping properties, their type union is taken.
	 */
	public unionWithRecord(t: TypeRecord): TypeRecord {
		const props = new Map<bigint, TypeEntry>();
		[...t.propertytypes].forEach(([id, typ]) => {
			if (this.propertytypes.has(id)) {
				props.set(id, {
					type:     this.propertytypes.get(id)!.type.union(typ.type),
					optional: this.propertytypes.get(id)!.optional || typ.optional,
				});
			}
		});
		return new TypeRecord(props);
	}
}<|MERGE_RESOLUTION|>--- conflicted
+++ resolved
@@ -1,11 +1,8 @@
 import {
 	TypeError04,
 	IntRange,
-<<<<<<< HEAD
+	throw_expression,
 	strictEqual,
-=======
-	throw_expression,
->>>>>>> 6d8da1ff
 	ValidAccessOperator,
 	AST,
 	TypeEntry,
@@ -76,15 +73,10 @@
 		return v instanceof VALUE.Record && v.toType().isSubtypeOf(this);
 	}
 
-<<<<<<< HEAD
 	@strictEqual
 	@Type.subtypeDeco
-	override isSubtypeOf(t: Type): boolean {
-		return t.equals(Type.OBJ) || (
-=======
-	protected override isSubtypeOf_do(t: Type): boolean {
+	public override isSubtypeOf(t: Type): boolean {
 		return t.equals(OBJ) || (
->>>>>>> 6d8da1ff
 			t instanceof TypeRecord
 			&& this.count[0] >= t.count[0]
 			&& (!t.isMutable || this.isMutable)
