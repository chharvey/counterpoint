--- conflicted
+++ resolved
@@ -3,28 +3,11 @@
 import * as OBJ from '../cp-object/index.js';
 import {OBJ as TYPE_OBJ} from './index.js';
 import {Type} from './Type.js';
-<<<<<<< HEAD
-import {TypeUnit} from './TypeUnit.js';
 import {TypeCollectionKeyedStatic} from './TypeCollectionKeyedStatic.js';
 
 
 
 export class TypeRecord extends TypeCollectionKeyedStatic {
-	/**
-	 * Is the argument a unit record type?
-	 * @return whether the argument is a `TypeUnit` and its value is a `Record`
-	 */
-	public static isUnitType(type: Type): type is TypeUnit<OBJ.Record> {
-		return type instanceof TypeUnit && type.value instanceof OBJ.Record;
-	}
-=======
-
-
-
-export class TypeRecord extends Type {
-	public override readonly isBottomType: boolean = false;
->>>>>>> c98230af
-
 	/**
 	 * Construct a new TypeRecord from type properties, assuming each property is required.
 	 * @param propertytypes the types of the record
