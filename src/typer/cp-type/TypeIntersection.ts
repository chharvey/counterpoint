import * as xjs from 'extrajs';
import {
	strictEqual,
	languageValuesIdentical,
	OBJ,
} from './package.js';
import {Type} from './Type.js';
import {
	TypeTuple,
	TypeRecord,
} from './index.js';



/**
 * A type intersection of two types `T` and `U` is the type
 * that contains values either assignable to `T` *or* assignable to `U`.
 */
export class TypeIntersection extends Type {
	public declare readonly isBottomType: boolean;

	/**
	 * Construct a new TypeIntersection object.
	 * @param left the first type
	 * @param right the second type
	 */
	public constructor(
		public readonly left:  Type,
		public readonly right: Type,
	) {
		super(false, xjs.Set.intersection(left.values, right.values, languageValuesIdentical));
		this.isBottomType = this.left.isBottomType || this.right.isBottomType || this.isBottomType;
	}

	public override get hasMutable(): boolean {
		return super.hasMutable || this.left.hasMutable || this.right.hasMutable;
	}

	public override toString(): string {
		return `${ this.left } & ${ this.right }`;
	}

	public override includes(v: OBJ.Object): boolean {
		return this.left.includes(v) && this.right.includes(v);
	}
<<<<<<< HEAD
	@strictEqual
	@Type.subtypeDeco
	override isSubtypeOf(t: Type): boolean {
=======

	protected override isSubtypeOf_do(t: Type): boolean {
>>>>>>> 6d8da1ff
		/** 3-8 | `A <: C  \|\|  B <: C  -->  A  & B <: C` */
		if (this.left.isSubtypeOf(t) || this.right.isSubtypeOf(t)) {
			return true;
		}
		/** 3-1 | `A  & B <: A  &&  A  & B <: B` */
<<<<<<< HEAD
		if (t.equals(this.left) || t.equals(this.right)) { return true }
		return super.isSubtypeOf(t);
=======
		if (t.equals(this.left) || t.equals(this.right)) {
			return true;
		}
		return super.isSubtypeOf_do(t);
>>>>>>> 6d8da1ff
	}

	public override mutableOf(): TypeIntersection {
		return new TypeIntersection(this.left.mutableOf(), this.right.mutableOf());
	}

	public override immutableOf(): TypeIntersection {
		return new TypeIntersection(this.left.immutableOf(), this.right.immutableOf());
	}

	public isSupertypeOf(t: Type): boolean {
		/** 3-5 | `A <: C    &&  A <: D  <->  A <: C  & D` */
		return t.isSubtypeOf(this.left) && t.isSubtypeOf(this.right);
	}

	public combineTuplesOrRecords(): Type {
		return (
			(this.left instanceof TypeTuple  && this.right instanceof TypeTuple)  ? this.left.intersectWithTuple(this.right)  :
			(this.left instanceof TypeRecord && this.right instanceof TypeRecord) ? this.left.intersectWithRecord(this.right) :
			this
		);
	}
}<|MERGE_RESOLUTION|>--- conflicted
+++ resolved
@@ -43,28 +43,19 @@
 	public override includes(v: OBJ.Object): boolean {
 		return this.left.includes(v) && this.right.includes(v);
 	}
-<<<<<<< HEAD
+
 	@strictEqual
 	@Type.subtypeDeco
-	override isSubtypeOf(t: Type): boolean {
-=======
-
-	protected override isSubtypeOf_do(t: Type): boolean {
->>>>>>> 6d8da1ff
+	public override isSubtypeOf(t: Type): boolean {
 		/** 3-8 | `A <: C  \|\|  B <: C  -->  A  & B <: C` */
 		if (this.left.isSubtypeOf(t) || this.right.isSubtypeOf(t)) {
 			return true;
 		}
 		/** 3-1 | `A  & B <: A  &&  A  & B <: B` */
-<<<<<<< HEAD
-		if (t.equals(this.left) || t.equals(this.right)) { return true }
-		return super.isSubtypeOf(t);
-=======
 		if (t.equals(this.left) || t.equals(this.right)) {
 			return true;
 		}
-		return super.isSubtypeOf_do(t);
->>>>>>> 6d8da1ff
+		return super.isSubtypeOf(t);
 	}
 
 	public override mutableOf(): TypeIntersection {
