import * as xjs from 'extrajs';
import {
	languageValuesIdentical,
	OBJ,
} from './package.js';
import {Type} from './Type.js';
import {
	TypeTuple,
	TypeRecord,
} from './index.js';



/**
 * A type intersection of two types `T` and `U` is the type
 * that contains values either assignable to `T` *or* assignable to `U`.
 */
export class TypeIntersection extends Type {
	public declare readonly isBottomType: boolean;

	/**
	 * Construct a new TypeIntersection object.
	 * @param left the first type
	 * @param right the second type
	 */
<<<<<<< HEAD
	public constructor(
		private readonly left:  Type,
		private readonly right: Type,
=======
	constructor (
		public readonly left:  Type,
		public readonly right: Type,
>>>>>>> ed62d0a3
	) {
		super(false, xjs.Set.intersection(left.values, right.values, languageValuesIdentical));
		this.isBottomType = this.left.isBottomType || this.right.isBottomType || this.isBottomType;
	}

	public override get hasMutable(): boolean {
		return super.hasMutable || this.left.hasMutable || this.right.hasMutable;
	}

	public override toString(): string {
		return `${ this.left } & ${ this.right }`;
	}

	public override includes(v: OBJ.Object): boolean {
		return this.left.includes(v) && this.right.includes(v);
	}

	protected override isSubtypeOf_do(t: Type): boolean {
		/** 3-8 | `A <: C  \|\|  B <: C  -->  A  & B <: C` */
		if (this.left.isSubtypeOf(t) || this.right.isSubtypeOf(t)) {
			return true;
		}
		/** 3-1 | `A  & B <: A  &&  A  & B <: B` */
		if (t.equals(this.left) || t.equals(this.right)) {
			return true;
		}
		return super.isSubtypeOf_do(t);
	}

	public override mutableOf(): TypeIntersection {
		return new TypeIntersection(this.left.mutableOf(), this.right.mutableOf());
	}

	public override immutableOf(): TypeIntersection {
		return new TypeIntersection(this.left.immutableOf(), this.right.immutableOf());
	}

	public isSupertypeOf(t: Type): boolean {
		/** 3-5 | `A <: C    &&  A <: D  <->  A <: C  & D` */
		return t.isSubtypeOf(this.left) && t.isSubtypeOf(this.right);
	}

	public combineTuplesOrRecords(): Type {
		return (
			(this.left instanceof TypeTuple  && this.right instanceof TypeTuple)  ? this.left.intersectWithTuple(this.right)  :
			(this.left instanceof TypeRecord && this.right instanceof TypeRecord) ? this.left.intersectWithRecord(this.right) :
			this
		);
	}
}<|MERGE_RESOLUTION|>--- conflicted
+++ resolved
@@ -23,15 +23,9 @@
 	 * @param left the first type
 	 * @param right the second type
 	 */
-<<<<<<< HEAD
 	public constructor(
-		private readonly left:  Type,
-		private readonly right: Type,
-=======
-	constructor (
 		public readonly left:  Type,
 		public readonly right: Type,
->>>>>>> ed62d0a3
 	) {
 		super(false, xjs.Set.intersection(left.values, right.values, languageValuesIdentical));
 		this.isBottomType = this.left.isBottomType || this.right.isBottomType || this.isBottomType;
