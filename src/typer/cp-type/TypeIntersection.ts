--- conflicted
+++ resolved
@@ -15,12 +15,8 @@
  * that contains values either assignable to `T` *or* assignable to `U`.
  */
 export class TypeIntersection extends Type {
-<<<<<<< HEAD
-	public override readonly isReference: boolean = this.left.isReference || this.right.isReference;
-	public declare readonly isBottomType: boolean;
-=======
+	public override readonly isReference:  boolean = this.left.isReference || this.right.isReference;
 	public override readonly isBottomType: boolean = this.left.isBottomType || this.right.isBottomType || this.isBottomType;
->>>>>>> c98230af
 
 	/**
 	 * Construct a new TypeIntersection object.
