--- conflicted
+++ resolved
@@ -5,20 +5,16 @@
 
 
 export class TypeMap extends Type {
-<<<<<<< HEAD
-	public override readonly isBottomType: boolean = false;
-=======
 	/**
 	 * Is the argument a unit map type?
 	 * @return whether the argument is a `TypeUnit` and its value is a `Map`
 	 */
-	static isUnitType(type: Type): type is TypeUnit<OBJ.Map> {
+	public static isUnitType(type: Type): type is TypeUnit<OBJ.Map> {
 		return type instanceof TypeUnit && type.value instanceof OBJ.Map;
 	}
 
 
-	override readonly isBottomType: boolean = false;
->>>>>>> ed62d0a3
+	public override readonly isBottomType: boolean = false;
 
 	/**
 	 * Construct a new TypeMap object.
@@ -26,11 +22,7 @@
 	 * @param consequenttypes a union of consequent types in this map type
 	 * @param is_mutable is this type mutable?
 	 */
-<<<<<<< HEAD
-	 public constructor(
-=======
-	constructor (
->>>>>>> ed62d0a3
+	public constructor(
 		public readonly antecedenttypes: Type,
 		public readonly consequenttypes: Type,
 		is_mutable: boolean = false,
