import * as xjs from 'extrajs';
import {
	strictEqual,
	languageValuesIdentical,
	OBJ,
} from './package.js';
import {Type} from './Type.js';



/**
 * A type difference of two types `T` and `U` is the type
 * that contains values assignable to `T` but *not* assignable to `U`.
 */
export class TypeDifference extends Type {
	public declare readonly isBottomType: boolean;

	/**
	 * Construct a new TypeDifference object.
	 * @param left the first type
	 * @param right the second type
	 */
	 public constructor(
		private readonly left:  Type,
		private readonly right: Type,
	) {
		super(false, xjs.Set.difference(left.values, right.values, languageValuesIdentical));
		/*
		We can assert that this is always non-empty because
		the only cases in which it could be empty are
		1. if left is empty
		2. if left is a subtype of right
		each of which is impossible because the algorithm would have already produced the `never` type.
		*/
		this.isBottomType = false;
	}

	public override get hasMutable(): boolean {
		return super.hasMutable || this.left.hasMutable || this.right.hasMutable;
	}

	public override toString(): string {
		return `${ this.left } - ${ this.right }`;
	}

	public override includes(v: OBJ.Object): boolean {
		return this.left.includes(v) && !this.right.includes(v);
	}
<<<<<<< HEAD
	@strictEqual
	@Type.subtypeDeco
	override isSubtypeOf(t: Type): boolean {
		return this.left.isSubtypeOf(t) || super.isSubtypeOf(t);
=======

	protected override isSubtypeOf_do(t: Type): boolean {
		return this.left.isSubtypeOf(t) || super.isSubtypeOf_do(t);
>>>>>>> 6d8da1ff
	}

	public override mutableOf(): TypeDifference {
		return new TypeDifference(this.left.mutableOf(), this.right.mutableOf());
	}

	public override immutableOf(): TypeDifference {
		return new TypeDifference(this.left.immutableOf(), this.right.immutableOf());
	}

	public isSupertypeOf(t: Type): boolean {
		/** 4-3 | `A <: B - C  <->  A <: B  &&  A & C == never` */
		return t.isSubtypeOf(this.left) && t.intersect(this.right).isBottomType;
	}
}<|MERGE_RESOLUTION|>--- conflicted
+++ resolved
@@ -46,16 +46,11 @@
 	public override includes(v: OBJ.Object): boolean {
 		return this.left.includes(v) && !this.right.includes(v);
 	}
-<<<<<<< HEAD
+
 	@strictEqual
 	@Type.subtypeDeco
-	override isSubtypeOf(t: Type): boolean {
+	public override isSubtypeOf(t: Type): boolean {
 		return this.left.isSubtypeOf(t) || super.isSubtypeOf(t);
-=======
-
-	protected override isSubtypeOf_do(t: Type): boolean {
-		return this.left.isSubtypeOf(t) || super.isSubtypeOf_do(t);
->>>>>>> 6d8da1ff
 	}
 
 	public override mutableOf(): TypeDifference {
