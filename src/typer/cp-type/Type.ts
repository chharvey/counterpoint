import * as xjs from 'extrajs';
import {
	strictEqual,
	languageValuesIdentical,
	OBJ,
} from './package.js';
import {
	TypeIntersection,
	TypeUnion,
	TypeDifference,
	NEVER,
	UNKNOWN,
} from './index.js';



/**
 * Parent class for all Counterpoint Language Types.
 * Known subclasses:
 * - TypeIntersection
 * - TypeUnion
 * - TypeDifference
 * - TypeUnit
 * - TypeInterface
 * - TypeNever
 * - TypeVoid
 * - TypeUnknown
 * - TypeObject
 * - TypeBoolean
 * - TypeInteger
 * - TypeFloat
 * - TypeString
 * - TypeTuple
 * - TypeRecord
 * - TypeList
 * - TypeDict
 * - TypeSet
 * - TypeMap
 */
export abstract class Type {
	/**
	 * Decorator for {@link Type#intersect} method and any overrides.
	 * Contains shortcuts for constructing type intersections.
	 * @param   _prototype    the prototype that has the method to be decorated
	 * @param   _property_key the name of the method to be decorated
	 * @param   descriptor    the Property Descriptor of the prototype’s method
	 * @returns               `descriptor`, with a new value that is the decorated method
	 */
	protected static intersectDeco(
		_prototype: Type,
		_property_key: string,
		descriptor: TypedPropertyDescriptor<(this: Type, t: Type) => Type>,
	): typeof descriptor {
		const method = descriptor.value!;
		descriptor.value = function (t) {
			/** 1-5 | `T  & never   == never` */
			if (this.isBottomType || t.isBottomType) {
				return NEVER;
			}
			/** 1-6 | `T  & unknown == T` */
			if (this.isTopType) {
				return t;
			}
			if (t.isTopType) {
				return this;
			}
			/** 3-3 | `A <: B  <->  A  & B == A` */
			if (this.isSubtypeOf(t)) {
				return this;
			}
			if (t.isSubtypeOf(this)) {
				return t;
			}

			return method.call(this, t);
		};
		return descriptor;
	}

	/**
	 * Decorator for {@link Type#union} method and any overrides.
	 * Contains shortcuts for constructing type unions.
	 * @param   _prototype    the prototype that has the method to be decorated
	 * @param   _property_key the name of the method to be decorated
	 * @param   descriptor    the Property Descriptor of the prototype’s method
	 * @returns               `descriptor`, with a new value that is the decorated method
	 */
	protected static unionDeco(
		_prototype: Type,
		_property_key: string,
		descriptor: TypedPropertyDescriptor<(this: Type, t: Type) => Type>,
	): typeof descriptor {
		const method = descriptor.value!;
		descriptor.value = function (t) {
			/** 1-7 | `T \| never   == T` */
			if (this.isBottomType) {
				return t;
			}
			if (t.isBottomType) {
				return this;
			}
			/** 1-8 | `T \| unknown == unknown` */
			if (this.isTopType || t.isTopType) {
				return UNKNOWN;
			}
			/** 3-4 | `A <: B  <->  A \| B == B` */
			if (this.isSubtypeOf(t)) {
				return t;
			}
			if (t.isSubtypeOf(this)) {
				return this;
			}

			return method.call(this, t);
		};
		return descriptor;
	}

	/**
	 * Decorator for {@link Type#subtract} method and any overrides.
	 * Contains shortcuts for constructing type differences.
	 * @param   _prototype    the prototype that has the method to be decorated
	 * @param   _property_key the name of the method to be decorated
	 * @param   descriptor    the Property Descriptor of the prototype’s method
	 * @returns               `descriptor`, with a new value that is the decorated method
	 */
	protected static subtractDeco(
		_prototype: Type,
		_property_key: string,
		descriptor: TypedPropertyDescriptor<(this: Type, t: Type) => Type>,
	): typeof descriptor {
		const method = descriptor.value!;
		descriptor.value = function (t) {
			/** 4-1 | `A - B == A  <->  A & B == never` */
			if (this.intersect(t).isBottomType) {
				return this;
			}

			/** 4-2 | `A - B == never  <->  A <: B` */
			if (this.isSubtypeOf(t)) {
				return NEVER;
			}

			if (t instanceof TypeUnion) {
				return t.subtractedFrom(this);
			}

			return method.call(this, t);
		};
		return descriptor;
	}

	/**
	 * Decorator for {@link Type#isSubtypeOf} method and any overrides.
	 * Contains shortcuts for determining subtypes.
	 * @param   _prototype    the prototype that has the method to be decorated
	 * @param   _property_key the name of the method to be decorated
	 * @param   descriptor    the Property Descriptor of the prototype’s method
	 * @returns               `descriptor`, with a new value that is the decorated method
	 */
	protected static subtypeDeco(
		_prototype: Type,
		_property_key: string,
		descriptor: TypedPropertyDescriptor<(this: Type, t: Type) => boolean>,
	): typeof descriptor {
		const method = descriptor.value!;
		descriptor.value = function (t) {
			/** 2-7 | `A <: A` */
			if (this === t) {
				return true;
			}
			/** 1-1 | `never <: T` */
			if (this.isBottomType) {
				return true;
			}
			/** 1-3 | `T       <: never  <->  T == never` */
			if (t.isBottomType) {
				return this.isBottomType;
			}
			/** 1-4 | `unknown <: T      <->  T == unknown` */
			if (this.isTopType) {
				return t.isTopType;
			}
			/** 1-2 | `T     <: unknown` */
			if (t.isTopType) {
				return true;
			}

			if (t instanceof TypeIntersection) {
				return t.isSupertypeOf(this);
			}
			if (t instanceof TypeUnion) {
				if (t.isNecessarilySupertypeOf(this)) {
					return true;
				}
			}
			if (t instanceof TypeDifference) {
				return t.isSupertypeOf(this);
			}

			return method.call(this, t);
		};
		return descriptor;
	}

	/**
	 * Intersect all the given types.
	 * If an empty array is given, return type `never`.
	 * @param types the types to intersect
	 * @returns the intersection
	 */
	public static intersectAll(types: readonly Type[]): Type {
		return (types.length) ? types.reduce((a, b) => a.intersect(b)) : NEVER;
	}

	/**
	 * Unions all the given types.
	 * If an empty array is given, return type `never`.
	 * @param types the types to union
	 * @returns the union
	 */
	public static unionAll(types: readonly Type[]): Type {
		return (types.length) ? types.reduce((a, b) => a.union(b)) : NEVER;
	}


	/**
	 * Whether this type has no values assignable to it,
	 * i.e., it is equal to the type `never`.
	 * Used internally for special cases of computations.
	 */
	public readonly isBottomType: boolean = this.values.size === 0;
	/**
	 * Whether this type has all values assignable to it,
	 * i.e., it is equal to the type `unknown`.
	 * Used internally for special cases of computations.
	 */
	public readonly isTopType: boolean = false;

	/**
	 * Construct a new Type object.
	 * @param isMutable Whether this type is `mutable`. Mutable objects may change fields/entries and call mutating methods.
	 * @param values    An enumerated set of values that are assignable to this type.
	 */
	public constructor(
		public readonly isMutable: boolean,
		public readonly values:    ReadonlySet<OBJ.Object> = new Set(),
	) {
	}

	/**
	 * Return whether this type is mutable or has a mutable operand or component.
	 * @return `true` if this type is mutable or has a mutable operand/component
	 */
	public get hasMutable(): boolean {
		return this.isMutable;
	}

	/**
	 * Return whether this type “includes” the value, i.e.,
	 * whether the value is assignable to this type.
	 * @param v the value to check
	 * @returns Is `v` assignable to this type?
	 */
	public includes(v: OBJ.Object): boolean {
		return xjs.Set.has(this.values, v, languageValuesIdentical);
	}

	/**
	 * Return the type intersection of this type with another.
	 * @param t the other type
	 * @returns the type intersection
	 */
	@Type.intersectDeco
	public intersect(t: Type): Type {
<<<<<<< HEAD
		/** 2-2 | `A \| B == B \| A` */
=======
		/** 1-5 | `T  & never   == never` */
		if (this.isBottomType || t.isBottomType) {
			return NEVER;
		}
		/** 1-6 | `T  & unknown == T` */
		if (this.isTopType) {
			return t;
		}
		if (t.isTopType) {
			return this;
		}
		/** 3-3 | `A <: B  <->  A  & B == A` */
		if (this.isSubtypeOf(t)) {
			return this;
		}
		if (t.isSubtypeOf(this)) {
			return t;
		}

		return this.intersect_do(t);
	}

	protected intersect_do(t: Type): Type {
		/** 2-1 | `A  & B == B  & A` */
>>>>>>> 8a365c5d
		if (t instanceof TypeUnion) {
			return t.intersect(this);
		}

		return new TypeIntersection(this, t);
	}

	/**
	 * Return the type union of this type with another.
	 * @param t the other type
	 * @returns the type union
	 */
	@Type.unionDeco
	public union(t: Type): Type {
<<<<<<< HEAD
		/** 2-1 | `A  & B == B  & A` */
=======
		/** 1-7 | `T \| never   == T` */
		if (this.isBottomType) {
			return t;
		}
		if (t.isBottomType) {
			return this;
		}
		/** 1-8 | `T \| unknown == unknown` */
		if (this.isTopType || t.isTopType) {
			return UNKNOWN;
		}
		/** 3-4 | `A <: B  <->  A \| B == B` */
		if (this.isSubtypeOf(t)) {
			return t;
		}
		if (t.isSubtypeOf(this)) {
			return this;
		}

		return this.union_do(t);
	}

	protected union_do(t: Type): Type {
		/** 2-2 | `A \| B == B \| A` */
>>>>>>> 8a365c5d
		if (t instanceof TypeIntersection) {
			return t.union(this);
		}

		return new TypeUnion(this, t);
	}

	/**
	 * Return a new type that includes the values in this type that are not included in the argument type.
	 * @param t the other type
	 * @returns the type difference
	 */
	@Type.subtractDeco
	public subtract(t: Type): Type {
		return new TypeDifference(this, t);
	}

	/**
	 * Return whether this type is a structural subtype of the given type.
	 * @param t the type to compare
	 * @returns Is this type a subtype of the argument?
	 */
	@strictEqual
	@Type.subtypeDeco
	public isSubtypeOf(t: Type): boolean {
		return !this.isBottomType && !!this.values.size // these checks are needed in cases of `obj` and `void`, which don’t store values
			&& [...this.values].every((v) => t.includes(v));
	}

	/**
	 * Return whether this type is structurally equal to the given type.
	 * Two types are structurally equal if they are subtypes of each other.
	 *
	 * 2-8 | `A <: B  &&  B <: A  -->  A == B`
	 * @param t the type to compare
	 * @returns Is this type equal to the argument?
	 */
	@strictEqual
	public equals(t: Type): boolean {
		return this.isMutable === t.isMutable && this.isSubtypeOf(t) && t.isSubtypeOf(this);
	}

	public mutableOf(): Type {
		return this;
	}

	public immutableOf(): Type {
		return this;
	}
}



/**
 * An Interface Type is a set of properties that a value must have.
 */
export class TypeInterface extends Type {
	public override readonly isBottomType: boolean = [...this.properties.values()].some((value) => value.isBottomType);
	public override readonly isTopType:    boolean = this.properties.size === 0;

	/**
	 * Construct a new TypeInterface object.
	 * @param properties a map of this type’s members’ names along with their associated types
	 * @param is_mutable is this type mutable?
	 */
	public constructor(
		private readonly properties: ReadonlyMap<string, Type>,
		is_mutable: boolean = false,
	) {
		super(is_mutable);
	}

	public override get hasMutable(): boolean {
		return super.hasMutable || [...this.properties.values()].some((t) => t.hasMutable);
	}

	public override includes(v: OBJ.Object): boolean {
		return [...this.properties.keys()].every((key) => key in v);
	}

	/**
	 * The *intersection* of types `S` and `T` is the *union* of the set of properties on `T` with the set of properties on `S`.
	 * If any properties disagree on type, their type intersection is taken.
	 */
	@Type.intersectDeco
	public override intersect(t: Type): Type {
		if (t instanceof TypeInterface) {
			const props = new Map<string, Type>([...this.properties]);
			[...t.properties].forEach(([name, type_]) => {
				props.set(name, (props.has(name)) ? props.get(name)!.intersect(type_) : type_);
			});
			return new TypeInterface(props);
		} else {
			return super.intersect(t);
		}
	}

	/**
	 * The *union* of types `S` and `T` is the *intersection* of the set of properties on `T` with the set of properties on `S`.
	 * If any properties disagree on type, their type union is taken.
	 */
	@Type.unionDeco
	public override union(t: Type): Type {
		if (t instanceof TypeInterface) {
			const props = new Map<string, Type>();
			[...this.properties].forEach(([name, type_]) => {
				if (t.properties.has(name)) {
					props.set(name, type_.union(t.properties.get(name)!));
				}
			});
			return new TypeInterface(props);
		} else {
			return super.union(t);
		}
	}

	/**
	 * In the general case, `S` is a subtype of `T` if every property of `T` exists in `S`,
	 * and for each of those properties `#prop`, the type of `S#prop` is a subtype of `T#prop`.
	 * In other words, `S` is a subtype of `T` if the set of properties on `T` is a subset of the set of properties on `S`.
	 */
	@strictEqual
	@Type.subtypeDeco
	public override isSubtypeOf(t: Type): boolean {
		if (t instanceof TypeInterface) {
			return [...t.properties].every(([name, type_]) => (
				this.properties.has(name) && this.properties.get(name)!.isSubtypeOf(type_)
			));
		} else {
			return super.isSubtypeOf(t);
		}
	}

	public override mutableOf(): TypeInterface {
		return new TypeInterface(this.properties, true);
	}

	public override immutableOf(): TypeInterface {
		return new TypeInterface(this.properties, false);
	}
}<|MERGE_RESOLUTION|>--- conflicted
+++ resolved
@@ -273,34 +273,7 @@
 	 */
 	@Type.intersectDeco
 	public intersect(t: Type): Type {
-<<<<<<< HEAD
-		/** 2-2 | `A \| B == B \| A` */
-=======
-		/** 1-5 | `T  & never   == never` */
-		if (this.isBottomType || t.isBottomType) {
-			return NEVER;
-		}
-		/** 1-6 | `T  & unknown == T` */
-		if (this.isTopType) {
-			return t;
-		}
-		if (t.isTopType) {
-			return this;
-		}
-		/** 3-3 | `A <: B  <->  A  & B == A` */
-		if (this.isSubtypeOf(t)) {
-			return this;
-		}
-		if (t.isSubtypeOf(this)) {
-			return t;
-		}
-
-		return this.intersect_do(t);
-	}
-
-	protected intersect_do(t: Type): Type {
 		/** 2-1 | `A  & B == B  & A` */
->>>>>>> 8a365c5d
 		if (t instanceof TypeUnion) {
 			return t.intersect(this);
 		}
@@ -315,34 +288,7 @@
 	 */
 	@Type.unionDeco
 	public union(t: Type): Type {
-<<<<<<< HEAD
-		/** 2-1 | `A  & B == B  & A` */
-=======
-		/** 1-7 | `T \| never   == T` */
-		if (this.isBottomType) {
-			return t;
-		}
-		if (t.isBottomType) {
-			return this;
-		}
-		/** 1-8 | `T \| unknown == unknown` */
-		if (this.isTopType || t.isTopType) {
-			return UNKNOWN;
-		}
-		/** 3-4 | `A <: B  <->  A \| B == B` */
-		if (this.isSubtypeOf(t)) {
-			return t;
-		}
-		if (t.isSubtypeOf(this)) {
-			return this;
-		}
-
-		return this.union_do(t);
-	}
-
-	protected union_do(t: Type): Type {
 		/** 2-2 | `A \| B == B \| A` */
->>>>>>> 8a365c5d
 		if (t instanceof TypeIntersection) {
 			return t.union(this);
 		}
