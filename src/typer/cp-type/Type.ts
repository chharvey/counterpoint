--- conflicted
+++ resolved
@@ -1,14 +1,7 @@
 import * as xjs from 'extrajs';
-<<<<<<< HEAD
-import {
-	strictEqual,
-	languageValuesIdentical,
-	OBJ,
-} from './package.js';
-=======
+import {strictEqual} from '../../lib/index.js';
 import {languageValuesIdentical} from '../utils-private.js';
 import type * as OBJ from '../cp-object/index.js';
->>>>>>> ae815ecc
 import {
 	TypeIntersection,
 	TypeUnion,
