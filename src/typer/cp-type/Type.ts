--- conflicted
+++ resolved
@@ -1,4 +1,4 @@
-<<<<<<< HEAD
+import * as assert from 'assert';
 import binaryen from 'binaryen';
 import * as xjs from 'extrajs';
 import {Builder} from '../../index.js';
@@ -7,13 +7,6 @@
 	memoizeMethod,
 	strictEqual,
 } from '../../lib/index.js';
-=======
-import * as assert from 'assert';
-import binaryen from 'binaryen';
-import * as xjs from 'extrajs';
-import {Builder} from '../../index.js';
-import {throw_expression} from '../../lib/index.js';
->>>>>>> d01f6177
 import {languageValuesIdentical} from '../utils-private.js';
 import * as OBJ from '../cp-object/index.js';
 import {
@@ -255,8 +248,6 @@
 	 */
 	public readonly isTopType: boolean = false;
 
-	#binType: binaryen.Type | null = null; // TODO: use memoize decorator on `.binType()`
-
 	/**
 	 * Construct a new Type object.
 	 * @param isMutable Whether this type is `mutable`. Mutable objects may change fields/entries and call mutating methods.
@@ -362,25 +353,9 @@
 	/**
 	 * Return a corresponding Binaryen type.
 	 * @return the best match for a Binaryen type equivalent to this type
-<<<<<<< HEAD
 	 * @final
 	 */
 	@memoizeMethod
-	public binType(): binaryen.Type {
-		return (
-			(this.isBottomType)                                  ? binaryen.unreachable :
-			(this.isSubtypeOf(VOID))                             ? binaryen.none        :
-			(this.isSubtypeOf(Type.unionAll([NULL, BOOL, INT]))) ? binaryen.i32         :
-			(this.isSubtypeOf(FLOAT))                            ? binaryen.f64         :
-			(this instanceof TypeUnion) ? ((left_type: binaryen.Type, right_type: binaryen.Type) => (
-				([binaryen.none, binaryen.unreachable].includes(left_type))  ? right_type :
-				([binaryen.none, binaryen.unreachable].includes(right_type)) ? left_type  :
-				Builder.createBinTypeEither(left_type, right_type)
-			))(this.left.binType(), this.right.binType()) :
-=======
-	 * @todo use memoize decorator on this method
-	 * @final
-	 */
 	public binType(): binaryen.Type {
 		const is_bin_int: boolean = (
 			   this.equals(NULL)
@@ -388,7 +363,7 @@
 			|| this.equals(INT) || (this instanceof TypeUnit && this.value instanceof OBJ.Integer)
 		);
 		const is_bin_float: boolean = this.equals(FLOAT) || (this instanceof TypeUnit && this.value instanceof OBJ.Float);
-		return this.#binType ??= ( // TODO: use memoize decorator
+		return (
 			(this.isBottomType) ? binaryen.unreachable :
 			(this.equals(VOID)) ? binaryen.none        :
 			(is_bin_int)        ? binaryen.i32         :
@@ -404,7 +379,6 @@
 				}
 				return Builder.createBinTypeEither(left_type, right_type);
 			})(this.left.binType(), this.right.binType()) :
->>>>>>> d01f6177
 			throw_expression(new TypeError(`Translation from \`${ this }\` to a binaryen type is not yet supported.`))
 		);
 	}
