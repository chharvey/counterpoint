import * as assert from 'assert';
import binaryen from 'binaryen';
import * as xjs from 'extrajs';
<<<<<<< HEAD
import {
	Builder,
	throw_expression,
	languageValuesIdentical,
	OBJ,
} from './package.js';
=======
import {languageValuesIdentical} from '../utils-private.js';
import type * as OBJ from '../cp-object/index.js';
>>>>>>> 78a170f9
import {
	TypeIntersection,
	TypeUnion,
	TypeDifference,
	TypeUnit,
	NEVER,
	VOID,
	UNKNOWN,
	NULL,
	BOOL,
	INT,
	FLOAT,
} from './index.js';



/**
 * Parent class for all Counterpoint Language Types.
 * Known subclasses:
 * - TypeIntersection
 * - TypeUnion
 * - TypeDifference
 * - TypeUnit
 * - TypeInterface
 * - TypeNever
 * - TypeVoid
 * - TypeUnknown
 * - TypeObject
 * - TypeBoolean
 * - TypeInteger
 * - TypeFloat
 * - TypeString
 * - TypeTuple
 * - TypeRecord
 * - TypeList
 * - TypeDict
 * - TypeSet
 * - TypeMap
 */
export abstract class Type {
	/**
	 * Intersect all the given types.
	 * If an empty array is given, return type `never`.
	 * @param types the types to intersect
	 * @returns the intersection
	 */
	public static intersectAll(types: readonly Type[]): Type {
		return (types.length) ? types.reduce((a, b) => a.intersect(b)) : NEVER;
	}

	/**
	 * Unions all the given types.
	 * If an empty array is given, return type `never`.
	 * @param types the types to union
	 * @returns the union
	 */
	public static unionAll(types: readonly Type[]): Type {
		return (types.length) ? types.reduce((a, b) => a.union(b)) : NEVER;
	}


	/**
	 * Whether this type has no values assignable to it,
	 * i.e., it is equal to the type `never`.
	 * Used internally for special cases of computations.
	 */
	public readonly isBottomType: boolean = this.values.size === 0;
	/**
	 * Whether this type has all values assignable to it,
	 * i.e., it is equal to the type `unknown`.
	 * Used internally for special cases of computations.
	 */
	public readonly isTopType: boolean = false;

	#binType: binaryen.Type | null = null; // TODO: use memoize decorator on `.binType()`

	/**
	 * Construct a new Type object.
	 * @param isMutable Whether this type is `mutable`. Mutable objects may change fields/entries and call mutating methods.
	 * @param values    An enumerated set of values that are assignable to this type.
	 */
	public constructor(
		public readonly isMutable: boolean,
		public readonly values:    ReadonlySet<OBJ.Object> = new Set(),
	) {
	}

	/**
	 * Return whether this type is mutable or has a mutable operand or component.
	 * @return `true` if this type is mutable or has a mutable operand/component
	 */
	public get hasMutable(): boolean {
		return this.isMutable;
	}

	/**
	 * Return whether this type “includes” the value, i.e.,
	 * whether the value is assignable to this type.
	 * @param v the value to check
	 * @returns Is `v` assignable to this type?
	 */
	public includes(v: OBJ.Object): boolean {
		return xjs.Set.has(this.values, v, languageValuesIdentical);
	}

	/**
	 * Return the type intersection of this type with another.
	 * @param t the other type
	 * @returns the type intersection
	 */
	public intersect(t: Type): Type {
		/** 1-5 | `T  & never   == never` */
		if (this.isBottomType || t.isBottomType) {
			return NEVER;
		}
		/** 1-6 | `T  & unknown == T` */
		if (this.isTopType) {
			return t;
		}
		if (t.isTopType) {
			return this;
		}
		/** 3-3 | `A <: B  <->  A  & B == A` */
		if (this.isSubtypeOf(t)) {
			return this;
		}
		if (t.isSubtypeOf(this)) {
			return t;
		}

		return this.intersect_do(t);
	}

	protected intersect_do(t: Type): Type {
		/** 2-1 | `A  & B == B  & A` */
		if (t instanceof TypeUnion) {
			return t.intersect(this);
		}

		return new TypeIntersection(this, t);
	}

	/**
	 * Return the type union of this type with another.
	 * @param t the other type
	 * @returns the type union
	 */
	public union(t: Type): Type {
		/** 1-7 | `T \| never   == T` */
		if (this.isBottomType) {
			return t;
		}
		if (t.isBottomType) {
			return this;
		}
		/** 1-8 | `T \| unknown == unknown` */
		if (this.isTopType || t.isTopType) {
			return UNKNOWN;
		}
		/** 3-4 | `A <: B  <->  A \| B == B` */
		if (this.isSubtypeOf(t)) {
			return t;
		}
		if (t.isSubtypeOf(this)) {
			return this;
		}

		return this.union_do(t);
	}

	protected union_do(t: Type): Type {
		/** 2-2 | `A \| B == B \| A` */
		if (t instanceof TypeIntersection) {
			return t.union(this);
		}

		return new TypeUnion(this, t);
	}

	/**
	 * Return a new type that includes the values in this type that are not included in the argument type.
	 * @param t the other type
	 * @returns the type difference
	 * @final
	 */
	public subtract(t: Type): Type {
		/** 4-1 | `A - B == A  <->  A & B == never` */
		if (this.intersect(t).isBottomType) {
			return this;
		}

		/** 4-2 | `A - B == never  <->  A <: B` */
		if (this.isSubtypeOf(t)) {
			return NEVER;
		}

		if (t instanceof TypeUnion) {
			return t.subtractedFrom(this);
		}

		return this.subtract_do(t);
	}

	protected subtract_do(t: Type): Type {
		return new TypeDifference(this, t);
	}

	/**
	 * Return whether this type is a structural subtype of the given type.
	 * @param t the type to compare
	 * @returns Is this type a subtype of the argument?
	 */
	public isSubtypeOf(t: Type): boolean {
		/** 2-7 | `A <: A` */
		if (this === t) {
			return true;
		}
		/** 1-1 | `never <: T` */
		if (this.isBottomType) {
			return true;
		}
		/** 1-3 | `T       <: never  <->  T == never` */
		if (t.isBottomType) {
			return this.isBottomType;
		}
		/** 1-4 | `unknown <: T      <->  T == unknown` */
		if (this.isTopType) {
			return t.isTopType;
		}
		/** 1-2 | `T     <: unknown` */
		if (t.isTopType) {
			return true;
		}

		if (t instanceof TypeIntersection) {
			return t.isSupertypeOf(this);
		}
		if (t instanceof TypeUnion) {
			if (t.isNecessarilySupertypeOf(this)) {
				return true;
			}
		}
		if (t instanceof TypeDifference) {
			return t.isSupertypeOf(this);
		}

		return this.isSubtypeOf_do(t);
	}

	protected isSubtypeOf_do(t: Type): boolean {
		return !this.isBottomType && !!this.values.size // these checks are needed in cases of `obj` and `void`, which don’t store values
			&& [...this.values].every((v) => t.includes(v));
	}

	/**
	 * Return whether this type is structurally equal to the given type.
	 * Two types are structurally equal if they are subtypes of each other.
	 *
	 * 2-8 | `A <: B  &&  B <: A  -->  A == B`
	 * @param t the type to compare
	 * @returns Is this type equal to the argument?
	 */
	public equals(t: Type): boolean {
		return this === t || this.isMutable === t.isMutable && this.isSubtypeOf(t) && t.isSubtypeOf(this); // TODO: remove `===` once applying decorator
	}

	public mutableOf(): Type {
		return this;
	}

	public immutableOf(): Type {
		return this;
	}

	/**
	 * Return a corresponding Binaryen type.
	 * @return the best match for a Binaryen type equivalent to this type
	 * @todo use memoize decorator on this method
	 * @final
	 */
	public binType(): binaryen.Type {
		const is_bin_int: boolean = (
			   this.equals(NULL)
			|| this.equals(BOOL) || this.equals(OBJ.Boolean.FALSETYPE) || this.equals(OBJ.Boolean.TRUETYPE)
			|| this.equals(INT) || (this instanceof TypeUnit && this.value instanceof OBJ.Integer)
		);
		const is_bin_float: boolean = this.equals(FLOAT) || (this instanceof TypeUnit && this.value instanceof OBJ.Float);
		return this.#binType ??= ( // TODO: use memoize decorator
			(this.isBottomType) ? binaryen.unreachable :
			(this.equals(VOID)) ? binaryen.none        :
			(is_bin_int)        ? binaryen.i32         :
			(is_bin_float)      ? binaryen.f64         :
			(this instanceof TypeUnion) ? ((left_type: binaryen.Type, right_type: binaryen.Type): binaryen.Type => {
				assert.notStrictEqual(left_type,  binaryen.unreachable);
				assert.notStrictEqual(right_type, binaryen.unreachable);
				if (left_type === binaryen.none) {
					left_type = right_type;
				}
				if (right_type === binaryen.none) {
					right_type = left_type;
				}
				return Builder.createBinTypeEither(left_type, right_type);
			})(this.left.binType(), this.right.binType()) :
			throw_expression(new TypeError(`Translation from \`${ this }\` to a binaryen type is not yet supported.`))
		);
	}

	/**
	 * @return a default Binaryen value given this type
	 */
	public defaultBinValue(mod: binaryen.Module): binaryen.ExpressionRef {
		return (
			(this.binType() === binaryen.i32) ? mod.i32.const(0) :
			(this.binType() === binaryen.f64) ? mod.f64.const(0) :
			(this instanceof TypeUnion)       ? Builder.createBinEither(mod, false, this.left.defaultBinValue(mod), this.right.defaultBinValue(mod)) :
			throw_expression(new TypeError(`Could not determine a default value for \`${ this }\`.`))
		);
	}
}



/**
 * An Interface Type is a set of properties that a value must have.
 */
export class TypeInterface extends Type {
	public override readonly isBottomType: boolean = [...this.properties.values()].some((value) => value.isBottomType);
	public override readonly isTopType:    boolean = this.properties.size === 0;

	/**
	 * Construct a new TypeInterface object.
	 * @param properties a map of this type’s members’ names along with their associated types
	 * @param is_mutable is this type mutable?
	 */
	public constructor(
		private readonly properties: ReadonlyMap<string, Type>,
		is_mutable: boolean = false,
	) {
		super(is_mutable);
	}

	public override get hasMutable(): boolean {
		return super.hasMutable || [...this.properties.values()].some((t) => t.hasMutable);
	}

	public override includes(v: OBJ.Object): boolean {
		return [...this.properties.keys()].every((key) => key in v);
	}

	/**
	 * The *intersection* of types `S` and `T` is the *union* of the set of properties on `T` with the set of properties on `S`.
	 * If any properties disagree on type, their type intersection is taken.
	 */
	protected override intersect_do(t: TypeInterface): TypeInterface {
		const props = new Map<string, Type>([...this.properties]);
		[...t.properties].forEach(([name, type_]) => {
			props.set(name, (props.has(name)) ? props.get(name)!.intersect(type_) : type_);
		});
		return new TypeInterface(props);
	}

	/**
	 * The *union* of types `S` and `T` is the *intersection* of the set of properties on `T` with the set of properties on `S`.
	 * If any properties disagree on type, their type union is taken.
	 */
	protected override union_do(t: TypeInterface): TypeInterface {
		const props = new Map<string, Type>();
		[...this.properties].forEach(([name, type_]) => {
			if (t.properties.has(name)) {
				props.set(name, type_.union(t.properties.get(name)!));
			}
		});
		return new TypeInterface(props);
	}

	/**
	 * In the general case, `S` is a subtype of `T` if every property of `T` exists in `S`,
	 * and for each of those properties `#prop`, the type of `S#prop` is a subtype of `T#prop`.
	 * In other words, `S` is a subtype of `T` if the set of properties on `T` is a subset of the set of properties on `S`.
	 */
	protected override isSubtypeOf_do(t: TypeInterface): boolean {
		return [...t.properties].every(([name, type_]) => (
			this.properties.has(name) && this.properties.get(name)!.isSubtypeOf(type_)
		));
	}

	public override mutableOf(): TypeInterface {
		return new TypeInterface(this.properties, true);
	}

	public override immutableOf(): TypeInterface {
		return new TypeInterface(this.properties, false);
	}
}<|MERGE_RESOLUTION|>--- conflicted
+++ resolved
@@ -1,17 +1,10 @@
 import * as assert from 'assert';
 import binaryen from 'binaryen';
 import * as xjs from 'extrajs';
-<<<<<<< HEAD
-import {
-	Builder,
-	throw_expression,
-	languageValuesIdentical,
-	OBJ,
-} from './package.js';
-=======
+import {Builder} from '../../index.js';
+import {throw_expression} from '../../lib/index.js';
 import {languageValuesIdentical} from '../utils-private.js';
-import type * as OBJ from '../cp-object/index.js';
->>>>>>> 78a170f9
+import * as OBJ from '../cp-object/index.js';
 import {
 	TypeIntersection,
 	TypeUnion,
