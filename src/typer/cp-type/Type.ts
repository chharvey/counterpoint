--- conflicted
+++ resolved
@@ -1,12 +1,9 @@
 import binaryen from 'binaryen';
 import * as xjs from 'extrajs';
 import {
-<<<<<<< HEAD
-	strictEqual,
-=======
 	Builder,
 	throw_expression,
->>>>>>> 6edffd2f
+	strictEqual,
 	languageValuesIdentical,
 	OBJ,
 } from './package.js';
