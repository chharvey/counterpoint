import * as xjs from 'extrajs';
import {
	languageValuesIdentical,
	OBJ,
} from './package.js';
import {
	TypeIntersection,
	TypeUnion,
	TypeDifference,
	NEVER,
	UNKNOWN,
} from './index.js';



/**
 * Parent class for all Counterpoint Language Types.
 * Known subclasses:
 * - TypeIntersection
 * - TypeUnion
 * - TypeDifference
 * - TypeUnit
 * - TypeInterface
 * - TypeNever
 * - TypeVoid
 * - TypeUnknown
 * - TypeObject
 * - TypeBoolean
 * - TypeInteger
 * - TypeFloat
 * - TypeString
 * - TypeTuple
 * - TypeRecord
 * - TypeList
 * - TypeDict
 * - TypeSet
 * - TypeMap
 */
export abstract class Type {
<<<<<<< HEAD
	/* eslint-disable @typescript-eslint/brace-style */
	/** The Bottom Type, containing no values. */                    public static get NEVER():   TypeNever          { return TypeNever.INSTANCE; }
	/** The Void Type, representing a completion but not a value. */ public static get VOID():    TypeVoid           { return TypeVoid.INSTANCE; }
	/** The Top Type, containing all values. */                      public static get UNKNOWN(): TypeUnknown        { return TypeUnknown.INSTANCE; }
	/** The Null Type. */                                            public static get NULL():    TypeUnit<OBJ.Null> { return OBJ.Null.NULLTYPE; }
	/** The Boolean Type. */                                         public static get BOOL():    TypeBoolean        { return TypeBoolean.INSTANCE; }
	/** The Integer Type. */                                         public static get INT():     TypeInteger        { return TypeInteger.INSTANCE; }
	/** The Float Type. */                                           public static get FLOAT():   TypeFloat          { return TypeFloat.INSTANCE; }
	/** The String Type. */                                          public static get STR():     TypeString         { return TypeString.INSTANCE; }
	/** The Object Type. */                                          public static get OBJ():     TypeObject         { return TypeObject.INSTANCE; }
	/* eslint-enable @typescript-eslint/brace-style */

=======
>>>>>>> 36e310ae
	/**
	 * Intersect all the given types.
	 * If an empty array is given, return type `never`.
	 * @param types the types to intersect
	 * @returns the intersection
	 */
	public static intersectAll(types: readonly Type[]): Type {
		return (types.length) ? types.reduce((a, b) => a.intersect(b)) : Type.NEVER;
	}

	/**
	 * Unions all the given types.
	 * If an empty array is given, return type `never`.
	 * @param types the types to union
	 * @returns the union
	 */
	public static unionAll(types: readonly Type[]): Type {
		return (types.length) ? types.reduce((a, b) => a.union(b)) : Type.NEVER;
	}


	/**
	 * Whether this type has no values assignable to it,
	 * i.e., it is equal to the type `never`.
	 * Used internally for special cases of computations.
	 */
	public readonly isBottomType: boolean = this.values.size === 0;
	/**
	 * Whether this type has all values assignable to it,
	 * i.e., it is equal to the type `unknown`.
	 * Used internally for special cases of computations.
	 */
	public readonly isTopType: boolean = false;

	/**
	 * Construct a new Type object.
	 * @param isMutable Whether this type is `mutable`. Mutable objects may change fields/entries and call mutating methods.
	 * @param values    An enumerated set of values that are assignable to this type.
	 */
	public constructor(
		public readonly isMutable: boolean,
		public readonly values:    ReadonlySet<OBJ.Object> = new Set(),
	) {
	}

	/**
	 * Return whether this type is mutable or has a mutable operand or component.
	 * @return `true` if this type is mutable or has a mutable operand/component
	 */
	public get hasMutable(): boolean {
		return this.isMutable;
	}

	/**
	 * Return whether this type “includes” the value, i.e.,
	 * whether the value is assignable to this type.
	 * @param v the value to check
	 * @returns Is `v` assignable to this type?
	 */
	public includes(v: OBJ.Object): boolean {
		return xjs.Set.has(this.values, v, languageValuesIdentical);
	}

	/**
	 * Return the type intersection of this type with another.
	 * @param t the other type
	 * @returns the type intersection
	 * @final
	 */
	public intersect(t: Type): Type {
		/** 1-5 | `T  & never   == never` */
<<<<<<< HEAD
		if (t.isBottomType) {
			return Type.NEVER;
		}
		if (this.isBottomType) {
			return this;
		}
=======
		if (t.isBottomType) { return NEVER; }
		if (this.isBottomType) { return this }
>>>>>>> 36e310ae
		/** 1-6 | `T  & unknown == T` */
		if (t.isTopType) {
			return this;
		}
		if (this.isTopType) {
			return t;
		}
		/** 3-3 | `A <: B  <->  A  & B == A` */
		if (this.isSubtypeOf(t)) {
			return this;
		}
		if (t.isSubtypeOf(this)) {
			return t;
		}

		return this.intersect_do(t);
	}

	protected intersect_do(t: Type): Type {
		/** 2-2 | `A \| B == B \| A` */
		if (t instanceof TypeUnion) {
			return t.intersect(this);
		}

		return new TypeIntersection(this, t);
	}

	/**
	 * Return the type union of this type with another.
	 * @param t the other type
	 * @returns the type union
	 * @final
	 */
	public union(t: Type): Type {
		/** 1-7 | `T \| never   == T` */
		if (t.isBottomType) {
			return this;
		}
		if (this.isBottomType) {
			return t;
		}
		/** 1-8 | `T \| unknown == unknown` */
<<<<<<< HEAD
		if (t.isTopType) {
			return t;
		}
		if (this.isTopType) {
			return Type.UNKNOWN;
		}
=======
		if (t.isTopType) { return t; }
		if (this.isTopType) { return UNKNOWN; }
>>>>>>> 36e310ae
		/** 3-4 | `A <: B  <->  A \| B == B` */
		if (this.isSubtypeOf(t)) {
			return t;
		}
		if (t.isSubtypeOf(this)) {
			return this;
		}

		return this.union_do(t);
	}

	protected union_do(t: Type): Type {
		/** 2-1 | `A  & B == B  & A` */
		if (t instanceof TypeIntersection) {
			return t.union(this);
		}

		return new TypeUnion(this, t);
	}

	/**
	 * Return a new type that includes the values in this type that are not included in the argument type.
	 * @param t the other type
	 * @returns the type difference
	 * @final
	 */
	public subtract(t: Type): Type {
		/** 4-1 | `A - B == A  <->  A & B == never` */
		if (this.intersect(t).isBottomType) {
			return this;
		}

		/** 4-2 | `A - B == never  <->  A <: B` */
<<<<<<< HEAD
		if (this.isSubtypeOf(t)) {
			return Type.NEVER;
		}
=======
		if (this.isSubtypeOf(t)) { return NEVER; }
>>>>>>> 36e310ae

		if (t instanceof TypeUnion) {
			return t.subtractedFrom(this);
		}

		return this.subtract_do(t);
	}

	protected subtract_do(t: Type): Type {
		return new TypeDifference(this, t);
	}

	/**
	 * Return whether this type is a structural subtype of the given type.
	 * @param t the type to compare
	 * @returns Is this type a subtype of the argument?
	 * @final
	 */
	public isSubtypeOf(t: Type): boolean {
		/** 2-7 | `A <: A` */
		if (this === t) {
			return true;
		}
		/** 1-1 | `never <: T` */
		if (this.isBottomType) {
			return true;
		}
		/** 1-3 | `T       <: never  <->  T == never` */
		if (t.isBottomType) {
			return this.isBottomType;
		}
		/** 1-4 | `unknown <: T      <->  T == unknown` */
		if (this.isTopType) {
			return t.isTopType;
		}
		/** 1-2 | `T     <: unknown` */
		if (t.isTopType) {
			return true;
		}

		if (t instanceof TypeIntersection) {
			return t.isSupertypeOf(this);
		}
		if (t instanceof TypeUnion) {
			if (t.isNecessarilySupertypeOf(this)) {
				return true;
			}
		}
		if (t instanceof TypeDifference) {
			return t.isSupertypeOf(this);
		}

		return this.isSubtypeOf_do(t);
	}

	protected isSubtypeOf_do(t: Type): boolean {
		return !this.isBottomType && !!this.values.size // these checks are needed in cases of `obj` and `void`, which don’t store values
			&& [...this.values].every((v) => t.includes(v));
	}

	/**
	 * Return whether this type is structurally equal to the given type.
	 * Two types are structurally equal if they are subtypes of each other.
	 *
	 * 2-8 | `A <: B  &&  B <: A  -->  A == B`
	 * @param t the type to compare
	 * @returns Is this type equal to the argument?
	 */
	public equals(t: Type): boolean {
		return this.isMutable === t.isMutable && this.isSubtypeOf(t) && t.isSubtypeOf(this);
	}

	public mutableOf(): Type {
		return this;
	}

	public immutableOf(): Type {
		return this;
	}
}



/**
 * An Interface Type is a set of properties that a value must have.
 */
export class TypeInterface extends Type {
	public override readonly isBottomType: boolean = [...this.properties.values()].some((value) => value.isBottomType);
	public override readonly isTopType:    boolean = this.properties.size === 0;

	/**
	 * Construct a new TypeInterface object.
	 * @param properties a map of this type’s members’ names along with their associated types
	 * @param is_mutable is this type mutable?
	 */
	public constructor(
		private readonly properties: ReadonlyMap<string, Type>,
		is_mutable: boolean = false,
	) {
		super(is_mutable);
	}

	public override get hasMutable(): boolean {
		return super.hasMutable || [...this.properties.values()].some((t) => t.hasMutable);
	}

	public override includes(v: OBJ.Object): boolean {
		return [...this.properties.keys()].every((key) => key in v);
	}

	/**
	 * The *intersection* of types `S` and `T` is the *union* of the set of properties on `T` with the set of properties on `S`.
	 * If any properties disagree on type, their type intersection is taken.
	 */
	protected override intersect_do(t: TypeInterface): TypeInterface {
		const props = new Map<string, Type>([...this.properties]);
		[...t.properties].forEach(([name, type_]) => {
			props.set(name, (props.has(name)) ? props.get(name)!.intersect(type_) : type_);
		});
		return new TypeInterface(props);
	}

	/**
	 * The *union* of types `S` and `T` is the *intersection* of the set of properties on `T` with the set of properties on `S`.
	 * If any properties disagree on type, their type union is taken.
	 */
	protected override union_do(t: TypeInterface): TypeInterface {
		const props = new Map<string, Type>();
		[...this.properties].forEach(([name, type_]) => {
			if (t.properties.has(name)) {
				props.set(name, type_.union(t.properties.get(name)!));
			}
		});
		return new TypeInterface(props);
	}

	/**
	 * In the general case, `S` is a subtype of `T` if every property of `T` exists in `S`,
	 * and for each of those properties `#prop`, the type of `S#prop` is a subtype of `T#prop`.
	 * In other words, `S` is a subtype of `T` if the set of properties on `T` is a subset of the set of properties on `S`.
	 */
	protected override isSubtypeOf_do(t: TypeInterface): boolean {
		return [...t.properties].every(([name, type_]) => (
			this.properties.has(name) && this.properties.get(name)!.isSubtypeOf(type_)
		));
	}

	public override mutableOf(): TypeInterface {
		return new TypeInterface(this.properties, true);
	}

	public override immutableOf(): TypeInterface {
		return new TypeInterface(this.properties, false);
	}
<<<<<<< HEAD
}



/**
 * Class for constructing the Bottom Type, the type containing no values.
 * @final
 */
class TypeNever extends Type {
	public static readonly INSTANCE: TypeNever = new TypeNever();

	public override readonly isBottomType: boolean = true;
	public override readonly isTopType:    boolean = false;

	private constructor() {
		super(false);
	}

	public override toString(): string {
		return 'never';
	}

	public override includes(_v: OBJ.Object): boolean {
		return false;
	}

	public override equals(t: Type): boolean {
		return t.isBottomType;
	}
}



/**
 * Class for constructing the `void` type.
 * @final
 */
class TypeVoid extends Type {
	public static readonly INSTANCE: TypeVoid = new TypeVoid();

	public override readonly isBottomType: boolean = false;
	public override readonly isTopType:    boolean = false;

	private constructor() {
		super(false);
	}

	public override toString(): string {
		return 'void';
	}

	public override includes(_v: OBJ.Object): boolean {
		return false;
	}

	protected override intersect_do(_t: Type): Type {
		return Type.NEVER;
	}

	protected override isSubtypeOf_do(_t: Type): boolean {
		return false;
	}

	public override equals(t: Type): boolean {
		return t === TypeVoid.INSTANCE || super.equals(t);
	}
}



/**
 * Class for constructing the Top Type, the type containing all values.
 * @final
 */
class TypeUnknown extends Type {
	public static readonly INSTANCE: TypeUnknown = new TypeUnknown();

	public override readonly isBottomType: boolean = false;
	public override readonly isTopType:    boolean = true;

	private constructor() {
		super(false);
	}

	public override toString(): string {
		return 'unknown';
	}

	public override includes(_v: OBJ.Object): boolean {
		return true;
	}

	public override equals(t: Type): boolean {
		return t.isTopType;
	}
=======
>>>>>>> 36e310ae
}<|MERGE_RESOLUTION|>--- conflicted
+++ resolved
@@ -37,21 +37,6 @@
  * - TypeMap
  */
 export abstract class Type {
-<<<<<<< HEAD
-	/* eslint-disable @typescript-eslint/brace-style */
-	/** The Bottom Type, containing no values. */                    public static get NEVER():   TypeNever          { return TypeNever.INSTANCE; }
-	/** The Void Type, representing a completion but not a value. */ public static get VOID():    TypeVoid           { return TypeVoid.INSTANCE; }
-	/** The Top Type, containing all values. */                      public static get UNKNOWN(): TypeUnknown        { return TypeUnknown.INSTANCE; }
-	/** The Null Type. */                                            public static get NULL():    TypeUnit<OBJ.Null> { return OBJ.Null.NULLTYPE; }
-	/** The Boolean Type. */                                         public static get BOOL():    TypeBoolean        { return TypeBoolean.INSTANCE; }
-	/** The Integer Type. */                                         public static get INT():     TypeInteger        { return TypeInteger.INSTANCE; }
-	/** The Float Type. */                                           public static get FLOAT():   TypeFloat          { return TypeFloat.INSTANCE; }
-	/** The String Type. */                                          public static get STR():     TypeString         { return TypeString.INSTANCE; }
-	/** The Object Type. */                                          public static get OBJ():     TypeObject         { return TypeObject.INSTANCE; }
-	/* eslint-enable @typescript-eslint/brace-style */
-
-=======
->>>>>>> 36e310ae
 	/**
 	 * Intersect all the given types.
 	 * If an empty array is given, return type `never`.
@@ -59,7 +44,7 @@
 	 * @returns the intersection
 	 */
 	public static intersectAll(types: readonly Type[]): Type {
-		return (types.length) ? types.reduce((a, b) => a.intersect(b)) : Type.NEVER;
+		return (types.length) ? types.reduce((a, b) => a.intersect(b)) : NEVER;
 	}
 
 	/**
@@ -69,7 +54,7 @@
 	 * @returns the union
 	 */
 	public static unionAll(types: readonly Type[]): Type {
-		return (types.length) ? types.reduce((a, b) => a.union(b)) : Type.NEVER;
+		return (types.length) ? types.reduce((a, b) => a.union(b)) : NEVER;
 	}
 
 
@@ -123,17 +108,12 @@
 	 */
 	public intersect(t: Type): Type {
 		/** 1-5 | `T  & never   == never` */
-<<<<<<< HEAD
 		if (t.isBottomType) {
-			return Type.NEVER;
+			return NEVER;
 		}
 		if (this.isBottomType) {
 			return this;
 		}
-=======
-		if (t.isBottomType) { return NEVER; }
-		if (this.isBottomType) { return this }
->>>>>>> 36e310ae
 		/** 1-6 | `T  & unknown == T` */
 		if (t.isTopType) {
 			return this;
@@ -176,17 +156,12 @@
 			return t;
 		}
 		/** 1-8 | `T \| unknown == unknown` */
-<<<<<<< HEAD
 		if (t.isTopType) {
 			return t;
 		}
 		if (this.isTopType) {
-			return Type.UNKNOWN;
-		}
-=======
-		if (t.isTopType) { return t; }
-		if (this.isTopType) { return UNKNOWN; }
->>>>>>> 36e310ae
+			return UNKNOWN;
+		}
 		/** 3-4 | `A <: B  <->  A \| B == B` */
 		if (this.isSubtypeOf(t)) {
 			return t;
@@ -220,13 +195,9 @@
 		}
 
 		/** 4-2 | `A - B == never  <->  A <: B` */
-<<<<<<< HEAD
 		if (this.isSubtypeOf(t)) {
-			return Type.NEVER;
-		}
-=======
-		if (this.isSubtypeOf(t)) { return NEVER; }
->>>>>>> 36e310ae
+			return NEVER;
+		}
 
 		if (t instanceof TypeUnion) {
 			return t.subtractedFrom(this);
@@ -381,102 +352,4 @@
 	public override immutableOf(): TypeInterface {
 		return new TypeInterface(this.properties, false);
 	}
-<<<<<<< HEAD
-}
-
-
-
-/**
- * Class for constructing the Bottom Type, the type containing no values.
- * @final
- */
-class TypeNever extends Type {
-	public static readonly INSTANCE: TypeNever = new TypeNever();
-
-	public override readonly isBottomType: boolean = true;
-	public override readonly isTopType:    boolean = false;
-
-	private constructor() {
-		super(false);
-	}
-
-	public override toString(): string {
-		return 'never';
-	}
-
-	public override includes(_v: OBJ.Object): boolean {
-		return false;
-	}
-
-	public override equals(t: Type): boolean {
-		return t.isBottomType;
-	}
-}
-
-
-
-/**
- * Class for constructing the `void` type.
- * @final
- */
-class TypeVoid extends Type {
-	public static readonly INSTANCE: TypeVoid = new TypeVoid();
-
-	public override readonly isBottomType: boolean = false;
-	public override readonly isTopType:    boolean = false;
-
-	private constructor() {
-		super(false);
-	}
-
-	public override toString(): string {
-		return 'void';
-	}
-
-	public override includes(_v: OBJ.Object): boolean {
-		return false;
-	}
-
-	protected override intersect_do(_t: Type): Type {
-		return Type.NEVER;
-	}
-
-	protected override isSubtypeOf_do(_t: Type): boolean {
-		return false;
-	}
-
-	public override equals(t: Type): boolean {
-		return t === TypeVoid.INSTANCE || super.equals(t);
-	}
-}
-
-
-
-/**
- * Class for constructing the Top Type, the type containing all values.
- * @final
- */
-class TypeUnknown extends Type {
-	public static readonly INSTANCE: TypeUnknown = new TypeUnknown();
-
-	public override readonly isBottomType: boolean = false;
-	public override readonly isTopType:    boolean = true;
-
-	private constructor() {
-		super(false);
-	}
-
-	public override toString(): string {
-		return 'unknown';
-	}
-
-	public override includes(_v: OBJ.Object): boolean {
-		return true;
-	}
-
-	public override equals(t: Type): boolean {
-		return t.isTopType;
-	}
-=======
->>>>>>> 36e310ae
 }