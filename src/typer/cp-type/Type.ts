import * as xjs from 'extrajs';
import {
	strictEqual,
	languageValuesIdentical,
	OBJ,
} from './package.js';
import {
	TypeIntersection,
	TypeUnion,
	TypeDifference,
	NEVER,
	UNKNOWN,
} from './index.js';



/**
 * Parent class for all Counterpoint Language Types.
 * Known subclasses:
 * - TypeIntersection
 * - TypeUnion
 * - TypeDifference
 * - TypeUnit
 * - TypeInterface
 * - TypeNever
 * - TypeVoid
 * - TypeUnknown
 * - TypeObject
 * - TypeBoolean
 * - TypeInteger
 * - TypeFloat
 * - TypeString
 * - TypeTuple
 * - TypeRecord
 * - TypeList
 * - TypeDict
 * - TypeSet
 * - TypeMap
 */
export abstract class Type {
	/**
	 * Decorator for {@link Type#intersect} method and any overrides.
	 * Contains shortcuts for constructing type intersections.
	 * @param   _prototype    the prototype that has the method to be decorated
	 * @param   _property_key the name of the method to be decorated
	 * @param   descriptor    the Property Descriptor of the prototype’s method
	 * @returns               `descriptor`, with a new value that is the decorated method
	 */
	protected static intersectDeco(
		_prototype: Type,
		_property_key: string,
		descriptor: TypedPropertyDescriptor<(this: Type, t: Type) => Type>,
	): typeof descriptor {
		const method = descriptor.value!;
		descriptor.value = function (t) {
			/** 1-5 | `T  & never   == never` */
			if (t.isBottomType) {
				return NEVER;
			}
			if (this.isBottomType) {
				return this;
			}
			/** 1-6 | `T  & unknown == T` */
			if (t.isTopType) {
				return this;
			}
			if (this.isTopType) {
				return t;
			}
			/** 3-3 | `A <: B  <->  A  & B == A` */
			if (this.isSubtypeOf(t)) {
				return this;
			}
			if (t.isSubtypeOf(this)) {
				return t;
			}

			return method.call(this, t);
		};
		return descriptor;
	}

	/**
	 * Decorator for {@link Type#union} method and any overrides.
	 * Contains shortcuts for constructing type unions.
	 * @param   _prototype    the prototype that has the method to be decorated
	 * @param   _property_key the name of the method to be decorated
	 * @param   descriptor    the Property Descriptor of the prototype’s method
	 * @returns               `descriptor`, with a new value that is the decorated method
	 */
	protected static unionDeco(
		_prototype: Type,
		_property_key: string,
		descriptor: TypedPropertyDescriptor<(this: Type, t: Type) => Type>,
	): typeof descriptor {
		const method = descriptor.value!;
		descriptor.value = function (t) {
			/** 1-7 | `T \| never   == T` */
			if (t.isBottomType) {
				return this;
			}
			if (this.isBottomType) {
				return t;
			}
			/** 1-8 | `T \| unknown == unknown` */
			if (t.isTopType) {
				return t;
			}
			if (this.isTopType) {
				return UNKNOWN;
			}
			/** 3-4 | `A <: B  <->  A \| B == B` */
			if (this.isSubtypeOf(t)) {
				return t;
			}
			if (t.isSubtypeOf(this)) {
				return this;
			}

			return method.call(this, t);
		};
		return descriptor;
	}

	/**
	 * Decorator for {@link Type#subtract} method and any overrides.
	 * Contains shortcuts for constructing type differences.
	 * @param   _prototype    the prototype that has the method to be decorated
	 * @param   _property_key the name of the method to be decorated
	 * @param   descriptor    the Property Descriptor of the prototype’s method
	 * @returns               `descriptor`, with a new value that is the decorated method
	 */
	protected static subtractDeco(
		_prototype: Type,
		_property_key: string,
		descriptor: TypedPropertyDescriptor<(this: Type, t: Type) => Type>,
	): typeof descriptor {
		const method = descriptor.value!;
		descriptor.value = function (t) {
			/** 4-1 | `A - B == A  <->  A & B == never` */
			if (this.intersect(t).isBottomType) {
				return this;
			}

			/** 4-2 | `A - B == never  <->  A <: B` */
			if (this.isSubtypeOf(t)) {
				return NEVER;
			}

			if (t instanceof TypeUnion) {
				return t.subtractedFrom(this);
			}

			return method.call(this, t);
		};
		return descriptor;
	}

	/**
	 * Decorator for {@link Type#isSubtypeOf} method and any overrides.
	 * Contains shortcuts for determining subtypes.
	 * @param   _prototype    the prototype that has the method to be decorated
	 * @param   _property_key the name of the method to be decorated
	 * @param   descriptor    the Property Descriptor of the prototype’s method
	 * @returns               `descriptor`, with a new value that is the decorated method
	 */
	protected static subtypeDeco(
		_prototype: Type,
		_property_key: string,
		descriptor: TypedPropertyDescriptor<(this: Type, t: Type) => boolean>,
	): typeof descriptor {
		const method = descriptor.value!;
		descriptor.value = function (t) {
			/** 2-7 | `A <: A` */
			if (this === t) {
				return true;
			}
			/** 1-1 | `never <: T` */
			if (this.isBottomType) {
				return true;
			}
			/** 1-3 | `T       <: never  <->  T == never` */
			if (t.isBottomType) {
				return this.isBottomType;
			}
			/** 1-4 | `unknown <: T      <->  T == unknown` */
			if (this.isTopType) {
				return t.isTopType;
			}
			/** 1-2 | `T     <: unknown` */
			if (t.isTopType) {
				return true;
			}

			if (t instanceof TypeIntersection) {
				return t.isSupertypeOf(this);
			}
			if (t instanceof TypeUnion) {
				if (t.isNecessarilySupertypeOf(this)) {
					return true;
				}
			}
			if (t instanceof TypeDifference) {
				return t.isSupertypeOf(this);
			}

			return method.call(this, t);
		};
		return descriptor;
	}

	/**
	 * Intersect all the given types.
	 * If an empty array is given, return type `never`.
	 * @param types the types to intersect
	 * @returns the intersection
	 */
	public static intersectAll(types: readonly Type[]): Type {
		return (types.length) ? types.reduce((a, b) => a.intersect(b)) : NEVER;
	}

	/**
	 * Unions all the given types.
	 * If an empty array is given, return type `never`.
	 * @param types the types to union
	 * @returns the union
	 */
	public static unionAll(types: readonly Type[]): Type {
		return (types.length) ? types.reduce((a, b) => a.union(b)) : NEVER;
	}


	/**
	 * Whether this type has no values assignable to it,
	 * i.e., it is equal to the type `never`.
	 * Used internally for special cases of computations.
	 */
	public readonly isBottomType: boolean = this.values.size === 0;
	/**
	 * Whether this type has all values assignable to it,
	 * i.e., it is equal to the type `unknown`.
	 * Used internally for special cases of computations.
	 */
	public readonly isTopType: boolean = false;

	/**
	 * Construct a new Type object.
	 * @param isMutable Whether this type is `mutable`. Mutable objects may change fields/entries and call mutating methods.
	 * @param values    An enumerated set of values that are assignable to this type.
	 */
	public constructor(
		public readonly isMutable: boolean,
		public readonly values:    ReadonlySet<OBJ.Object> = new Set(),
	) {
	}

	/**
	 * Return whether this type is mutable or has a mutable operand or component.
	 * @return `true` if this type is mutable or has a mutable operand/component
	 */
	public get hasMutable(): boolean {
		return this.isMutable;
	}

	/**
	 * Return whether this type “includes” the value, i.e.,
	 * whether the value is assignable to this type.
	 * @param v the value to check
	 * @returns Is `v` assignable to this type?
	 */
	public includes(v: OBJ.Object): boolean {
		return xjs.Set.has(this.values, v, languageValuesIdentical);
	}

	/**
	 * Return the type intersection of this type with another.
	 * @param t the other type
	 * @returns the type intersection
	 */
	@Type.intersectDeco
	public intersect(t: Type): Type {
<<<<<<< HEAD
=======
		/** 1-5 | `T  & never   == never` */
		if (this.isBottomType || t.isBottomType) {
			return NEVER;
		}
		/** 1-6 | `T  & unknown == T` */
		if (this.isTopType) {
			return t;
		}
		if (t.isTopType) {
			return this;
		}
		/** 3-3 | `A <: B  <->  A  & B == A` */
		if (this.isSubtypeOf(t)) {
			return this;
		}
		if (t.isSubtypeOf(this)) {
			return t;
		}

		return this.intersect_do(t);
	}

	protected intersect_do(t: Type): Type {
>>>>>>> a08dd4d6
		/** 2-2 | `A \| B == B \| A` */
		if (t instanceof TypeUnion) {
			return t.intersect(this);
		}

		return new TypeIntersection(this, t);
	}

	/**
	 * Return the type union of this type with another.
	 * @param t the other type
	 * @returns the type union
	 */
	@Type.unionDeco
	public union(t: Type): Type {
<<<<<<< HEAD
=======
		/** 1-7 | `T \| never   == T` */
		if (this.isBottomType) {
			return t;
		}
		if (t.isBottomType) {
			return this;
		}
		/** 1-8 | `T \| unknown == unknown` */
		if (this.isTopType || t.isTopType) {
			return UNKNOWN;
		}
		/** 3-4 | `A <: B  <->  A \| B == B` */
		if (this.isSubtypeOf(t)) {
			return t;
		}
		if (t.isSubtypeOf(this)) {
			return this;
		}

		return this.union_do(t);
	}

	protected union_do(t: Type): Type {
>>>>>>> a08dd4d6
		/** 2-1 | `A  & B == B  & A` */
		if (t instanceof TypeIntersection) {
			return t.union(this);
		}

		return new TypeUnion(this, t);
	}

	/**
	 * Return a new type that includes the values in this type that are not included in the argument type.
	 * @param t the other type
	 * @returns the type difference
	 */
	@Type.subtractDeco
	public subtract(t: Type): Type {
		return new TypeDifference(this, t);
	}

	/**
	 * Return whether this type is a structural subtype of the given type.
	 * @param t the type to compare
	 * @returns Is this type a subtype of the argument?
	 */
	@strictEqual
	@Type.subtypeDeco
	public isSubtypeOf(t: Type): boolean {
		return !this.isBottomType && !!this.values.size // these checks are needed in cases of `obj` and `void`, which don’t store values
			&& [...this.values].every((v) => t.includes(v));
	}

	/**
	 * Return whether this type is structurally equal to the given type.
	 * Two types are structurally equal if they are subtypes of each other.
	 *
	 * 2-8 | `A <: B  &&  B <: A  -->  A == B`
	 * @param t the type to compare
	 * @returns Is this type equal to the argument?
	 */
	@strictEqual
	public equals(t: Type): boolean {
		return this === t || this.isMutable === t.isMutable && this.isSubtypeOf(t) && t.isSubtypeOf(this); // TODO: remove `===` once applying decorator
	}

	public mutableOf(): Type {
		return this;
	}

	public immutableOf(): Type {
		return this;
	}
}



/**
 * An Interface Type is a set of properties that a value must have.
 */
export class TypeInterface extends Type {
	public override readonly isBottomType: boolean = [...this.properties.values()].some((value) => value.isBottomType);
	public override readonly isTopType:    boolean = this.properties.size === 0;

	/**
	 * Construct a new TypeInterface object.
	 * @param properties a map of this type’s members’ names along with their associated types
	 * @param is_mutable is this type mutable?
	 */
	public constructor(
		private readonly properties: ReadonlyMap<string, Type>,
		is_mutable: boolean = false,
	) {
		super(is_mutable);
	}

	public override get hasMutable(): boolean {
		return super.hasMutable || [...this.properties.values()].some((t) => t.hasMutable);
	}

	public override includes(v: OBJ.Object): boolean {
		return [...this.properties.keys()].every((key) => key in v);
	}

	/**
	 * The *intersection* of types `S` and `T` is the *union* of the set of properties on `T` with the set of properties on `S`.
	 * If any properties disagree on type, their type intersection is taken.
	 */
	@Type.intersectDeco
	public override intersect(t: Type): Type {
		if (t instanceof TypeInterface) {
			const props = new Map<string, Type>([...this.properties]);
			[...t.properties].forEach(([name, type_]) => {
				props.set(name, (props.has(name)) ? props.get(name)!.intersect(type_) : type_);
			});
			return new TypeInterface(props);
		} else {
			return super.intersect(t);
		}
	}

	/**
	 * The *union* of types `S` and `T` is the *intersection* of the set of properties on `T` with the set of properties on `S`.
	 * If any properties disagree on type, their type union is taken.
	 */
	@Type.unionDeco
	public override union(t: Type): Type {
		if (t instanceof TypeInterface) {
			const props = new Map<string, Type>();
			[...this.properties].forEach(([name, type_]) => {
				if (t.properties.has(name)) {
					props.set(name, type_.union(t.properties.get(name)!));
				}
			});
			return new TypeInterface(props);
		} else {
			return super.union(t);
		}
	}

	/**
	 * In the general case, `S` is a subtype of `T` if every property of `T` exists in `S`,
	 * and for each of those properties `#prop`, the type of `S#prop` is a subtype of `T#prop`.
	 * In other words, `S` is a subtype of `T` if the set of properties on `T` is a subset of the set of properties on `S`.
	 */
	@strictEqual
	@Type.subtypeDeco
	public override isSubtypeOf(t: Type): boolean {
		if (t instanceof TypeInterface) {
			return [...t.properties].every(([name, type_]) => (
				this.properties.has(name) && this.properties.get(name)!.isSubtypeOf(type_)
			));
		} else {
			return super.isSubtypeOf(t);
		}
	}

	public override mutableOf(): TypeInterface {
		return new TypeInterface(this.properties, true);
	}

	public override immutableOf(): TypeInterface {
		return new TypeInterface(this.properties, false);
	}
}<|MERGE_RESOLUTION|>--- conflicted
+++ resolved
@@ -54,18 +54,15 @@
 		const method = descriptor.value!;
 		descriptor.value = function (t) {
 			/** 1-5 | `T  & never   == never` */
-			if (t.isBottomType) {
+			if (this.isBottomType || t.isBottomType) {
 				return NEVER;
 			}
-			if (this.isBottomType) {
-				return this;
-			}
 			/** 1-6 | `T  & unknown == T` */
+			if (this.isTopType) {
+				return t;
+			}
 			if (t.isTopType) {
 				return this;
-			}
-			if (this.isTopType) {
-				return t;
 			}
 			/** 3-3 | `A <: B  <->  A  & B == A` */
 			if (this.isSubtypeOf(t)) {
@@ -96,17 +93,14 @@
 		const method = descriptor.value!;
 		descriptor.value = function (t) {
 			/** 1-7 | `T \| never   == T` */
+			if (this.isBottomType) {
+				return t;
+			}
 			if (t.isBottomType) {
 				return this;
 			}
-			if (this.isBottomType) {
-				return t;
-			}
 			/** 1-8 | `T \| unknown == unknown` */
-			if (t.isTopType) {
-				return t;
-			}
-			if (this.isTopType) {
+			if (this.isTopType || t.isTopType) {
 				return UNKNOWN;
 			}
 			/** 3-4 | `A <: B  <->  A \| B == B` */
@@ -279,32 +273,6 @@
 	 */
 	@Type.intersectDeco
 	public intersect(t: Type): Type {
-<<<<<<< HEAD
-=======
-		/** 1-5 | `T  & never   == never` */
-		if (this.isBottomType || t.isBottomType) {
-			return NEVER;
-		}
-		/** 1-6 | `T  & unknown == T` */
-		if (this.isTopType) {
-			return t;
-		}
-		if (t.isTopType) {
-			return this;
-		}
-		/** 3-3 | `A <: B  <->  A  & B == A` */
-		if (this.isSubtypeOf(t)) {
-			return this;
-		}
-		if (t.isSubtypeOf(this)) {
-			return t;
-		}
-
-		return this.intersect_do(t);
-	}
-
-	protected intersect_do(t: Type): Type {
->>>>>>> a08dd4d6
 		/** 2-2 | `A \| B == B \| A` */
 		if (t instanceof TypeUnion) {
 			return t.intersect(this);
@@ -320,32 +288,6 @@
 	 */
 	@Type.unionDeco
 	public union(t: Type): Type {
-<<<<<<< HEAD
-=======
-		/** 1-7 | `T \| never   == T` */
-		if (this.isBottomType) {
-			return t;
-		}
-		if (t.isBottomType) {
-			return this;
-		}
-		/** 1-8 | `T \| unknown == unknown` */
-		if (this.isTopType || t.isTopType) {
-			return UNKNOWN;
-		}
-		/** 3-4 | `A <: B  <->  A \| B == B` */
-		if (this.isSubtypeOf(t)) {
-			return t;
-		}
-		if (t.isSubtypeOf(this)) {
-			return this;
-		}
-
-		return this.union_do(t);
-	}
-
-	protected union_do(t: Type): Type {
->>>>>>> a08dd4d6
 		/** 2-1 | `A  & B == B  & A` */
 		if (t instanceof TypeIntersection) {
 			return t.union(this);
@@ -386,7 +328,7 @@
 	 */
 	@strictEqual
 	public equals(t: Type): boolean {
-		return this === t || this.isMutable === t.isMutable && this.isSubtypeOf(t) && t.isSubtypeOf(this); // TODO: remove `===` once applying decorator
+		return this.isMutable === t.isMutable && this.isSubtypeOf(t) && t.isSubtypeOf(this);
 	}
 
 	public mutableOf(): Type {
