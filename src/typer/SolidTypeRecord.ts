import {
<<<<<<< HEAD
	strictEqual,
} from '../decorators.js';
import {SolidType} from './SolidType.js';
import {SolidObject} from './SolidObject.js';
import {SolidRecord} from './SolidRecord.js';
=======
	AST,
	Operator,
	ValidAccessOperator,
} from '../validator/index.js';
import {TypeError04} from '../error/index.js';
import {
	SolidObject,
	SolidNull,
	SolidRecord,
} from '../index.js'; // avoids circular imports
import {
	TypeEntry,
	IntRange,
	SolidType,
} from './SolidType.js';
>>>>>>> 802502c8



export class SolidTypeRecord extends SolidType {
	override readonly isBottomType: boolean = false;

	/**
	 * Construct a new SolidTypeRecord from type properties, assuming each properties is required.
	 * @param propertytypes the types of the record
	 * @return a new record type with the provided properties
	 */
	static fromTypes(propertytypes: ReadonlyMap<bigint, SolidType> = new Map()): SolidTypeRecord {
		return new SolidTypeRecord(new Map<bigint, TypeEntry>([...propertytypes].map(([id, t]) => [id, {
			type:     t,
			optional: false,
		}])));
	}


	/**
	 * Construct a new SolidTypeRecord object.
	 * @param propertytypes a map of this type’s property ids along with their associated types
	 */
	constructor (
		private readonly propertytypes: ReadonlyMap<bigint, TypeEntry> = new Map(),
	) {
		super(SolidRecord.values);
	}

	/** The possible number of values in this record type. */
	private get count(): IntRange {
		return [
			[...this.propertytypes].filter(([_, entry]) => !entry.optional).length,
			this.propertytypes.size + 1,
		];
	}

	override toString(): string {
		return `[${ [...this.propertytypes].map(([key, value]) => `${ key }${ value.optional ? '?:' : ':' } ${ value.type }`).join(', ') }]`;
	}

	override includes(v: SolidObject): boolean {
		return v instanceof SolidRecord && v.toType().isSubtypeOf(this);
	}

	@strictEqual
	@SolidType.subtypeDeco
	override isSubtypeOf(t: SolidType): boolean {
		return t.equals(SolidObject) || (
			t instanceof SolidTypeRecord
			&& this.count[0] >= t.count[0]
			&& [...t.propertytypes].every(([id, thattype]) => {
				const thistype: TypeEntry | null = this.propertytypes.get(id) || null;
				return (
					(thattype.optional || thistype && !thistype.optional)
					&& (!thistype || thistype.type.isSubtypeOf(thattype.type))
				);
			})
		);
	}

	get(key: bigint, access_kind: ValidAccessOperator, accessor: AST.ASTNodeKey): SolidType {
		const entry: TypeEntry = (this.propertytypes.has(key))
			? this.propertytypes.get(key)!
			: (() => { throw new TypeError04('property', this, accessor); })();
		return (access_kind === Operator.CLAIMDOT)
			? entry.type.subtract(SolidType.VOID)
			: entry.type.union((entry.optional) ? (access_kind === Operator.OPTDOT) ? SolidNull : SolidType.VOID : SolidType.NEVER);
	}

	valueTypes(): SolidType {
		return (this.propertytypes.size)
			? SolidType.unionAll([...this.propertytypes.values()].map((t) => t.type))
			: SolidType.NEVER;
	}

	/**
	 * The *intersection* of types `S` and `T` is the *union* of the set of properties on `S` with the set of properties on `T`.
	 * For any overlapping properties, their type intersection is taken.
	 */
	intersectWithRecord(t: SolidTypeRecord): SolidTypeRecord {
		const props: Map<bigint, TypeEntry> = new Map([...this.propertytypes]);
		[...t.propertytypes].forEach(([id, typ]) => {
			props.set(id, this.propertytypes.has(id) ? {
				type:     this.propertytypes.get(id)!.type.intersect(typ.type),
				optional: this.propertytypes.get(id)!.optional && typ.optional,
			} : typ);
		});
		return new SolidTypeRecord(props);
	}

	/**
	 * The *union* of types `S` and `T` is the *intersection* of the set of properties on `S` with the set of properties on `T`.
	 * For any overlapping properties, their type union is taken.
	 */
	unionWithRecord(t: SolidTypeRecord): SolidTypeRecord {
		const props: Map<bigint, TypeEntry> = new Map();
		[...t.propertytypes].forEach(([id, typ]) => {
			if (this.propertytypes.has(id)) {
				props.set(id, {
					type:     this.propertytypes.get(id)!.type.union(typ.type),
					optional: this.propertytypes.get(id)!.optional || typ.optional,
				});
			}
		})
		return new SolidTypeRecord(props);
	}
}<|MERGE_RESOLUTION|>--- conflicted
+++ resolved
@@ -1,11 +1,7 @@
 import {
-<<<<<<< HEAD
 	strictEqual,
 } from '../decorators.js';
-import {SolidType} from './SolidType.js';
-import {SolidObject} from './SolidObject.js';
-import {SolidRecord} from './SolidRecord.js';
-=======
+import {
 	AST,
 	Operator,
 	ValidAccessOperator,
@@ -21,7 +17,6 @@
 	IntRange,
 	SolidType,
 } from './SolidType.js';
->>>>>>> 802502c8
 
 
 
