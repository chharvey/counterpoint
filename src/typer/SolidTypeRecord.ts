import type {AST} from '../validator/index.js';
import {TypeError04} from '../error/index.js';
import {
	SolidObject,
	SolidRecord,
} from '../index.js'; // avoids circular imports
import {
	TypeEntry,
	IntRange,
	SolidType,
} from './SolidType.js';



export class SolidTypeRecord extends SolidType {
	override readonly isEmpty: boolean = false;

	/**
	 * Construct a new SolidTypeRecord from type properties, assuming each properties is required.
	 * @param propertytypes the types of the record
	 * @return a new record type with the provided properties
	 */
	static fromTypes(propertytypes: ReadonlyMap<bigint, SolidType> = new Map()): SolidTypeRecord {
		return new SolidTypeRecord(new Map<bigint, TypeEntry>([...propertytypes].map(([id, t]) => [id, {
			type:     t,
			optional: false,
		}])));
	}


	/**
	 * Construct a new SolidTypeRecord object.
	 * @param propertytypes a map of this type’s property ids along with their associated types
	 */
	constructor (
		private readonly propertytypes: ReadonlyMap<bigint, TypeEntry> = new Map(),
	) {
		super(SolidRecord.values);
	}

	/** The possible number of values in this record type. */
	private get count(): IntRange {
		return [
			[...this.propertytypes].filter(([_, entry]) => !entry.optional).length,
			this.propertytypes.size + 1,
		];
	}

	override toString(): string {
		return `[${ [...this.propertytypes].map(([key, value]) => `${ key }${ value.optional ? '?:' : ':' } ${ value.type }`).join(', ') }]`;
	}

	override includes(v: SolidObject): boolean {
		return v instanceof SolidRecord && v.toType().isSubtypeOf(this);
	}

	override isSubtypeOf_do(t: SolidType): boolean {
		return t.equals(SolidObject) || (
			t instanceof SolidTypeRecord
			&& this.count[0] >= t.count[0]
			&& [...t.propertytypes].every(([id, thattype]) => {
				const thistype: TypeEntry | null = this.propertytypes.get(id) || null;
				return (
					(thattype.optional || thistype && !thistype.optional)
					&& (!thistype || thistype.type.isSubtypeOf(thattype.type))
				);
			})
		);
	}

<<<<<<< HEAD
	get(key: bigint, accessor: AST.ASTNodeKey): SolidType {
		return (this.propertytypes.has(key))
=======
	get(key: bigint, accessor: AST.ASTNodeIndex | AST.ASTNodeKey | AST.ASTNodeExpression): SolidType {
		const entry: TypeEntry = (this.propertytypes.has(key))
>>>>>>> 99354972
			? this.propertytypes.get(key)!
			: (() => { throw new TypeError04('property', this, accessor); })();
		return entry.type.union((entry.optional) ? SolidType.VOID : SolidType.NEVER);
	}

	valueTypes(): SolidType {
		return [...this.propertytypes.values()].map((t) => t.type).reduce((a, b) => a.union(b));
	}

	/**
	 * The *intersection* of types `S` and `T` is the *union* of the set of properties on `S` with the set of properties on `T`.
	 * For any overlapping properties, their type intersection is taken.
	 */
	intersectWithRecord(t: SolidTypeRecord): SolidTypeRecord {
		const props: Map<bigint, TypeEntry> = new Map([...this.propertytypes]);
		[...t.propertytypes].forEach(([id, typ]) => {
			props.set(id, this.propertytypes.has(id) ? {
				type:     this.propertytypes.get(id)!.type.intersect(typ.type),
				optional: this.propertytypes.get(id)!.optional && typ.optional,
			} : typ);
		});
		return new SolidTypeRecord(props);
	}

	/**
	 * The *union* of types `S` and `T` is the *intersection* of the set of properties on `S` with the set of properties on `T`.
	 * For any overlapping properties, their type union is taken.
	 */
	unionWithRecord(t: SolidTypeRecord): SolidTypeRecord {
		const props: Map<bigint, TypeEntry> = new Map();
		[...t.propertytypes].forEach(([id, typ]) => {
			if (this.propertytypes.has(id)) {
				props.set(id, {
					type:     this.propertytypes.get(id)!.type.union(typ.type),
					optional: this.propertytypes.get(id)!.optional || typ.optional,
				});
			}
		})
		return new SolidTypeRecord(props);
	}
}<|MERGE_RESOLUTION|>--- conflicted
+++ resolved
@@ -68,13 +68,8 @@
 		);
 	}
 
-<<<<<<< HEAD
 	get(key: bigint, accessor: AST.ASTNodeKey): SolidType {
-		return (this.propertytypes.has(key))
-=======
-	get(key: bigint, accessor: AST.ASTNodeIndex | AST.ASTNodeKey | AST.ASTNodeExpression): SolidType {
 		const entry: TypeEntry = (this.propertytypes.has(key))
->>>>>>> 99354972
 			? this.propertytypes.get(key)!
 			: (() => { throw new TypeError04('property', this, accessor); })();
 		return entry.type.union((entry.optional) ? SolidType.VOID : SolidType.NEVER);
