import {
	strictEqual,
} from '../decorators.js';
import {SolidType} from './SolidType.js';
import {SolidObject} from './SolidObject.js';
import {SolidRecord} from './SolidRecord.js';



export class SolidTypeRecord extends SolidType {
	override readonly isEmpty: boolean = false;

	/**
	 * Construct a new SolidTypeRecord object.
	 * @param propertytypes a map of this type’s property ids along with their associated types
	 */
	constructor (
		private readonly propertytypes: ReadonlyMap<bigint, SolidType> = new Map(),
	) {
		super(new Set([new SolidRecord()]));
	}

	override toString(): string {
		return `[${ [...this.propertytypes].map(([key, value]) => `${ key }: ${ value }`).join(', ') }]`;
	}

<<<<<<< HEAD
	@strictEqual
	@SolidType.subtypeDeco
	override isSubtypeOf(t: SolidType): boolean {
		return (
			(t.equals(SolidObject)) ? true :
			(t instanceof SolidTypeRecord) ? ((this.propertytypes.size < t.propertytypes.size)
				? false
				: [...t.propertytypes].every(([id, thattype]) => {
					const thistype: SolidType | null = this.propertytypes.get(id) || null;
					return (thistype)
						? thistype.isSubtypeOf(thattype)
						: false;
				})
			) :
			false
=======
	override isSubtypeOf_do(t: SolidType): boolean {
		return t.equals(SolidObject) || (
			t instanceof SolidTypeRecord
			&& this.propertytypes.size >= t.propertytypes.size
			&& [...t.propertytypes].every(([id, thattype]) => {
				const thistype: SolidType | null = this.propertytypes.get(id) || null;
				return !!thistype && thistype.isSubtypeOf(thattype);
			})
>>>>>>> 164fee91
		);
	}
}<|MERGE_RESOLUTION|>--- conflicted
+++ resolved
@@ -24,24 +24,9 @@
 		return `[${ [...this.propertytypes].map(([key, value]) => `${ key }: ${ value }`).join(', ') }]`;
 	}
 
-<<<<<<< HEAD
 	@strictEqual
 	@SolidType.subtypeDeco
 	override isSubtypeOf(t: SolidType): boolean {
-		return (
-			(t.equals(SolidObject)) ? true :
-			(t instanceof SolidTypeRecord) ? ((this.propertytypes.size < t.propertytypes.size)
-				? false
-				: [...t.propertytypes].every(([id, thattype]) => {
-					const thistype: SolidType | null = this.propertytypes.get(id) || null;
-					return (thistype)
-						? thistype.isSubtypeOf(thattype)
-						: false;
-				})
-			) :
-			false
-=======
-	override isSubtypeOf_do(t: SolidType): boolean {
 		return t.equals(SolidObject) || (
 			t instanceof SolidTypeRecord
 			&& this.propertytypes.size >= t.propertytypes.size
@@ -49,7 +34,6 @@
 				const thistype: SolidType | null = this.propertytypes.get(id) || null;
 				return !!thistype && thistype.isSubtypeOf(thattype);
 			})
->>>>>>> 164fee91
 		);
 	}
 }