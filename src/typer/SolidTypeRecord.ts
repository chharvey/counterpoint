import {
<<<<<<< HEAD
	strictEqual,
} from '../decorators.js';
import {
	AST,
	Operator,
=======
	TypeError04,
	IntRange,
>>>>>>> dfcc3f33
	ValidAccessOperator,
	AST,
} from './package.js';
import {
	SolidTypeHash,
	SolidObject,
	SolidRecord,
} from './index.js';
import type {TypeEntry} from './utils-public.js';
import {updateAccessedStaticType} from './utils-private.js';
import {SolidType} from './SolidType.js';



export class SolidTypeRecord extends SolidType {
	override readonly isBottomType: boolean = false;

	/**
	 * Construct a new SolidTypeRecord from type properties, assuming each properties is required.
	 * @param propertytypes the types of the record
	 * @return a new record type with the provided properties
	 */
	static fromTypes(propertytypes: ReadonlyMap<bigint, SolidType> = new Map()): SolidTypeRecord {
		return new SolidTypeRecord(new Map<bigint, TypeEntry>([...propertytypes].map(([id, t]) => [id, {
			type:     t,
			optional: false,
		}])));
	}


	/**
	 * Construct a new SolidTypeRecord object.
	 * @param propertytypes a map of this type’s property ids along with their associated types
	 */
	constructor (
		private readonly propertytypes: ReadonlyMap<bigint, TypeEntry> = new Map(),
	) {
		super(SolidRecord.values);
	}

	/** The possible number of values in this record type. */
	private get count(): IntRange {
		return [
			BigInt([...this.propertytypes].filter(([_, entry]) => !entry.optional).length),
			BigInt(this.propertytypes.size) + 1n,
		];
	}

	override toString(): string {
		return `[${ [...this.propertytypes].map(([key, value]) => `${ key }${ value.optional ? '?:' : ':' } ${ value.type }`).join(', ') }]`;
	}

	override includes(v: SolidObject): boolean {
		return v instanceof SolidRecord && v.toType().isSubtypeOf(this);
	}

	@strictEqual
	@SolidType.subtypeDeco
	override isSubtypeOf(t: SolidType): boolean {
		return t.equals(SolidObject) || (
			t instanceof SolidTypeRecord
			&& this.count[0] >= t.count[0]
			&& [...t.propertytypes].every(([id, thattype]) => {
				const thistype: TypeEntry | null = this.propertytypes.get(id) || null;
				return (
					(thattype.optional || thistype && !thistype.optional)
					&& (!thistype || thistype.type.isSubtypeOf(thattype.type))
				);
			})
		) || (
			t instanceof SolidTypeHash
			&& this.valueTypes().isSubtypeOf(t.types)
		);
	}

	get(key: bigint, access_kind: ValidAccessOperator, accessor: AST.ASTNodeKey): SolidType {
		return updateAccessedStaticType(((this.propertytypes.has(key))
			? this.propertytypes.get(key)!
			: (() => { throw new TypeError04('property', this, accessor); })()
		), access_kind);
	}

	valueTypes(): SolidType {
		return (this.propertytypes.size)
			? SolidType.unionAll([...this.propertytypes.values()].map((t) => t.type))
			: SolidType.NEVER;
	}

	/**
	 * The *intersection* of types `S` and `T` is the *union* of the set of properties on `S` with the set of properties on `T`.
	 * For any overlapping properties, their type intersection is taken.
	 */
	intersectWithRecord(t: SolidTypeRecord): SolidTypeRecord {
		const props: Map<bigint, TypeEntry> = new Map([...this.propertytypes]);
		[...t.propertytypes].forEach(([id, typ]) => {
			props.set(id, this.propertytypes.has(id) ? {
				type:     this.propertytypes.get(id)!.type.intersect(typ.type),
				optional: this.propertytypes.get(id)!.optional && typ.optional,
			} : typ);
		});
		return new SolidTypeRecord(props);
	}

	/**
	 * The *union* of types `S` and `T` is the *intersection* of the set of properties on `S` with the set of properties on `T`.
	 * For any overlapping properties, their type union is taken.
	 */
	unionWithRecord(t: SolidTypeRecord): SolidTypeRecord {
		const props: Map<bigint, TypeEntry> = new Map();
		[...t.propertytypes].forEach(([id, typ]) => {
			if (this.propertytypes.has(id)) {
				props.set(id, {
					type:     this.propertytypes.get(id)!.type.union(typ.type),
					optional: this.propertytypes.get(id)!.optional || typ.optional,
				});
			}
		})
		return new SolidTypeRecord(props);
	}
}<|MERGE_RESOLUTION|>--- conflicted
+++ resolved
@@ -1,14 +1,9 @@
 import {
-<<<<<<< HEAD
 	strictEqual,
 } from '../decorators.js';
 import {
-	AST,
-	Operator,
-=======
 	TypeError04,
 	IntRange,
->>>>>>> dfcc3f33
 	ValidAccessOperator,
 	AST,
 } from './package.js';
