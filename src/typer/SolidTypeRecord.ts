import type {AST} from '../validator/index.js';
import {TypeError04} from '../error/index.js';
import {
	SolidObject,
<<<<<<< HEAD
	SolidNull,
=======
>>>>>>> 285f3787
	SolidRecord,
} from '../index.js'; // avoids circular imports
import {
	TypeEntry,
	IntRange,
	SolidType,
} from './SolidType.js';



export class SolidTypeRecord extends SolidType {
	override readonly isEmpty: boolean = false;

	/**
	 * Construct a new SolidTypeRecord from type properties, assuming each properties is required.
	 * @param propertytypes the types of the record
	 * @return a new record type with the provided properties
	 */
	static fromTypes(propertytypes: ReadonlyMap<bigint, SolidType> = new Map()): SolidTypeRecord {
		return new SolidTypeRecord(new Map<bigint, TypeEntry>([...propertytypes].map(([id, t]) => [id, {
			type:     t,
			optional: false,
		}])));
	}


	/**
	 * Construct a new SolidTypeRecord object.
	 * @param propertytypes a map of this type’s property ids along with their associated types
	 */
	constructor (
		private readonly propertytypes: ReadonlyMap<bigint, TypeEntry> = new Map(),
	) {
		super(SolidRecord.values);
	}

	/** The possible number of values in this record type. */
	private get count(): IntRange {
		return [
			[...this.propertytypes].filter(([_, entry]) => !entry.optional).length,
			this.propertytypes.size + 1,
		];
	}

	override toString(): string {
		return `[${ [...this.propertytypes].map(([key, value]) => `${ key }${ value.optional ? '?:' : ':' } ${ value.type }`).join(', ') }]`;
	}

	override includes(v: SolidObject): boolean {
		return v instanceof SolidRecord && v.toType().isSubtypeOf(this);
	}

	override isSubtypeOf_do(t: SolidType): boolean {
		return t.equals(SolidObject) || (
			t instanceof SolidTypeRecord
			&& this.count[0] >= t.count[0]
			&& [...t.propertytypes].every(([id, thattype]) => {
				const thistype: TypeEntry | null = this.propertytypes.get(id) || null;
				return (
					(thattype.optional || thistype && !thistype.optional)
					&& (!thistype || thistype.type.isSubtypeOf(thattype.type))
				);
			})
		);
	}

<<<<<<< HEAD
	get(key: bigint, access_optional: boolean, accessor: AST.ASTNodeIndex | AST.ASTNodeKey | AST.ASTNodeExpression): SolidType {
		const entry: TypeEntry = (this.propertytypes.has(key))
			? this.propertytypes.get(key)!
			: (() => { throw new TypeError04('property', this, accessor); })();
		return entry.type.union((entry.optional) ? (access_optional) ? SolidNull : SolidType.VOID : SolidType.NEVER);
=======
	get(key: bigint, accessor: AST.ASTNodeKey): SolidType {
		const entry: TypeEntry = (this.propertytypes.has(key))
			? this.propertytypes.get(key)!
			: (() => { throw new TypeError04('property', this, accessor); })();
		return entry.type.union((entry.optional) ? SolidType.VOID : SolidType.NEVER);
>>>>>>> 285f3787
	}

	valueTypes(): SolidType {
		return [...this.propertytypes.values()].map((t) => t.type).reduce((a, b) => a.union(b));
	}

	/**
	 * The *intersection* of types `S` and `T` is the *union* of the set of properties on `S` with the set of properties on `T`.
	 * For any overlapping properties, their type intersection is taken.
	 */
	intersectWithRecord(t: SolidTypeRecord): SolidTypeRecord {
		const props: Map<bigint, TypeEntry> = new Map([...this.propertytypes]);
		[...t.propertytypes].forEach(([id, typ]) => {
			props.set(id, this.propertytypes.has(id) ? {
				type:     this.propertytypes.get(id)!.type.intersect(typ.type),
				optional: this.propertytypes.get(id)!.optional && typ.optional,
			} : typ);
		});
		return new SolidTypeRecord(props);
	}

	/**
	 * The *union* of types `S` and `T` is the *intersection* of the set of properties on `S` with the set of properties on `T`.
	 * For any overlapping properties, their type union is taken.
	 */
	unionWithRecord(t: SolidTypeRecord): SolidTypeRecord {
		const props: Map<bigint, TypeEntry> = new Map();
		[...t.propertytypes].forEach(([id, typ]) => {
			if (this.propertytypes.has(id)) {
				props.set(id, {
					type:     this.propertytypes.get(id)!.type.union(typ.type),
					optional: this.propertytypes.get(id)!.optional || typ.optional,
				});
			}
		})
		return new SolidTypeRecord(props);
	}
}<|MERGE_RESOLUTION|>--- conflicted
+++ resolved
@@ -2,10 +2,7 @@
 import {TypeError04} from '../error/index.js';
 import {
 	SolidObject,
-<<<<<<< HEAD
 	SolidNull,
-=======
->>>>>>> 285f3787
 	SolidRecord,
 } from '../index.js'; // avoids circular imports
 import {
@@ -72,19 +69,11 @@
 		);
 	}
 
-<<<<<<< HEAD
-	get(key: bigint, access_optional: boolean, accessor: AST.ASTNodeIndex | AST.ASTNodeKey | AST.ASTNodeExpression): SolidType {
+	get(key: bigint, access_optional: boolean, accessor: AST.ASTNodeKey): SolidType {
 		const entry: TypeEntry = (this.propertytypes.has(key))
 			? this.propertytypes.get(key)!
 			: (() => { throw new TypeError04('property', this, accessor); })();
 		return entry.type.union((entry.optional) ? (access_optional) ? SolidNull : SolidType.VOID : SolidType.NEVER);
-=======
-	get(key: bigint, accessor: AST.ASTNodeKey): SolidType {
-		const entry: TypeEntry = (this.propertytypes.has(key))
-			? this.propertytypes.get(key)!
-			: (() => { throw new TypeError04('property', this, accessor); })();
-		return entry.type.union((entry.optional) ? SolidType.VOID : SolidType.NEVER);
->>>>>>> 285f3787
 	}
 
 	valueTypes(): SolidType {
