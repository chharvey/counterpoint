--- conflicted
+++ resolved
@@ -1,20 +1,12 @@
 import * as xjs from 'extrajs';
-<<<<<<< HEAD
 import * as utf8 from 'utf8';
-
-import type {SolidLanguageType} from './SolidLanguageType';
 import type {CodeUnit} from '../types';
 import {
 	strictEqual,
-} from '../decorators';
-import {SolidObject} from './SolidObject';
-import {SolidBoolean} from './SolidBoolean';
-=======
-import utf8 from 'utf8';
-import type {CodeUnit} from '../types';
+} from '../decorators.js';
+import type {SolidType} from './SolidType.js';
 import {SolidObject} from './SolidObject.js';
 import {SolidBoolean} from './SolidBoolean.js';
->>>>>>> 2964820f
 
 
 
@@ -23,7 +15,7 @@
 		return 'str';
 	}
 	/** @overrides SolidObject */
-	static values: SolidLanguageType['values'] = new Set([new SolidString('')]);
+	static values: SolidType['values'] = new Set([new SolidString('')]);
 
 
 	private readonly codeunits: readonly CodeUnit[];
