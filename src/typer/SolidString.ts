--- conflicted
+++ resolved
@@ -1,17 +1,11 @@
 import * as xjs from 'extrajs';
 import utf8 from 'utf8';
-<<<<<<< HEAD
 import {
 	CodeUnit,
 	strictEqual,
 } from './package.js';
-import type {SolidType} from './SolidType.js';
-import {SolidObject} from './SolidObject.js';
-=======
-import type {CodeUnit} from './package.js';
 import type {SolidObject} from './SolidObject.js';
 import {Primitive} from './Primitive.js';
->>>>>>> b1ab7309
 
 
 
