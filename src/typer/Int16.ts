--- conflicted
+++ resolved
@@ -1,10 +1,7 @@
-<<<<<<< HEAD
 import {
 	strictEqual,
 } from '../decorators.js';
-=======
 import {Float64} from './index.js';
->>>>>>> dfcc3f33
 import type {SolidType} from './SolidType.js';
 import {SolidObject} from './SolidObject.js';
 import {SolidNumber} from './SolidNumber.js';
@@ -52,21 +49,13 @@
 	override toString(): string {
 		return `${ this.toNumeric() }`
 	}
-<<<<<<< HEAD
 	@strictEqual
 	override identical(value: SolidObject): boolean {
 		return value instanceof Int16 && this.internal.every((bit, i) => bit === value.internal[i]);
 	}
 	@SolidObject.equalsDeco
 	override equal(value: SolidObject): boolean {
-		return value instanceof Float64 && value.equal(this);
-=======
-	protected override identical_helper(value: SolidObject): boolean {
-		return value instanceof Int16 && this.internal.every((bit, i) => bit === value.internal[i]);
-	}
-	protected override equal_helper(value: SolidObject): boolean {
 		return value instanceof Float64 && this.toFloat().equal(value);
->>>>>>> dfcc3f33
 	}
 
 	override toFloat(): Float64 {
