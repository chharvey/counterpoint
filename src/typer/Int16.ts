<<<<<<< HEAD
import {
	strictEqual,
} from '../decorators';
import type {SolidType} from './SolidType';
import type {SolidObject} from './SolidObject';
import {SolidNumber} from './SolidNumber';
import {Float64} from './Float64';
=======
import type {SolidType} from './SolidType.js';
import type {SolidObject} from './SolidObject.js';
import {SolidNumber} from './SolidNumber.js';
import {Float64} from './Float64.js';
>>>>>>> 2964820f



type Int16Datatype = readonly [boolean, boolean, boolean, boolean, boolean, boolean, boolean, boolean, boolean, boolean, boolean, boolean, boolean, boolean, boolean, boolean]
type Int16DatatypeMutable =   [boolean, boolean, boolean, boolean, boolean, boolean, boolean, boolean, boolean, boolean, boolean, boolean, boolean, boolean, boolean, boolean]



/**
 * A 16-bit signed integer in two’s complement.
 * @final
 */
export class Int16 extends SolidNumber<Int16> {
	static override toString(): string {
		return 'int';
	}
	private static readonly BITCOUNT: number = 16

	        static readonly ZERO  : Int16 = new Int16(0n)
	        static readonly UNIT  : Int16 = new Int16(1n)
	private static readonly RADIX : Int16 = new Int16(2n)

	static override values: SolidType['values'] = new Set([Int16.ZERO])
	private static mod(n: bigint, modulus: bigint): bigint {
		return (n % modulus + modulus) % modulus
	}

	private readonly internal: Int16Datatype;

	/**
	 * Construct a new Int16 object from a bigint or from data.
	 * @param data - a numeric value or data
	 * @returns the value represented as a 16-bit signed integer
	 */
	constructor (data: bigint | Int16Datatype = 0n) {
		super()
		this.internal = (typeof data === 'bigint')
			? [...Int16.mod(data, 2n ** BigInt(Int16.BITCOUNT)).toString(2).padStart(Int16.BITCOUNT, '0')].map((bit) => !!+bit) as Int16DatatypeMutable
			: data
	}

	override toString(): string {
		return `${ this.toNumeric() }`
	}
	@strictEqual
	override identical(value: SolidObject): boolean {
		return value instanceof Int16 && this.internal.every((bit, i) => bit === value.internal[i]);
	}
	@SolidObject.equalsDeco
	override equal(value: SolidObject): boolean {
		return value instanceof Float64 && value.equal(this);
	}

	override toFloat(): Float64 {
		return new Float64(Number(this.toNumeric()))
	}
	/**
	 * Return the signed interpretation of this integer.
	 * @returns the numeric value
	 */
	toNumeric(): bigint {
		const unsigned: number = this.internal.map((bit, i) => +bit * 2 ** (Int16.BITCOUNT - 1 - i)).reduce((a, b) => a + b)
		return BigInt(unsigned < 2 ** (Int16.BITCOUNT - 1) ? unsigned : unsigned - 2 ** Int16.BITCOUNT)
	}

	override plus(addend: Int16): Int16 {
		type Carry = [bigint,bigint,bigint,bigint,bigint,bigint,bigint,bigint,bigint,bigint,bigint,bigint,bigint,bigint,bigint,bigint]
		const sum   : Carry = [...new Array(Int16.BITCOUNT).fill(0n)] as Carry
		const carry : Carry = [...new Array(Int16.BITCOUNT).fill(0n)] as Carry
		for (let i = Int16.BITCOUNT - 1; i >= 0; i--) {
			const digit: bigint = carry[i] + BigInt(this.internal[i]) + BigInt(addend.internal[i])
			if (digit <= 1n) {
				sum[i] = digit
			} else {
				sum[i] = digit - 2n
				if (i > 0) {
					carry[i - 1] = 1n
				} // else do nothing (drop the overflow)
			}
		}
		return new Int16(sum.map((bit) => !!bit) as Int16DatatypeMutable)
	}
	override minus(subtrahend: Int16): Int16 {
		return this.plus(subtrahend.neg())
	}
	/**
	 * ```ts
	 * function mulSlow(multiplier: number, multiplicand: number): number {
	 * 	return (
	 * 		(multiplier === 0) ? 0                 :
	 * 		(multiplier === 1) ? multiplicand      :
	 * 		(multiplier === 2) ? multiplicand << 1 :
	 * 		(multiplicand <   0) ? -mulSlow(multiplier, -multiplicand) :
	 * 		(multiplicand === 0) ? 0                                   :
	 * 		(multiplicand === 1) ? multiplier                          :
	 * 		(multiplicand === 2) ? multiplier << 1                     :
	 * 		multiplier + mulSlow(multiplier, multiplicand - 1)
	 * 	)
	 * }
	 * function mulFast(multiplier: number, multiplicand: number): number {
	 * 	return (
	 * 		(multiplier === 0) ? 0                 :
	 * 		(multiplier === 1) ? multiplicand      :
	 * 		(multiplier === 2) ? multiplicand << 1 :
	 * 		(multiplicand <   0) ? -mulFast(multiplier, -multiplicand) :
	 * 		(multiplicand === 0) ? 0                                   :
	 * 		(multiplicand === 1) ? multiplier                          :
	 * 		(multiplicand === 2) ? multiplier << 1                     :
	 * 		(multiplicand % 2 === 0)
	 * 			?              mulFast(multiplier * 2,  multiplicand      / 2)
	 * 			: multiplier + mulFast(multiplier * 2, (multiplicand - 1) / 2)
	 * 	)
	 * }
	 * ```
	 */
	override times(multiplicand: Int16): Int16 {
		return (
			(this.eq0()) ? Int16.ZERO         :
			(this.eq1()) ? multiplicand       :
			(this.eq2()) ? multiplicand.bsl() :
			(multiplicand.lt0()) ? this.times(multiplicand.neg()).neg() :
			(multiplicand.eq0()) ? Int16.ZERO                           :
			(multiplicand.eq1()) ? this                                 :
			(multiplicand.eq2()) ? this.bsl()                           :
			(multiplicand.isEven())
				?           this.times(Int16.RADIX).times(multiplicand                  .divide(Int16.RADIX))
				: this.plus(this.times(Int16.RADIX).times(multiplicand.minus(Int16.UNIT).divide(Int16.RADIX)))
		)
	}
	/**
	 * ```ts
	 * function divSlow(dividend: number, divisor: number): number {
	 * 	return (
	 * 		(divisor  === 0) ? throw new NanError('Division by zero.') :
	 * 		(dividend === 0) ? 0                                       :
	 * 		(divisor  <   0) ? -divSlow(dividend, -divisor)            :
	 * 		(dividend <   0) ? -divSlow(-dividend, divisor)            :
	 * 		(divisor === 1) ? dividend      :
	 * 		(divisor === 2) ? dividend >> 1 :
	 * 		(() => {
	 * 			let quotient: int = 0
	 * 			while (dividend  >= divisor) {
	 * 				dividend -= divisor
	 * 				++quotient
	 * 			}
	 * 			return quotient
	 * 		})()
	 * 	)
	 * }
	 * function divFast(dividend: number, divisor: number): number {
	 * 	return (
	 * 		(divisor  === 0) ? throw new NanError('Division by zero.') :
	 * 		(dividend === 0) ? 0                                       :
	 * 		(divisor  <   0) ? -divFast( dividend, -divisor)           :
	 * 		(dividend <   0) ? -divFast(-dividend,  divisor)           :
	 * 		(divisor === 1) ? dividend      :
	 * 		(divisor === 2) ? dividend >> 1 :
	 * 		(() => {
	 * 			let quotient = 0
	 * 			let remainder = 0
	 * 			for (let i = 0; i < BITCOUNT; i++) {
	 * 				remainder = remainder << 1
	 * 				remainder[BITCOUNT - 1] = dividend[i]
	 * 				if (remainder >= divisor) {
	 * 					remainder = remainder - divisor
	 * 					quotient[i] = true
	 * 				}
	 * 			}
	 * 			return quotient
	 * 		})()
	 * 	)
	 * }
	 * ```
	 */
	override divide(divisor: Int16): Int16 {
		return (
			(divisor.eq0()) ? (() => { throw new RangeError('Division by zero.') })() :
			(this   .eq0()) ? Int16.ZERO                       :
			(divisor.lt0()) ? this.divide(divisor.neg()).neg() :
			(this   .lt0()) ? this.neg().divide(divisor).neg() :
			(divisor.eq1()) ? this       :
			(divisor.eq2()) ? this.bsr() :
			(() => {
				const quotient  : Int16DatatypeMutable = [...new Array(Int16.BITCOUNT).fill(false)] as Int16DatatypeMutable
				let   remainder : Int16DatatypeMutable = [...new Array(Int16.BITCOUNT).fill(false)] as Int16DatatypeMutable
				for (let i: number = 0; i < Int16.BITCOUNT; i++) {
					remainder = [
						...remainder.slice(1),
						this.internal[i],
					] as Int16DatatypeMutable
					const diff: Int16 = new Int16(remainder).minus(divisor)
					if (!diff.lt0()) {
						remainder = diff.internal as Int16DatatypeMutable
						quotient[i] = true
					}
				}
				return new Int16(quotient)
			})()
		)
	}
	/**
	 * ```ts
	 * function expSlow(base: number, exponent: number): number {
	 * 	return (
	 * 		(exponent <   0) ? 0 :
	 * 		(exponent === 0) ? 1 :
	 * 		(exponent === 1) ? base :
	 * 		(exponent === 2) ? base * base :
	 * 		base * expSlow(base, exponent - 1)
	 * 	)
	 * }
	 * function expFast(base: number, exponent: number): number {
	 * 	return (
	 * 		(exponent <   0) ? 0 :
	 * 		(exponent === 0) ? 1 :
	 * 		(exponent === 1) ? base :
	 * 		(exponent === 2) ? base * base :
	 * 		(base === 0) ? 0 :
	 * 		(base === 1) ? 1 :
	 * 		(exponent % 2 === 0)
	 * 			?        expFast(base ** 2,  exponent      / 2)
	 * 			: base * expFast(base ** 2, (exponent - 1) / 2)
	 * 	)
	 * }
	 * ```
	 * @see https://stackoverflow.com/a/101613/877703
	 */
	override exp(exponent: Int16): Int16 {
		return (
			(exponent.lt0()) ? Int16.ZERO       :
			(exponent.eq0()) ? Int16.UNIT       :
			(exponent.eq1()) ? this             :
			(exponent.eq2()) ? this.times(this) :
			(this.eq0()) ? Int16.ZERO :
			(this.eq1()) ? Int16.UNIT :
			(exponent.isEven())
				?            this.exp(Int16.RADIX).exp(exponent                  .divide(Int16.RADIX))
				: this.times(this.exp(Int16.RADIX).exp(exponent.minus(Int16.UNIT).divide(Int16.RADIX)))
		)
		// let returned: Int16 = Int16.UNIT
		// while (true) {
		// 	if (!exponent.isEven()) {
		// 		returned = returned.times(base) // returned *= base
		// 	}
		// 	exponent = exponent.divide(Int16.RADIX) // exponent /= 2n
		// 	if (exponent.eq0()) break
		// 	base = base.times(base) // base *= base
		// }
		// return returned
	}
	/**
	 * Equivalently, this is the “two’s complement” of the integer.
	 */
	override neg(): Int16 {
		return this.cpl().plus(Int16.UNIT)
	}
	override eq0(): boolean {
		return this.equal(Int16.ZERO);
	}
	/**
	 * Is the 16-bit signed integer equal to `1`?
	 */
	private eq1(): boolean {
		return this.equal(Int16.UNIT);
	}
	/**
	 * Is the 16-bit signed integer equal to `2`?
	 */
	private eq2(): boolean {
		return this.equal(Int16.RADIX);
	}
	override lt(y: Int16): boolean {
		return this.minus(y).lt0()
	}
	/**
	 * Return the ones’ complement of a 16-bit signed integer.
	 * @see https://en.wikipedia.org/wiki/Ones%27_complement
	 * @param int - the integer
	 * @return the ones’ complement, equivalent to `-a - 1`
	 */
	private cpl(): Int16 {
		return new Int16(this.internal.map((bit) => !bit) as Int16DatatypeMutable)
	}
	/**
	 * Perform an arithmetic left bit shift of a 16-bit signed integer.
	 * @param int - the integer
	 * @return a left bit shift of 1 bit, dropping the first bit and appending `false` to the end
	 */
	private bsl(): Int16 {
		return new Int16([
			...this.internal.slice(1),
			false,
		] as Int16DatatypeMutable)
	}
	/**
	 * Perform an arithmetic right bit shift of a 16-bit signed integer.
	 * The shift is arithmetic, which means that the new first bit is the same as the original first bit.
	 * @param int - the integer
	 * @return a right bit shift of 1 bit, dropping the last bit and prepending a copy of the original first bit
	 */
	private bsr(): Int16 {
		return new Int16([
			this.internal[0],
			...this.internal.slice(0, -1)
		] as Int16DatatypeMutable)
	}
	/**
	 * Is the 16-bit signed integer negative?
	 * @returns Is this integer less than `0`?
	 */
	private lt0(): boolean {
		return this.internal[0] === true
	}
	/**
	 * Is the 16-bit signed integer even?
	 * @returns Is this integer divisible by `2`?
	 */
	private isEven(): boolean {
		return this.internal[Int16.BITCOUNT - 1] === false
	}
}<|MERGE_RESOLUTION|>--- conflicted
+++ resolved
@@ -1,17 +1,10 @@
-<<<<<<< HEAD
 import {
 	strictEqual,
-} from '../decorators';
-import type {SolidType} from './SolidType';
-import type {SolidObject} from './SolidObject';
-import {SolidNumber} from './SolidNumber';
-import {Float64} from './Float64';
-=======
+} from '../decorators.js';
 import type {SolidType} from './SolidType.js';
 import type {SolidObject} from './SolidObject.js';
 import {SolidNumber} from './SolidNumber.js';
 import {Float64} from './Float64.js';
->>>>>>> 2964820f
 
 
 
