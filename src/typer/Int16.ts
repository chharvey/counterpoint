import {strictEqual} from './package.js';
import {Float64} from './index.js';
<<<<<<< HEAD
import type {SolidType} from './SolidType.js';
import {SolidObject} from './SolidObject.js';
=======
import type {SolidObject} from './SolidObject.js';
>>>>>>> b1ab7309
import {SolidNumber} from './SolidNumber.js';



type Int16Datatype = readonly [boolean, boolean, boolean, boolean, boolean, boolean, boolean, boolean, boolean, boolean, boolean, boolean, boolean, boolean, boolean, boolean]
type Int16DatatypeMutable =   [boolean, boolean, boolean, boolean, boolean, boolean, boolean, boolean, boolean, boolean, boolean, boolean, boolean, boolean, boolean, boolean]



/**
 * A 16-bit signed integer in two’s complement.
 * @final
 */
export class Int16 extends SolidNumber<Int16> {
	private static readonly BITCOUNT: number = 16

	        static readonly ZERO  : Int16 = new Int16(0n)
	        static readonly UNIT  : Int16 = new Int16(1n)
	private static readonly RADIX : Int16 = new Int16(2n)

	private static mod(n: bigint, modulus: bigint): bigint {
		return (n % modulus + modulus) % modulus
	}

	private readonly internal: Int16Datatype;

	/**
	 * Construct a new Int16 object from a bigint or from data.
	 * @param data - a numeric value or data
	 * @returns the value represented as a 16-bit signed integer
	 */
	constructor (data: bigint | Int16Datatype = 0n) {
		super()
		this.internal = (typeof data === 'bigint')
			? [...Int16.mod(data, 2n ** BigInt(Int16.BITCOUNT)).toString(2).padStart(Int16.BITCOUNT, '0')].map((bit) => !!+bit) as Int16DatatypeMutable
			: data
	}

	override toString(): string {
		return `${ this.toNumeric() }`
	}
	@strictEqual
	override identical(value: SolidObject): boolean {
		return value instanceof Int16 && this.internal.every((bit, i) => bit === value.internal[i]);
	}
	@SolidObject.equalsDeco
	override equal(value: SolidObject): boolean {
		return value instanceof Float64 && this.toFloat().equal(value);
	}

	override toFloat(): Float64 {
		return new Float64(Number(this.toNumeric()))
	}
	/**
	 * Return the signed interpretation of this integer.
	 * @returns the numeric value
	 */
	toNumeric(): bigint {
		const unsigned: number = this.internal.map((bit, i) => +bit * 2 ** (Int16.BITCOUNT - 1 - i)).reduce((a, b) => a + b)
		return BigInt(unsigned < 2 ** (Int16.BITCOUNT - 1) ? unsigned : unsigned - 2 ** Int16.BITCOUNT)
	}

	override plus(addend: Int16): Int16 {
		type Carry = [bigint,bigint,bigint,bigint,bigint,bigint,bigint,bigint,bigint,bigint,bigint,bigint,bigint,bigint,bigint,bigint]
		const sum   : Carry = [...new Array(Int16.BITCOUNT).fill(0n)] as Carry
		const carry : Carry = [...new Array(Int16.BITCOUNT).fill(0n)] as Carry
		for (let i = Int16.BITCOUNT - 1; i >= 0; i--) {
			const digit: bigint = carry[i] + BigInt(this.internal[i]) + BigInt(addend.internal[i])
			if (digit <= 1n) {
				sum[i] = digit
			} else {
				sum[i] = digit - 2n
				if (i > 0) {
					carry[i - 1] = 1n
				} // else do nothing (drop the overflow)
			}
		}
		return new Int16(sum.map((bit) => !!bit) as Int16DatatypeMutable)
	}
	override minus(subtrahend: Int16): Int16 {
		return this.plus(subtrahend.neg())
	}
	/**
	 * ```ts
	 * function mulSlow(multiplier: number, multiplicand: number): number {
	 * 	return (
	 * 		(multiplier === 0) ? 0                 :
	 * 		(multiplier === 1) ? multiplicand      :
	 * 		(multiplier === 2) ? multiplicand << 1 :
	 * 		(multiplicand <   0) ? -mulSlow(multiplier, -multiplicand) :
	 * 		(multiplicand === 0) ? 0                                   :
	 * 		(multiplicand === 1) ? multiplier                          :
	 * 		(multiplicand === 2) ? multiplier << 1                     :
	 * 		multiplier + mulSlow(multiplier, multiplicand - 1)
	 * 	)
	 * }
	 * function mulFast(multiplier: number, multiplicand: number): number {
	 * 	return (
	 * 		(multiplier === 0) ? 0                 :
	 * 		(multiplier === 1) ? multiplicand      :
	 * 		(multiplier === 2) ? multiplicand << 1 :
	 * 		(multiplicand <   0) ? -mulFast(multiplier, -multiplicand) :
	 * 		(multiplicand === 0) ? 0                                   :
	 * 		(multiplicand === 1) ? multiplier                          :
	 * 		(multiplicand === 2) ? multiplier << 1                     :
	 * 		(multiplicand % 2 === 0)
	 * 			?              mulFast(multiplier * 2,  multiplicand      / 2)
	 * 			: multiplier + mulFast(multiplier * 2, (multiplicand - 1) / 2)
	 * 	)
	 * }
	 * ```
	 */
	override times(multiplicand: Int16): Int16 {
		return (
			(this.eq0()) ? Int16.ZERO         :
			(this.eq1()) ? multiplicand       :
			(this.eq2()) ? multiplicand.bsl() :
			(multiplicand.lt0()) ? this.times(multiplicand.neg()).neg() :
			(multiplicand.eq0()) ? Int16.ZERO                           :
			(multiplicand.eq1()) ? this                                 :
			(multiplicand.eq2()) ? this.bsl()                           :
			(multiplicand.isEven())
				?           this.times(Int16.RADIX).times(multiplicand                  .divide(Int16.RADIX))
				: this.plus(this.times(Int16.RADIX).times(multiplicand.minus(Int16.UNIT).divide(Int16.RADIX)))
		)
	}
	/**
	 * ```ts
	 * function divSlow(dividend: number, divisor: number): number {
	 * 	return (
	 * 		(divisor  === 0) ? throw new NanError('Division by zero.') :
	 * 		(dividend === 0) ? 0                                       :
	 * 		(divisor  <   0) ? -divSlow(dividend, -divisor)            :
	 * 		(dividend <   0) ? -divSlow(-dividend, divisor)            :
	 * 		(divisor === 1) ? dividend      :
	 * 		(divisor === 2) ? dividend >> 1 :
	 * 		(() => {
	 * 			let quotient: int = 0
	 * 			while (dividend  >= divisor) {
	 * 				dividend -= divisor
	 * 				++quotient
	 * 			}
	 * 			return quotient
	 * 		})()
	 * 	)
	 * }
	 * function divFast(dividend: number, divisor: number): number {
	 * 	return (
	 * 		(divisor  === 0) ? throw new NanError('Division by zero.') :
	 * 		(dividend === 0) ? 0                                       :
	 * 		(divisor  <   0) ? -divFast( dividend, -divisor)           :
	 * 		(dividend <   0) ? -divFast(-dividend,  divisor)           :
	 * 		(divisor === 1) ? dividend      :
	 * 		(divisor === 2) ? dividend >> 1 :
	 * 		(() => {
	 * 			let quotient = 0
	 * 			let remainder = 0
	 * 			for (let i = 0; i < BITCOUNT; i++) {
	 * 				remainder = remainder << 1
	 * 				remainder[BITCOUNT - 1] = dividend[i]
	 * 				if (remainder >= divisor) {
	 * 					remainder = remainder - divisor
	 * 					quotient[i] = true
	 * 				}
	 * 			}
	 * 			return quotient
	 * 		})()
	 * 	)
	 * }
	 * ```
	 */
	override divide(divisor: Int16): Int16 {
		return (
			(divisor.eq0()) ? (() => { throw new RangeError('Division by zero.') })() :
			(this   .eq0()) ? Int16.ZERO                       :
			(divisor.lt0()) ? this.divide(divisor.neg()).neg() :
			(this   .lt0()) ? this.neg().divide(divisor).neg() :
			(divisor.eq1()) ? this       :
			(divisor.eq2()) ? this.bsr() :
			(() => {
				const quotient  : Int16DatatypeMutable = [...new Array(Int16.BITCOUNT).fill(false)] as Int16DatatypeMutable
				let   remainder : Int16DatatypeMutable = [...new Array(Int16.BITCOUNT).fill(false)] as Int16DatatypeMutable
				for (let i: number = 0; i < Int16.BITCOUNT; i++) {
					remainder = [
						...remainder.slice(1),
						this.internal[i],
					] as Int16DatatypeMutable
					const diff: Int16 = new Int16(remainder).minus(divisor)
					if (!diff.lt0()) {
						remainder = diff.internal as Int16DatatypeMutable
						quotient[i] = true
					}
				}
				return new Int16(quotient)
			})()
		)
	}
	/**
	 * ```ts
	 * function expSlow(base: number, exponent: number): number {
	 * 	return (
	 * 		(exponent <   0) ? 0 :
	 * 		(exponent === 0) ? 1 :
	 * 		(exponent === 1) ? base :
	 * 		(exponent === 2) ? base * base :
	 * 		base * expSlow(base, exponent - 1)
	 * 	)
	 * }
	 * function expFast(base: number, exponent: number): number {
	 * 	return (
	 * 		(exponent <   0) ? 0 :
	 * 		(exponent === 0) ? 1 :
	 * 		(exponent === 1) ? base :
	 * 		(exponent === 2) ? base * base :
	 * 		(base === 0) ? 0 :
	 * 		(base === 1) ? 1 :
	 * 		(exponent % 2 === 0)
	 * 			?        expFast(base ** 2,  exponent      / 2)
	 * 			: base * expFast(base ** 2, (exponent - 1) / 2)
	 * 	)
	 * }
	 * ```
	 * @see https://stackoverflow.com/a/101613/877703
	 */
	override exp(exponent: Int16): Int16 {
		return (
			(exponent.lt0()) ? Int16.ZERO       :
			(exponent.eq0()) ? Int16.UNIT       :
			(exponent.eq1()) ? this             :
			(exponent.eq2()) ? this.times(this) :
			(this.eq0()) ? Int16.ZERO :
			(this.eq1()) ? Int16.UNIT :
			(exponent.isEven())
				?            this.exp(Int16.RADIX).exp(exponent                  .divide(Int16.RADIX))
				: this.times(this.exp(Int16.RADIX).exp(exponent.minus(Int16.UNIT).divide(Int16.RADIX)))
		)
		// let returned: Int16 = Int16.UNIT
		// while (true) {
		// 	if (!exponent.isEven()) {
		// 		returned = returned.times(base) // returned *= base
		// 	}
		// 	exponent = exponent.divide(Int16.RADIX) // exponent /= 2n
		// 	if (exponent.eq0()) break
		// 	base = base.times(base) // base *= base
		// }
		// return returned
	}
	/**
	 * Equivalently, this is the “two’s complement” of the integer.
	 */
	override neg(): Int16 {
		return this.cpl().plus(Int16.UNIT)
	}
	override eq0(): boolean {
		return this.equal(Int16.ZERO);
	}
	/**
	 * Is the 16-bit signed integer equal to `1`?
	 */
	private eq1(): boolean {
		return this.equal(Int16.UNIT);
	}
	/**
	 * Is the 16-bit signed integer equal to `2`?
	 */
	private eq2(): boolean {
		return this.equal(Int16.RADIX);
	}
	override lt(y: Int16): boolean {
		return this.minus(y).lt0()
	}
	/**
	 * Return the ones’ complement of a 16-bit signed integer.
	 * @see https://en.wikipedia.org/wiki/Ones%27_complement
	 * @param int - the integer
	 * @return the ones’ complement, equivalent to `-a - 1`
	 */
	private cpl(): Int16 {
		return new Int16(this.internal.map((bit) => !bit) as Int16DatatypeMutable)
	}
	/**
	 * Perform an arithmetic left bit shift of a 16-bit signed integer.
	 * @param int - the integer
	 * @return a left bit shift of 1 bit, dropping the first bit and appending `false` to the end
	 */
	private bsl(): Int16 {
		return new Int16([
			...this.internal.slice(1),
			false,
		] as Int16DatatypeMutable)
	}
	/**
	 * Perform an arithmetic right bit shift of a 16-bit signed integer.
	 * The shift is arithmetic, which means that the new first bit is the same as the original first bit.
	 * @param int - the integer
	 * @return a right bit shift of 1 bit, dropping the last bit and prepending a copy of the original first bit
	 */
	private bsr(): Int16 {
		return new Int16([
			this.internal[0],
			...this.internal.slice(0, -1)
		] as Int16DatatypeMutable)
	}
	/**
	 * Is the 16-bit signed integer negative?
	 * @returns Is this integer less than `0`?
	 */
	private lt0(): boolean {
		return this.internal[0] === true
	}
	/**
	 * Is the 16-bit signed integer even?
	 * @returns Is this integer divisible by `2`?
	 */
	private isEven(): boolean {
		return this.internal[Int16.BITCOUNT - 1] === false
	}
}<|MERGE_RESOLUTION|>--- conflicted
+++ resolved
@@ -1,11 +1,6 @@
 import {strictEqual} from './package.js';
 import {Float64} from './index.js';
-<<<<<<< HEAD
-import type {SolidType} from './SolidType.js';
 import {SolidObject} from './SolidObject.js';
-=======
-import type {SolidObject} from './SolidObject.js';
->>>>>>> b1ab7309
 import {SolidNumber} from './SolidNumber.js';
 
 
