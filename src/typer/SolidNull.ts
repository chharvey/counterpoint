--- conflicted
+++ resolved
@@ -1,15 +1,9 @@
-<<<<<<< HEAD
 import {
 	strictEqual,
-} from '../decorators';
-import type {SolidType} from './SolidType';
-import {SolidObject} from './SolidObject';
-import {SolidBoolean} from './SolidBoolean';
-=======
+} from '../decorators.js';
 import type {SolidType} from './SolidType.js';
 import {SolidObject} from './SolidObject.js';
 import {SolidBoolean} from './SolidBoolean.js';
->>>>>>> 2964820f
 
 
 
