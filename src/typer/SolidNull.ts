--- conflicted
+++ resolved
@@ -1,8 +1,4 @@
-<<<<<<< HEAD
-import {SolidTypeUnit} from './SolidTypeUnit.js';
-=======
-import type binaryen from 'binaryen';
->>>>>>> e6916917
+import binaryen from 'binaryen';
 import type {SolidObject} from './SolidObject.js';
 import {Primitive} from './Primitive.js';
 
@@ -36,17 +32,11 @@
 	override get isTruthy(): boolean {
 		return false;
 	}
-<<<<<<< HEAD
-	protected override get builtValue(): this {
-		return this;
-	}
-=======
->>>>>>> e6916917
 	protected override identical_helper(value: SolidObject): boolean {
 		return value instanceof SolidNull
 	}
 
 	public override build(mod: binaryen.Module): binaryen.ExpressionRef {
-		return mod.i32.const(0);
+		return mod.ref.null(binaryen.funcref);
 	}
 }