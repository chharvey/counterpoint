<<<<<<< HEAD
import {strictEqual} from './package.js';
import type {SolidType} from './SolidType.js';
import {SolidObject} from './SolidObject.js';
=======
import {SolidTypeUnit} from './SolidTypeUnit.js';
import type {SolidObject} from './SolidObject.js';
import {Primitive} from './Primitive.js';
>>>>>>> b1ab7309



/**
 * The class for the Solid Language Value `null`.
 *
 * A Null object is used as a placeholder for missing values.
 * It has no fields or methods, and it is “falsy” when used as a condition.
 *
 * This class is a singleton: there exists only one instance.
 * The reference to the instance of this class is a constant named `null`.
 *
 * @final
 */
export class SolidNull extends Primitive {
	/** The Solid Language Value `null`. */
	static readonly NULL: SolidNull = new SolidNull();
	/** A Unit Type containing only the Solid Language Value `null`. */
	static readonly NULLTYPE: SolidTypeUnit = new SolidTypeUnit(SolidNull.NULL);


	private constructor () {
		super()
	}

	override toString(): string {
		return 'null'
	}
	override get isTruthy(): boolean {
		return false;
	}
	@strictEqual
	override identical(value: SolidObject): boolean {
		return value instanceof SolidNull
	}
}<|MERGE_RESOLUTION|>--- conflicted
+++ resolved
@@ -1,12 +1,7 @@
-<<<<<<< HEAD
 import {strictEqual} from './package.js';
-import type {SolidType} from './SolidType.js';
-import {SolidObject} from './SolidObject.js';
-=======
 import {SolidTypeUnit} from './SolidTypeUnit.js';
 import type {SolidObject} from './SolidObject.js';
 import {Primitive} from './Primitive.js';
->>>>>>> b1ab7309
 
 
 
