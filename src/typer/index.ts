--- conflicted
+++ resolved
@@ -7,11 +7,6 @@
 export {SolidTypeTuple}  from './SolidTypeTuple';
 export {SolidTypeRecord} from './SolidTypeRecord';
 
-<<<<<<< HEAD
-export {SolidTuple}  from './SolidTuple';
-export {SolidRecord} from './SolidRecord';
-export {SolidMapping} from './SolidMapping';
-=======
 export {SolidObject}  from './SolidObject';
 export {SolidNull}    from './SolidNull';
 export {SolidBoolean} from './SolidBoolean';
@@ -19,4 +14,6 @@
 export {Int16}        from './Int16';
 export {Float64}      from './Float64';
 export {SolidString}  from './SolidString';
->>>>>>> fbf8476f
+export {SolidTuple}   from './SolidTuple';
+export {SolidRecord}  from './SolidRecord';
+export {SolidMapping} from './SolidMapping';