--- conflicted
+++ resolved
@@ -25,21 +25,13 @@
 	override toString(): string {
 		return `${ this.data }${ (this.data % 1 === 0) ? '.0' : '' }`;
 	}
-<<<<<<< HEAD
 	@strictEqual
 	override identical(value: SolidObject): boolean {
-		return value instanceof Float64 && Object.is(this.value, value.value);
+		return value instanceof Float64 && Object.is(this.data, value.data);
 	}
 	@SolidObject.equalsDeco
 	override equal(value: SolidObject): boolean {
-		return value instanceof SolidNumber && this.value === value.toFloat().value;
-=======
-	protected override identical_helper(value: SolidObject): boolean {
-		return value instanceof Float64 && Object.is(this.data, value.data);
-	}
-	protected override equal_helper(value: SolidObject): boolean {
 		return value instanceof SolidNumber && this.data === value.toFloat().data;
->>>>>>> 08ebc193
 	}
 
 	override toFloat(): this {
