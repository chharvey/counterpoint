import * as xjs from 'extrajs'
<<<<<<< HEAD
import {strictEqual} from './package.js';
import type {SolidType} from './SolidType.js';
import {SolidObject} from './SolidObject.js';
=======
import type {SolidObject} from './SolidObject.js';
>>>>>>> b1ab7309
import {SolidNumber} from './SolidNumber.js';



/**
 * A 64-bit floating-point number.
 * @final
 */
export class Float64 extends SolidNumber<Float64> {
	constructor (private readonly data: number = 0) {
		super()
		xjs.Number.assertType(this.data, xjs.NumericType.FINITE);
	}

	override toString(): string {
		return `${ this.data }${ (this.data % 1 === 0) ? '.0' : '' }`;
	}
	@strictEqual
	override identical(value: SolidObject): boolean {
		return value instanceof Float64 && Object.is(this.data, value.data);
	}
	@SolidObject.equalsDeco
	override equal(value: SolidObject): boolean {
		return value instanceof SolidNumber && this.data === value.toFloat().data;
	}

	override toFloat(): this {
		return this
	}

	override plus(addend: Float64): Float64 {
		return new Float64(this.data + addend.data);
	}
	override minus(subtrahend: Float64): Float64 {
		return new Float64(this.data - subtrahend.data);
	}
	override times(multiplicand: Float64): Float64 {
		return new Float64(this.data * multiplicand.data);
	}
	override divide(divisor: Float64): Float64 {
		if (divisor.data === 0) { throw new RangeError('Division by zero.'); }
		return new Float64(this.data / divisor.data);
	}
	override exp(exponent: Float64): Float64 {
		return new Float64(this.data ** exponent.data);
	}
	override neg(): Float64 {
		return new Float64(-this.data);
	}
	/**
	 * The floating-point numbers `0.0` and `-0.0`, while not identical, are mathematically equal.
	 */
	override eq0(): boolean {
		return this.data === 0;
	}
	override lt(y: Float64): boolean {
		return this.data < y.data;
	}
}<|MERGE_RESOLUTION|>--- conflicted
+++ resolved
@@ -1,11 +1,6 @@
 import * as xjs from 'extrajs'
-<<<<<<< HEAD
 import {strictEqual} from './package.js';
-import type {SolidType} from './SolidType.js';
 import {SolidObject} from './SolidObject.js';
-=======
-import type {SolidObject} from './SolidObject.js';
->>>>>>> b1ab7309
 import {SolidNumber} from './SolidNumber.js';
 
 
