--- conflicted
+++ resolved
@@ -22,11 +22,7 @@
 	 * @param assignee_type - the type to which the expression is assigned
 	 * @param assignment    - the node where the assignment took place
 	 */
-<<<<<<< HEAD
-	constructor (assignee_type: TYPE.Type, assigned_type: TYPE.Type, assignment: AST.ASTNodeCP) {
-=======
-	constructor (assigned_type: SolidType, assignee_type: SolidType, assignment: AST.ASTNodeSolid) {
->>>>>>> 3a4a5482
+	constructor (assigned_type: TYPE.Type, assignee_type: TYPE.Type, assignment: AST.ASTNodeCP) {
 		super(`Expression of type ${ assigned_type } is not assignable to type ${ assignee_type }.`, TypeError03.CODE, assignment.line_index, assignment.col_index)
 	}
 }