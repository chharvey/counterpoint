--- conflicted
+++ resolved
@@ -22,12 +22,7 @@
 	 * @param assignee_type - the type to which the expression is assigned
 	 * @param assignment    - the node where the assignment took place
 	 */
-<<<<<<< HEAD
-	public constructor(assignee_type: TYPE.Type, assigned_type: TYPE.Type, assignment: AST.ASTNodeCP) {
+	public constructor(assigned_type: TYPE.Type, assignee_type: TYPE.Type, assignment: AST.ASTNodeCP) {
 		super(`Expression of type ${ assigned_type } is not assignable to type ${ assignee_type }.`, TypeError03.CODE, assignment.line_index, assignment.col_index);
-=======
-	constructor (assigned_type: TYPE.Type, assignee_type: TYPE.Type, assignment: AST.ASTNodeCP) {
-		super(`Expression of type ${ assigned_type } is not assignable to type ${ assignee_type }.`, TypeError03.CODE, assignment.line_index, assignment.col_index)
->>>>>>> ed62d0a3
 	}
 }