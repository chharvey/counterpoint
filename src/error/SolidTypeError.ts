--- conflicted
+++ resolved
@@ -102,11 +102,7 @@
 	 * @param accessee - the type of expression to which property access is performed
 	 * @param accessor - the property access index/key/expression
 	 */
-<<<<<<< HEAD
-	constructor (kind: 'index' | 'property' | 'parameter', accessee: SolidType, accessor: AST.ASTNodeIndex | AST.ASTNodeKey | AST.ASTNodeExpression) {
-=======
 	constructor (kind: 'index' | 'property' | 'parameter', accessee: SolidType, accessor: AST.ASTNodeIndexType | AST.ASTNodeIndex | AST.ASTNodeKey | AST.ASTNodeExpression) {
->>>>>>> 285f3787
 		super(`${ kind[0].toUpperCase() }${ kind.slice(1) } \`${ accessor.source }\` does not exist on type \`${ accessee }\`.`, TypeError04.CODE, accessor.line_index, accessor.col_index);
 	}
 }