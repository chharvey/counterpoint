--- conflicted
+++ resolved
@@ -20,11 +20,7 @@
 	 * @param typ  the type that is being mutated
 	 * @param node the reassignment node where it happens
 	 */
-<<<<<<< HEAD
-	constructor (typ: TYPE.Type, node: AST.ASTNodeDeclarationReassignment) {
-=======
-	public constructor(typ: TYPE.Type, node: AST.ASTNodeAssignment) {
->>>>>>> 1c0bbff8
+	public constructor(typ: TYPE.Type, node: AST.ASTNodeDeclarationReassignment) {
 		super(`Mutation of an object of immutable type \`${ typ }\`.`, MutabilityError01.CODE, node.line_index, node.col_index);
 	}
 }