--- conflicted
+++ resolved
@@ -1,4 +1,3 @@
-<<<<<<< HEAD
 export * from './LexError03.js';
 export * from './LexError04.js';
 export * from './LexError05.js';
@@ -11,30 +10,10 @@
 export * from './TypeError02.js';
 export * from './TypeError03.js';
 export * from './TypeError04.js';
-=======
 export {
-	LexError03,
-	LexError04,
-	LexError05,
-} from './LexError.js';
-export {
-	ReferenceError01,
-	ReferenceError02,
-	ReferenceError03,
-} from './SolidReferenceError.js';
-export {
-	AssignmentError01,
-	AssignmentError10,
-} from './AssignmentError.js';
-export {
-	TypeError01,
-	TypeError02,
-	TypeError03,
-	TypeError04,
 	TypeError05,
 	TypeError06,
 } from './SolidTypeError.js';
->>>>>>> 0f1510e6
 export {
 	VoidError01,
 } from './VoidError.js';
