--- conflicted
+++ resolved
@@ -49,7 +49,6 @@
 #xFEFF	ZERO WIDTH NO-BREAK SPACE
 */
 
-<<<<<<< HEAD
 
 
 Comment ::= CommentLine | CommentMulti | CommentMultiNest | CommentDoc
@@ -99,10 +98,7 @@
 
 
 
-Number ::= IntegerLiteral
-=======
 Number ::= ("+" | "-")? IntegerLiteral
->>>>>>> f273f12d
 
 IntegerLiteral ::=
 	"\b"  DigitSequenceBin |
