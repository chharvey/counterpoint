<<<<<<< HEAD
FileBound ::= #x02 /* START OF TEXT */
|             #x03 /* END OF TEXT   */

Whitespace ::= Whitespace? (#x20 /* SPACE                     */
|                           #x09 /* CHARACTER TABULATION `\t` */
|                           #x0A /* LINE FEED (LF)       `\n` */
|                           #x0D /* CARRIAGE RETURN (CR) `\r` */)
=======
FileBound ::=
	#x02 /* START OF TEXT */ |
	#x03 /* END OF TEXT   */

Whitespace ::= Whitespace? (
	#x20 /* SPACE                     */ |
	#x09 /* CHARACTER TABULATION `\t` */ |
	#x0A /* LINE FEED (LF)       `\n` */ |
	#x0D /* CARRIAGE RETURN (CR) `\r` */
)
>>>>>>> 3c8aea24

/* more whitespace characters:
#x000B	LINE TABULATION
#x000C	FORM FEED (FF)
#x00A0	NO-BREAK SPACE
#x1680	OGHAM SPACE MARK
#x2000	EN QUAD
#x2001	EM QUAD
#x2002	EN SPACE
#x2003	EM SPACE
#x2004	THREE-PER-EM SPACE
#x2005	FOUR-PER-EM SPACE
#x2006	SIX-PER-EM SPACE
#x2007	FIGURE SPACE
#x2008	PUNCTUATION SPACE
#x2009	THIN SPACE
#x200A	HAIR SPACE
#x200B	ZERO WIDTH SPACE
#x2028	LINE SEPARATOR
#x2029	PARAGRAPH SEPARATOR
#x202F	NARROW NO-BREAK SPACE
#x205F	MEDIUM MATHEMATICAL SPACE
#x3000	IDEOGRAPHIC SPACE
#xFEFF	ZERO WIDTH NO-BREAK SPACE
*/



Comment ::= CommentLine | CommentMulti | CommentMultiNest | CommentDoc

CommentLine ::= "\" ([^bqodxz#x0A#x03] [^#x0A#x03]*)? /*? lookahead: #x0A ?*/

CommentMulti ::= '"' [^"#x03]* '"'

CommentMultiNest ::= '"{' CommentMultiNestChars? '}"'
CommentMultiNestChars ::= [^}"#x03] CommentMultiNestChars?
|                         "}" ([^"#x03] CommentMultiNestChars?)?
|                         '"' ([^{#x03] CommentMultiNestChars?)?
|                         CommentMultiNest CommentMultiNestChars?

CommentDoc ::= /*? following: #x0A [#x09#x20]* ?*/'"""' #x0A (/*? unequal: [#x09#x20]* '"""' ?*/[^#x03]* #x0A)? [#x09#x20]* '"""' /*? lookahead: #x0A ?*/



StringLiteral ::= "'" StringLiteralChars? "'"
StringLiteralChars ::= [^'\#x03]               StringLiteralChars?
|                      "\" StringLiteralEscape StringLiteralChars?
|                      "\u"     ([^'{#x03]     StringLiteralChars?)?
|                      "\" #x0D ([^'#x0A#x03]  StringLiteralChars?)?

StringLiteralEscape ::= EscapeChar | EscapeCode | LineContinuation | NonEscapeChar

EscapeChar       ::= "'" | "\" | "s" | "t" | "n" | "r"
EscapeCode       ::= "u{" DigitSequenceHex? "}"
LineContinuation ::= #x0D? #x0A
NonEscapeChar    ::= [^'\stnru#x0D#x0A#x03]

StringTemplateFull   ::= "`"  StringTemplateCharsEndDelim ? "`"
StringTemplateHead   ::= "`"  StringTemplateCharsEndInterp? "{{"
StringTempalteMiddle ::= "}}" StringTemplateCharsEndInterp? "{{"
StringTempalteTail   ::= "}}" StringTemplateCharsEndDelim ? "`"

StringTemplateCharsEndDelim  ::=       [^`{\#x03]                          StringTemplateCharsEndDelim ?
|                                "{" (([^`{\#x03] | "\"  ([^`#x03] | "`")) StringTemplateCharsEndDelim ?)?
|                                                   "\"  ([^`#x03] | "`")  StringTemplateCharsEndDelim ?
StringTemplateCharsEndInterp ::=       [^`{\#x03]                          StringTemplateCharsEndInterp?
|                                "{"  ([^`{\#x03] | "\"  ([^`#x03] | "`")) StringTemplateCharsEndInterp?
|                                                   "\" (([^`#x03] | "`")  StringTemplateCharsEndInterp?)?



Number ::= IntegerLiteral

IntegerLiteral ::= "\b"  DigitSequenceBin
|                  "\q"  DigitSequenceQua
|                  "\o"  DigitSequenceOct
|                  "\d"? DigitSequenceDec
|                  "\x"  DigitSequenceHex
|                  "\z"  DigitSequenceHTD

<<<<<<< HEAD
DigitSequenceBin ::= (DigitSequenceBin "_"?)? [0-1]
DigitSequenceQua ::= (DigitSequenceQua "_"?)? [0-3]
DigitSequenceOct ::= (DigitSequenceOct "_"?)? [0-7]
DigitSequenceDec ::= (DigitSequenceDec "_"?)? [0-9]
DigitSequenceHex ::= (DigitSequenceHex "_"?)? [0-9a-f]
DigitSequenceHTD ::= (DigitSequenceHTD "_"?)? [0-9a-z]
=======
DigitSequenceDec ::= DigitSequenceDec? [0-9]
>>>>>>> 3c8aea24

Punctuator ::= "+" | "-" | "*" | "/" | "^" | "(" | ")"<|MERGE_RESOLUTION|>--- conflicted
+++ resolved
@@ -1,12 +1,3 @@
-<<<<<<< HEAD
-FileBound ::= #x02 /* START OF TEXT */
-|             #x03 /* END OF TEXT   */
-
-Whitespace ::= Whitespace? (#x20 /* SPACE                     */
-|                           #x09 /* CHARACTER TABULATION `\t` */
-|                           #x0A /* LINE FEED (LF)       `\n` */
-|                           #x0D /* CARRIAGE RETURN (CR) `\r` */)
-=======
 FileBound ::=
 	#x02 /* START OF TEXT */ |
 	#x03 /* END OF TEXT   */
@@ -17,7 +8,6 @@
 	#x0A /* LINE FEED (LF)       `\n` */ |
 	#x0D /* CARRIAGE RETURN (CR) `\r` */
 )
->>>>>>> 3c8aea24
 
 /* more whitespace characters:
 #x000B	LINE TABULATION
@@ -98,15 +88,11 @@
 |                  "\x"  DigitSequenceHex
 |                  "\z"  DigitSequenceHTD
 
-<<<<<<< HEAD
 DigitSequenceBin ::= (DigitSequenceBin "_"?)? [0-1]
 DigitSequenceQua ::= (DigitSequenceQua "_"?)? [0-3]
 DigitSequenceOct ::= (DigitSequenceOct "_"?)? [0-7]
 DigitSequenceDec ::= (DigitSequenceDec "_"?)? [0-9]
 DigitSequenceHex ::= (DigitSequenceHex "_"?)? [0-9a-f]
 DigitSequenceHTD ::= (DigitSequenceHTD "_"?)? [0-9a-z]
-=======
-DigitSequenceDec ::= DigitSequenceDec? [0-9]
->>>>>>> 3c8aea24
 
 Punctuator ::= "+" | "-" | "*" | "/" | "^" | "(" | ")"